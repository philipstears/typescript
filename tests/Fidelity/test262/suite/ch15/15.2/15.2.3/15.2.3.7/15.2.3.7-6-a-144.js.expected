{
    "isDeclaration": false,
    "languageVersion": "EcmaScript5",
    "parseOptions": {
        "allowAutomaticSemicolonInsertion": true
    },
    "sourceUnit": {
        "kind": "SourceUnit",
        "fullStart": 0,
        "fullEnd": 1391,
        "start": 714,
        "end": 1391,
        "fullWidth": 1391,
        "width": 677,
        "isIncrementallyUnusable": true,
        "moduleElements": [
            {
                "kind": "FunctionDeclaration",
                "fullStart": 0,
                "fullEnd": 1367,
                "start": 714,
                "end": 1365,
                "fullWidth": 1367,
                "width": 651,
                "modifiers": [],
                "functionKeyword": {
                    "kind": "FunctionKeyword",
                    "fullStart": 0,
                    "fullEnd": 723,
                    "start": 714,
                    "end": 722,
                    "fullWidth": 723,
                    "width": 8,
                    "text": "function",
                    "value": "function",
                    "valueText": "function",
                    "hasLeadingTrivia": true,
                    "hasLeadingComment": true,
                    "hasLeadingNewLine": true,
                    "hasTrailingTrivia": true,
                    "leadingTrivia": [
                        {
                            "kind": "SingleLineCommentTrivia",
                            "text": "/// Copyright (c) 2012 Ecma International.  All rights reserved. "
                        },
                        {
                            "kind": "NewLineTrivia",
                            "text": "\r\n"
                        },
                        {
                            "kind": "SingleLineCommentTrivia",
                            "text": "/// Ecma International makes this code available under the terms and conditions set"
                        },
                        {
                            "kind": "NewLineTrivia",
                            "text": "\r\n"
                        },
                        {
                            "kind": "SingleLineCommentTrivia",
                            "text": "/// forth on http://hg.ecmascript.org/tests/test262/raw-file/tip/LICENSE (the "
                        },
                        {
                            "kind": "NewLineTrivia",
                            "text": "\r\n"
                        },
                        {
                            "kind": "SingleLineCommentTrivia",
                            "text": "/// \"Use Terms\").   Any redistribution of this code must retain the above "
                        },
                        {
                            "kind": "NewLineTrivia",
                            "text": "\r\n"
                        },
                        {
                            "kind": "SingleLineCommentTrivia",
                            "text": "/// copyright and this notice and otherwise comply with the Use Terms."
                        },
                        {
                            "kind": "NewLineTrivia",
                            "text": "\r\n"
                        },
                        {
                            "kind": "MultiLineCommentTrivia",
                            "text": "/**\r\n * @path ch15/15.2/15.2.3/15.2.3.7/15.2.3.7-6-a-144.js\r\n * @description Object.defineProperties -  'O' is an Array, 'name' is the length property of 'O', test the [[Value]] field of 'desc' is an Object which has an own valueOf method that returns an object and toString method that returns a string (15.4.5.1 step 3.c)\r\n */"
                        },
                        {
                            "kind": "NewLineTrivia",
                            "text": "\r\n"
                        },
                        {
                            "kind": "NewLineTrivia",
                            "text": "\r\n"
                        },
                        {
                            "kind": "NewLineTrivia",
                            "text": "\r\n"
                        }
                    ],
                    "trailingTrivia": [
                        {
                            "kind": "WhitespaceTrivia",
                            "text": " "
                        }
                    ]
                },
                "identifier": {
                    "kind": "IdentifierName",
                    "fullStart": 723,
                    "fullEnd": 731,
                    "start": 723,
                    "end": 731,
                    "fullWidth": 8,
                    "width": 8,
                    "text": "testcase",
                    "value": "testcase",
                    "valueText": "testcase"
                },
                "callSignature": {
                    "kind": "CallSignature",
                    "fullStart": 731,
                    "fullEnd": 734,
                    "start": 731,
                    "end": 733,
                    "fullWidth": 3,
                    "width": 2,
                    "parameterList": {
                        "kind": "ParameterList",
                        "fullStart": 731,
                        "fullEnd": 734,
                        "start": 731,
                        "end": 733,
                        "fullWidth": 3,
                        "width": 2,
                        "openParenToken": {
                            "kind": "OpenParenToken",
                            "fullStart": 731,
                            "fullEnd": 732,
                            "start": 731,
                            "end": 732,
                            "fullWidth": 1,
                            "width": 1,
                            "text": "(",
                            "value": "(",
                            "valueText": "("
                        },
                        "parameters": [],
                        "closeParenToken": {
                            "kind": "CloseParenToken",
                            "fullStart": 732,
                            "fullEnd": 734,
                            "start": 732,
                            "end": 733,
                            "fullWidth": 2,
                            "width": 1,
                            "text": ")",
                            "value": ")",
                            "valueText": ")",
                            "hasTrailingTrivia": true,
                            "trailingTrivia": [
                                {
                                    "kind": "WhitespaceTrivia",
                                    "text": " "
                                }
                            ]
                        }
                    }
                },
                "block": {
                    "kind": "Block",
                    "fullStart": 734,
                    "fullEnd": 1367,
                    "start": 734,
                    "end": 1365,
                    "fullWidth": 633,
                    "width": 631,
                    "openBraceToken": {
                        "kind": "OpenBraceToken",
                        "fullStart": 734,
                        "fullEnd": 737,
                        "start": 734,
                        "end": 735,
                        "fullWidth": 3,
                        "width": 1,
                        "text": "{",
                        "value": "{",
                        "valueText": "{",
                        "hasTrailingTrivia": true,
                        "hasTrailingNewLine": true,
                        "trailingTrivia": [
                            {
                                "kind": "NewLineTrivia",
                                "text": "\r\n"
                            }
                        ]
                    },
                    "statements": [
                        {
                            "kind": "VariableStatement",
                            "fullStart": 737,
                            "fullEnd": 762,
                            "start": 747,
                            "end": 760,
                            "fullWidth": 25,
                            "width": 13,
                            "modifiers": [],
                            "variableDeclaration": {
                                "kind": "VariableDeclaration",
                                "fullStart": 737,
                                "fullEnd": 759,
                                "start": 747,
                                "end": 759,
                                "fullWidth": 22,
                                "width": 12,
                                "varKeyword": {
                                    "kind": "VarKeyword",
                                    "fullStart": 737,
                                    "fullEnd": 751,
                                    "start": 747,
                                    "end": 750,
                                    "fullWidth": 14,
                                    "width": 3,
                                    "text": "var",
                                    "value": "var",
                                    "valueText": "var",
                                    "hasLeadingTrivia": true,
                                    "hasLeadingNewLine": true,
                                    "hasTrailingTrivia": true,
                                    "leadingTrivia": [
                                        {
                                            "kind": "NewLineTrivia",
                                            "text": "\r\n"
                                        },
                                        {
                                            "kind": "WhitespaceTrivia",
                                            "text": "        "
                                        }
                                    ],
                                    "trailingTrivia": [
                                        {
                                            "kind": "WhitespaceTrivia",
                                            "text": " "
                                        }
                                    ]
                                },
                                "variableDeclarators": [
                                    {
                                        "kind": "VariableDeclarator",
                                        "fullStart": 751,
                                        "fullEnd": 759,
                                        "start": 751,
                                        "end": 759,
                                        "fullWidth": 8,
<<<<<<< HEAD
                                        "width": 8,
                                        "identifier": {
=======
                                        "propertyName": {
>>>>>>> 85e84683
                                            "kind": "IdentifierName",
                                            "fullStart": 751,
                                            "fullEnd": 755,
                                            "start": 751,
                                            "end": 754,
                                            "fullWidth": 4,
                                            "width": 3,
                                            "text": "arr",
                                            "value": "arr",
                                            "valueText": "arr",
                                            "hasTrailingTrivia": true,
                                            "trailingTrivia": [
                                                {
                                                    "kind": "WhitespaceTrivia",
                                                    "text": " "
                                                }
                                            ]
                                        },
                                        "equalsValueClause": {
                                            "kind": "EqualsValueClause",
                                            "fullStart": 755,
                                            "fullEnd": 759,
                                            "start": 755,
                                            "end": 759,
                                            "fullWidth": 4,
                                            "width": 4,
                                            "equalsToken": {
                                                "kind": "EqualsToken",
                                                "fullStart": 755,
                                                "fullEnd": 757,
                                                "start": 755,
                                                "end": 756,
                                                "fullWidth": 2,
                                                "width": 1,
                                                "text": "=",
                                                "value": "=",
                                                "valueText": "=",
                                                "hasTrailingTrivia": true,
                                                "trailingTrivia": [
                                                    {
                                                        "kind": "WhitespaceTrivia",
                                                        "text": " "
                                                    }
                                                ]
                                            },
                                            "value": {
                                                "kind": "ArrayLiteralExpression",
                                                "fullStart": 757,
                                                "fullEnd": 759,
                                                "start": 757,
                                                "end": 759,
                                                "fullWidth": 2,
                                                "width": 2,
                                                "openBracketToken": {
                                                    "kind": "OpenBracketToken",
                                                    "fullStart": 757,
                                                    "fullEnd": 758,
                                                    "start": 757,
                                                    "end": 758,
                                                    "fullWidth": 1,
                                                    "width": 1,
                                                    "text": "[",
                                                    "value": "[",
                                                    "valueText": "["
                                                },
                                                "expressions": [],
                                                "closeBracketToken": {
                                                    "kind": "CloseBracketToken",
                                                    "fullStart": 758,
                                                    "fullEnd": 759,
                                                    "start": 758,
                                                    "end": 759,
                                                    "fullWidth": 1,
                                                    "width": 1,
                                                    "text": "]",
                                                    "value": "]",
                                                    "valueText": "]"
                                                }
                                            }
                                        }
                                    }
                                ]
                            },
                            "semicolonToken": {
                                "kind": "SemicolonToken",
                                "fullStart": 759,
                                "fullEnd": 762,
                                "start": 759,
                                "end": 760,
                                "fullWidth": 3,
                                "width": 1,
                                "text": ";",
                                "value": ";",
                                "valueText": ";",
                                "hasTrailingTrivia": true,
                                "hasTrailingNewLine": true,
                                "trailingTrivia": [
                                    {
                                        "kind": "NewLineTrivia",
                                        "text": "\r\n"
                                    }
                                ]
                            }
                        },
                        {
                            "kind": "VariableStatement",
                            "fullStart": 762,
                            "fullEnd": 801,
                            "start": 770,
                            "end": 799,
                            "fullWidth": 39,
                            "width": 29,
                            "modifiers": [],
                            "variableDeclaration": {
                                "kind": "VariableDeclaration",
                                "fullStart": 762,
                                "fullEnd": 798,
                                "start": 770,
                                "end": 798,
                                "fullWidth": 36,
                                "width": 28,
                                "varKeyword": {
                                    "kind": "VarKeyword",
                                    "fullStart": 762,
                                    "fullEnd": 774,
                                    "start": 770,
                                    "end": 773,
                                    "fullWidth": 12,
                                    "width": 3,
                                    "text": "var",
                                    "value": "var",
                                    "valueText": "var",
                                    "hasLeadingTrivia": true,
                                    "hasTrailingTrivia": true,
                                    "leadingTrivia": [
                                        {
                                            "kind": "WhitespaceTrivia",
                                            "text": "        "
                                        }
                                    ],
                                    "trailingTrivia": [
                                        {
                                            "kind": "WhitespaceTrivia",
                                            "text": " "
                                        }
                                    ]
                                },
                                "variableDeclarators": [
                                    {
                                        "kind": "VariableDeclarator",
                                        "fullStart": 774,
                                        "fullEnd": 798,
                                        "start": 774,
                                        "end": 798,
                                        "fullWidth": 24,
<<<<<<< HEAD
                                        "width": 24,
                                        "identifier": {
=======
                                        "propertyName": {
>>>>>>> 85e84683
                                            "kind": "IdentifierName",
                                            "fullStart": 774,
                                            "fullEnd": 791,
                                            "start": 774,
                                            "end": 790,
                                            "fullWidth": 17,
                                            "width": 16,
                                            "text": "toStringAccessed",
                                            "value": "toStringAccessed",
                                            "valueText": "toStringAccessed",
                                            "hasTrailingTrivia": true,
                                            "trailingTrivia": [
                                                {
                                                    "kind": "WhitespaceTrivia",
                                                    "text": " "
                                                }
                                            ]
                                        },
                                        "equalsValueClause": {
                                            "kind": "EqualsValueClause",
                                            "fullStart": 791,
                                            "fullEnd": 798,
                                            "start": 791,
                                            "end": 798,
                                            "fullWidth": 7,
                                            "width": 7,
                                            "equalsToken": {
                                                "kind": "EqualsToken",
                                                "fullStart": 791,
                                                "fullEnd": 793,
                                                "start": 791,
                                                "end": 792,
                                                "fullWidth": 2,
                                                "width": 1,
                                                "text": "=",
                                                "value": "=",
                                                "valueText": "=",
                                                "hasTrailingTrivia": true,
                                                "trailingTrivia": [
                                                    {
                                                        "kind": "WhitespaceTrivia",
                                                        "text": " "
                                                    }
                                                ]
                                            },
                                            "value": {
                                                "kind": "FalseKeyword",
                                                "fullStart": 793,
                                                "fullEnd": 798,
                                                "start": 793,
                                                "end": 798,
                                                "fullWidth": 5,
                                                "width": 5,
                                                "text": "false",
                                                "value": false,
                                                "valueText": "false"
                                            }
                                        }
                                    }
                                ]
                            },
                            "semicolonToken": {
                                "kind": "SemicolonToken",
                                "fullStart": 798,
                                "fullEnd": 801,
                                "start": 798,
                                "end": 799,
                                "fullWidth": 3,
                                "width": 1,
                                "text": ";",
                                "value": ";",
                                "valueText": ";",
                                "hasTrailingTrivia": true,
                                "hasTrailingNewLine": true,
                                "trailingTrivia": [
                                    {
                                        "kind": "NewLineTrivia",
                                        "text": "\r\n"
                                    }
                                ]
                            }
                        },
                        {
                            "kind": "VariableStatement",
                            "fullStart": 801,
                            "fullEnd": 839,
                            "start": 809,
                            "end": 837,
                            "fullWidth": 38,
                            "width": 28,
                            "modifiers": [],
                            "variableDeclaration": {
                                "kind": "VariableDeclaration",
                                "fullStart": 801,
                                "fullEnd": 836,
                                "start": 809,
                                "end": 836,
                                "fullWidth": 35,
                                "width": 27,
                                "varKeyword": {
                                    "kind": "VarKeyword",
                                    "fullStart": 801,
                                    "fullEnd": 813,
                                    "start": 809,
                                    "end": 812,
                                    "fullWidth": 12,
                                    "width": 3,
                                    "text": "var",
                                    "value": "var",
                                    "valueText": "var",
                                    "hasLeadingTrivia": true,
                                    "hasTrailingTrivia": true,
                                    "leadingTrivia": [
                                        {
                                            "kind": "WhitespaceTrivia",
                                            "text": "        "
                                        }
                                    ],
                                    "trailingTrivia": [
                                        {
                                            "kind": "WhitespaceTrivia",
                                            "text": " "
                                        }
                                    ]
                                },
                                "variableDeclarators": [
                                    {
                                        "kind": "VariableDeclarator",
                                        "fullStart": 813,
                                        "fullEnd": 836,
                                        "start": 813,
                                        "end": 836,
                                        "fullWidth": 23,
<<<<<<< HEAD
                                        "width": 23,
                                        "identifier": {
=======
                                        "propertyName": {
>>>>>>> 85e84683
                                            "kind": "IdentifierName",
                                            "fullStart": 813,
                                            "fullEnd": 829,
                                            "start": 813,
                                            "end": 828,
                                            "fullWidth": 16,
                                            "width": 15,
                                            "text": "valueOfAccessed",
                                            "value": "valueOfAccessed",
                                            "valueText": "valueOfAccessed",
                                            "hasTrailingTrivia": true,
                                            "trailingTrivia": [
                                                {
                                                    "kind": "WhitespaceTrivia",
                                                    "text": " "
                                                }
                                            ]
                                        },
                                        "equalsValueClause": {
                                            "kind": "EqualsValueClause",
                                            "fullStart": 829,
                                            "fullEnd": 836,
                                            "start": 829,
                                            "end": 836,
                                            "fullWidth": 7,
                                            "width": 7,
                                            "equalsToken": {
                                                "kind": "EqualsToken",
                                                "fullStart": 829,
                                                "fullEnd": 831,
                                                "start": 829,
                                                "end": 830,
                                                "fullWidth": 2,
                                                "width": 1,
                                                "text": "=",
                                                "value": "=",
                                                "valueText": "=",
                                                "hasTrailingTrivia": true,
                                                "trailingTrivia": [
                                                    {
                                                        "kind": "WhitespaceTrivia",
                                                        "text": " "
                                                    }
                                                ]
                                            },
                                            "value": {
                                                "kind": "FalseKeyword",
                                                "fullStart": 831,
                                                "fullEnd": 836,
                                                "start": 831,
                                                "end": 836,
                                                "fullWidth": 5,
                                                "width": 5,
                                                "text": "false",
                                                "value": false,
                                                "valueText": "false"
                                            }
                                        }
                                    }
                                ]
                            },
                            "semicolonToken": {
                                "kind": "SemicolonToken",
                                "fullStart": 836,
                                "fullEnd": 839,
                                "start": 836,
                                "end": 837,
                                "fullWidth": 3,
                                "width": 1,
                                "text": ";",
                                "value": ";",
                                "valueText": ";",
                                "hasTrailingTrivia": true,
                                "hasTrailingNewLine": true,
                                "trailingTrivia": [
                                    {
                                        "kind": "NewLineTrivia",
                                        "text": "\r\n"
                                    }
                                ]
                            }
                        },
                        {
                            "kind": "ExpressionStatement",
                            "fullStart": 839,
                            "fullEnd": 1287,
                            "start": 849,
                            "end": 1285,
                            "fullWidth": 448,
                            "width": 436,
                            "expression": {
                                "kind": "InvocationExpression",
                                "fullStart": 839,
                                "fullEnd": 1284,
                                "start": 849,
                                "end": 1284,
                                "fullWidth": 445,
                                "width": 435,
                                "expression": {
                                    "kind": "MemberAccessExpression",
                                    "fullStart": 839,
                                    "fullEnd": 872,
                                    "start": 849,
                                    "end": 872,
                                    "fullWidth": 33,
                                    "width": 23,
                                    "expression": {
                                        "kind": "IdentifierName",
                                        "fullStart": 839,
                                        "fullEnd": 855,
                                        "start": 849,
                                        "end": 855,
                                        "fullWidth": 16,
                                        "width": 6,
                                        "text": "Object",
                                        "value": "Object",
                                        "valueText": "Object",
                                        "hasLeadingTrivia": true,
                                        "hasLeadingNewLine": true,
                                        "leadingTrivia": [
                                            {
                                                "kind": "NewLineTrivia",
                                                "text": "\r\n"
                                            },
                                            {
                                                "kind": "WhitespaceTrivia",
                                                "text": "        "
                                            }
                                        ]
                                    },
                                    "dotToken": {
                                        "kind": "DotToken",
                                        "fullStart": 855,
                                        "fullEnd": 856,
                                        "start": 855,
                                        "end": 856,
                                        "fullWidth": 1,
                                        "width": 1,
                                        "text": ".",
                                        "value": ".",
                                        "valueText": "."
                                    },
                                    "name": {
                                        "kind": "IdentifierName",
                                        "fullStart": 856,
                                        "fullEnd": 872,
                                        "start": 856,
                                        "end": 872,
                                        "fullWidth": 16,
                                        "width": 16,
                                        "text": "defineProperties",
                                        "value": "defineProperties",
                                        "valueText": "defineProperties"
                                    }
                                },
                                "argumentList": {
                                    "kind": "ArgumentList",
                                    "fullStart": 872,
                                    "fullEnd": 1284,
                                    "start": 872,
                                    "end": 1284,
                                    "fullWidth": 412,
                                    "width": 412,
                                    "openParenToken": {
                                        "kind": "OpenParenToken",
                                        "fullStart": 872,
                                        "fullEnd": 873,
                                        "start": 872,
                                        "end": 873,
                                        "fullWidth": 1,
                                        "width": 1,
                                        "text": "(",
                                        "value": "(",
                                        "valueText": "("
                                    },
                                    "arguments": [
                                        {
                                            "kind": "IdentifierName",
                                            "fullStart": 873,
                                            "fullEnd": 876,
                                            "start": 873,
                                            "end": 876,
                                            "fullWidth": 3,
                                            "width": 3,
                                            "text": "arr",
                                            "value": "arr",
                                            "valueText": "arr"
                                        },
                                        {
                                            "kind": "CommaToken",
                                            "fullStart": 876,
                                            "fullEnd": 878,
                                            "start": 876,
                                            "end": 877,
                                            "fullWidth": 2,
                                            "width": 1,
                                            "text": ",",
                                            "value": ",",
                                            "valueText": ",",
                                            "hasTrailingTrivia": true,
                                            "trailingTrivia": [
                                                {
                                                    "kind": "WhitespaceTrivia",
                                                    "text": " "
                                                }
                                            ]
                                        },
                                        {
                                            "kind": "ObjectLiteralExpression",
                                            "fullStart": 878,
                                            "fullEnd": 1283,
                                            "start": 878,
                                            "end": 1283,
                                            "fullWidth": 405,
                                            "width": 405,
                                            "openBraceToken": {
                                                "kind": "OpenBraceToken",
                                                "fullStart": 878,
                                                "fullEnd": 881,
                                                "start": 878,
                                                "end": 879,
                                                "fullWidth": 3,
                                                "width": 1,
                                                "text": "{",
                                                "value": "{",
                                                "valueText": "{",
                                                "hasTrailingTrivia": true,
                                                "hasTrailingNewLine": true,
                                                "trailingTrivia": [
                                                    {
                                                        "kind": "NewLineTrivia",
                                                        "text": "\r\n"
                                                    }
                                                ]
                                            },
                                            "propertyAssignments": [
                                                {
                                                    "kind": "SimplePropertyAssignment",
                                                    "fullStart": 881,
                                                    "fullEnd": 1274,
                                                    "start": 893,
                                                    "end": 1272,
                                                    "fullWidth": 393,
                                                    "width": 379,
                                                    "propertyName": {
                                                        "kind": "IdentifierName",
                                                        "fullStart": 881,
                                                        "fullEnd": 899,
                                                        "start": 893,
                                                        "end": 899,
                                                        "fullWidth": 18,
                                                        "width": 6,
                                                        "text": "length",
                                                        "value": "length",
                                                        "valueText": "length",
                                                        "hasLeadingTrivia": true,
                                                        "leadingTrivia": [
                                                            {
                                                                "kind": "WhitespaceTrivia",
                                                                "text": "            "
                                                            }
                                                        ]
                                                    },
                                                    "colonToken": {
                                                        "kind": "ColonToken",
                                                        "fullStart": 899,
                                                        "fullEnd": 901,
                                                        "start": 899,
                                                        "end": 900,
                                                        "fullWidth": 2,
                                                        "width": 1,
                                                        "text": ":",
                                                        "value": ":",
                                                        "valueText": ":",
                                                        "hasTrailingTrivia": true,
                                                        "trailingTrivia": [
                                                            {
                                                                "kind": "WhitespaceTrivia",
                                                                "text": " "
                                                            }
                                                        ]
                                                    },
                                                    "expression": {
                                                        "kind": "ObjectLiteralExpression",
                                                        "fullStart": 901,
                                                        "fullEnd": 1274,
                                                        "start": 901,
                                                        "end": 1272,
                                                        "fullWidth": 373,
                                                        "width": 371,
                                                        "openBraceToken": {
                                                            "kind": "OpenBraceToken",
                                                            "fullStart": 901,
                                                            "fullEnd": 904,
                                                            "start": 901,
                                                            "end": 902,
                                                            "fullWidth": 3,
                                                            "width": 1,
                                                            "text": "{",
                                                            "value": "{",
                                                            "valueText": "{",
                                                            "hasTrailingTrivia": true,
                                                            "hasTrailingNewLine": true,
                                                            "trailingTrivia": [
                                                                {
                                                                    "kind": "NewLineTrivia",
                                                                    "text": "\r\n"
                                                                }
                                                            ]
                                                        },
                                                        "propertyAssignments": [
                                                            {
                                                                "kind": "SimplePropertyAssignment",
                                                                "fullStart": 904,
                                                                "fullEnd": 1259,
                                                                "start": 920,
                                                                "end": 1257,
                                                                "fullWidth": 355,
                                                                "width": 337,
                                                                "propertyName": {
                                                                    "kind": "IdentifierName",
                                                                    "fullStart": 904,
                                                                    "fullEnd": 925,
                                                                    "start": 920,
                                                                    "end": 925,
                                                                    "fullWidth": 21,
                                                                    "width": 5,
                                                                    "text": "value",
                                                                    "value": "value",
                                                                    "valueText": "value",
                                                                    "hasLeadingTrivia": true,
                                                                    "leadingTrivia": [
                                                                        {
                                                                            "kind": "WhitespaceTrivia",
                                                                            "text": "                "
                                                                        }
                                                                    ]
                                                                },
                                                                "colonToken": {
                                                                    "kind": "ColonToken",
                                                                    "fullStart": 925,
                                                                    "fullEnd": 927,
                                                                    "start": 925,
                                                                    "end": 926,
                                                                    "fullWidth": 2,
                                                                    "width": 1,
                                                                    "text": ":",
                                                                    "value": ":",
                                                                    "valueText": ":",
                                                                    "hasTrailingTrivia": true,
                                                                    "trailingTrivia": [
                                                                        {
                                                                            "kind": "WhitespaceTrivia",
                                                                            "text": " "
                                                                        }
                                                                    ]
                                                                },
                                                                "expression": {
                                                                    "kind": "ObjectLiteralExpression",
                                                                    "fullStart": 927,
                                                                    "fullEnd": 1259,
                                                                    "start": 927,
                                                                    "end": 1257,
                                                                    "fullWidth": 332,
                                                                    "width": 330,
                                                                    "openBraceToken": {
                                                                        "kind": "OpenBraceToken",
                                                                        "fullStart": 927,
                                                                        "fullEnd": 930,
                                                                        "start": 927,
                                                                        "end": 928,
                                                                        "fullWidth": 3,
                                                                        "width": 1,
                                                                        "text": "{",
                                                                        "value": "{",
                                                                        "valueText": "{",
                                                                        "hasTrailingTrivia": true,
                                                                        "hasTrailingNewLine": true,
                                                                        "trailingTrivia": [
                                                                            {
                                                                                "kind": "NewLineTrivia",
                                                                                "text": "\r\n"
                                                                            }
                                                                        ]
                                                                    },
                                                                    "propertyAssignments": [
                                                                        {
                                                                            "kind": "SimplePropertyAssignment",
                                                                            "fullStart": 930,
                                                                            "fullEnd": 1083,
                                                                            "start": 950,
                                                                            "end": 1083,
                                                                            "fullWidth": 153,
                                                                            "width": 133,
                                                                            "propertyName": {
                                                                                "kind": "IdentifierName",
                                                                                "fullStart": 930,
                                                                                "fullEnd": 958,
                                                                                "start": 950,
                                                                                "end": 958,
                                                                                "fullWidth": 28,
                                                                                "width": 8,
                                                                                "text": "toString",
                                                                                "value": "toString",
                                                                                "valueText": "toString",
                                                                                "hasLeadingTrivia": true,
                                                                                "leadingTrivia": [
                                                                                    {
                                                                                        "kind": "WhitespaceTrivia",
                                                                                        "text": "                    "
                                                                                    }
                                                                                ]
                                                                            },
                                                                            "colonToken": {
                                                                                "kind": "ColonToken",
                                                                                "fullStart": 958,
                                                                                "fullEnd": 960,
                                                                                "start": 958,
                                                                                "end": 959,
                                                                                "fullWidth": 2,
                                                                                "width": 1,
                                                                                "text": ":",
                                                                                "value": ":",
                                                                                "valueText": ":",
                                                                                "hasTrailingTrivia": true,
                                                                                "trailingTrivia": [
                                                                                    {
                                                                                        "kind": "WhitespaceTrivia",
                                                                                        "text": " "
                                                                                    }
                                                                                ]
                                                                            },
                                                                            "expression": {
                                                                                "kind": "FunctionExpression",
                                                                                "fullStart": 960,
                                                                                "fullEnd": 1083,
                                                                                "start": 960,
                                                                                "end": 1083,
                                                                                "fullWidth": 123,
                                                                                "width": 123,
                                                                                "functionKeyword": {
                                                                                    "kind": "FunctionKeyword",
                                                                                    "fullStart": 960,
                                                                                    "fullEnd": 969,
                                                                                    "start": 960,
                                                                                    "end": 968,
                                                                                    "fullWidth": 9,
                                                                                    "width": 8,
                                                                                    "text": "function",
                                                                                    "value": "function",
                                                                                    "valueText": "function",
                                                                                    "hasTrailingTrivia": true,
                                                                                    "trailingTrivia": [
                                                                                        {
                                                                                            "kind": "WhitespaceTrivia",
                                                                                            "text": " "
                                                                                        }
                                                                                    ]
                                                                                },
                                                                                "callSignature": {
                                                                                    "kind": "CallSignature",
                                                                                    "fullStart": 969,
                                                                                    "fullEnd": 972,
                                                                                    "start": 969,
                                                                                    "end": 971,
                                                                                    "fullWidth": 3,
                                                                                    "width": 2,
                                                                                    "parameterList": {
                                                                                        "kind": "ParameterList",
                                                                                        "fullStart": 969,
                                                                                        "fullEnd": 972,
                                                                                        "start": 969,
                                                                                        "end": 971,
                                                                                        "fullWidth": 3,
                                                                                        "width": 2,
                                                                                        "openParenToken": {
                                                                                            "kind": "OpenParenToken",
                                                                                            "fullStart": 969,
                                                                                            "fullEnd": 970,
                                                                                            "start": 969,
                                                                                            "end": 970,
                                                                                            "fullWidth": 1,
                                                                                            "width": 1,
                                                                                            "text": "(",
                                                                                            "value": "(",
                                                                                            "valueText": "("
                                                                                        },
                                                                                        "parameters": [],
                                                                                        "closeParenToken": {
                                                                                            "kind": "CloseParenToken",
                                                                                            "fullStart": 970,
                                                                                            "fullEnd": 972,
                                                                                            "start": 970,
                                                                                            "end": 971,
                                                                                            "fullWidth": 2,
                                                                                            "width": 1,
                                                                                            "text": ")",
                                                                                            "value": ")",
                                                                                            "valueText": ")",
                                                                                            "hasTrailingTrivia": true,
                                                                                            "trailingTrivia": [
                                                                                                {
                                                                                                    "kind": "WhitespaceTrivia",
                                                                                                    "text": " "
                                                                                                }
                                                                                            ]
                                                                                        }
                                                                                    }
                                                                                },
                                                                                "block": {
                                                                                    "kind": "Block",
                                                                                    "fullStart": 972,
                                                                                    "fullEnd": 1083,
                                                                                    "start": 972,
                                                                                    "end": 1083,
                                                                                    "fullWidth": 111,
                                                                                    "width": 111,
                                                                                    "openBraceToken": {
                                                                                        "kind": "OpenBraceToken",
                                                                                        "fullStart": 972,
                                                                                        "fullEnd": 975,
                                                                                        "start": 972,
                                                                                        "end": 973,
                                                                                        "fullWidth": 3,
                                                                                        "width": 1,
                                                                                        "text": "{",
                                                                                        "value": "{",
                                                                                        "valueText": "{",
                                                                                        "hasTrailingTrivia": true,
                                                                                        "hasTrailingNewLine": true,
                                                                                        "trailingTrivia": [
                                                                                            {
                                                                                                "kind": "NewLineTrivia",
                                                                                                "text": "\r\n"
                                                                                            }
                                                                                        ]
                                                                                    },
                                                                                    "statements": [
                                                                                        {
                                                                                            "kind": "ExpressionStatement",
                                                                                            "fullStart": 975,
                                                                                            "fullEnd": 1025,
                                                                                            "start": 999,
                                                                                            "end": 1023,
                                                                                            "fullWidth": 50,
                                                                                            "width": 24,
                                                                                            "expression": {
                                                                                                "kind": "AssignmentExpression",
                                                                                                "fullStart": 975,
                                                                                                "fullEnd": 1022,
                                                                                                "start": 999,
                                                                                                "end": 1022,
                                                                                                "fullWidth": 47,
                                                                                                "width": 23,
                                                                                                "left": {
                                                                                                    "kind": "IdentifierName",
                                                                                                    "fullStart": 975,
                                                                                                    "fullEnd": 1016,
                                                                                                    "start": 999,
                                                                                                    "end": 1015,
                                                                                                    "fullWidth": 41,
                                                                                                    "width": 16,
                                                                                                    "text": "toStringAccessed",
                                                                                                    "value": "toStringAccessed",
                                                                                                    "valueText": "toStringAccessed",
                                                                                                    "hasLeadingTrivia": true,
                                                                                                    "hasTrailingTrivia": true,
                                                                                                    "leadingTrivia": [
                                                                                                        {
                                                                                                            "kind": "WhitespaceTrivia",
                                                                                                            "text": "                        "
                                                                                                        }
                                                                                                    ],
                                                                                                    "trailingTrivia": [
                                                                                                        {
                                                                                                            "kind": "WhitespaceTrivia",
                                                                                                            "text": " "
                                                                                                        }
                                                                                                    ]
                                                                                                },
                                                                                                "operatorToken": {
                                                                                                    "kind": "EqualsToken",
                                                                                                    "fullStart": 1016,
                                                                                                    "fullEnd": 1018,
                                                                                                    "start": 1016,
                                                                                                    "end": 1017,
                                                                                                    "fullWidth": 2,
                                                                                                    "width": 1,
                                                                                                    "text": "=",
                                                                                                    "value": "=",
                                                                                                    "valueText": "=",
                                                                                                    "hasTrailingTrivia": true,
                                                                                                    "trailingTrivia": [
                                                                                                        {
                                                                                                            "kind": "WhitespaceTrivia",
                                                                                                            "text": " "
                                                                                                        }
                                                                                                    ]
                                                                                                },
                                                                                                "right": {
                                                                                                    "kind": "TrueKeyword",
                                                                                                    "fullStart": 1018,
                                                                                                    "fullEnd": 1022,
                                                                                                    "start": 1018,
                                                                                                    "end": 1022,
                                                                                                    "fullWidth": 4,
                                                                                                    "width": 4,
                                                                                                    "text": "true",
                                                                                                    "value": true,
                                                                                                    "valueText": "true"
                                                                                                }
                                                                                            },
                                                                                            "semicolonToken": {
                                                                                                "kind": "SemicolonToken",
                                                                                                "fullStart": 1022,
                                                                                                "fullEnd": 1025,
                                                                                                "start": 1022,
                                                                                                "end": 1023,
                                                                                                "fullWidth": 3,
                                                                                                "width": 1,
                                                                                                "text": ";",
                                                                                                "value": ";",
                                                                                                "valueText": ";",
                                                                                                "hasTrailingTrivia": true,
                                                                                                "hasTrailingNewLine": true,
                                                                                                "trailingTrivia": [
                                                                                                    {
                                                                                                        "kind": "NewLineTrivia",
                                                                                                        "text": "\r\n"
                                                                                                    }
                                                                                                ]
                                                                                            }
                                                                                        },
                                                                                        {
                                                                                            "kind": "ReturnStatement",
                                                                                            "fullStart": 1025,
                                                                                            "fullEnd": 1062,
                                                                                            "start": 1049,
                                                                                            "end": 1060,
                                                                                            "fullWidth": 37,
                                                                                            "width": 11,
                                                                                            "returnKeyword": {
                                                                                                "kind": "ReturnKeyword",
                                                                                                "fullStart": 1025,
                                                                                                "fullEnd": 1056,
                                                                                                "start": 1049,
                                                                                                "end": 1055,
                                                                                                "fullWidth": 31,
                                                                                                "width": 6,
                                                                                                "text": "return",
                                                                                                "value": "return",
                                                                                                "valueText": "return",
                                                                                                "hasLeadingTrivia": true,
                                                                                                "hasTrailingTrivia": true,
                                                                                                "leadingTrivia": [
                                                                                                    {
                                                                                                        "kind": "WhitespaceTrivia",
                                                                                                        "text": "                        "
                                                                                                    }
                                                                                                ],
                                                                                                "trailingTrivia": [
                                                                                                    {
                                                                                                        "kind": "WhitespaceTrivia",
                                                                                                        "text": " "
                                                                                                    }
                                                                                                ]
                                                                                            },
                                                                                            "expression": {
                                                                                                "kind": "StringLiteral",
                                                                                                "fullStart": 1056,
                                                                                                "fullEnd": 1059,
                                                                                                "start": 1056,
                                                                                                "end": 1059,
                                                                                                "fullWidth": 3,
                                                                                                "width": 3,
                                                                                                "text": "'2'",
                                                                                                "value": "2",
                                                                                                "valueText": "2"
                                                                                            },
                                                                                            "semicolonToken": {
                                                                                                "kind": "SemicolonToken",
                                                                                                "fullStart": 1059,
                                                                                                "fullEnd": 1062,
                                                                                                "start": 1059,
                                                                                                "end": 1060,
                                                                                                "fullWidth": 3,
                                                                                                "width": 1,
                                                                                                "text": ";",
                                                                                                "value": ";",
                                                                                                "valueText": ";",
                                                                                                "hasTrailingTrivia": true,
                                                                                                "hasTrailingNewLine": true,
                                                                                                "trailingTrivia": [
                                                                                                    {
                                                                                                        "kind": "NewLineTrivia",
                                                                                                        "text": "\r\n"
                                                                                                    }
                                                                                                ]
                                                                                            }
                                                                                        }
                                                                                    ],
                                                                                    "closeBraceToken": {
                                                                                        "kind": "CloseBraceToken",
                                                                                        "fullStart": 1062,
                                                                                        "fullEnd": 1083,
                                                                                        "start": 1082,
                                                                                        "end": 1083,
                                                                                        "fullWidth": 21,
                                                                                        "width": 1,
                                                                                        "text": "}",
                                                                                        "value": "}",
                                                                                        "valueText": "}",
                                                                                        "hasLeadingTrivia": true,
                                                                                        "leadingTrivia": [
                                                                                            {
                                                                                                "kind": "WhitespaceTrivia",
                                                                                                "text": "                    "
                                                                                            }
                                                                                        ]
                                                                                    }
                                                                                }
                                                                            }
                                                                        },
                                                                        {
                                                                            "kind": "CommaToken",
                                                                            "fullStart": 1083,
                                                                            "fullEnd": 1086,
                                                                            "start": 1083,
                                                                            "end": 1084,
                                                                            "fullWidth": 3,
                                                                            "width": 1,
                                                                            "text": ",",
                                                                            "value": ",",
                                                                            "valueText": ",",
                                                                            "hasTrailingTrivia": true,
                                                                            "hasTrailingNewLine": true,
                                                                            "trailingTrivia": [
                                                                                {
                                                                                    "kind": "NewLineTrivia",
                                                                                    "text": "\r\n"
                                                                                }
                                                                            ]
                                                                        },
                                                                        {
                                                                            "kind": "SimplePropertyAssignment",
                                                                            "fullStart": 1086,
                                                                            "fullEnd": 1240,
                                                                            "start": 1108,
                                                                            "end": 1238,
                                                                            "fullWidth": 154,
                                                                            "width": 130,
                                                                            "propertyName": {
                                                                                "kind": "IdentifierName",
                                                                                "fullStart": 1086,
                                                                                "fullEnd": 1115,
                                                                                "start": 1108,
                                                                                "end": 1115,
                                                                                "fullWidth": 29,
                                                                                "width": 7,
                                                                                "text": "valueOf",
                                                                                "value": "valueOf",
                                                                                "valueText": "valueOf",
                                                                                "hasLeadingTrivia": true,
                                                                                "hasLeadingNewLine": true,
                                                                                "leadingTrivia": [
                                                                                    {
                                                                                        "kind": "NewLineTrivia",
                                                                                        "text": "\r\n"
                                                                                    },
                                                                                    {
                                                                                        "kind": "WhitespaceTrivia",
                                                                                        "text": "                    "
                                                                                    }
                                                                                ]
                                                                            },
                                                                            "colonToken": {
                                                                                "kind": "ColonToken",
                                                                                "fullStart": 1115,
                                                                                "fullEnd": 1117,
                                                                                "start": 1115,
                                                                                "end": 1116,
                                                                                "fullWidth": 2,
                                                                                "width": 1,
                                                                                "text": ":",
                                                                                "value": ":",
                                                                                "valueText": ":",
                                                                                "hasTrailingTrivia": true,
                                                                                "trailingTrivia": [
                                                                                    {
                                                                                        "kind": "WhitespaceTrivia",
                                                                                        "text": " "
                                                                                    }
                                                                                ]
                                                                            },
                                                                            "expression": {
                                                                                "kind": "FunctionExpression",
                                                                                "fullStart": 1117,
                                                                                "fullEnd": 1240,
                                                                                "start": 1117,
                                                                                "end": 1238,
                                                                                "fullWidth": 123,
                                                                                "width": 121,
                                                                                "functionKeyword": {
                                                                                    "kind": "FunctionKeyword",
                                                                                    "fullStart": 1117,
                                                                                    "fullEnd": 1126,
                                                                                    "start": 1117,
                                                                                    "end": 1125,
                                                                                    "fullWidth": 9,
                                                                                    "width": 8,
                                                                                    "text": "function",
                                                                                    "value": "function",
                                                                                    "valueText": "function",
                                                                                    "hasTrailingTrivia": true,
                                                                                    "trailingTrivia": [
                                                                                        {
                                                                                            "kind": "WhitespaceTrivia",
                                                                                            "text": " "
                                                                                        }
                                                                                    ]
                                                                                },
                                                                                "callSignature": {
                                                                                    "kind": "CallSignature",
                                                                                    "fullStart": 1126,
                                                                                    "fullEnd": 1129,
                                                                                    "start": 1126,
                                                                                    "end": 1128,
                                                                                    "fullWidth": 3,
                                                                                    "width": 2,
                                                                                    "parameterList": {
                                                                                        "kind": "ParameterList",
                                                                                        "fullStart": 1126,
                                                                                        "fullEnd": 1129,
                                                                                        "start": 1126,
                                                                                        "end": 1128,
                                                                                        "fullWidth": 3,
                                                                                        "width": 2,
                                                                                        "openParenToken": {
                                                                                            "kind": "OpenParenToken",
                                                                                            "fullStart": 1126,
                                                                                            "fullEnd": 1127,
                                                                                            "start": 1126,
                                                                                            "end": 1127,
                                                                                            "fullWidth": 1,
                                                                                            "width": 1,
                                                                                            "text": "(",
                                                                                            "value": "(",
                                                                                            "valueText": "("
                                                                                        },
                                                                                        "parameters": [],
                                                                                        "closeParenToken": {
                                                                                            "kind": "CloseParenToken",
                                                                                            "fullStart": 1127,
                                                                                            "fullEnd": 1129,
                                                                                            "start": 1127,
                                                                                            "end": 1128,
                                                                                            "fullWidth": 2,
                                                                                            "width": 1,
                                                                                            "text": ")",
                                                                                            "value": ")",
                                                                                            "valueText": ")",
                                                                                            "hasTrailingTrivia": true,
                                                                                            "trailingTrivia": [
                                                                                                {
                                                                                                    "kind": "WhitespaceTrivia",
                                                                                                    "text": " "
                                                                                                }
                                                                                            ]
                                                                                        }
                                                                                    }
                                                                                },
                                                                                "block": {
                                                                                    "kind": "Block",
                                                                                    "fullStart": 1129,
                                                                                    "fullEnd": 1240,
                                                                                    "start": 1129,
                                                                                    "end": 1238,
                                                                                    "fullWidth": 111,
                                                                                    "width": 109,
                                                                                    "openBraceToken": {
                                                                                        "kind": "OpenBraceToken",
                                                                                        "fullStart": 1129,
                                                                                        "fullEnd": 1132,
                                                                                        "start": 1129,
                                                                                        "end": 1130,
                                                                                        "fullWidth": 3,
                                                                                        "width": 1,
                                                                                        "text": "{",
                                                                                        "value": "{",
                                                                                        "valueText": "{",
                                                                                        "hasTrailingTrivia": true,
                                                                                        "hasTrailingNewLine": true,
                                                                                        "trailingTrivia": [
                                                                                            {
                                                                                                "kind": "NewLineTrivia",
                                                                                                "text": "\r\n"
                                                                                            }
                                                                                        ]
                                                                                    },
                                                                                    "statements": [
                                                                                        {
                                                                                            "kind": "ExpressionStatement",
                                                                                            "fullStart": 1132,
                                                                                            "fullEnd": 1181,
                                                                                            "start": 1156,
                                                                                            "end": 1179,
                                                                                            "fullWidth": 49,
                                                                                            "width": 23,
                                                                                            "expression": {
                                                                                                "kind": "AssignmentExpression",
                                                                                                "fullStart": 1132,
                                                                                                "fullEnd": 1178,
                                                                                                "start": 1156,
                                                                                                "end": 1178,
                                                                                                "fullWidth": 46,
                                                                                                "width": 22,
                                                                                                "left": {
                                                                                                    "kind": "IdentifierName",
                                                                                                    "fullStart": 1132,
                                                                                                    "fullEnd": 1172,
                                                                                                    "start": 1156,
                                                                                                    "end": 1171,
                                                                                                    "fullWidth": 40,
                                                                                                    "width": 15,
                                                                                                    "text": "valueOfAccessed",
                                                                                                    "value": "valueOfAccessed",
                                                                                                    "valueText": "valueOfAccessed",
                                                                                                    "hasLeadingTrivia": true,
                                                                                                    "hasTrailingTrivia": true,
                                                                                                    "leadingTrivia": [
                                                                                                        {
                                                                                                            "kind": "WhitespaceTrivia",
                                                                                                            "text": "                        "
                                                                                                        }
                                                                                                    ],
                                                                                                    "trailingTrivia": [
                                                                                                        {
                                                                                                            "kind": "WhitespaceTrivia",
                                                                                                            "text": " "
                                                                                                        }
                                                                                                    ]
                                                                                                },
                                                                                                "operatorToken": {
                                                                                                    "kind": "EqualsToken",
                                                                                                    "fullStart": 1172,
                                                                                                    "fullEnd": 1174,
                                                                                                    "start": 1172,
                                                                                                    "end": 1173,
                                                                                                    "fullWidth": 2,
                                                                                                    "width": 1,
                                                                                                    "text": "=",
                                                                                                    "value": "=",
                                                                                                    "valueText": "=",
                                                                                                    "hasTrailingTrivia": true,
                                                                                                    "trailingTrivia": [
                                                                                                        {
                                                                                                            "kind": "WhitespaceTrivia",
                                                                                                            "text": " "
                                                                                                        }
                                                                                                    ]
                                                                                                },
                                                                                                "right": {
                                                                                                    "kind": "TrueKeyword",
                                                                                                    "fullStart": 1174,
                                                                                                    "fullEnd": 1178,
                                                                                                    "start": 1174,
                                                                                                    "end": 1178,
                                                                                                    "fullWidth": 4,
                                                                                                    "width": 4,
                                                                                                    "text": "true",
                                                                                                    "value": true,
                                                                                                    "valueText": "true"
                                                                                                }
                                                                                            },
                                                                                            "semicolonToken": {
                                                                                                "kind": "SemicolonToken",
                                                                                                "fullStart": 1178,
                                                                                                "fullEnd": 1181,
                                                                                                "start": 1178,
                                                                                                "end": 1179,
                                                                                                "fullWidth": 3,
                                                                                                "width": 1,
                                                                                                "text": ";",
                                                                                                "value": ";",
                                                                                                "valueText": ";",
                                                                                                "hasTrailingTrivia": true,
                                                                                                "hasTrailingNewLine": true,
                                                                                                "trailingTrivia": [
                                                                                                    {
                                                                                                        "kind": "NewLineTrivia",
                                                                                                        "text": "\r\n"
                                                                                                    }
                                                                                                ]
                                                                                            }
                                                                                        },
                                                                                        {
                                                                                            "kind": "ReturnStatement",
                                                                                            "fullStart": 1181,
                                                                                            "fullEnd": 1217,
                                                                                            "start": 1205,
                                                                                            "end": 1215,
                                                                                            "fullWidth": 36,
                                                                                            "width": 10,
                                                                                            "returnKeyword": {
                                                                                                "kind": "ReturnKeyword",
                                                                                                "fullStart": 1181,
                                                                                                "fullEnd": 1212,
                                                                                                "start": 1205,
                                                                                                "end": 1211,
                                                                                                "fullWidth": 31,
                                                                                                "width": 6,
                                                                                                "text": "return",
                                                                                                "value": "return",
                                                                                                "valueText": "return",
                                                                                                "hasLeadingTrivia": true,
                                                                                                "hasTrailingTrivia": true,
                                                                                                "leadingTrivia": [
                                                                                                    {
                                                                                                        "kind": "WhitespaceTrivia",
                                                                                                        "text": "                        "
                                                                                                    }
                                                                                                ],
                                                                                                "trailingTrivia": [
                                                                                                    {
                                                                                                        "kind": "WhitespaceTrivia",
                                                                                                        "text": " "
                                                                                                    }
                                                                                                ]
                                                                                            },
                                                                                            "expression": {
                                                                                                "kind": "ObjectLiteralExpression",
                                                                                                "fullStart": 1212,
                                                                                                "fullEnd": 1214,
                                                                                                "start": 1212,
                                                                                                "end": 1214,
                                                                                                "fullWidth": 2,
                                                                                                "width": 2,
                                                                                                "openBraceToken": {
                                                                                                    "kind": "OpenBraceToken",
                                                                                                    "fullStart": 1212,
                                                                                                    "fullEnd": 1213,
                                                                                                    "start": 1212,
                                                                                                    "end": 1213,
                                                                                                    "fullWidth": 1,
                                                                                                    "width": 1,
                                                                                                    "text": "{",
                                                                                                    "value": "{",
                                                                                                    "valueText": "{"
                                                                                                },
                                                                                                "propertyAssignments": [],
                                                                                                "closeBraceToken": {
                                                                                                    "kind": "CloseBraceToken",
                                                                                                    "fullStart": 1213,
                                                                                                    "fullEnd": 1214,
                                                                                                    "start": 1213,
                                                                                                    "end": 1214,
                                                                                                    "fullWidth": 1,
                                                                                                    "width": 1,
                                                                                                    "text": "}",
                                                                                                    "value": "}",
                                                                                                    "valueText": "}"
                                                                                                }
                                                                                            },
                                                                                            "semicolonToken": {
                                                                                                "kind": "SemicolonToken",
                                                                                                "fullStart": 1214,
                                                                                                "fullEnd": 1217,
                                                                                                "start": 1214,
                                                                                                "end": 1215,
                                                                                                "fullWidth": 3,
                                                                                                "width": 1,
                                                                                                "text": ";",
                                                                                                "value": ";",
                                                                                                "valueText": ";",
                                                                                                "hasTrailingTrivia": true,
                                                                                                "hasTrailingNewLine": true,
                                                                                                "trailingTrivia": [
                                                                                                    {
                                                                                                        "kind": "NewLineTrivia",
                                                                                                        "text": "\r\n"
                                                                                                    }
                                                                                                ]
                                                                                            }
                                                                                        }
                                                                                    ],
                                                                                    "closeBraceToken": {
                                                                                        "kind": "CloseBraceToken",
                                                                                        "fullStart": 1217,
                                                                                        "fullEnd": 1240,
                                                                                        "start": 1237,
                                                                                        "end": 1238,
                                                                                        "fullWidth": 23,
                                                                                        "width": 1,
                                                                                        "text": "}",
                                                                                        "value": "}",
                                                                                        "valueText": "}",
                                                                                        "hasLeadingTrivia": true,
                                                                                        "hasTrailingTrivia": true,
                                                                                        "hasTrailingNewLine": true,
                                                                                        "leadingTrivia": [
                                                                                            {
                                                                                                "kind": "WhitespaceTrivia",
                                                                                                "text": "                    "
                                                                                            }
                                                                                        ],
                                                                                        "trailingTrivia": [
                                                                                            {
                                                                                                "kind": "NewLineTrivia",
                                                                                                "text": "\r\n"
                                                                                            }
                                                                                        ]
                                                                                    }
                                                                                }
                                                                            }
                                                                        }
                                                                    ],
                                                                    "closeBraceToken": {
                                                                        "kind": "CloseBraceToken",
                                                                        "fullStart": 1240,
                                                                        "fullEnd": 1259,
                                                                        "start": 1256,
                                                                        "end": 1257,
                                                                        "fullWidth": 19,
                                                                        "width": 1,
                                                                        "text": "}",
                                                                        "value": "}",
                                                                        "valueText": "}",
                                                                        "hasLeadingTrivia": true,
                                                                        "hasTrailingTrivia": true,
                                                                        "hasTrailingNewLine": true,
                                                                        "leadingTrivia": [
                                                                            {
                                                                                "kind": "WhitespaceTrivia",
                                                                                "text": "                "
                                                                            }
                                                                        ],
                                                                        "trailingTrivia": [
                                                                            {
                                                                                "kind": "NewLineTrivia",
                                                                                "text": "\r\n"
                                                                            }
                                                                        ]
                                                                    }
                                                                }
                                                            }
                                                        ],
                                                        "closeBraceToken": {
                                                            "kind": "CloseBraceToken",
                                                            "fullStart": 1259,
                                                            "fullEnd": 1274,
                                                            "start": 1271,
                                                            "end": 1272,
                                                            "fullWidth": 15,
                                                            "width": 1,
                                                            "text": "}",
                                                            "value": "}",
                                                            "valueText": "}",
                                                            "hasLeadingTrivia": true,
                                                            "hasTrailingTrivia": true,
                                                            "hasTrailingNewLine": true,
                                                            "leadingTrivia": [
                                                                {
                                                                    "kind": "WhitespaceTrivia",
                                                                    "text": "            "
                                                                }
                                                            ],
                                                            "trailingTrivia": [
                                                                {
                                                                    "kind": "NewLineTrivia",
                                                                    "text": "\r\n"
                                                                }
                                                            ]
                                                        }
                                                    }
                                                }
                                            ],
                                            "closeBraceToken": {
                                                "kind": "CloseBraceToken",
                                                "fullStart": 1274,
                                                "fullEnd": 1283,
                                                "start": 1282,
                                                "end": 1283,
                                                "fullWidth": 9,
                                                "width": 1,
                                                "text": "}",
                                                "value": "}",
                                                "valueText": "}",
                                                "hasLeadingTrivia": true,
                                                "leadingTrivia": [
                                                    {
                                                        "kind": "WhitespaceTrivia",
                                                        "text": "        "
                                                    }
                                                ]
                                            }
                                        }
                                    ],
                                    "closeParenToken": {
                                        "kind": "CloseParenToken",
                                        "fullStart": 1283,
                                        "fullEnd": 1284,
                                        "start": 1283,
                                        "end": 1284,
                                        "fullWidth": 1,
                                        "width": 1,
                                        "text": ")",
                                        "value": ")",
                                        "valueText": ")"
                                    }
                                }
                            },
                            "semicolonToken": {
                                "kind": "SemicolonToken",
                                "fullStart": 1284,
                                "fullEnd": 1287,
                                "start": 1284,
                                "end": 1285,
                                "fullWidth": 3,
                                "width": 1,
                                "text": ";",
                                "value": ";",
                                "valueText": ";",
                                "hasTrailingTrivia": true,
                                "hasTrailingNewLine": true,
                                "trailingTrivia": [
                                    {
                                        "kind": "NewLineTrivia",
                                        "text": "\r\n"
                                    }
                                ]
                            }
                        },
                        {
                            "kind": "ReturnStatement",
                            "fullStart": 1287,
                            "fullEnd": 1360,
                            "start": 1295,
                            "end": 1358,
                            "fullWidth": 73,
                            "width": 63,
                            "returnKeyword": {
                                "kind": "ReturnKeyword",
                                "fullStart": 1287,
                                "fullEnd": 1302,
                                "start": 1295,
                                "end": 1301,
                                "fullWidth": 15,
                                "width": 6,
                                "text": "return",
                                "value": "return",
                                "valueText": "return",
                                "hasLeadingTrivia": true,
                                "hasTrailingTrivia": true,
                                "leadingTrivia": [
                                    {
                                        "kind": "WhitespaceTrivia",
                                        "text": "        "
                                    }
                                ],
                                "trailingTrivia": [
                                    {
                                        "kind": "WhitespaceTrivia",
                                        "text": " "
                                    }
                                ]
                            },
                            "expression": {
                                "kind": "LogicalAndExpression",
                                "fullStart": 1302,
                                "fullEnd": 1357,
                                "start": 1302,
                                "end": 1357,
                                "fullWidth": 55,
                                "width": 55,
                                "left": {
                                    "kind": "LogicalAndExpression",
                                    "fullStart": 1302,
                                    "fullEnd": 1339,
                                    "start": 1302,
                                    "end": 1338,
                                    "fullWidth": 37,
                                    "width": 36,
                                    "left": {
                                        "kind": "EqualsExpression",
                                        "fullStart": 1302,
                                        "fullEnd": 1319,
                                        "start": 1302,
                                        "end": 1318,
                                        "fullWidth": 17,
                                        "width": 16,
                                        "left": {
                                            "kind": "MemberAccessExpression",
                                            "fullStart": 1302,
                                            "fullEnd": 1313,
                                            "start": 1302,
                                            "end": 1312,
                                            "fullWidth": 11,
                                            "width": 10,
                                            "expression": {
                                                "kind": "IdentifierName",
                                                "fullStart": 1302,
                                                "fullEnd": 1305,
                                                "start": 1302,
                                                "end": 1305,
                                                "fullWidth": 3,
                                                "width": 3,
                                                "text": "arr",
                                                "value": "arr",
                                                "valueText": "arr"
                                            },
                                            "dotToken": {
                                                "kind": "DotToken",
                                                "fullStart": 1305,
                                                "fullEnd": 1306,
                                                "start": 1305,
                                                "end": 1306,
                                                "fullWidth": 1,
                                                "width": 1,
                                                "text": ".",
                                                "value": ".",
                                                "valueText": "."
                                            },
                                            "name": {
                                                "kind": "IdentifierName",
                                                "fullStart": 1306,
                                                "fullEnd": 1313,
                                                "start": 1306,
                                                "end": 1312,
                                                "fullWidth": 7,
                                                "width": 6,
                                                "text": "length",
                                                "value": "length",
                                                "valueText": "length",
                                                "hasTrailingTrivia": true,
                                                "trailingTrivia": [
                                                    {
                                                        "kind": "WhitespaceTrivia",
                                                        "text": " "
                                                    }
                                                ]
                                            }
                                        },
                                        "operatorToken": {
                                            "kind": "EqualsEqualsEqualsToken",
                                            "fullStart": 1313,
                                            "fullEnd": 1317,
                                            "start": 1313,
                                            "end": 1316,
                                            "fullWidth": 4,
                                            "width": 3,
                                            "text": "===",
                                            "value": "===",
                                            "valueText": "===",
                                            "hasTrailingTrivia": true,
                                            "trailingTrivia": [
                                                {
                                                    "kind": "WhitespaceTrivia",
                                                    "text": " "
                                                }
                                            ]
                                        },
                                        "right": {
                                            "kind": "NumericLiteral",
                                            "fullStart": 1317,
                                            "fullEnd": 1319,
                                            "start": 1317,
                                            "end": 1318,
                                            "fullWidth": 2,
                                            "width": 1,
                                            "text": "2",
                                            "value": 2,
                                            "valueText": "2",
                                            "hasTrailingTrivia": true,
                                            "trailingTrivia": [
                                                {
                                                    "kind": "WhitespaceTrivia",
                                                    "text": " "
                                                }
                                            ]
                                        }
                                    },
                                    "operatorToken": {
                                        "kind": "AmpersandAmpersandToken",
                                        "fullStart": 1319,
                                        "fullEnd": 1322,
                                        "start": 1319,
                                        "end": 1321,
                                        "fullWidth": 3,
                                        "width": 2,
                                        "text": "&&",
                                        "value": "&&",
                                        "valueText": "&&",
                                        "hasTrailingTrivia": true,
                                        "trailingTrivia": [
                                            {
                                                "kind": "WhitespaceTrivia",
                                                "text": " "
                                            }
                                        ]
                                    },
                                    "right": {
                                        "kind": "IdentifierName",
                                        "fullStart": 1322,
                                        "fullEnd": 1339,
                                        "start": 1322,
                                        "end": 1338,
                                        "fullWidth": 17,
                                        "width": 16,
                                        "text": "toStringAccessed",
                                        "value": "toStringAccessed",
                                        "valueText": "toStringAccessed",
                                        "hasTrailingTrivia": true,
                                        "trailingTrivia": [
                                            {
                                                "kind": "WhitespaceTrivia",
                                                "text": " "
                                            }
                                        ]
                                    }
                                },
                                "operatorToken": {
                                    "kind": "AmpersandAmpersandToken",
                                    "fullStart": 1339,
                                    "fullEnd": 1342,
                                    "start": 1339,
                                    "end": 1341,
                                    "fullWidth": 3,
                                    "width": 2,
                                    "text": "&&",
                                    "value": "&&",
                                    "valueText": "&&",
                                    "hasTrailingTrivia": true,
                                    "trailingTrivia": [
                                        {
                                            "kind": "WhitespaceTrivia",
                                            "text": " "
                                        }
                                    ]
                                },
                                "right": {
                                    "kind": "IdentifierName",
                                    "fullStart": 1342,
                                    "fullEnd": 1357,
                                    "start": 1342,
                                    "end": 1357,
                                    "fullWidth": 15,
                                    "width": 15,
                                    "text": "valueOfAccessed",
                                    "value": "valueOfAccessed",
                                    "valueText": "valueOfAccessed"
                                }
                            },
                            "semicolonToken": {
                                "kind": "SemicolonToken",
                                "fullStart": 1357,
                                "fullEnd": 1360,
                                "start": 1357,
                                "end": 1358,
                                "fullWidth": 3,
                                "width": 1,
                                "text": ";",
                                "value": ";",
                                "valueText": ";",
                                "hasTrailingTrivia": true,
                                "hasTrailingNewLine": true,
                                "trailingTrivia": [
                                    {
                                        "kind": "NewLineTrivia",
                                        "text": "\r\n"
                                    }
                                ]
                            }
                        }
                    ],
                    "closeBraceToken": {
                        "kind": "CloseBraceToken",
                        "fullStart": 1360,
                        "fullEnd": 1367,
                        "start": 1364,
                        "end": 1365,
                        "fullWidth": 7,
                        "width": 1,
                        "text": "}",
                        "value": "}",
                        "valueText": "}",
                        "hasLeadingTrivia": true,
                        "hasTrailingTrivia": true,
                        "hasTrailingNewLine": true,
                        "leadingTrivia": [
                            {
                                "kind": "WhitespaceTrivia",
                                "text": "    "
                            }
                        ],
                        "trailingTrivia": [
                            {
                                "kind": "NewLineTrivia",
                                "text": "\r\n"
                            }
                        ]
                    }
                }
            },
            {
                "kind": "ExpressionStatement",
                "fullStart": 1367,
                "fullEnd": 1391,
                "start": 1367,
                "end": 1389,
                "fullWidth": 24,
                "width": 22,
                "expression": {
                    "kind": "InvocationExpression",
                    "fullStart": 1367,
                    "fullEnd": 1388,
                    "start": 1367,
                    "end": 1388,
                    "fullWidth": 21,
                    "width": 21,
                    "expression": {
                        "kind": "IdentifierName",
                        "fullStart": 1367,
                        "fullEnd": 1378,
                        "start": 1367,
                        "end": 1378,
                        "fullWidth": 11,
                        "width": 11,
                        "text": "runTestCase",
                        "value": "runTestCase",
                        "valueText": "runTestCase"
                    },
                    "argumentList": {
                        "kind": "ArgumentList",
                        "fullStart": 1378,
                        "fullEnd": 1388,
                        "start": 1378,
                        "end": 1388,
                        "fullWidth": 10,
                        "width": 10,
                        "openParenToken": {
                            "kind": "OpenParenToken",
                            "fullStart": 1378,
                            "fullEnd": 1379,
                            "start": 1378,
                            "end": 1379,
                            "fullWidth": 1,
                            "width": 1,
                            "text": "(",
                            "value": "(",
                            "valueText": "("
                        },
                        "arguments": [
                            {
                                "kind": "IdentifierName",
                                "fullStart": 1379,
                                "fullEnd": 1387,
                                "start": 1379,
                                "end": 1387,
                                "fullWidth": 8,
                                "width": 8,
                                "text": "testcase",
                                "value": "testcase",
                                "valueText": "testcase"
                            }
                        ],
                        "closeParenToken": {
                            "kind": "CloseParenToken",
                            "fullStart": 1387,
                            "fullEnd": 1388,
                            "start": 1387,
                            "end": 1388,
                            "fullWidth": 1,
                            "width": 1,
                            "text": ")",
                            "value": ")",
                            "valueText": ")"
                        }
                    }
                },
                "semicolonToken": {
                    "kind": "SemicolonToken",
                    "fullStart": 1388,
                    "fullEnd": 1391,
                    "start": 1388,
                    "end": 1389,
                    "fullWidth": 3,
                    "width": 1,
                    "text": ";",
                    "value": ";",
                    "valueText": ";",
                    "hasTrailingTrivia": true,
                    "hasTrailingNewLine": true,
                    "trailingTrivia": [
                        {
                            "kind": "NewLineTrivia",
                            "text": "\r\n"
                        }
                    ]
                }
            }
        ],
        "endOfFileToken": {
            "kind": "EndOfFileToken",
            "fullStart": 1391,
            "fullEnd": 1391,
            "start": 1391,
            "end": 1391,
            "fullWidth": 0,
            "width": 0,
            "text": ""
        }
    },
    "lineMap": {
        "lineStarts": [
            0,
            67,
            152,
            232,
            308,
            380,
            385,
            441,
            705,
            710,
            712,
            714,
            737,
            739,
            762,
            801,
            839,
            841,
            881,
            904,
            930,
            975,
            1025,
            1062,
            1086,
            1088,
            1132,
            1181,
            1217,
            1240,
            1259,
            1274,
            1287,
            1360,
            1367,
            1391
        ],
        "length": 1391
    }
}<|MERGE_RESOLUTION|>--- conflicted
+++ resolved
@@ -250,12 +250,8 @@
                                         "start": 751,
                                         "end": 759,
                                         "fullWidth": 8,
-<<<<<<< HEAD
                                         "width": 8,
-                                        "identifier": {
-=======
                                         "propertyName": {
->>>>>>> 85e84683
                                             "kind": "IdentifierName",
                                             "fullStart": 751,
                                             "fullEnd": 755,
@@ -411,12 +407,8 @@
                                         "start": 774,
                                         "end": 798,
                                         "fullWidth": 24,
-<<<<<<< HEAD
                                         "width": 24,
-                                        "identifier": {
-=======
                                         "propertyName": {
->>>>>>> 85e84683
                                             "kind": "IdentifierName",
                                             "fullStart": 774,
                                             "fullEnd": 791,
@@ -550,12 +542,8 @@
                                         "start": 813,
                                         "end": 836,
                                         "fullWidth": 23,
-<<<<<<< HEAD
                                         "width": 23,
-                                        "identifier": {
-=======
                                         "propertyName": {
->>>>>>> 85e84683
                                             "kind": "IdentifierName",
                                             "fullStart": 813,
                                             "fullEnd": 829,
