{
    "isDeclaration": false,
    "languageVersion": "EcmaScript5",
    "parseOptions": {
        "allowAutomaticSemicolonInsertion": true
    },
    "sourceUnit": {
        "kind": "SourceUnit",
        "fullStart": 0,
        "fullEnd": 1175,
        "start": 595,
        "end": 1175,
        "fullWidth": 1175,
        "width": 580,
        "isIncrementallyUnusable": true,
        "moduleElements": [
            {
                "kind": "FunctionDeclaration",
                "fullStart": 0,
                "fullEnd": 1151,
                "start": 595,
                "end": 1149,
                "fullWidth": 1151,
                "width": 554,
                "modifiers": [],
                "functionKeyword": {
                    "kind": "FunctionKeyword",
                    "fullStart": 0,
                    "fullEnd": 604,
                    "start": 595,
                    "end": 603,
                    "fullWidth": 604,
                    "width": 8,
                    "text": "function",
                    "value": "function",
                    "valueText": "function",
                    "hasLeadingTrivia": true,
                    "hasLeadingComment": true,
                    "hasLeadingNewLine": true,
                    "hasTrailingTrivia": true,
                    "leadingTrivia": [
                        {
                            "kind": "SingleLineCommentTrivia",
                            "text": "/// Copyright (c) 2012 Ecma International.  All rights reserved. "
                        },
                        {
                            "kind": "NewLineTrivia",
                            "text": "\r\n"
                        },
                        {
                            "kind": "SingleLineCommentTrivia",
                            "text": "/// Ecma International makes this code available under the terms and conditions set"
                        },
                        {
                            "kind": "NewLineTrivia",
                            "text": "\r\n"
                        },
                        {
                            "kind": "SingleLineCommentTrivia",
                            "text": "/// forth on http://hg.ecmascript.org/tests/test262/raw-file/tip/LICENSE (the "
                        },
                        {
                            "kind": "NewLineTrivia",
                            "text": "\r\n"
                        },
                        {
                            "kind": "SingleLineCommentTrivia",
                            "text": "/// \"Use Terms\").   Any redistribution of this code must retain the above "
                        },
                        {
                            "kind": "NewLineTrivia",
                            "text": "\r\n"
                        },
                        {
                            "kind": "SingleLineCommentTrivia",
                            "text": "/// copyright and this notice and otherwise comply with the Use Terms."
                        },
                        {
                            "kind": "NewLineTrivia",
                            "text": "\r\n"
                        },
                        {
                            "kind": "MultiLineCommentTrivia",
                            "text": "/**\r\n * @path ch15/15.2/15.2.3/15.2.3.7/15.2.3.7-6-a-19.js\r\n * @description Object.defineProperties - 'O' is a RegExp object which implements its own [[GetOwnProperty]] method to get 'P' (8.12.9 step 1 ) \r\n */"
                        },
                        {
                            "kind": "NewLineTrivia",
                            "text": "\r\n"
                        },
                        {
                            "kind": "NewLineTrivia",
                            "text": "\r\n"
                        },
                        {
                            "kind": "NewLineTrivia",
                            "text": "\r\n"
                        }
                    ],
                    "trailingTrivia": [
                        {
                            "kind": "WhitespaceTrivia",
                            "text": " "
                        }
                    ]
                },
                "identifier": {
                    "kind": "IdentifierName",
                    "fullStart": 604,
                    "fullEnd": 612,
                    "start": 604,
                    "end": 612,
                    "fullWidth": 8,
                    "width": 8,
                    "text": "testcase",
                    "value": "testcase",
                    "valueText": "testcase"
                },
                "callSignature": {
                    "kind": "CallSignature",
                    "fullStart": 612,
                    "fullEnd": 615,
                    "start": 612,
                    "end": 614,
                    "fullWidth": 3,
                    "width": 2,
                    "parameterList": {
                        "kind": "ParameterList",
                        "fullStart": 612,
                        "fullEnd": 615,
                        "start": 612,
                        "end": 614,
                        "fullWidth": 3,
                        "width": 2,
                        "openParenToken": {
                            "kind": "OpenParenToken",
                            "fullStart": 612,
                            "fullEnd": 613,
                            "start": 612,
                            "end": 613,
                            "fullWidth": 1,
                            "width": 1,
                            "text": "(",
                            "value": "(",
                            "valueText": "("
                        },
                        "parameters": [],
                        "closeParenToken": {
                            "kind": "CloseParenToken",
                            "fullStart": 613,
                            "fullEnd": 615,
                            "start": 613,
                            "end": 614,
                            "fullWidth": 2,
                            "width": 1,
                            "text": ")",
                            "value": ")",
                            "valueText": ")",
                            "hasTrailingTrivia": true,
                            "trailingTrivia": [
                                {
                                    "kind": "WhitespaceTrivia",
                                    "text": " "
                                }
                            ]
                        }
                    }
                },
                "block": {
                    "kind": "Block",
                    "fullStart": 615,
                    "fullEnd": 1151,
                    "start": 615,
                    "end": 1149,
                    "fullWidth": 536,
                    "width": 534,
                    "openBraceToken": {
                        "kind": "OpenBraceToken",
                        "fullStart": 615,
                        "fullEnd": 618,
                        "start": 615,
                        "end": 616,
                        "fullWidth": 3,
                        "width": 1,
                        "text": "{",
                        "value": "{",
                        "valueText": "{",
                        "hasTrailingTrivia": true,
                        "hasTrailingNewLine": true,
                        "trailingTrivia": [
                            {
                                "kind": "NewLineTrivia",
                                "text": "\r\n"
                            }
                        ]
                    },
                    "statements": [
                        {
                            "kind": "VariableStatement",
                            "fullStart": 618,
                            "fullEnd": 653,
                            "start": 628,
                            "end": 651,
                            "fullWidth": 35,
                            "width": 23,
                            "modifiers": [],
                            "variableDeclaration": {
                                "kind": "VariableDeclaration",
                                "fullStart": 618,
                                "fullEnd": 650,
                                "start": 628,
                                "end": 650,
                                "fullWidth": 32,
                                "width": 22,
                                "varKeyword": {
                                    "kind": "VarKeyword",
                                    "fullStart": 618,
                                    "fullEnd": 632,
                                    "start": 628,
                                    "end": 631,
                                    "fullWidth": 14,
                                    "width": 3,
                                    "text": "var",
                                    "value": "var",
                                    "valueText": "var",
                                    "hasLeadingTrivia": true,
                                    "hasLeadingNewLine": true,
                                    "hasTrailingTrivia": true,
                                    "leadingTrivia": [
                                        {
                                            "kind": "NewLineTrivia",
                                            "text": "\r\n"
                                        },
                                        {
                                            "kind": "WhitespaceTrivia",
                                            "text": "        "
                                        }
                                    ],
                                    "trailingTrivia": [
                                        {
                                            "kind": "WhitespaceTrivia",
                                            "text": " "
                                        }
                                    ]
                                },
                                "variableDeclarators": [
                                    {
                                        "kind": "VariableDeclarator",
                                        "fullStart": 632,
                                        "fullEnd": 650,
                                        "start": 632,
                                        "end": 650,
                                        "fullWidth": 18,
<<<<<<< HEAD
                                        "width": 18,
                                        "identifier": {
=======
                                        "propertyName": {
>>>>>>> 85e84683
                                            "kind": "IdentifierName",
                                            "fullStart": 632,
                                            "fullEnd": 636,
                                            "start": 632,
                                            "end": 635,
                                            "fullWidth": 4,
                                            "width": 3,
                                            "text": "obj",
                                            "value": "obj",
                                            "valueText": "obj",
                                            "hasTrailingTrivia": true,
                                            "trailingTrivia": [
                                                {
                                                    "kind": "WhitespaceTrivia",
                                                    "text": " "
                                                }
                                            ]
                                        },
                                        "equalsValueClause": {
                                            "kind": "EqualsValueClause",
                                            "fullStart": 636,
                                            "fullEnd": 650,
                                            "start": 636,
                                            "end": 650,
                                            "fullWidth": 14,
                                            "width": 14,
                                            "equalsToken": {
                                                "kind": "EqualsToken",
                                                "fullStart": 636,
                                                "fullEnd": 638,
                                                "start": 636,
                                                "end": 637,
                                                "fullWidth": 2,
                                                "width": 1,
                                                "text": "=",
                                                "value": "=",
                                                "valueText": "=",
                                                "hasTrailingTrivia": true,
                                                "trailingTrivia": [
                                                    {
                                                        "kind": "WhitespaceTrivia",
                                                        "text": " "
                                                    }
                                                ]
                                            },
                                            "value": {
                                                "kind": "ObjectCreationExpression",
                                                "fullStart": 638,
                                                "fullEnd": 650,
                                                "start": 638,
                                                "end": 650,
                                                "fullWidth": 12,
                                                "width": 12,
                                                "newKeyword": {
                                                    "kind": "NewKeyword",
                                                    "fullStart": 638,
                                                    "fullEnd": 642,
                                                    "start": 638,
                                                    "end": 641,
                                                    "fullWidth": 4,
                                                    "width": 3,
                                                    "text": "new",
                                                    "value": "new",
                                                    "valueText": "new",
                                                    "hasTrailingTrivia": true,
                                                    "trailingTrivia": [
                                                        {
                                                            "kind": "WhitespaceTrivia",
                                                            "text": " "
                                                        }
                                                    ]
                                                },
                                                "expression": {
                                                    "kind": "IdentifierName",
                                                    "fullStart": 642,
                                                    "fullEnd": 648,
                                                    "start": 642,
                                                    "end": 648,
                                                    "fullWidth": 6,
                                                    "width": 6,
                                                    "text": "RegExp",
                                                    "value": "RegExp",
                                                    "valueText": "RegExp"
                                                },
                                                "argumentList": {
                                                    "kind": "ArgumentList",
                                                    "fullStart": 648,
                                                    "fullEnd": 650,
                                                    "start": 648,
                                                    "end": 650,
                                                    "fullWidth": 2,
                                                    "width": 2,
                                                    "openParenToken": {
                                                        "kind": "OpenParenToken",
                                                        "fullStart": 648,
                                                        "fullEnd": 649,
                                                        "start": 648,
                                                        "end": 649,
                                                        "fullWidth": 1,
                                                        "width": 1,
                                                        "text": "(",
                                                        "value": "(",
                                                        "valueText": "("
                                                    },
                                                    "arguments": [],
                                                    "closeParenToken": {
                                                        "kind": "CloseParenToken",
                                                        "fullStart": 649,
                                                        "fullEnd": 650,
                                                        "start": 649,
                                                        "end": 650,
                                                        "fullWidth": 1,
                                                        "width": 1,
                                                        "text": ")",
                                                        "value": ")",
                                                        "valueText": ")"
                                                    }
                                                }
                                            }
                                        }
                                    }
                                ]
                            },
                            "semicolonToken": {
                                "kind": "SemicolonToken",
                                "fullStart": 650,
                                "fullEnd": 653,
                                "start": 650,
                                "end": 651,
                                "fullWidth": 3,
                                "width": 1,
                                "text": ";",
                                "value": ";",
                                "valueText": ";",
                                "hasTrailingTrivia": true,
                                "hasTrailingNewLine": true,
                                "trailingTrivia": [
                                    {
                                        "kind": "NewLineTrivia",
                                        "text": "\r\n"
                                    }
                                ]
                            }
                        },
                        {
                            "kind": "ExpressionStatement",
                            "fullStart": 653,
                            "fullEnd": 771,
                            "start": 663,
                            "end": 769,
                            "fullWidth": 118,
                            "width": 106,
                            "expression": {
                                "kind": "InvocationExpression",
                                "fullStart": 653,
                                "fullEnd": 768,
                                "start": 663,
                                "end": 768,
                                "fullWidth": 115,
                                "width": 105,
                                "expression": {
                                    "kind": "MemberAccessExpression",
                                    "fullStart": 653,
                                    "fullEnd": 684,
                                    "start": 663,
                                    "end": 684,
                                    "fullWidth": 31,
                                    "width": 21,
                                    "expression": {
                                        "kind": "IdentifierName",
                                        "fullStart": 653,
                                        "fullEnd": 669,
                                        "start": 663,
                                        "end": 669,
                                        "fullWidth": 16,
                                        "width": 6,
                                        "text": "Object",
                                        "value": "Object",
                                        "valueText": "Object",
                                        "hasLeadingTrivia": true,
                                        "hasLeadingNewLine": true,
                                        "leadingTrivia": [
                                            {
                                                "kind": "NewLineTrivia",
                                                "text": "\r\n"
                                            },
                                            {
                                                "kind": "WhitespaceTrivia",
                                                "text": "        "
                                            }
                                        ]
                                    },
                                    "dotToken": {
                                        "kind": "DotToken",
                                        "fullStart": 669,
                                        "fullEnd": 670,
                                        "start": 669,
                                        "end": 670,
                                        "fullWidth": 1,
                                        "width": 1,
                                        "text": ".",
                                        "value": ".",
                                        "valueText": "."
                                    },
                                    "name": {
                                        "kind": "IdentifierName",
                                        "fullStart": 670,
                                        "fullEnd": 684,
                                        "start": 670,
                                        "end": 684,
                                        "fullWidth": 14,
                                        "width": 14,
                                        "text": "defineProperty",
                                        "value": "defineProperty",
                                        "valueText": "defineProperty"
                                    }
                                },
                                "argumentList": {
                                    "kind": "ArgumentList",
                                    "fullStart": 684,
                                    "fullEnd": 768,
                                    "start": 684,
                                    "end": 768,
                                    "fullWidth": 84,
                                    "width": 84,
                                    "openParenToken": {
                                        "kind": "OpenParenToken",
                                        "fullStart": 684,
                                        "fullEnd": 685,
                                        "start": 684,
                                        "end": 685,
                                        "fullWidth": 1,
                                        "width": 1,
                                        "text": "(",
                                        "value": "(",
                                        "valueText": "("
                                    },
                                    "arguments": [
                                        {
                                            "kind": "IdentifierName",
                                            "fullStart": 685,
                                            "fullEnd": 688,
                                            "start": 685,
                                            "end": 688,
                                            "fullWidth": 3,
                                            "width": 3,
                                            "text": "obj",
                                            "value": "obj",
                                            "valueText": "obj"
                                        },
                                        {
                                            "kind": "CommaToken",
                                            "fullStart": 688,
                                            "fullEnd": 690,
                                            "start": 688,
                                            "end": 689,
                                            "fullWidth": 2,
                                            "width": 1,
                                            "text": ",",
                                            "value": ",",
                                            "valueText": ",",
                                            "hasTrailingTrivia": true,
                                            "trailingTrivia": [
                                                {
                                                    "kind": "WhitespaceTrivia",
                                                    "text": " "
                                                }
                                            ]
                                        },
                                        {
                                            "kind": "StringLiteral",
                                            "fullStart": 690,
                                            "fullEnd": 696,
                                            "start": 690,
                                            "end": 696,
                                            "fullWidth": 6,
                                            "width": 6,
                                            "text": "\"prop\"",
                                            "value": "prop",
                                            "valueText": "prop"
                                        },
                                        {
                                            "kind": "CommaToken",
                                            "fullStart": 696,
                                            "fullEnd": 698,
                                            "start": 696,
                                            "end": 697,
                                            "fullWidth": 2,
                                            "width": 1,
                                            "text": ",",
                                            "value": ",",
                                            "valueText": ",",
                                            "hasTrailingTrivia": true,
                                            "trailingTrivia": [
                                                {
                                                    "kind": "WhitespaceTrivia",
                                                    "text": " "
                                                }
                                            ]
                                        },
                                        {
                                            "kind": "ObjectLiteralExpression",
                                            "fullStart": 698,
                                            "fullEnd": 767,
                                            "start": 698,
                                            "end": 767,
                                            "fullWidth": 69,
                                            "width": 69,
                                            "openBraceToken": {
                                                "kind": "OpenBraceToken",
                                                "fullStart": 698,
                                                "fullEnd": 701,
                                                "start": 698,
                                                "end": 699,
                                                "fullWidth": 3,
                                                "width": 1,
                                                "text": "{",
                                                "value": "{",
                                                "valueText": "{",
                                                "hasTrailingTrivia": true,
                                                "hasTrailingNewLine": true,
                                                "trailingTrivia": [
                                                    {
                                                        "kind": "NewLineTrivia",
                                                        "text": "\r\n"
                                                    }
                                                ]
                                            },
                                            "propertyAssignments": [
                                                {
                                                    "kind": "SimplePropertyAssignment",
                                                    "fullStart": 701,
                                                    "fullEnd": 722,
                                                    "start": 713,
                                                    "end": 722,
                                                    "fullWidth": 21,
                                                    "width": 9,
                                                    "propertyName": {
                                                        "kind": "IdentifierName",
                                                        "fullStart": 701,
                                                        "fullEnd": 718,
                                                        "start": 713,
                                                        "end": 718,
                                                        "fullWidth": 17,
                                                        "width": 5,
                                                        "text": "value",
                                                        "value": "value",
                                                        "valueText": "value",
                                                        "hasLeadingTrivia": true,
                                                        "leadingTrivia": [
                                                            {
                                                                "kind": "WhitespaceTrivia",
                                                                "text": "            "
                                                            }
                                                        ]
                                                    },
                                                    "colonToken": {
                                                        "kind": "ColonToken",
                                                        "fullStart": 718,
                                                        "fullEnd": 720,
                                                        "start": 718,
                                                        "end": 719,
                                                        "fullWidth": 2,
                                                        "width": 1,
                                                        "text": ":",
                                                        "value": ":",
                                                        "valueText": ":",
                                                        "hasTrailingTrivia": true,
                                                        "trailingTrivia": [
                                                            {
                                                                "kind": "WhitespaceTrivia",
                                                                "text": " "
                                                            }
                                                        ]
                                                    },
                                                    "expression": {
                                                        "kind": "NumericLiteral",
                                                        "fullStart": 720,
                                                        "fullEnd": 722,
                                                        "start": 720,
                                                        "end": 722,
                                                        "fullWidth": 2,
                                                        "width": 2,
                                                        "text": "11",
                                                        "value": 11,
                                                        "valueText": "11"
                                                    }
                                                },
                                                {
                                                    "kind": "CommaToken",
                                                    "fullStart": 722,
                                                    "fullEnd": 725,
                                                    "start": 722,
                                                    "end": 723,
                                                    "fullWidth": 3,
                                                    "width": 1,
                                                    "text": ",",
                                                    "value": ",",
                                                    "valueText": ",",
                                                    "hasTrailingTrivia": true,
                                                    "hasTrailingNewLine": true,
                                                    "trailingTrivia": [
                                                        {
                                                            "kind": "NewLineTrivia",
                                                            "text": "\r\n"
                                                        }
                                                    ]
                                                },
                                                {
                                                    "kind": "SimplePropertyAssignment",
                                                    "fullStart": 725,
                                                    "fullEnd": 758,
                                                    "start": 737,
                                                    "end": 756,
                                                    "fullWidth": 33,
                                                    "width": 19,
                                                    "propertyName": {
                                                        "kind": "IdentifierName",
                                                        "fullStart": 725,
                                                        "fullEnd": 749,
                                                        "start": 737,
                                                        "end": 749,
                                                        "fullWidth": 24,
                                                        "width": 12,
                                                        "text": "configurable",
                                                        "value": "configurable",
                                                        "valueText": "configurable",
                                                        "hasLeadingTrivia": true,
                                                        "leadingTrivia": [
                                                            {
                                                                "kind": "WhitespaceTrivia",
                                                                "text": "            "
                                                            }
                                                        ]
                                                    },
                                                    "colonToken": {
                                                        "kind": "ColonToken",
                                                        "fullStart": 749,
                                                        "fullEnd": 751,
                                                        "start": 749,
                                                        "end": 750,
                                                        "fullWidth": 2,
                                                        "width": 1,
                                                        "text": ":",
                                                        "value": ":",
                                                        "valueText": ":",
                                                        "hasTrailingTrivia": true,
                                                        "trailingTrivia": [
                                                            {
                                                                "kind": "WhitespaceTrivia",
                                                                "text": " "
                                                            }
                                                        ]
                                                    },
                                                    "expression": {
                                                        "kind": "FalseKeyword",
                                                        "fullStart": 751,
                                                        "fullEnd": 758,
                                                        "start": 751,
                                                        "end": 756,
                                                        "fullWidth": 7,
                                                        "width": 5,
                                                        "text": "false",
                                                        "value": false,
                                                        "valueText": "false",
                                                        "hasTrailingTrivia": true,
                                                        "hasTrailingNewLine": true,
                                                        "trailingTrivia": [
                                                            {
                                                                "kind": "NewLineTrivia",
                                                                "text": "\r\n"
                                                            }
                                                        ]
                                                    }
                                                }
                                            ],
                                            "closeBraceToken": {
                                                "kind": "CloseBraceToken",
                                                "fullStart": 758,
                                                "fullEnd": 767,
                                                "start": 766,
                                                "end": 767,
                                                "fullWidth": 9,
                                                "width": 1,
                                                "text": "}",
                                                "value": "}",
                                                "valueText": "}",
                                                "hasLeadingTrivia": true,
                                                "leadingTrivia": [
                                                    {
                                                        "kind": "WhitespaceTrivia",
                                                        "text": "        "
                                                    }
                                                ]
                                            }
                                        }
                                    ],
                                    "closeParenToken": {
                                        "kind": "CloseParenToken",
                                        "fullStart": 767,
                                        "fullEnd": 768,
                                        "start": 767,
                                        "end": 768,
                                        "fullWidth": 1,
                                        "width": 1,
                                        "text": ")",
                                        "value": ")",
                                        "valueText": ")"
                                    }
                                }
                            },
                            "semicolonToken": {
                                "kind": "SemicolonToken",
                                "fullStart": 768,
                                "fullEnd": 771,
                                "start": 768,
                                "end": 769,
                                "fullWidth": 3,
                                "width": 1,
                                "text": ";",
                                "value": ";",
                                "valueText": ";",
                                "hasTrailingTrivia": true,
                                "hasTrailingNewLine": true,
                                "trailingTrivia": [
                                    {
                                        "kind": "NewLineTrivia",
                                        "text": "\r\n"
                                    }
                                ]
                            }
                        },
                        {
                            "kind": "TryStatement",
                            "fullStart": 771,
                            "fullEnd": 1144,
                            "start": 781,
                            "end": 1142,
                            "fullWidth": 373,
                            "width": 361,
                            "tryKeyword": {
                                "kind": "TryKeyword",
                                "fullStart": 771,
                                "fullEnd": 785,
                                "start": 781,
                                "end": 784,
                                "fullWidth": 14,
                                "width": 3,
                                "text": "try",
                                "value": "try",
                                "valueText": "try",
                                "hasLeadingTrivia": true,
                                "hasLeadingNewLine": true,
                                "hasTrailingTrivia": true,
                                "leadingTrivia": [
                                    {
                                        "kind": "NewLineTrivia",
                                        "text": "\r\n"
                                    },
                                    {
                                        "kind": "WhitespaceTrivia",
                                        "text": "        "
                                    }
                                ],
                                "trailingTrivia": [
                                    {
                                        "kind": "WhitespaceTrivia",
                                        "text": " "
                                    }
                                ]
                            },
                            "block": {
                                "kind": "Block",
                                "fullStart": 785,
                                "fullEnd": 1002,
                                "start": 785,
                                "end": 1001,
                                "fullWidth": 217,
                                "width": 216,
                                "openBraceToken": {
                                    "kind": "OpenBraceToken",
                                    "fullStart": 785,
                                    "fullEnd": 788,
                                    "start": 785,
                                    "end": 786,
                                    "fullWidth": 3,
                                    "width": 1,
                                    "text": "{",
                                    "value": "{",
                                    "valueText": "{",
                                    "hasTrailingTrivia": true,
                                    "hasTrailingNewLine": true,
                                    "trailingTrivia": [
                                        {
                                            "kind": "NewLineTrivia",
                                            "text": "\r\n"
                                        }
                                    ]
                                },
                                "statements": [
                                    {
                                        "kind": "ExpressionStatement",
                                        "fullStart": 788,
                                        "fullEnd": 965,
                                        "start": 800,
                                        "end": 963,
                                        "fullWidth": 177,
                                        "width": 163,
                                        "expression": {
                                            "kind": "InvocationExpression",
                                            "fullStart": 788,
                                            "fullEnd": 962,
                                            "start": 800,
                                            "end": 962,
                                            "fullWidth": 174,
                                            "width": 162,
                                            "expression": {
                                                "kind": "MemberAccessExpression",
                                                "fullStart": 788,
                                                "fullEnd": 823,
                                                "start": 800,
                                                "end": 823,
                                                "fullWidth": 35,
                                                "width": 23,
                                                "expression": {
                                                    "kind": "IdentifierName",
                                                    "fullStart": 788,
                                                    "fullEnd": 806,
                                                    "start": 800,
                                                    "end": 806,
                                                    "fullWidth": 18,
                                                    "width": 6,
                                                    "text": "Object",
                                                    "value": "Object",
                                                    "valueText": "Object",
                                                    "hasLeadingTrivia": true,
                                                    "leadingTrivia": [
                                                        {
                                                            "kind": "WhitespaceTrivia",
                                                            "text": "            "
                                                        }
                                                    ]
                                                },
                                                "dotToken": {
                                                    "kind": "DotToken",
                                                    "fullStart": 806,
                                                    "fullEnd": 807,
                                                    "start": 806,
                                                    "end": 807,
                                                    "fullWidth": 1,
                                                    "width": 1,
                                                    "text": ".",
                                                    "value": ".",
                                                    "valueText": "."
                                                },
                                                "name": {
                                                    "kind": "IdentifierName",
                                                    "fullStart": 807,
                                                    "fullEnd": 823,
                                                    "start": 807,
                                                    "end": 823,
                                                    "fullWidth": 16,
                                                    "width": 16,
                                                    "text": "defineProperties",
                                                    "value": "defineProperties",
                                                    "valueText": "defineProperties"
                                                }
                                            },
                                            "argumentList": {
                                                "kind": "ArgumentList",
                                                "fullStart": 823,
                                                "fullEnd": 962,
                                                "start": 823,
                                                "end": 962,
                                                "fullWidth": 139,
                                                "width": 139,
                                                "openParenToken": {
                                                    "kind": "OpenParenToken",
                                                    "fullStart": 823,
                                                    "fullEnd": 824,
                                                    "start": 823,
                                                    "end": 824,
                                                    "fullWidth": 1,
                                                    "width": 1,
                                                    "text": "(",
                                                    "value": "(",
                                                    "valueText": "("
                                                },
                                                "arguments": [
                                                    {
                                                        "kind": "IdentifierName",
                                                        "fullStart": 824,
                                                        "fullEnd": 827,
                                                        "start": 824,
                                                        "end": 827,
                                                        "fullWidth": 3,
                                                        "width": 3,
                                                        "text": "obj",
                                                        "value": "obj",
                                                        "valueText": "obj"
                                                    },
                                                    {
                                                        "kind": "CommaToken",
                                                        "fullStart": 827,
                                                        "fullEnd": 829,
                                                        "start": 827,
                                                        "end": 828,
                                                        "fullWidth": 2,
                                                        "width": 1,
                                                        "text": ",",
                                                        "value": ",",
                                                        "valueText": ",",
                                                        "hasTrailingTrivia": true,
                                                        "trailingTrivia": [
                                                            {
                                                                "kind": "WhitespaceTrivia",
                                                                "text": " "
                                                            }
                                                        ]
                                                    },
                                                    {
                                                        "kind": "ObjectLiteralExpression",
                                                        "fullStart": 829,
                                                        "fullEnd": 961,
                                                        "start": 829,
                                                        "end": 961,
                                                        "fullWidth": 132,
                                                        "width": 132,
                                                        "openBraceToken": {
                                                            "kind": "OpenBraceToken",
                                                            "fullStart": 829,
                                                            "fullEnd": 832,
                                                            "start": 829,
                                                            "end": 830,
                                                            "fullWidth": 3,
                                                            "width": 1,
                                                            "text": "{",
                                                            "value": "{",
                                                            "valueText": "{",
                                                            "hasTrailingTrivia": true,
                                                            "hasTrailingNewLine": true,
                                                            "trailingTrivia": [
                                                                {
                                                                    "kind": "NewLineTrivia",
                                                                    "text": "\r\n"
                                                                }
                                                            ]
                                                        },
                                                        "propertyAssignments": [
                                                            {
                                                                "kind": "SimplePropertyAssignment",
                                                                "fullStart": 832,
                                                                "fullEnd": 948,
                                                                "start": 848,
                                                                "end": 946,
                                                                "fullWidth": 116,
                                                                "width": 98,
                                                                "propertyName": {
                                                                    "kind": "IdentifierName",
                                                                    "fullStart": 832,
                                                                    "fullEnd": 852,
                                                                    "start": 848,
                                                                    "end": 852,
                                                                    "fullWidth": 20,
                                                                    "width": 4,
                                                                    "text": "prop",
                                                                    "value": "prop",
                                                                    "valueText": "prop",
                                                                    "hasLeadingTrivia": true,
                                                                    "leadingTrivia": [
                                                                        {
                                                                            "kind": "WhitespaceTrivia",
                                                                            "text": "                "
                                                                        }
                                                                    ]
                                                                },
                                                                "colonToken": {
                                                                    "kind": "ColonToken",
                                                                    "fullStart": 852,
                                                                    "fullEnd": 854,
                                                                    "start": 852,
                                                                    "end": 853,
                                                                    "fullWidth": 2,
                                                                    "width": 1,
                                                                    "text": ":",
                                                                    "value": ":",
                                                                    "valueText": ":",
                                                                    "hasTrailingTrivia": true,
                                                                    "trailingTrivia": [
                                                                        {
                                                                            "kind": "WhitespaceTrivia",
                                                                            "text": " "
                                                                        }
                                                                    ]
                                                                },
                                                                "expression": {
                                                                    "kind": "ObjectLiteralExpression",
                                                                    "fullStart": 854,
                                                                    "fullEnd": 948,
                                                                    "start": 854,
                                                                    "end": 946,
                                                                    "fullWidth": 94,
                                                                    "width": 92,
                                                                    "openBraceToken": {
                                                                        "kind": "OpenBraceToken",
                                                                        "fullStart": 854,
                                                                        "fullEnd": 857,
                                                                        "start": 854,
                                                                        "end": 855,
                                                                        "fullWidth": 3,
                                                                        "width": 1,
                                                                        "text": "{",
                                                                        "value": "{",
                                                                        "valueText": "{",
                                                                        "hasTrailingTrivia": true,
                                                                        "hasTrailingNewLine": true,
                                                                        "trailingTrivia": [
                                                                            {
                                                                                "kind": "NewLineTrivia",
                                                                                "text": "\r\n"
                                                                            }
                                                                        ]
                                                                    },
                                                                    "propertyAssignments": [
                                                                        {
                                                                            "kind": "SimplePropertyAssignment",
                                                                            "fullStart": 857,
                                                                            "fullEnd": 886,
                                                                            "start": 877,
                                                                            "end": 886,
                                                                            "fullWidth": 29,
                                                                            "width": 9,
                                                                            "propertyName": {
                                                                                "kind": "IdentifierName",
                                                                                "fullStart": 857,
                                                                                "fullEnd": 882,
                                                                                "start": 877,
                                                                                "end": 882,
                                                                                "fullWidth": 25,
                                                                                "width": 5,
                                                                                "text": "value",
                                                                                "value": "value",
                                                                                "valueText": "value",
                                                                                "hasLeadingTrivia": true,
                                                                                "leadingTrivia": [
                                                                                    {
                                                                                        "kind": "WhitespaceTrivia",
                                                                                        "text": "                    "
                                                                                    }
                                                                                ]
                                                                            },
                                                                            "colonToken": {
                                                                                "kind": "ColonToken",
                                                                                "fullStart": 882,
                                                                                "fullEnd": 884,
                                                                                "start": 882,
                                                                                "end": 883,
                                                                                "fullWidth": 2,
                                                                                "width": 1,
                                                                                "text": ":",
                                                                                "value": ":",
                                                                                "valueText": ":",
                                                                                "hasTrailingTrivia": true,
                                                                                "trailingTrivia": [
                                                                                    {
                                                                                        "kind": "WhitespaceTrivia",
                                                                                        "text": " "
                                                                                    }
                                                                                ]
                                                                            },
                                                                            "expression": {
                                                                                "kind": "NumericLiteral",
                                                                                "fullStart": 884,
                                                                                "fullEnd": 886,
                                                                                "start": 884,
                                                                                "end": 886,
                                                                                "fullWidth": 2,
                                                                                "width": 2,
                                                                                "text": "12",
                                                                                "value": 12,
                                                                                "valueText": "12"
                                                                            }
                                                                        },
                                                                        {
                                                                            "kind": "CommaToken",
                                                                            "fullStart": 886,
                                                                            "fullEnd": 889,
                                                                            "start": 886,
                                                                            "end": 887,
                                                                            "fullWidth": 3,
                                                                            "width": 1,
                                                                            "text": ",",
                                                                            "value": ",",
                                                                            "valueText": ",",
                                                                            "hasTrailingTrivia": true,
                                                                            "hasTrailingNewLine": true,
                                                                            "trailingTrivia": [
                                                                                {
                                                                                    "kind": "NewLineTrivia",
                                                                                    "text": "\r\n"
                                                                                }
                                                                            ]
                                                                        },
                                                                        {
                                                                            "kind": "SimplePropertyAssignment",
                                                                            "fullStart": 889,
                                                                            "fullEnd": 929,
                                                                            "start": 909,
                                                                            "end": 927,
                                                                            "fullWidth": 40,
                                                                            "width": 18,
                                                                            "propertyName": {
                                                                                "kind": "IdentifierName",
                                                                                "fullStart": 889,
                                                                                "fullEnd": 921,
                                                                                "start": 909,
                                                                                "end": 921,
                                                                                "fullWidth": 32,
                                                                                "width": 12,
                                                                                "text": "configurable",
                                                                                "value": "configurable",
                                                                                "valueText": "configurable",
                                                                                "hasLeadingTrivia": true,
                                                                                "leadingTrivia": [
                                                                                    {
                                                                                        "kind": "WhitespaceTrivia",
                                                                                        "text": "                    "
                                                                                    }
                                                                                ]
                                                                            },
                                                                            "colonToken": {
                                                                                "kind": "ColonToken",
                                                                                "fullStart": 921,
                                                                                "fullEnd": 923,
                                                                                "start": 921,
                                                                                "end": 922,
                                                                                "fullWidth": 2,
                                                                                "width": 1,
                                                                                "text": ":",
                                                                                "value": ":",
                                                                                "valueText": ":",
                                                                                "hasTrailingTrivia": true,
                                                                                "trailingTrivia": [
                                                                                    {
                                                                                        "kind": "WhitespaceTrivia",
                                                                                        "text": " "
                                                                                    }
                                                                                ]
                                                                            },
                                                                            "expression": {
                                                                                "kind": "TrueKeyword",
                                                                                "fullStart": 923,
                                                                                "fullEnd": 929,
                                                                                "start": 923,
                                                                                "end": 927,
                                                                                "fullWidth": 6,
                                                                                "width": 4,
                                                                                "text": "true",
                                                                                "value": true,
                                                                                "valueText": "true",
                                                                                "hasTrailingTrivia": true,
                                                                                "hasTrailingNewLine": true,
                                                                                "trailingTrivia": [
                                                                                    {
                                                                                        "kind": "NewLineTrivia",
                                                                                        "text": "\r\n"
                                                                                    }
                                                                                ]
                                                                            }
                                                                        }
                                                                    ],
                                                                    "closeBraceToken": {
                                                                        "kind": "CloseBraceToken",
                                                                        "fullStart": 929,
                                                                        "fullEnd": 948,
                                                                        "start": 945,
                                                                        "end": 946,
                                                                        "fullWidth": 19,
                                                                        "width": 1,
                                                                        "text": "}",
                                                                        "value": "}",
                                                                        "valueText": "}",
                                                                        "hasLeadingTrivia": true,
                                                                        "hasTrailingTrivia": true,
                                                                        "hasTrailingNewLine": true,
                                                                        "leadingTrivia": [
                                                                            {
                                                                                "kind": "WhitespaceTrivia",
                                                                                "text": "                "
                                                                            }
                                                                        ],
                                                                        "trailingTrivia": [
                                                                            {
                                                                                "kind": "NewLineTrivia",
                                                                                "text": "\r\n"
                                                                            }
                                                                        ]
                                                                    }
                                                                }
                                                            }
                                                        ],
                                                        "closeBraceToken": {
                                                            "kind": "CloseBraceToken",
                                                            "fullStart": 948,
                                                            "fullEnd": 961,
                                                            "start": 960,
                                                            "end": 961,
                                                            "fullWidth": 13,
                                                            "width": 1,
                                                            "text": "}",
                                                            "value": "}",
                                                            "valueText": "}",
                                                            "hasLeadingTrivia": true,
                                                            "leadingTrivia": [
                                                                {
                                                                    "kind": "WhitespaceTrivia",
                                                                    "text": "            "
                                                                }
                                                            ]
                                                        }
                                                    }
                                                ],
                                                "closeParenToken": {
                                                    "kind": "CloseParenToken",
                                                    "fullStart": 961,
                                                    "fullEnd": 962,
                                                    "start": 961,
                                                    "end": 962,
                                                    "fullWidth": 1,
                                                    "width": 1,
                                                    "text": ")",
                                                    "value": ")",
                                                    "valueText": ")"
                                                }
                                            }
                                        },
                                        "semicolonToken": {
                                            "kind": "SemicolonToken",
                                            "fullStart": 962,
                                            "fullEnd": 965,
                                            "start": 962,
                                            "end": 963,
                                            "fullWidth": 3,
                                            "width": 1,
                                            "text": ";",
                                            "value": ";",
                                            "valueText": ";",
                                            "hasTrailingTrivia": true,
                                            "hasTrailingNewLine": true,
                                            "trailingTrivia": [
                                                {
                                                    "kind": "NewLineTrivia",
                                                    "text": "\r\n"
                                                }
                                            ]
                                        }
                                    },
                                    {
                                        "kind": "ReturnStatement",
                                        "fullStart": 965,
                                        "fullEnd": 992,
                                        "start": 977,
                                        "end": 990,
                                        "fullWidth": 27,
                                        "width": 13,
                                        "returnKeyword": {
                                            "kind": "ReturnKeyword",
                                            "fullStart": 965,
                                            "fullEnd": 984,
                                            "start": 977,
                                            "end": 983,
                                            "fullWidth": 19,
                                            "width": 6,
                                            "text": "return",
                                            "value": "return",
                                            "valueText": "return",
                                            "hasLeadingTrivia": true,
                                            "hasTrailingTrivia": true,
                                            "leadingTrivia": [
                                                {
                                                    "kind": "WhitespaceTrivia",
                                                    "text": "            "
                                                }
                                            ],
                                            "trailingTrivia": [
                                                {
                                                    "kind": "WhitespaceTrivia",
                                                    "text": " "
                                                }
                                            ]
                                        },
                                        "expression": {
                                            "kind": "FalseKeyword",
                                            "fullStart": 984,
                                            "fullEnd": 989,
                                            "start": 984,
                                            "end": 989,
                                            "fullWidth": 5,
                                            "width": 5,
                                            "text": "false",
                                            "value": false,
                                            "valueText": "false"
                                        },
                                        "semicolonToken": {
                                            "kind": "SemicolonToken",
                                            "fullStart": 989,
                                            "fullEnd": 992,
                                            "start": 989,
                                            "end": 990,
                                            "fullWidth": 3,
                                            "width": 1,
                                            "text": ";",
                                            "value": ";",
                                            "valueText": ";",
                                            "hasTrailingTrivia": true,
                                            "hasTrailingNewLine": true,
                                            "trailingTrivia": [
                                                {
                                                    "kind": "NewLineTrivia",
                                                    "text": "\r\n"
                                                }
                                            ]
                                        }
                                    }
                                ],
                                "closeBraceToken": {
                                    "kind": "CloseBraceToken",
                                    "fullStart": 992,
                                    "fullEnd": 1002,
                                    "start": 1000,
                                    "end": 1001,
                                    "fullWidth": 10,
                                    "width": 1,
                                    "text": "}",
                                    "value": "}",
                                    "valueText": "}",
                                    "hasLeadingTrivia": true,
                                    "hasTrailingTrivia": true,
                                    "leadingTrivia": [
                                        {
                                            "kind": "WhitespaceTrivia",
                                            "text": "        "
                                        }
                                    ],
                                    "trailingTrivia": [
                                        {
                                            "kind": "WhitespaceTrivia",
                                            "text": " "
                                        }
                                    ]
                                }
                            },
                            "catchClause": {
                                "kind": "CatchClause",
                                "fullStart": 1002,
                                "fullEnd": 1144,
                                "start": 1002,
                                "end": 1142,
                                "fullWidth": 142,
                                "width": 140,
                                "catchKeyword": {
                                    "kind": "CatchKeyword",
                                    "fullStart": 1002,
                                    "fullEnd": 1008,
                                    "start": 1002,
                                    "end": 1007,
                                    "fullWidth": 6,
                                    "width": 5,
                                    "text": "catch",
                                    "value": "catch",
                                    "valueText": "catch",
                                    "hasTrailingTrivia": true,
                                    "trailingTrivia": [
                                        {
                                            "kind": "WhitespaceTrivia",
                                            "text": " "
                                        }
                                    ]
                                },
                                "openParenToken": {
                                    "kind": "OpenParenToken",
                                    "fullStart": 1008,
                                    "fullEnd": 1009,
                                    "start": 1008,
                                    "end": 1009,
                                    "fullWidth": 1,
                                    "width": 1,
                                    "text": "(",
                                    "value": "(",
                                    "valueText": "("
                                },
                                "identifier": {
                                    "kind": "IdentifierName",
                                    "fullStart": 1009,
                                    "fullEnd": 1010,
                                    "start": 1009,
                                    "end": 1010,
                                    "fullWidth": 1,
                                    "width": 1,
                                    "text": "e",
                                    "value": "e",
                                    "valueText": "e"
                                },
                                "closeParenToken": {
                                    "kind": "CloseParenToken",
                                    "fullStart": 1010,
                                    "fullEnd": 1012,
                                    "start": 1010,
                                    "end": 1011,
                                    "fullWidth": 2,
                                    "width": 1,
                                    "text": ")",
                                    "value": ")",
                                    "valueText": ")",
                                    "hasTrailingTrivia": true,
                                    "trailingTrivia": [
                                        {
                                            "kind": "WhitespaceTrivia",
                                            "text": " "
                                        }
                                    ]
                                },
                                "block": {
                                    "kind": "Block",
                                    "fullStart": 1012,
                                    "fullEnd": 1144,
                                    "start": 1012,
                                    "end": 1142,
                                    "fullWidth": 132,
                                    "width": 130,
                                    "openBraceToken": {
                                        "kind": "OpenBraceToken",
                                        "fullStart": 1012,
                                        "fullEnd": 1015,
                                        "start": 1012,
                                        "end": 1013,
                                        "fullWidth": 3,
                                        "width": 1,
                                        "text": "{",
                                        "value": "{",
                                        "valueText": "{",
                                        "hasTrailingTrivia": true,
                                        "hasTrailingNewLine": true,
                                        "trailingTrivia": [
                                            {
                                                "kind": "NewLineTrivia",
                                                "text": "\r\n"
                                            }
                                        ]
                                    },
                                    "statements": [
                                        {
                                            "kind": "ReturnStatement",
                                            "fullStart": 1015,
                                            "fullEnd": 1133,
                                            "start": 1027,
                                            "end": 1131,
                                            "fullWidth": 118,
                                            "width": 104,
                                            "returnKeyword": {
                                                "kind": "ReturnKeyword",
                                                "fullStart": 1015,
                                                "fullEnd": 1034,
                                                "start": 1027,
                                                "end": 1033,
                                                "fullWidth": 19,
                                                "width": 6,
                                                "text": "return",
                                                "value": "return",
                                                "valueText": "return",
                                                "hasLeadingTrivia": true,
                                                "hasTrailingTrivia": true,
                                                "leadingTrivia": [
                                                    {
                                                        "kind": "WhitespaceTrivia",
                                                        "text": "            "
                                                    }
                                                ],
                                                "trailingTrivia": [
                                                    {
                                                        "kind": "WhitespaceTrivia",
                                                        "text": " "
                                                    }
                                                ]
                                            },
                                            "expression": {
                                                "kind": "LogicalAndExpression",
                                                "fullStart": 1034,
                                                "fullEnd": 1130,
                                                "start": 1034,
                                                "end": 1130,
                                                "fullWidth": 96,
                                                "width": 96,
                                                "left": {
                                                    "kind": "InstanceOfExpression",
                                                    "fullStart": 1034,
                                                    "fullEnd": 1057,
                                                    "start": 1034,
                                                    "end": 1056,
                                                    "fullWidth": 23,
                                                    "width": 22,
                                                    "left": {
                                                        "kind": "IdentifierName",
                                                        "fullStart": 1034,
                                                        "fullEnd": 1036,
                                                        "start": 1034,
                                                        "end": 1035,
                                                        "fullWidth": 2,
                                                        "width": 1,
                                                        "text": "e",
                                                        "value": "e",
                                                        "valueText": "e",
                                                        "hasTrailingTrivia": true,
                                                        "trailingTrivia": [
                                                            {
                                                                "kind": "WhitespaceTrivia",
                                                                "text": " "
                                                            }
                                                        ]
                                                    },
                                                    "operatorToken": {
                                                        "kind": "InstanceOfKeyword",
                                                        "fullStart": 1036,
                                                        "fullEnd": 1047,
                                                        "start": 1036,
                                                        "end": 1046,
                                                        "fullWidth": 11,
                                                        "width": 10,
                                                        "text": "instanceof",
                                                        "value": "instanceof",
                                                        "valueText": "instanceof",
                                                        "hasTrailingTrivia": true,
                                                        "trailingTrivia": [
                                                            {
                                                                "kind": "WhitespaceTrivia",
                                                                "text": " "
                                                            }
                                                        ]
                                                    },
                                                    "right": {
                                                        "kind": "IdentifierName",
                                                        "fullStart": 1047,
                                                        "fullEnd": 1057,
                                                        "start": 1047,
                                                        "end": 1056,
                                                        "fullWidth": 10,
                                                        "width": 9,
                                                        "text": "TypeError",
                                                        "value": "TypeError",
                                                        "valueText": "TypeError",
                                                        "hasTrailingTrivia": true,
                                                        "trailingTrivia": [
                                                            {
                                                                "kind": "WhitespaceTrivia",
                                                                "text": " "
                                                            }
                                                        ]
                                                    }
                                                },
                                                "operatorToken": {
                                                    "kind": "AmpersandAmpersandToken",
                                                    "fullStart": 1057,
                                                    "fullEnd": 1060,
                                                    "start": 1057,
                                                    "end": 1059,
                                                    "fullWidth": 3,
                                                    "width": 2,
                                                    "text": "&&",
                                                    "value": "&&",
                                                    "valueText": "&&",
                                                    "hasTrailingTrivia": true,
                                                    "trailingTrivia": [
                                                        {
                                                            "kind": "WhitespaceTrivia",
                                                            "text": " "
                                                        }
                                                    ]
                                                },
                                                "right": {
                                                    "kind": "InvocationExpression",
                                                    "fullStart": 1060,
                                                    "fullEnd": 1130,
                                                    "start": 1060,
                                                    "end": 1130,
                                                    "fullWidth": 70,
                                                    "width": 70,
                                                    "expression": {
                                                        "kind": "IdentifierName",
                                                        "fullStart": 1060,
                                                        "fullEnd": 1092,
                                                        "start": 1060,
                                                        "end": 1092,
                                                        "fullWidth": 32,
                                                        "width": 32,
                                                        "text": "dataPropertyAttributesAreCorrect",
                                                        "value": "dataPropertyAttributesAreCorrect",
                                                        "valueText": "dataPropertyAttributesAreCorrect"
                                                    },
                                                    "argumentList": {
                                                        "kind": "ArgumentList",
                                                        "fullStart": 1092,
                                                        "fullEnd": 1130,
                                                        "start": 1092,
                                                        "end": 1130,
                                                        "fullWidth": 38,
                                                        "width": 38,
                                                        "openParenToken": {
                                                            "kind": "OpenParenToken",
                                                            "fullStart": 1092,
                                                            "fullEnd": 1093,
                                                            "start": 1092,
                                                            "end": 1093,
                                                            "fullWidth": 1,
                                                            "width": 1,
                                                            "text": "(",
                                                            "value": "(",
                                                            "valueText": "("
                                                        },
                                                        "arguments": [
                                                            {
                                                                "kind": "IdentifierName",
                                                                "fullStart": 1093,
                                                                "fullEnd": 1096,
                                                                "start": 1093,
                                                                "end": 1096,
                                                                "fullWidth": 3,
                                                                "width": 3,
                                                                "text": "obj",
                                                                "value": "obj",
                                                                "valueText": "obj"
                                                            },
                                                            {
                                                                "kind": "CommaToken",
                                                                "fullStart": 1096,
                                                                "fullEnd": 1098,
                                                                "start": 1096,
                                                                "end": 1097,
                                                                "fullWidth": 2,
                                                                "width": 1,
                                                                "text": ",",
                                                                "value": ",",
                                                                "valueText": ",",
                                                                "hasTrailingTrivia": true,
                                                                "trailingTrivia": [
                                                                    {
                                                                        "kind": "WhitespaceTrivia",
                                                                        "text": " "
                                                                    }
                                                                ]
                                                            },
                                                            {
                                                                "kind": "StringLiteral",
                                                                "fullStart": 1098,
                                                                "fullEnd": 1104,
                                                                "start": 1098,
                                                                "end": 1104,
                                                                "fullWidth": 6,
                                                                "width": 6,
                                                                "text": "\"prop\"",
                                                                "value": "prop",
                                                                "valueText": "prop"
                                                            },
                                                            {
                                                                "kind": "CommaToken",
                                                                "fullStart": 1104,
                                                                "fullEnd": 1106,
                                                                "start": 1104,
                                                                "end": 1105,
                                                                "fullWidth": 2,
                                                                "width": 1,
                                                                "text": ",",
                                                                "value": ",",
                                                                "valueText": ",",
                                                                "hasTrailingTrivia": true,
                                                                "trailingTrivia": [
                                                                    {
                                                                        "kind": "WhitespaceTrivia",
                                                                        "text": " "
                                                                    }
                                                                ]
                                                            },
                                                            {
                                                                "kind": "NumericLiteral",
                                                                "fullStart": 1106,
                                                                "fullEnd": 1108,
                                                                "start": 1106,
                                                                "end": 1108,
                                                                "fullWidth": 2,
                                                                "width": 2,
                                                                "text": "11",
                                                                "value": 11,
                                                                "valueText": "11"
                                                            },
                                                            {
                                                                "kind": "CommaToken",
                                                                "fullStart": 1108,
                                                                "fullEnd": 1110,
                                                                "start": 1108,
                                                                "end": 1109,
                                                                "fullWidth": 2,
                                                                "width": 1,
                                                                "text": ",",
                                                                "value": ",",
                                                                "valueText": ",",
                                                                "hasTrailingTrivia": true,
                                                                "trailingTrivia": [
                                                                    {
                                                                        "kind": "WhitespaceTrivia",
                                                                        "text": " "
                                                                    }
                                                                ]
                                                            },
                                                            {
                                                                "kind": "FalseKeyword",
                                                                "fullStart": 1110,
                                                                "fullEnd": 1115,
                                                                "start": 1110,
                                                                "end": 1115,
                                                                "fullWidth": 5,
                                                                "width": 5,
                                                                "text": "false",
                                                                "value": false,
                                                                "valueText": "false"
                                                            },
                                                            {
                                                                "kind": "CommaToken",
                                                                "fullStart": 1115,
                                                                "fullEnd": 1117,
                                                                "start": 1115,
                                                                "end": 1116,
                                                                "fullWidth": 2,
                                                                "width": 1,
                                                                "text": ",",
                                                                "value": ",",
                                                                "valueText": ",",
                                                                "hasTrailingTrivia": true,
                                                                "trailingTrivia": [
                                                                    {
                                                                        "kind": "WhitespaceTrivia",
                                                                        "text": " "
                                                                    }
                                                                ]
                                                            },
                                                            {
                                                                "kind": "FalseKeyword",
                                                                "fullStart": 1117,
                                                                "fullEnd": 1122,
                                                                "start": 1117,
                                                                "end": 1122,
                                                                "fullWidth": 5,
                                                                "width": 5,
                                                                "text": "false",
                                                                "value": false,
                                                                "valueText": "false"
                                                            },
                                                            {
                                                                "kind": "CommaToken",
                                                                "fullStart": 1122,
                                                                "fullEnd": 1124,
                                                                "start": 1122,
                                                                "end": 1123,
                                                                "fullWidth": 2,
                                                                "width": 1,
                                                                "text": ",",
                                                                "value": ",",
                                                                "valueText": ",",
                                                                "hasTrailingTrivia": true,
                                                                "trailingTrivia": [
                                                                    {
                                                                        "kind": "WhitespaceTrivia",
                                                                        "text": " "
                                                                    }
                                                                ]
                                                            },
                                                            {
                                                                "kind": "FalseKeyword",
                                                                "fullStart": 1124,
                                                                "fullEnd": 1129,
                                                                "start": 1124,
                                                                "end": 1129,
                                                                "fullWidth": 5,
                                                                "width": 5,
                                                                "text": "false",
                                                                "value": false,
                                                                "valueText": "false"
                                                            }
                                                        ],
                                                        "closeParenToken": {
                                                            "kind": "CloseParenToken",
                                                            "fullStart": 1129,
                                                            "fullEnd": 1130,
                                                            "start": 1129,
                                                            "end": 1130,
                                                            "fullWidth": 1,
                                                            "width": 1,
                                                            "text": ")",
                                                            "value": ")",
                                                            "valueText": ")"
                                                        }
                                                    }
                                                }
                                            },
                                            "semicolonToken": {
                                                "kind": "SemicolonToken",
                                                "fullStart": 1130,
                                                "fullEnd": 1133,
                                                "start": 1130,
                                                "end": 1131,
                                                "fullWidth": 3,
                                                "width": 1,
                                                "text": ";",
                                                "value": ";",
                                                "valueText": ";",
                                                "hasTrailingTrivia": true,
                                                "hasTrailingNewLine": true,
                                                "trailingTrivia": [
                                                    {
                                                        "kind": "NewLineTrivia",
                                                        "text": "\r\n"
                                                    }
                                                ]
                                            }
                                        }
                                    ],
                                    "closeBraceToken": {
                                        "kind": "CloseBraceToken",
                                        "fullStart": 1133,
                                        "fullEnd": 1144,
                                        "start": 1141,
                                        "end": 1142,
                                        "fullWidth": 11,
                                        "width": 1,
                                        "text": "}",
                                        "value": "}",
                                        "valueText": "}",
                                        "hasLeadingTrivia": true,
                                        "hasTrailingTrivia": true,
                                        "hasTrailingNewLine": true,
                                        "leadingTrivia": [
                                            {
                                                "kind": "WhitespaceTrivia",
                                                "text": "        "
                                            }
                                        ],
                                        "trailingTrivia": [
                                            {
                                                "kind": "NewLineTrivia",
                                                "text": "\r\n"
                                            }
                                        ]
                                    }
                                }
                            }
                        }
                    ],
                    "closeBraceToken": {
                        "kind": "CloseBraceToken",
                        "fullStart": 1144,
                        "fullEnd": 1151,
                        "start": 1148,
                        "end": 1149,
                        "fullWidth": 7,
                        "width": 1,
                        "text": "}",
                        "value": "}",
                        "valueText": "}",
                        "hasLeadingTrivia": true,
                        "hasTrailingTrivia": true,
                        "hasTrailingNewLine": true,
                        "leadingTrivia": [
                            {
                                "kind": "WhitespaceTrivia",
                                "text": "    "
                            }
                        ],
                        "trailingTrivia": [
                            {
                                "kind": "NewLineTrivia",
                                "text": "\r\n"
                            }
                        ]
                    }
                }
            },
            {
                "kind": "ExpressionStatement",
                "fullStart": 1151,
                "fullEnd": 1175,
                "start": 1151,
                "end": 1173,
                "fullWidth": 24,
                "width": 22,
                "expression": {
                    "kind": "InvocationExpression",
                    "fullStart": 1151,
                    "fullEnd": 1172,
                    "start": 1151,
                    "end": 1172,
                    "fullWidth": 21,
                    "width": 21,
                    "expression": {
                        "kind": "IdentifierName",
                        "fullStart": 1151,
                        "fullEnd": 1162,
                        "start": 1151,
                        "end": 1162,
                        "fullWidth": 11,
                        "width": 11,
                        "text": "runTestCase",
                        "value": "runTestCase",
                        "valueText": "runTestCase"
                    },
                    "argumentList": {
                        "kind": "ArgumentList",
                        "fullStart": 1162,
                        "fullEnd": 1172,
                        "start": 1162,
                        "end": 1172,
                        "fullWidth": 10,
                        "width": 10,
                        "openParenToken": {
                            "kind": "OpenParenToken",
                            "fullStart": 1162,
                            "fullEnd": 1163,
                            "start": 1162,
                            "end": 1163,
                            "fullWidth": 1,
                            "width": 1,
                            "text": "(",
                            "value": "(",
                            "valueText": "("
                        },
                        "arguments": [
                            {
                                "kind": "IdentifierName",
                                "fullStart": 1163,
                                "fullEnd": 1171,
                                "start": 1163,
                                "end": 1171,
                                "fullWidth": 8,
                                "width": 8,
                                "text": "testcase",
                                "value": "testcase",
                                "valueText": "testcase"
                            }
                        ],
                        "closeParenToken": {
                            "kind": "CloseParenToken",
                            "fullStart": 1171,
                            "fullEnd": 1172,
                            "start": 1171,
                            "end": 1172,
                            "fullWidth": 1,
                            "width": 1,
                            "text": ")",
                            "value": ")",
                            "valueText": ")"
                        }
                    }
                },
                "semicolonToken": {
                    "kind": "SemicolonToken",
                    "fullStart": 1172,
                    "fullEnd": 1175,
                    "start": 1172,
                    "end": 1173,
                    "fullWidth": 3,
                    "width": 1,
                    "text": ";",
                    "value": ";",
                    "valueText": ";",
                    "hasTrailingTrivia": true,
                    "hasTrailingNewLine": true,
                    "trailingTrivia": [
                        {
                            "kind": "NewLineTrivia",
                            "text": "\r\n"
                        }
                    ]
                }
            }
        ],
        "endOfFileToken": {
            "kind": "EndOfFileToken",
            "fullStart": 1175,
            "fullEnd": 1175,
            "start": 1175,
            "end": 1175,
            "fullWidth": 0,
            "width": 0,
            "text": ""
        }
    },
    "lineMap": {
        "lineStarts": [
            0,
            67,
            152,
            232,
            308,
            380,
            385,
            440,
            586,
            591,
            593,
            595,
            618,
            620,
            653,
            655,
            701,
            725,
            758,
            771,
            773,
            788,
            832,
            857,
            889,
            929,
            948,
            965,
            992,
            1015,
            1133,
            1144,
            1151,
            1175
        ],
        "length": 1175
    }
}<|MERGE_RESOLUTION|>--- conflicted
+++ resolved
@@ -250,12 +250,8 @@
                                         "start": 632,
                                         "end": 650,
                                         "fullWidth": 18,
-<<<<<<< HEAD
                                         "width": 18,
-                                        "identifier": {
-=======
                                         "propertyName": {
->>>>>>> 85e84683
                                             "kind": "IdentifierName",
                                             "fullStart": 632,
                                             "fullEnd": 636,
