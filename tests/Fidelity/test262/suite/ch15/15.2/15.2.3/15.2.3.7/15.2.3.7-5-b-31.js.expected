{
    "isDeclaration": false,
    "languageVersion": "EcmaScript5",
    "parseOptions": {
        "allowAutomaticSemicolonInsertion": true
    },
    "sourceUnit": {
        "kind": "SourceUnit",
        "fullStart": 0,
        "fullEnd": 1157,
        "start": 610,
        "end": 1157,
        "fullWidth": 1157,
        "width": 547,
        "isIncrementallyUnusable": true,
        "moduleElements": [
            {
                "kind": "FunctionDeclaration",
                "fullStart": 0,
                "fullEnd": 1133,
                "start": 610,
                "end": 1131,
                "fullWidth": 1133,
                "width": 521,
                "modifiers": [],
                "functionKeyword": {
                    "kind": "FunctionKeyword",
                    "fullStart": 0,
                    "fullEnd": 619,
                    "start": 610,
                    "end": 618,
                    "fullWidth": 619,
                    "width": 8,
                    "text": "function",
                    "value": "function",
                    "valueText": "function",
                    "hasLeadingTrivia": true,
                    "hasLeadingComment": true,
                    "hasLeadingNewLine": true,
                    "hasTrailingTrivia": true,
                    "leadingTrivia": [
                        {
                            "kind": "SingleLineCommentTrivia",
                            "text": "/// Copyright (c) 2012 Ecma International.  All rights reserved. "
                        },
                        {
                            "kind": "NewLineTrivia",
                            "text": "\r\n"
                        },
                        {
                            "kind": "SingleLineCommentTrivia",
                            "text": "/// Ecma International makes this code available under the terms and conditions set"
                        },
                        {
                            "kind": "NewLineTrivia",
                            "text": "\r\n"
                        },
                        {
                            "kind": "SingleLineCommentTrivia",
                            "text": "/// forth on http://hg.ecmascript.org/tests/test262/raw-file/tip/LICENSE (the "
                        },
                        {
                            "kind": "NewLineTrivia",
                            "text": "\r\n"
                        },
                        {
                            "kind": "SingleLineCommentTrivia",
                            "text": "/// \"Use Terms\").   Any redistribution of this code must retain the above "
                        },
                        {
                            "kind": "NewLineTrivia",
                            "text": "\r\n"
                        },
                        {
                            "kind": "SingleLineCommentTrivia",
                            "text": "/// copyright and this notice and otherwise comply with the Use Terms."
                        },
                        {
                            "kind": "NewLineTrivia",
                            "text": "\r\n"
                        },
                        {
                            "kind": "MultiLineCommentTrivia",
                            "text": "/**\r\n * @path ch15/15.2/15.2.3/15.2.3.7/15.2.3.7-5-b-31.js\r\n * @description Object.defineProperties - 'descObj' is the global object which implements its own [[Get]] method to get 'enumerable' property (8.10.5 step 3.a)\r\n */"
                        },
                        {
                            "kind": "NewLineTrivia",
                            "text": "\r\n"
                        },
                        {
                            "kind": "NewLineTrivia",
                            "text": "\r\n"
                        },
                        {
                            "kind": "NewLineTrivia",
                            "text": "\r\n"
                        }
                    ],
                    "trailingTrivia": [
                        {
                            "kind": "WhitespaceTrivia",
                            "text": " "
                        }
                    ]
                },
                "identifier": {
                    "kind": "IdentifierName",
                    "fullStart": 619,
                    "fullEnd": 627,
                    "start": 619,
                    "end": 627,
                    "fullWidth": 8,
                    "width": 8,
                    "text": "testcase",
                    "value": "testcase",
                    "valueText": "testcase"
                },
                "callSignature": {
                    "kind": "CallSignature",
                    "fullStart": 627,
                    "fullEnd": 630,
                    "start": 627,
                    "end": 629,
                    "fullWidth": 3,
                    "width": 2,
                    "parameterList": {
                        "kind": "ParameterList",
                        "fullStart": 627,
                        "fullEnd": 630,
                        "start": 627,
                        "end": 629,
                        "fullWidth": 3,
                        "width": 2,
                        "openParenToken": {
                            "kind": "OpenParenToken",
                            "fullStart": 627,
                            "fullEnd": 628,
                            "start": 627,
                            "end": 628,
                            "fullWidth": 1,
                            "width": 1,
                            "text": "(",
                            "value": "(",
                            "valueText": "("
                        },
                        "parameters": [],
                        "closeParenToken": {
                            "kind": "CloseParenToken",
                            "fullStart": 628,
                            "fullEnd": 630,
                            "start": 628,
                            "end": 629,
                            "fullWidth": 2,
                            "width": 1,
                            "text": ")",
                            "value": ")",
                            "valueText": ")",
                            "hasTrailingTrivia": true,
                            "trailingTrivia": [
                                {
                                    "kind": "WhitespaceTrivia",
                                    "text": " "
                                }
                            ]
                        }
                    }
                },
                "block": {
                    "kind": "Block",
                    "fullStart": 630,
                    "fullEnd": 1133,
                    "start": 630,
                    "end": 1131,
                    "fullWidth": 503,
                    "width": 501,
                    "openBraceToken": {
                        "kind": "OpenBraceToken",
                        "fullStart": 630,
                        "fullEnd": 633,
                        "start": 630,
                        "end": 631,
                        "fullWidth": 3,
                        "width": 1,
                        "text": "{",
                        "value": "{",
                        "valueText": "{",
                        "hasTrailingTrivia": true,
                        "hasTrailingNewLine": true,
                        "trailingTrivia": [
                            {
                                "kind": "NewLineTrivia",
                                "text": "\r\n"
                            }
                        ]
                    },
                    "statements": [
                        {
                            "kind": "VariableStatement",
                            "fullStart": 633,
                            "fullEnd": 658,
                            "start": 643,
                            "end": 656,
                            "fullWidth": 25,
                            "width": 13,
                            "modifiers": [],
                            "variableDeclaration": {
                                "kind": "VariableDeclaration",
                                "fullStart": 633,
                                "fullEnd": 655,
                                "start": 643,
                                "end": 655,
                                "fullWidth": 22,
                                "width": 12,
                                "varKeyword": {
                                    "kind": "VarKeyword",
                                    "fullStart": 633,
                                    "fullEnd": 647,
                                    "start": 643,
                                    "end": 646,
                                    "fullWidth": 14,
                                    "width": 3,
                                    "text": "var",
                                    "value": "var",
                                    "valueText": "var",
                                    "hasLeadingTrivia": true,
                                    "hasLeadingNewLine": true,
                                    "hasTrailingTrivia": true,
                                    "leadingTrivia": [
                                        {
                                            "kind": "NewLineTrivia",
                                            "text": "\r\n"
                                        },
                                        {
                                            "kind": "WhitespaceTrivia",
                                            "text": "        "
                                        }
                                    ],
                                    "trailingTrivia": [
                                        {
                                            "kind": "WhitespaceTrivia",
                                            "text": " "
                                        }
                                    ]
                                },
                                "variableDeclarators": [
                                    {
                                        "kind": "VariableDeclarator",
                                        "fullStart": 647,
                                        "fullEnd": 655,
                                        "start": 647,
                                        "end": 655,
                                        "fullWidth": 8,
<<<<<<< HEAD
                                        "width": 8,
                                        "identifier": {
=======
                                        "propertyName": {
>>>>>>> 85e84683
                                            "kind": "IdentifierName",
                                            "fullStart": 647,
                                            "fullEnd": 651,
                                            "start": 647,
                                            "end": 650,
                                            "fullWidth": 4,
                                            "width": 3,
                                            "text": "obj",
                                            "value": "obj",
                                            "valueText": "obj",
                                            "hasTrailingTrivia": true,
                                            "trailingTrivia": [
                                                {
                                                    "kind": "WhitespaceTrivia",
                                                    "text": " "
                                                }
                                            ]
                                        },
                                        "equalsValueClause": {
                                            "kind": "EqualsValueClause",
                                            "fullStart": 651,
                                            "fullEnd": 655,
                                            "start": 651,
                                            "end": 655,
                                            "fullWidth": 4,
                                            "width": 4,
                                            "equalsToken": {
                                                "kind": "EqualsToken",
                                                "fullStart": 651,
                                                "fullEnd": 653,
                                                "start": 651,
                                                "end": 652,
                                                "fullWidth": 2,
                                                "width": 1,
                                                "text": "=",
                                                "value": "=",
                                                "valueText": "=",
                                                "hasTrailingTrivia": true,
                                                "trailingTrivia": [
                                                    {
                                                        "kind": "WhitespaceTrivia",
                                                        "text": " "
                                                    }
                                                ]
                                            },
                                            "value": {
                                                "kind": "ObjectLiteralExpression",
                                                "fullStart": 653,
                                                "fullEnd": 655,
                                                "start": 653,
                                                "end": 655,
                                                "fullWidth": 2,
                                                "width": 2,
                                                "openBraceToken": {
                                                    "kind": "OpenBraceToken",
                                                    "fullStart": 653,
                                                    "fullEnd": 654,
                                                    "start": 653,
                                                    "end": 654,
                                                    "fullWidth": 1,
                                                    "width": 1,
                                                    "text": "{",
                                                    "value": "{",
                                                    "valueText": "{"
                                                },
                                                "propertyAssignments": [],
                                                "closeBraceToken": {
                                                    "kind": "CloseBraceToken",
                                                    "fullStart": 654,
                                                    "fullEnd": 655,
                                                    "start": 654,
                                                    "end": 655,
                                                    "fullWidth": 1,
                                                    "width": 1,
                                                    "text": "}",
                                                    "value": "}",
                                                    "valueText": "}"
                                                }
                                            }
                                        }
                                    }
                                ]
                            },
                            "semicolonToken": {
                                "kind": "SemicolonToken",
                                "fullStart": 655,
                                "fullEnd": 658,
                                "start": 655,
                                "end": 656,
                                "fullWidth": 3,
                                "width": 1,
                                "text": ";",
                                "value": ";",
                                "valueText": ";",
                                "hasTrailingTrivia": true,
                                "hasTrailingNewLine": true,
                                "trailingTrivia": [
                                    {
                                        "kind": "NewLineTrivia",
                                        "text": "\r\n"
                                    }
                                ]
                            }
                        },
                        {
                            "kind": "VariableStatement",
                            "fullStart": 658,
                            "fullEnd": 689,
                            "start": 666,
                            "end": 687,
                            "fullWidth": 31,
                            "width": 21,
                            "modifiers": [],
                            "variableDeclaration": {
                                "kind": "VariableDeclaration",
                                "fullStart": 658,
                                "fullEnd": 686,
                                "start": 666,
                                "end": 686,
                                "fullWidth": 28,
                                "width": 20,
                                "varKeyword": {
                                    "kind": "VarKeyword",
                                    "fullStart": 658,
                                    "fullEnd": 670,
                                    "start": 666,
                                    "end": 669,
                                    "fullWidth": 12,
                                    "width": 3,
                                    "text": "var",
                                    "value": "var",
                                    "valueText": "var",
                                    "hasLeadingTrivia": true,
                                    "hasTrailingTrivia": true,
                                    "leadingTrivia": [
                                        {
                                            "kind": "WhitespaceTrivia",
                                            "text": "        "
                                        }
                                    ],
                                    "trailingTrivia": [
                                        {
                                            "kind": "WhitespaceTrivia",
                                            "text": " "
                                        }
                                    ]
                                },
                                "variableDeclarators": [
                                    {
                                        "kind": "VariableDeclarator",
                                        "fullStart": 670,
                                        "fullEnd": 686,
                                        "start": 670,
                                        "end": 686,
                                        "fullWidth": 16,
<<<<<<< HEAD
                                        "width": 16,
                                        "identifier": {
=======
                                        "propertyName": {
>>>>>>> 85e84683
                                            "kind": "IdentifierName",
                                            "fullStart": 670,
                                            "fullEnd": 679,
                                            "start": 670,
                                            "end": 678,
                                            "fullWidth": 9,
                                            "width": 8,
                                            "text": "accessed",
                                            "value": "accessed",
                                            "valueText": "accessed",
                                            "hasTrailingTrivia": true,
                                            "trailingTrivia": [
                                                {
                                                    "kind": "WhitespaceTrivia",
                                                    "text": " "
                                                }
                                            ]
                                        },
                                        "equalsValueClause": {
                                            "kind": "EqualsValueClause",
                                            "fullStart": 679,
                                            "fullEnd": 686,
                                            "start": 679,
                                            "end": 686,
                                            "fullWidth": 7,
                                            "width": 7,
                                            "equalsToken": {
                                                "kind": "EqualsToken",
                                                "fullStart": 679,
                                                "fullEnd": 681,
                                                "start": 679,
                                                "end": 680,
                                                "fullWidth": 2,
                                                "width": 1,
                                                "text": "=",
                                                "value": "=",
                                                "valueText": "=",
                                                "hasTrailingTrivia": true,
                                                "trailingTrivia": [
                                                    {
                                                        "kind": "WhitespaceTrivia",
                                                        "text": " "
                                                    }
                                                ]
                                            },
                                            "value": {
                                                "kind": "FalseKeyword",
                                                "fullStart": 681,
                                                "fullEnd": 686,
                                                "start": 681,
                                                "end": 686,
                                                "fullWidth": 5,
                                                "width": 5,
                                                "text": "false",
                                                "value": false,
                                                "valueText": "false"
                                            }
                                        }
                                    }
                                ]
                            },
                            "semicolonToken": {
                                "kind": "SemicolonToken",
                                "fullStart": 686,
                                "fullEnd": 689,
                                "start": 686,
                                "end": 687,
                                "fullWidth": 3,
                                "width": 1,
                                "text": ";",
                                "value": ";",
                                "valueText": ";",
                                "hasTrailingTrivia": true,
                                "hasTrailingNewLine": true,
                                "trailingTrivia": [
                                    {
                                        "kind": "NewLineTrivia",
                                        "text": "\r\n"
                                    }
                                ]
                            }
                        },
                        {
                            "kind": "TryStatement",
                            "fullStart": 689,
                            "fullEnd": 1126,
                            "start": 699,
                            "end": 1124,
                            "fullWidth": 437,
                            "width": 425,
                            "tryKeyword": {
                                "kind": "TryKeyword",
                                "fullStart": 689,
                                "fullEnd": 703,
                                "start": 699,
                                "end": 702,
                                "fullWidth": 14,
                                "width": 3,
                                "text": "try",
                                "value": "try",
                                "valueText": "try",
                                "hasLeadingTrivia": true,
                                "hasLeadingNewLine": true,
                                "hasTrailingTrivia": true,
                                "leadingTrivia": [
                                    {
                                        "kind": "NewLineTrivia",
                                        "text": "\r\n"
                                    },
                                    {
                                        "kind": "WhitespaceTrivia",
                                        "text": "        "
                                    }
                                ],
                                "trailingTrivia": [
                                    {
                                        "kind": "WhitespaceTrivia",
                                        "text": " "
                                    }
                                ]
                            },
                            "block": {
                                "kind": "Block",
                                "fullStart": 703,
                                "fullEnd": 1055,
                                "start": 703,
                                "end": 1054,
                                "fullWidth": 352,
                                "width": 351,
                                "openBraceToken": {
                                    "kind": "OpenBraceToken",
                                    "fullStart": 703,
                                    "fullEnd": 706,
                                    "start": 703,
                                    "end": 704,
                                    "fullWidth": 3,
                                    "width": 1,
                                    "text": "{",
                                    "value": "{",
                                    "valueText": "{",
                                    "hasTrailingTrivia": true,
                                    "hasTrailingNewLine": true,
                                    "trailingTrivia": [
                                        {
                                            "kind": "NewLineTrivia",
                                            "text": "\r\n"
                                        }
                                    ]
                                },
                                "statements": [
                                    {
                                        "kind": "ExpressionStatement",
                                        "fullStart": 706,
                                        "fullEnd": 755,
                                        "start": 718,
                                        "end": 753,
                                        "fullWidth": 49,
                                        "width": 35,
                                        "expression": {
                                            "kind": "AssignmentExpression",
                                            "fullStart": 706,
                                            "fullEnd": 752,
                                            "start": 718,
                                            "end": 752,
                                            "fullWidth": 46,
                                            "width": 34,
                                            "left": {
                                                "kind": "MemberAccessExpression",
                                                "fullStart": 706,
                                                "fullEnd": 746,
                                                "start": 718,
                                                "end": 745,
                                                "fullWidth": 40,
                                                "width": 27,
                                                "expression": {
                                                    "kind": "InvocationExpression",
                                                    "fullStart": 706,
                                                    "fullEnd": 734,
                                                    "start": 718,
                                                    "end": 734,
                                                    "fullWidth": 28,
                                                    "width": 16,
                                                    "expression": {
                                                        "kind": "IdentifierName",
                                                        "fullStart": 706,
                                                        "fullEnd": 732,
                                                        "start": 718,
                                                        "end": 732,
                                                        "fullWidth": 26,
                                                        "width": 14,
                                                        "text": "fnGlobalObject",
                                                        "value": "fnGlobalObject",
                                                        "valueText": "fnGlobalObject",
                                                        "hasLeadingTrivia": true,
                                                        "leadingTrivia": [
                                                            {
                                                                "kind": "WhitespaceTrivia",
                                                                "text": "            "
                                                            }
                                                        ]
                                                    },
                                                    "argumentList": {
                                                        "kind": "ArgumentList",
                                                        "fullStart": 732,
                                                        "fullEnd": 734,
                                                        "start": 732,
                                                        "end": 734,
                                                        "fullWidth": 2,
                                                        "width": 2,
                                                        "openParenToken": {
                                                            "kind": "OpenParenToken",
                                                            "fullStart": 732,
                                                            "fullEnd": 733,
                                                            "start": 732,
                                                            "end": 733,
                                                            "fullWidth": 1,
                                                            "width": 1,
                                                            "text": "(",
                                                            "value": "(",
                                                            "valueText": "("
                                                        },
                                                        "arguments": [],
                                                        "closeParenToken": {
                                                            "kind": "CloseParenToken",
                                                            "fullStart": 733,
                                                            "fullEnd": 734,
                                                            "start": 733,
                                                            "end": 734,
                                                            "fullWidth": 1,
                                                            "width": 1,
                                                            "text": ")",
                                                            "value": ")",
                                                            "valueText": ")"
                                                        }
                                                    }
                                                },
                                                "dotToken": {
                                                    "kind": "DotToken",
                                                    "fullStart": 734,
                                                    "fullEnd": 735,
                                                    "start": 734,
                                                    "end": 735,
                                                    "fullWidth": 1,
                                                    "width": 1,
                                                    "text": ".",
                                                    "value": ".",
                                                    "valueText": "."
                                                },
                                                "name": {
                                                    "kind": "IdentifierName",
                                                    "fullStart": 735,
                                                    "fullEnd": 746,
                                                    "start": 735,
                                                    "end": 745,
                                                    "fullWidth": 11,
                                                    "width": 10,
                                                    "text": "enumerable",
                                                    "value": "enumerable",
                                                    "valueText": "enumerable",
                                                    "hasTrailingTrivia": true,
                                                    "trailingTrivia": [
                                                        {
                                                            "kind": "WhitespaceTrivia",
                                                            "text": " "
                                                        }
                                                    ]
                                                }
                                            },
                                            "operatorToken": {
                                                "kind": "EqualsToken",
                                                "fullStart": 746,
                                                "fullEnd": 748,
                                                "start": 746,
                                                "end": 747,
                                                "fullWidth": 2,
                                                "width": 1,
                                                "text": "=",
                                                "value": "=",
                                                "valueText": "=",
                                                "hasTrailingTrivia": true,
                                                "trailingTrivia": [
                                                    {
                                                        "kind": "WhitespaceTrivia",
                                                        "text": " "
                                                    }
                                                ]
                                            },
                                            "right": {
                                                "kind": "TrueKeyword",
                                                "fullStart": 748,
                                                "fullEnd": 752,
                                                "start": 748,
                                                "end": 752,
                                                "fullWidth": 4,
                                                "width": 4,
                                                "text": "true",
                                                "value": true,
                                                "valueText": "true"
                                            }
                                        },
                                        "semicolonToken": {
                                            "kind": "SemicolonToken",
                                            "fullStart": 752,
                                            "fullEnd": 755,
                                            "start": 752,
                                            "end": 753,
                                            "fullWidth": 3,
                                            "width": 1,
                                            "text": ";",
                                            "value": ";",
                                            "valueText": ";",
                                            "hasTrailingTrivia": true,
                                            "hasTrailingNewLine": true,
                                            "trailingTrivia": [
                                                {
                                                    "kind": "NewLineTrivia",
                                                    "text": "\r\n"
                                                }
                                            ]
                                        }
                                    },
                                    {
                                        "kind": "ExpressionStatement",
                                        "fullStart": 755,
                                        "fullEnd": 858,
                                        "start": 769,
                                        "end": 856,
                                        "fullWidth": 103,
                                        "width": 87,
                                        "expression": {
                                            "kind": "InvocationExpression",
                                            "fullStart": 755,
                                            "fullEnd": 855,
                                            "start": 769,
                                            "end": 855,
                                            "fullWidth": 100,
                                            "width": 86,
                                            "expression": {
                                                "kind": "MemberAccessExpression",
                                                "fullStart": 755,
                                                "fullEnd": 792,
                                                "start": 769,
                                                "end": 792,
                                                "fullWidth": 37,
                                                "width": 23,
                                                "expression": {
                                                    "kind": "IdentifierName",
                                                    "fullStart": 755,
                                                    "fullEnd": 775,
                                                    "start": 769,
                                                    "end": 775,
                                                    "fullWidth": 20,
                                                    "width": 6,
                                                    "text": "Object",
                                                    "value": "Object",
                                                    "valueText": "Object",
                                                    "hasLeadingTrivia": true,
                                                    "hasLeadingNewLine": true,
                                                    "leadingTrivia": [
                                                        {
                                                            "kind": "NewLineTrivia",
                                                            "text": "\r\n"
                                                        },
                                                        {
                                                            "kind": "WhitespaceTrivia",
                                                            "text": "            "
                                                        }
                                                    ]
                                                },
                                                "dotToken": {
                                                    "kind": "DotToken",
                                                    "fullStart": 775,
                                                    "fullEnd": 776,
                                                    "start": 775,
                                                    "end": 776,
                                                    "fullWidth": 1,
                                                    "width": 1,
                                                    "text": ".",
                                                    "value": ".",
                                                    "valueText": "."
                                                },
                                                "name": {
                                                    "kind": "IdentifierName",
                                                    "fullStart": 776,
                                                    "fullEnd": 792,
                                                    "start": 776,
                                                    "end": 792,
                                                    "fullWidth": 16,
                                                    "width": 16,
                                                    "text": "defineProperties",
                                                    "value": "defineProperties",
                                                    "valueText": "defineProperties"
                                                }
                                            },
                                            "argumentList": {
                                                "kind": "ArgumentList",
                                                "fullStart": 792,
                                                "fullEnd": 855,
                                                "start": 792,
                                                "end": 855,
                                                "fullWidth": 63,
                                                "width": 63,
                                                "openParenToken": {
                                                    "kind": "OpenParenToken",
                                                    "fullStart": 792,
                                                    "fullEnd": 793,
                                                    "start": 792,
                                                    "end": 793,
                                                    "fullWidth": 1,
                                                    "width": 1,
                                                    "text": "(",
                                                    "value": "(",
                                                    "valueText": "("
                                                },
                                                "arguments": [
                                                    {
                                                        "kind": "IdentifierName",
                                                        "fullStart": 793,
                                                        "fullEnd": 796,
                                                        "start": 793,
                                                        "end": 796,
                                                        "fullWidth": 3,
                                                        "width": 3,
                                                        "text": "obj",
                                                        "value": "obj",
                                                        "valueText": "obj"
                                                    },
                                                    {
                                                        "kind": "CommaToken",
                                                        "fullStart": 796,
                                                        "fullEnd": 798,
                                                        "start": 796,
                                                        "end": 797,
                                                        "fullWidth": 2,
                                                        "width": 1,
                                                        "text": ",",
                                                        "value": ",",
                                                        "valueText": ",",
                                                        "hasTrailingTrivia": true,
                                                        "trailingTrivia": [
                                                            {
                                                                "kind": "WhitespaceTrivia",
                                                                "text": " "
                                                            }
                                                        ]
                                                    },
                                                    {
                                                        "kind": "ObjectLiteralExpression",
                                                        "fullStart": 798,
                                                        "fullEnd": 854,
                                                        "start": 798,
                                                        "end": 854,
                                                        "fullWidth": 56,
                                                        "width": 56,
                                                        "openBraceToken": {
                                                            "kind": "OpenBraceToken",
                                                            "fullStart": 798,
                                                            "fullEnd": 801,
                                                            "start": 798,
                                                            "end": 799,
                                                            "fullWidth": 3,
                                                            "width": 1,
                                                            "text": "{",
                                                            "value": "{",
                                                            "valueText": "{",
                                                            "hasTrailingTrivia": true,
                                                            "hasTrailingNewLine": true,
                                                            "trailingTrivia": [
                                                                {
                                                                    "kind": "NewLineTrivia",
                                                                    "text": "\r\n"
                                                                }
                                                            ]
                                                        },
                                                        "propertyAssignments": [
                                                            {
                                                                "kind": "SimplePropertyAssignment",
                                                                "fullStart": 801,
                                                                "fullEnd": 841,
                                                                "start": 817,
                                                                "end": 839,
                                                                "fullWidth": 40,
                                                                "width": 22,
                                                                "propertyName": {
                                                                    "kind": "IdentifierName",
                                                                    "fullStart": 801,
                                                                    "fullEnd": 821,
                                                                    "start": 817,
                                                                    "end": 821,
                                                                    "fullWidth": 20,
                                                                    "width": 4,
                                                                    "text": "prop",
                                                                    "value": "prop",
                                                                    "valueText": "prop",
                                                                    "hasLeadingTrivia": true,
                                                                    "leadingTrivia": [
                                                                        {
                                                                            "kind": "WhitespaceTrivia",
                                                                            "text": "                "
                                                                        }
                                                                    ]
                                                                },
                                                                "colonToken": {
                                                                    "kind": "ColonToken",
                                                                    "fullStart": 821,
                                                                    "fullEnd": 823,
                                                                    "start": 821,
                                                                    "end": 822,
                                                                    "fullWidth": 2,
                                                                    "width": 1,
                                                                    "text": ":",
                                                                    "value": ":",
                                                                    "valueText": ":",
                                                                    "hasTrailingTrivia": true,
                                                                    "trailingTrivia": [
                                                                        {
                                                                            "kind": "WhitespaceTrivia",
                                                                            "text": " "
                                                                        }
                                                                    ]
                                                                },
                                                                "expression": {
                                                                    "kind": "InvocationExpression",
                                                                    "fullStart": 823,
                                                                    "fullEnd": 841,
                                                                    "start": 823,
                                                                    "end": 839,
                                                                    "fullWidth": 18,
                                                                    "width": 16,
                                                                    "expression": {
                                                                        "kind": "IdentifierName",
                                                                        "fullStart": 823,
                                                                        "fullEnd": 837,
                                                                        "start": 823,
                                                                        "end": 837,
                                                                        "fullWidth": 14,
                                                                        "width": 14,
                                                                        "text": "fnGlobalObject",
                                                                        "value": "fnGlobalObject",
                                                                        "valueText": "fnGlobalObject"
                                                                    },
                                                                    "argumentList": {
                                                                        "kind": "ArgumentList",
                                                                        "fullStart": 837,
                                                                        "fullEnd": 841,
                                                                        "start": 837,
                                                                        "end": 839,
                                                                        "fullWidth": 4,
                                                                        "width": 2,
                                                                        "openParenToken": {
                                                                            "kind": "OpenParenToken",
                                                                            "fullStart": 837,
                                                                            "fullEnd": 838,
                                                                            "start": 837,
                                                                            "end": 838,
                                                                            "fullWidth": 1,
                                                                            "width": 1,
                                                                            "text": "(",
                                                                            "value": "(",
                                                                            "valueText": "("
                                                                        },
                                                                        "arguments": [],
                                                                        "closeParenToken": {
                                                                            "kind": "CloseParenToken",
                                                                            "fullStart": 838,
                                                                            "fullEnd": 841,
                                                                            "start": 838,
                                                                            "end": 839,
                                                                            "fullWidth": 3,
                                                                            "width": 1,
                                                                            "text": ")",
                                                                            "value": ")",
                                                                            "valueText": ")",
                                                                            "hasTrailingTrivia": true,
                                                                            "hasTrailingNewLine": true,
                                                                            "trailingTrivia": [
                                                                                {
                                                                                    "kind": "NewLineTrivia",
                                                                                    "text": "\r\n"
                                                                                }
                                                                            ]
                                                                        }
                                                                    }
                                                                }
                                                            }
                                                        ],
                                                        "closeBraceToken": {
                                                            "kind": "CloseBraceToken",
                                                            "fullStart": 841,
                                                            "fullEnd": 854,
                                                            "start": 853,
                                                            "end": 854,
                                                            "fullWidth": 13,
                                                            "width": 1,
                                                            "text": "}",
                                                            "value": "}",
                                                            "valueText": "}",
                                                            "hasLeadingTrivia": true,
                                                            "leadingTrivia": [
                                                                {
                                                                    "kind": "WhitespaceTrivia",
                                                                    "text": "            "
                                                                }
                                                            ]
                                                        }
                                                    }
                                                ],
                                                "closeParenToken": {
                                                    "kind": "CloseParenToken",
                                                    "fullStart": 854,
                                                    "fullEnd": 855,
                                                    "start": 854,
                                                    "end": 855,
                                                    "fullWidth": 1,
                                                    "width": 1,
                                                    "text": ")",
                                                    "value": ")",
                                                    "valueText": ")"
                                                }
                                            }
                                        },
                                        "semicolonToken": {
                                            "kind": "SemicolonToken",
                                            "fullStart": 855,
                                            "fullEnd": 858,
                                            "start": 855,
                                            "end": 856,
                                            "fullWidth": 3,
                                            "width": 1,
                                            "text": ";",
                                            "value": ";",
                                            "valueText": ";",
                                            "hasTrailingTrivia": true,
                                            "hasTrailingNewLine": true,
                                            "trailingTrivia": [
                                                {
                                                    "kind": "NewLineTrivia",
                                                    "text": "\r\n"
                                                }
                                            ]
                                        }
                                    },
                                    {
                                        "kind": "ForInStatement",
                                        "fullStart": 858,
                                        "fullEnd": 1015,
                                        "start": 870,
                                        "end": 1013,
                                        "fullWidth": 157,
                                        "width": 143,
                                        "forKeyword": {
                                            "kind": "ForKeyword",
                                            "fullStart": 858,
                                            "fullEnd": 874,
                                            "start": 870,
                                            "end": 873,
                                            "fullWidth": 16,
                                            "width": 3,
                                            "text": "for",
                                            "value": "for",
                                            "valueText": "for",
                                            "hasLeadingTrivia": true,
                                            "hasTrailingTrivia": true,
                                            "leadingTrivia": [
                                                {
                                                    "kind": "WhitespaceTrivia",
                                                    "text": "            "
                                                }
                                            ],
                                            "trailingTrivia": [
                                                {
                                                    "kind": "WhitespaceTrivia",
                                                    "text": " "
                                                }
                                            ]
                                        },
                                        "openParenToken": {
                                            "kind": "OpenParenToken",
                                            "fullStart": 874,
                                            "fullEnd": 875,
                                            "start": 874,
                                            "end": 875,
                                            "fullWidth": 1,
                                            "width": 1,
                                            "text": "(",
                                            "value": "(",
                                            "valueText": "("
                                        },
                                        "variableDeclaration": {
                                            "kind": "VariableDeclaration",
                                            "fullStart": 875,
                                            "fullEnd": 888,
                                            "start": 875,
                                            "end": 887,
                                            "fullWidth": 13,
                                            "width": 12,
                                            "varKeyword": {
                                                "kind": "VarKeyword",
                                                "fullStart": 875,
                                                "fullEnd": 879,
                                                "start": 875,
                                                "end": 878,
                                                "fullWidth": 4,
                                                "width": 3,
                                                "text": "var",
                                                "value": "var",
                                                "valueText": "var",
                                                "hasTrailingTrivia": true,
                                                "trailingTrivia": [
                                                    {
                                                        "kind": "WhitespaceTrivia",
                                                        "text": " "
                                                    }
                                                ]
                                            },
                                            "variableDeclarators": [
                                                {
                                                    "kind": "VariableDeclarator",
                                                    "fullStart": 879,
                                                    "fullEnd": 888,
                                                    "start": 879,
                                                    "end": 887,
                                                    "fullWidth": 9,
<<<<<<< HEAD
                                                    "width": 8,
                                                    "identifier": {
=======
                                                    "propertyName": {
>>>>>>> 85e84683
                                                        "kind": "IdentifierName",
                                                        "fullStart": 879,
                                                        "fullEnd": 888,
                                                        "start": 879,
                                                        "end": 887,
                                                        "fullWidth": 9,
                                                        "width": 8,
                                                        "text": "property",
                                                        "value": "property",
                                                        "valueText": "property",
                                                        "hasTrailingTrivia": true,
                                                        "trailingTrivia": [
                                                            {
                                                                "kind": "WhitespaceTrivia",
                                                                "text": " "
                                                            }
                                                        ]
                                                    }
                                                }
                                            ]
                                        },
                                        "inKeyword": {
                                            "kind": "InKeyword",
                                            "fullStart": 888,
                                            "fullEnd": 891,
                                            "start": 888,
                                            "end": 890,
                                            "fullWidth": 3,
                                            "width": 2,
                                            "text": "in",
                                            "value": "in",
                                            "valueText": "in",
                                            "hasTrailingTrivia": true,
                                            "trailingTrivia": [
                                                {
                                                    "kind": "WhitespaceTrivia",
                                                    "text": " "
                                                }
                                            ]
                                        },
                                        "expression": {
                                            "kind": "IdentifierName",
                                            "fullStart": 891,
                                            "fullEnd": 894,
                                            "start": 891,
                                            "end": 894,
                                            "fullWidth": 3,
                                            "width": 3,
                                            "text": "obj",
                                            "value": "obj",
                                            "valueText": "obj"
                                        },
                                        "closeParenToken": {
                                            "kind": "CloseParenToken",
                                            "fullStart": 894,
                                            "fullEnd": 896,
                                            "start": 894,
                                            "end": 895,
                                            "fullWidth": 2,
                                            "width": 1,
                                            "text": ")",
                                            "value": ")",
                                            "valueText": ")",
                                            "hasTrailingTrivia": true,
                                            "trailingTrivia": [
                                                {
                                                    "kind": "WhitespaceTrivia",
                                                    "text": " "
                                                }
                                            ]
                                        },
                                        "statement": {
                                            "kind": "Block",
                                            "fullStart": 896,
                                            "fullEnd": 1015,
                                            "start": 896,
                                            "end": 1013,
                                            "fullWidth": 119,
                                            "width": 117,
                                            "openBraceToken": {
                                                "kind": "OpenBraceToken",
                                                "fullStart": 896,
                                                "fullEnd": 899,
                                                "start": 896,
                                                "end": 897,
                                                "fullWidth": 3,
                                                "width": 1,
                                                "text": "{",
                                                "value": "{",
                                                "valueText": "{",
                                                "hasTrailingTrivia": true,
                                                "hasTrailingNewLine": true,
                                                "trailingTrivia": [
                                                    {
                                                        "kind": "NewLineTrivia",
                                                        "text": "\r\n"
                                                    }
                                                ]
                                            },
                                            "statements": [
                                                {
                                                    "kind": "IfStatement",
                                                    "fullStart": 899,
                                                    "fullEnd": 1000,
                                                    "start": 915,
                                                    "end": 998,
                                                    "fullWidth": 101,
                                                    "width": 83,
                                                    "ifKeyword": {
                                                        "kind": "IfKeyword",
                                                        "fullStart": 899,
                                                        "fullEnd": 918,
                                                        "start": 915,
                                                        "end": 917,
                                                        "fullWidth": 19,
                                                        "width": 2,
                                                        "text": "if",
                                                        "value": "if",
                                                        "valueText": "if",
                                                        "hasLeadingTrivia": true,
                                                        "hasTrailingTrivia": true,
                                                        "leadingTrivia": [
                                                            {
                                                                "kind": "WhitespaceTrivia",
                                                                "text": "                "
                                                            }
                                                        ],
                                                        "trailingTrivia": [
                                                            {
                                                                "kind": "WhitespaceTrivia",
                                                                "text": " "
                                                            }
                                                        ]
                                                    },
                                                    "openParenToken": {
                                                        "kind": "OpenParenToken",
                                                        "fullStart": 918,
                                                        "fullEnd": 919,
                                                        "start": 918,
                                                        "end": 919,
                                                        "fullWidth": 1,
                                                        "width": 1,
                                                        "text": "(",
                                                        "value": "(",
                                                        "valueText": "("
                                                    },
                                                    "condition": {
                                                        "kind": "EqualsExpression",
                                                        "fullStart": 919,
                                                        "fullEnd": 938,
                                                        "start": 919,
                                                        "end": 938,
                                                        "fullWidth": 19,
                                                        "width": 19,
                                                        "left": {
                                                            "kind": "IdentifierName",
                                                            "fullStart": 919,
                                                            "fullEnd": 928,
                                                            "start": 919,
                                                            "end": 927,
                                                            "fullWidth": 9,
                                                            "width": 8,
                                                            "text": "property",
                                                            "value": "property",
                                                            "valueText": "property",
                                                            "hasTrailingTrivia": true,
                                                            "trailingTrivia": [
                                                                {
                                                                    "kind": "WhitespaceTrivia",
                                                                    "text": " "
                                                                }
                                                            ]
                                                        },
                                                        "operatorToken": {
                                                            "kind": "EqualsEqualsEqualsToken",
                                                            "fullStart": 928,
                                                            "fullEnd": 932,
                                                            "start": 928,
                                                            "end": 931,
                                                            "fullWidth": 4,
                                                            "width": 3,
                                                            "text": "===",
                                                            "value": "===",
                                                            "valueText": "===",
                                                            "hasTrailingTrivia": true,
                                                            "trailingTrivia": [
                                                                {
                                                                    "kind": "WhitespaceTrivia",
                                                                    "text": " "
                                                                }
                                                            ]
                                                        },
                                                        "right": {
                                                            "kind": "StringLiteral",
                                                            "fullStart": 932,
                                                            "fullEnd": 938,
                                                            "start": 932,
                                                            "end": 938,
                                                            "fullWidth": 6,
                                                            "width": 6,
                                                            "text": "\"prop\"",
                                                            "value": "prop",
                                                            "valueText": "prop"
                                                        }
                                                    },
                                                    "closeParenToken": {
                                                        "kind": "CloseParenToken",
                                                        "fullStart": 938,
                                                        "fullEnd": 940,
                                                        "start": 938,
                                                        "end": 939,
                                                        "fullWidth": 2,
                                                        "width": 1,
                                                        "text": ")",
                                                        "value": ")",
                                                        "valueText": ")",
                                                        "hasTrailingTrivia": true,
                                                        "trailingTrivia": [
                                                            {
                                                                "kind": "WhitespaceTrivia",
                                                                "text": " "
                                                            }
                                                        ]
                                                    },
                                                    "statement": {
                                                        "kind": "Block",
                                                        "fullStart": 940,
                                                        "fullEnd": 1000,
                                                        "start": 940,
                                                        "end": 998,
                                                        "fullWidth": 60,
                                                        "width": 58,
                                                        "openBraceToken": {
                                                            "kind": "OpenBraceToken",
                                                            "fullStart": 940,
                                                            "fullEnd": 943,
                                                            "start": 940,
                                                            "end": 941,
                                                            "fullWidth": 3,
                                                            "width": 1,
                                                            "text": "{",
                                                            "value": "{",
                                                            "valueText": "{",
                                                            "hasTrailingTrivia": true,
                                                            "hasTrailingNewLine": true,
                                                            "trailingTrivia": [
                                                                {
                                                                    "kind": "NewLineTrivia",
                                                                    "text": "\r\n"
                                                                }
                                                            ]
                                                        },
                                                        "statements": [
                                                            {
                                                                "kind": "ExpressionStatement",
                                                                "fullStart": 943,
                                                                "fullEnd": 981,
                                                                "start": 963,
                                                                "end": 979,
                                                                "fullWidth": 38,
                                                                "width": 16,
                                                                "expression": {
                                                                    "kind": "AssignmentExpression",
                                                                    "fullStart": 943,
                                                                    "fullEnd": 978,
                                                                    "start": 963,
                                                                    "end": 978,
                                                                    "fullWidth": 35,
                                                                    "width": 15,
                                                                    "left": {
                                                                        "kind": "IdentifierName",
                                                                        "fullStart": 943,
                                                                        "fullEnd": 972,
                                                                        "start": 963,
                                                                        "end": 971,
                                                                        "fullWidth": 29,
                                                                        "width": 8,
                                                                        "text": "accessed",
                                                                        "value": "accessed",
                                                                        "valueText": "accessed",
                                                                        "hasLeadingTrivia": true,
                                                                        "hasTrailingTrivia": true,
                                                                        "leadingTrivia": [
                                                                            {
                                                                                "kind": "WhitespaceTrivia",
                                                                                "text": "                    "
                                                                            }
                                                                        ],
                                                                        "trailingTrivia": [
                                                                            {
                                                                                "kind": "WhitespaceTrivia",
                                                                                "text": " "
                                                                            }
                                                                        ]
                                                                    },
                                                                    "operatorToken": {
                                                                        "kind": "EqualsToken",
                                                                        "fullStart": 972,
                                                                        "fullEnd": 974,
                                                                        "start": 972,
                                                                        "end": 973,
                                                                        "fullWidth": 2,
                                                                        "width": 1,
                                                                        "text": "=",
                                                                        "value": "=",
                                                                        "valueText": "=",
                                                                        "hasTrailingTrivia": true,
                                                                        "trailingTrivia": [
                                                                            {
                                                                                "kind": "WhitespaceTrivia",
                                                                                "text": " "
                                                                            }
                                                                        ]
                                                                    },
                                                                    "right": {
                                                                        "kind": "TrueKeyword",
                                                                        "fullStart": 974,
                                                                        "fullEnd": 978,
                                                                        "start": 974,
                                                                        "end": 978,
                                                                        "fullWidth": 4,
                                                                        "width": 4,
                                                                        "text": "true",
                                                                        "value": true,
                                                                        "valueText": "true"
                                                                    }
                                                                },
                                                                "semicolonToken": {
                                                                    "kind": "SemicolonToken",
                                                                    "fullStart": 978,
                                                                    "fullEnd": 981,
                                                                    "start": 978,
                                                                    "end": 979,
                                                                    "fullWidth": 3,
                                                                    "width": 1,
                                                                    "text": ";",
                                                                    "value": ";",
                                                                    "valueText": ";",
                                                                    "hasTrailingTrivia": true,
                                                                    "hasTrailingNewLine": true,
                                                                    "trailingTrivia": [
                                                                        {
                                                                            "kind": "NewLineTrivia",
                                                                            "text": "\r\n"
                                                                        }
                                                                    ]
                                                                }
                                                            }
                                                        ],
                                                        "closeBraceToken": {
                                                            "kind": "CloseBraceToken",
                                                            "fullStart": 981,
                                                            "fullEnd": 1000,
                                                            "start": 997,
                                                            "end": 998,
                                                            "fullWidth": 19,
                                                            "width": 1,
                                                            "text": "}",
                                                            "value": "}",
                                                            "valueText": "}",
                                                            "hasLeadingTrivia": true,
                                                            "hasTrailingTrivia": true,
                                                            "hasTrailingNewLine": true,
                                                            "leadingTrivia": [
                                                                {
                                                                    "kind": "WhitespaceTrivia",
                                                                    "text": "                "
                                                                }
                                                            ],
                                                            "trailingTrivia": [
                                                                {
                                                                    "kind": "NewLineTrivia",
                                                                    "text": "\r\n"
                                                                }
                                                            ]
                                                        }
                                                    }
                                                }
                                            ],
                                            "closeBraceToken": {
                                                "kind": "CloseBraceToken",
                                                "fullStart": 1000,
                                                "fullEnd": 1015,
                                                "start": 1012,
                                                "end": 1013,
                                                "fullWidth": 15,
                                                "width": 1,
                                                "text": "}",
                                                "value": "}",
                                                "valueText": "}",
                                                "hasLeadingTrivia": true,
                                                "hasTrailingTrivia": true,
                                                "hasTrailingNewLine": true,
                                                "leadingTrivia": [
                                                    {
                                                        "kind": "WhitespaceTrivia",
                                                        "text": "            "
                                                    }
                                                ],
                                                "trailingTrivia": [
                                                    {
                                                        "kind": "NewLineTrivia",
                                                        "text": "\r\n"
                                                    }
                                                ]
                                            }
                                        }
                                    },
                                    {
                                        "kind": "ReturnStatement",
                                        "fullStart": 1015,
                                        "fullEnd": 1045,
                                        "start": 1027,
                                        "end": 1043,
                                        "fullWidth": 30,
                                        "width": 16,
                                        "returnKeyword": {
                                            "kind": "ReturnKeyword",
                                            "fullStart": 1015,
                                            "fullEnd": 1034,
                                            "start": 1027,
                                            "end": 1033,
                                            "fullWidth": 19,
                                            "width": 6,
                                            "text": "return",
                                            "value": "return",
                                            "valueText": "return",
                                            "hasLeadingTrivia": true,
                                            "hasTrailingTrivia": true,
                                            "leadingTrivia": [
                                                {
                                                    "kind": "WhitespaceTrivia",
                                                    "text": "            "
                                                }
                                            ],
                                            "trailingTrivia": [
                                                {
                                                    "kind": "WhitespaceTrivia",
                                                    "text": " "
                                                }
                                            ]
                                        },
                                        "expression": {
                                            "kind": "IdentifierName",
                                            "fullStart": 1034,
                                            "fullEnd": 1042,
                                            "start": 1034,
                                            "end": 1042,
                                            "fullWidth": 8,
                                            "width": 8,
                                            "text": "accessed",
                                            "value": "accessed",
                                            "valueText": "accessed"
                                        },
                                        "semicolonToken": {
                                            "kind": "SemicolonToken",
                                            "fullStart": 1042,
                                            "fullEnd": 1045,
                                            "start": 1042,
                                            "end": 1043,
                                            "fullWidth": 3,
                                            "width": 1,
                                            "text": ";",
                                            "value": ";",
                                            "valueText": ";",
                                            "hasTrailingTrivia": true,
                                            "hasTrailingNewLine": true,
                                            "trailingTrivia": [
                                                {
                                                    "kind": "NewLineTrivia",
                                                    "text": "\r\n"
                                                }
                                            ]
                                        }
                                    }
                                ],
                                "closeBraceToken": {
                                    "kind": "CloseBraceToken",
                                    "fullStart": 1045,
                                    "fullEnd": 1055,
                                    "start": 1053,
                                    "end": 1054,
                                    "fullWidth": 10,
                                    "width": 1,
                                    "text": "}",
                                    "value": "}",
                                    "valueText": "}",
                                    "hasLeadingTrivia": true,
                                    "hasTrailingTrivia": true,
                                    "leadingTrivia": [
                                        {
                                            "kind": "WhitespaceTrivia",
                                            "text": "        "
                                        }
                                    ],
                                    "trailingTrivia": [
                                        {
                                            "kind": "WhitespaceTrivia",
                                            "text": " "
                                        }
                                    ]
                                }
                            },
                            "finallyClause": {
                                "kind": "FinallyClause",
                                "fullStart": 1055,
                                "fullEnd": 1126,
                                "start": 1055,
                                "end": 1124,
                                "fullWidth": 71,
                                "width": 69,
                                "finallyKeyword": {
                                    "kind": "FinallyKeyword",
                                    "fullStart": 1055,
                                    "fullEnd": 1063,
                                    "start": 1055,
                                    "end": 1062,
                                    "fullWidth": 8,
                                    "width": 7,
                                    "text": "finally",
                                    "value": "finally",
                                    "valueText": "finally",
                                    "hasTrailingTrivia": true,
                                    "trailingTrivia": [
                                        {
                                            "kind": "WhitespaceTrivia",
                                            "text": " "
                                        }
                                    ]
                                },
                                "block": {
                                    "kind": "Block",
                                    "fullStart": 1063,
                                    "fullEnd": 1126,
                                    "start": 1063,
                                    "end": 1124,
                                    "fullWidth": 63,
                                    "width": 61,
                                    "openBraceToken": {
                                        "kind": "OpenBraceToken",
                                        "fullStart": 1063,
                                        "fullEnd": 1066,
                                        "start": 1063,
                                        "end": 1064,
                                        "fullWidth": 3,
                                        "width": 1,
                                        "text": "{",
                                        "value": "{",
                                        "valueText": "{",
                                        "hasTrailingTrivia": true,
                                        "hasTrailingNewLine": true,
                                        "trailingTrivia": [
                                            {
                                                "kind": "NewLineTrivia",
                                                "text": "\r\n"
                                            }
                                        ]
                                    },
                                    "statements": [
                                        {
                                            "kind": "ExpressionStatement",
                                            "fullStart": 1066,
                                            "fullEnd": 1115,
                                            "start": 1078,
                                            "end": 1113,
                                            "fullWidth": 49,
                                            "width": 35,
                                            "expression": {
                                                "kind": "DeleteExpression",
                                                "fullStart": 1066,
                                                "fullEnd": 1112,
                                                "start": 1078,
                                                "end": 1112,
                                                "fullWidth": 46,
                                                "width": 34,
                                                "deleteKeyword": {
                                                    "kind": "DeleteKeyword",
                                                    "fullStart": 1066,
                                                    "fullEnd": 1085,
                                                    "start": 1078,
                                                    "end": 1084,
                                                    "fullWidth": 19,
                                                    "width": 6,
                                                    "text": "delete",
                                                    "value": "delete",
                                                    "valueText": "delete",
                                                    "hasLeadingTrivia": true,
                                                    "hasTrailingTrivia": true,
                                                    "leadingTrivia": [
                                                        {
                                                            "kind": "WhitespaceTrivia",
                                                            "text": "            "
                                                        }
                                                    ],
                                                    "trailingTrivia": [
                                                        {
                                                            "kind": "WhitespaceTrivia",
                                                            "text": " "
                                                        }
                                                    ]
                                                },
                                                "expression": {
                                                    "kind": "MemberAccessExpression",
                                                    "fullStart": 1085,
                                                    "fullEnd": 1112,
                                                    "start": 1085,
                                                    "end": 1112,
                                                    "fullWidth": 27,
                                                    "width": 27,
                                                    "expression": {
                                                        "kind": "InvocationExpression",
                                                        "fullStart": 1085,
                                                        "fullEnd": 1101,
                                                        "start": 1085,
                                                        "end": 1101,
                                                        "fullWidth": 16,
                                                        "width": 16,
                                                        "expression": {
                                                            "kind": "IdentifierName",
                                                            "fullStart": 1085,
                                                            "fullEnd": 1099,
                                                            "start": 1085,
                                                            "end": 1099,
                                                            "fullWidth": 14,
                                                            "width": 14,
                                                            "text": "fnGlobalObject",
                                                            "value": "fnGlobalObject",
                                                            "valueText": "fnGlobalObject"
                                                        },
                                                        "argumentList": {
                                                            "kind": "ArgumentList",
                                                            "fullStart": 1099,
                                                            "fullEnd": 1101,
                                                            "start": 1099,
                                                            "end": 1101,
                                                            "fullWidth": 2,
                                                            "width": 2,
                                                            "openParenToken": {
                                                                "kind": "OpenParenToken",
                                                                "fullStart": 1099,
                                                                "fullEnd": 1100,
                                                                "start": 1099,
                                                                "end": 1100,
                                                                "fullWidth": 1,
                                                                "width": 1,
                                                                "text": "(",
                                                                "value": "(",
                                                                "valueText": "("
                                                            },
                                                            "arguments": [],
                                                            "closeParenToken": {
                                                                "kind": "CloseParenToken",
                                                                "fullStart": 1100,
                                                                "fullEnd": 1101,
                                                                "start": 1100,
                                                                "end": 1101,
                                                                "fullWidth": 1,
                                                                "width": 1,
                                                                "text": ")",
                                                                "value": ")",
                                                                "valueText": ")"
                                                            }
                                                        }
                                                    },
                                                    "dotToken": {
                                                        "kind": "DotToken",
                                                        "fullStart": 1101,
                                                        "fullEnd": 1102,
                                                        "start": 1101,
                                                        "end": 1102,
                                                        "fullWidth": 1,
                                                        "width": 1,
                                                        "text": ".",
                                                        "value": ".",
                                                        "valueText": "."
                                                    },
                                                    "name": {
                                                        "kind": "IdentifierName",
                                                        "fullStart": 1102,
                                                        "fullEnd": 1112,
                                                        "start": 1102,
                                                        "end": 1112,
                                                        "fullWidth": 10,
                                                        "width": 10,
                                                        "text": "enumerable",
                                                        "value": "enumerable",
                                                        "valueText": "enumerable"
                                                    }
                                                }
                                            },
                                            "semicolonToken": {
                                                "kind": "SemicolonToken",
                                                "fullStart": 1112,
                                                "fullEnd": 1115,
                                                "start": 1112,
                                                "end": 1113,
                                                "fullWidth": 3,
                                                "width": 1,
                                                "text": ";",
                                                "value": ";",
                                                "valueText": ";",
                                                "hasTrailingTrivia": true,
                                                "hasTrailingNewLine": true,
                                                "trailingTrivia": [
                                                    {
                                                        "kind": "NewLineTrivia",
                                                        "text": "\r\n"
                                                    }
                                                ]
                                            }
                                        }
                                    ],
                                    "closeBraceToken": {
                                        "kind": "CloseBraceToken",
                                        "fullStart": 1115,
                                        "fullEnd": 1126,
                                        "start": 1123,
                                        "end": 1124,
                                        "fullWidth": 11,
                                        "width": 1,
                                        "text": "}",
                                        "value": "}",
                                        "valueText": "}",
                                        "hasLeadingTrivia": true,
                                        "hasTrailingTrivia": true,
                                        "hasTrailingNewLine": true,
                                        "leadingTrivia": [
                                            {
                                                "kind": "WhitespaceTrivia",
                                                "text": "        "
                                            }
                                        ],
                                        "trailingTrivia": [
                                            {
                                                "kind": "NewLineTrivia",
                                                "text": "\r\n"
                                            }
                                        ]
                                    }
                                }
                            }
                        }
                    ],
                    "closeBraceToken": {
                        "kind": "CloseBraceToken",
                        "fullStart": 1126,
                        "fullEnd": 1133,
                        "start": 1130,
                        "end": 1131,
                        "fullWidth": 7,
                        "width": 1,
                        "text": "}",
                        "value": "}",
                        "valueText": "}",
                        "hasLeadingTrivia": true,
                        "hasTrailingTrivia": true,
                        "hasTrailingNewLine": true,
                        "leadingTrivia": [
                            {
                                "kind": "WhitespaceTrivia",
                                "text": "    "
                            }
                        ],
                        "trailingTrivia": [
                            {
                                "kind": "NewLineTrivia",
                                "text": "\r\n"
                            }
                        ]
                    }
                }
            },
            {
                "kind": "ExpressionStatement",
                "fullStart": 1133,
                "fullEnd": 1157,
                "start": 1133,
                "end": 1155,
                "fullWidth": 24,
                "width": 22,
                "expression": {
                    "kind": "InvocationExpression",
                    "fullStart": 1133,
                    "fullEnd": 1154,
                    "start": 1133,
                    "end": 1154,
                    "fullWidth": 21,
                    "width": 21,
                    "expression": {
                        "kind": "IdentifierName",
                        "fullStart": 1133,
                        "fullEnd": 1144,
                        "start": 1133,
                        "end": 1144,
                        "fullWidth": 11,
                        "width": 11,
                        "text": "runTestCase",
                        "value": "runTestCase",
                        "valueText": "runTestCase"
                    },
                    "argumentList": {
                        "kind": "ArgumentList",
                        "fullStart": 1144,
                        "fullEnd": 1154,
                        "start": 1144,
                        "end": 1154,
                        "fullWidth": 10,
                        "width": 10,
                        "openParenToken": {
                            "kind": "OpenParenToken",
                            "fullStart": 1144,
                            "fullEnd": 1145,
                            "start": 1144,
                            "end": 1145,
                            "fullWidth": 1,
                            "width": 1,
                            "text": "(",
                            "value": "(",
                            "valueText": "("
                        },
                        "arguments": [
                            {
                                "kind": "IdentifierName",
                                "fullStart": 1145,
                                "fullEnd": 1153,
                                "start": 1145,
                                "end": 1153,
                                "fullWidth": 8,
                                "width": 8,
                                "text": "testcase",
                                "value": "testcase",
                                "valueText": "testcase"
                            }
                        ],
                        "closeParenToken": {
                            "kind": "CloseParenToken",
                            "fullStart": 1153,
                            "fullEnd": 1154,
                            "start": 1153,
                            "end": 1154,
                            "fullWidth": 1,
                            "width": 1,
                            "text": ")",
                            "value": ")",
                            "valueText": ")"
                        }
                    }
                },
                "semicolonToken": {
                    "kind": "SemicolonToken",
                    "fullStart": 1154,
                    "fullEnd": 1157,
                    "start": 1154,
                    "end": 1155,
                    "fullWidth": 3,
                    "width": 1,
                    "text": ";",
                    "value": ";",
                    "valueText": ";",
                    "hasTrailingTrivia": true,
                    "hasTrailingNewLine": true,
                    "trailingTrivia": [
                        {
                            "kind": "NewLineTrivia",
                            "text": "\r\n"
                        }
                    ]
                }
            }
        ],
        "endOfFileToken": {
            "kind": "EndOfFileToken",
            "fullStart": 1157,
            "fullEnd": 1157,
            "start": 1157,
            "end": 1157,
            "fullWidth": 0,
            "width": 0,
            "text": ""
        }
    },
    "lineMap": {
        "lineStarts": [
            0,
            67,
            152,
            232,
            308,
            380,
            385,
            440,
            601,
            606,
            608,
            610,
            633,
            635,
            658,
            689,
            691,
            706,
            755,
            757,
            801,
            841,
            858,
            899,
            943,
            981,
            1000,
            1015,
            1045,
            1066,
            1115,
            1126,
            1133,
            1157
        ],
        "length": 1157
    }
}<|MERGE_RESOLUTION|>--- conflicted
+++ resolved
@@ -250,12 +250,8 @@
                                         "start": 647,
                                         "end": 655,
                                         "fullWidth": 8,
-<<<<<<< HEAD
                                         "width": 8,
-                                        "identifier": {
-=======
                                         "propertyName": {
->>>>>>> 85e84683
                                             "kind": "IdentifierName",
                                             "fullStart": 647,
                                             "fullEnd": 651,
@@ -411,12 +407,8 @@
                                         "start": 670,
                                         "end": 686,
                                         "fullWidth": 16,
-<<<<<<< HEAD
                                         "width": 16,
-                                        "identifier": {
-=======
                                         "propertyName": {
->>>>>>> 85e84683
                                             "kind": "IdentifierName",
                                             "fullStart": 670,
                                             "fullEnd": 679,
@@ -1140,12 +1132,8 @@
                                                     "start": 879,
                                                     "end": 887,
                                                     "fullWidth": 9,
-<<<<<<< HEAD
                                                     "width": 8,
-                                                    "identifier": {
-=======
                                                     "propertyName": {
->>>>>>> 85e84683
                                                         "kind": "IdentifierName",
                                                         "fullStart": 879,
                                                         "fullEnd": 888,
