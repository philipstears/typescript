{
    "isDeclaration": false,
    "languageVersion": "EcmaScript5",
    "parseOptions": {
        "allowAutomaticSemicolonInsertion": true
    },
    "sourceUnit": {
        "kind": "SourceUnit",
        "fullStart": 0,
        "fullEnd": 979,
        "start": 619,
        "end": 979,
        "fullWidth": 979,
        "width": 360,
        "isIncrementallyUnusable": true,
        "moduleElements": [
            {
                "kind": "FunctionDeclaration",
                "fullStart": 0,
                "fullEnd": 955,
                "start": 619,
                "end": 953,
                "fullWidth": 955,
                "width": 334,
                "modifiers": [],
                "functionKeyword": {
                    "kind": "FunctionKeyword",
                    "fullStart": 0,
                    "fullEnd": 628,
                    "start": 619,
                    "end": 627,
                    "fullWidth": 628,
                    "width": 8,
                    "text": "function",
                    "value": "function",
                    "valueText": "function",
                    "hasLeadingTrivia": true,
                    "hasLeadingComment": true,
                    "hasLeadingNewLine": true,
                    "hasTrailingTrivia": true,
                    "leadingTrivia": [
                        {
                            "kind": "SingleLineCommentTrivia",
                            "text": "/// Copyright (c) 2012 Ecma International.  All rights reserved. "
                        },
                        {
                            "kind": "NewLineTrivia",
                            "text": "\r\n"
                        },
                        {
                            "kind": "SingleLineCommentTrivia",
                            "text": "/// Ecma International makes this code available under the terms and conditions set"
                        },
                        {
                            "kind": "NewLineTrivia",
                            "text": "\r\n"
                        },
                        {
                            "kind": "SingleLineCommentTrivia",
                            "text": "/// forth on http://hg.ecmascript.org/tests/test262/raw-file/tip/LICENSE (the "
                        },
                        {
                            "kind": "NewLineTrivia",
                            "text": "\r\n"
                        },
                        {
                            "kind": "SingleLineCommentTrivia",
                            "text": "/// \"Use Terms\").   Any redistribution of this code must retain the above "
                        },
                        {
                            "kind": "NewLineTrivia",
                            "text": "\r\n"
                        },
                        {
                            "kind": "SingleLineCommentTrivia",
                            "text": "/// copyright and this notice and otherwise comply with the Use Terms."
                        },
                        {
                            "kind": "NewLineTrivia",
                            "text": "\r\n"
                        },
                        {
                            "kind": "MultiLineCommentTrivia",
                            "text": "/**\r\n * @path ch15/15.2/15.2.3/15.2.3.7/15.2.3.7-5-b-110.js\r\n * @description Object.defineProperties - value of 'configurable' property of 'descObj' is a string (value is 'false') which is treated as true value (8.10.5 step 4.b)\r\n */"
                        },
                        {
                            "kind": "NewLineTrivia",
                            "text": "\r\n"
                        },
                        {
                            "kind": "NewLineTrivia",
                            "text": "\r\n"
                        },
                        {
                            "kind": "NewLineTrivia",
                            "text": "\r\n"
                        }
                    ],
                    "trailingTrivia": [
                        {
                            "kind": "WhitespaceTrivia",
                            "text": " "
                        }
                    ]
                },
                "identifier": {
                    "kind": "IdentifierName",
                    "fullStart": 628,
                    "fullEnd": 636,
                    "start": 628,
                    "end": 636,
                    "fullWidth": 8,
                    "width": 8,
                    "text": "testcase",
                    "value": "testcase",
                    "valueText": "testcase"
                },
                "callSignature": {
                    "kind": "CallSignature",
                    "fullStart": 636,
                    "fullEnd": 639,
                    "start": 636,
                    "end": 638,
                    "fullWidth": 3,
                    "width": 2,
                    "parameterList": {
                        "kind": "ParameterList",
                        "fullStart": 636,
                        "fullEnd": 639,
                        "start": 636,
                        "end": 638,
                        "fullWidth": 3,
                        "width": 2,
                        "openParenToken": {
                            "kind": "OpenParenToken",
                            "fullStart": 636,
                            "fullEnd": 637,
                            "start": 636,
                            "end": 637,
                            "fullWidth": 1,
                            "width": 1,
                            "text": "(",
                            "value": "(",
                            "valueText": "("
                        },
                        "parameters": [],
                        "closeParenToken": {
                            "kind": "CloseParenToken",
                            "fullStart": 637,
                            "fullEnd": 639,
                            "start": 637,
                            "end": 638,
                            "fullWidth": 2,
                            "width": 1,
                            "text": ")",
                            "value": ")",
                            "valueText": ")",
                            "hasTrailingTrivia": true,
                            "trailingTrivia": [
                                {
                                    "kind": "WhitespaceTrivia",
                                    "text": " "
                                }
                            ]
                        }
                    }
                },
                "block": {
                    "kind": "Block",
                    "fullStart": 639,
                    "fullEnd": 955,
                    "start": 639,
                    "end": 953,
                    "fullWidth": 316,
                    "width": 314,
                    "openBraceToken": {
                        "kind": "OpenBraceToken",
                        "fullStart": 639,
                        "fullEnd": 642,
                        "start": 639,
                        "end": 640,
                        "fullWidth": 3,
                        "width": 1,
                        "text": "{",
                        "value": "{",
                        "valueText": "{",
                        "hasTrailingTrivia": true,
                        "hasTrailingNewLine": true,
                        "trailingTrivia": [
                            {
                                "kind": "NewLineTrivia",
                                "text": "\r\n"
                            }
                        ]
                    },
                    "statements": [
                        {
                            "kind": "VariableStatement",
                            "fullStart": 642,
                            "fullEnd": 665,
                            "start": 650,
                            "end": 663,
                            "fullWidth": 23,
                            "width": 13,
                            "modifiers": [],
                            "variableDeclaration": {
                                "kind": "VariableDeclaration",
                                "fullStart": 642,
                                "fullEnd": 662,
                                "start": 650,
                                "end": 662,
                                "fullWidth": 20,
                                "width": 12,
                                "varKeyword": {
                                    "kind": "VarKeyword",
                                    "fullStart": 642,
                                    "fullEnd": 654,
                                    "start": 650,
                                    "end": 653,
                                    "fullWidth": 12,
                                    "width": 3,
                                    "text": "var",
                                    "value": "var",
                                    "valueText": "var",
                                    "hasLeadingTrivia": true,
                                    "hasTrailingTrivia": true,
                                    "leadingTrivia": [
                                        {
                                            "kind": "WhitespaceTrivia",
                                            "text": "        "
                                        }
                                    ],
                                    "trailingTrivia": [
                                        {
                                            "kind": "WhitespaceTrivia",
                                            "text": " "
                                        }
                                    ]
                                },
                                "variableDeclarators": [
                                    {
                                        "kind": "VariableDeclarator",
                                        "fullStart": 654,
                                        "fullEnd": 662,
                                        "start": 654,
                                        "end": 662,
                                        "fullWidth": 8,
<<<<<<< HEAD
                                        "width": 8,
                                        "identifier": {
=======
                                        "propertyName": {
>>>>>>> 85e84683
                                            "kind": "IdentifierName",
                                            "fullStart": 654,
                                            "fullEnd": 658,
                                            "start": 654,
                                            "end": 657,
                                            "fullWidth": 4,
                                            "width": 3,
                                            "text": "obj",
                                            "value": "obj",
                                            "valueText": "obj",
                                            "hasTrailingTrivia": true,
                                            "trailingTrivia": [
                                                {
                                                    "kind": "WhitespaceTrivia",
                                                    "text": " "
                                                }
                                            ]
                                        },
                                        "equalsValueClause": {
                                            "kind": "EqualsValueClause",
                                            "fullStart": 658,
                                            "fullEnd": 662,
                                            "start": 658,
                                            "end": 662,
                                            "fullWidth": 4,
                                            "width": 4,
                                            "equalsToken": {
                                                "kind": "EqualsToken",
                                                "fullStart": 658,
                                                "fullEnd": 660,
                                                "start": 658,
                                                "end": 659,
                                                "fullWidth": 2,
                                                "width": 1,
                                                "text": "=",
                                                "value": "=",
                                                "valueText": "=",
                                                "hasTrailingTrivia": true,
                                                "trailingTrivia": [
                                                    {
                                                        "kind": "WhitespaceTrivia",
                                                        "text": " "
                                                    }
                                                ]
                                            },
                                            "value": {
                                                "kind": "ObjectLiteralExpression",
                                                "fullStart": 660,
                                                "fullEnd": 662,
                                                "start": 660,
                                                "end": 662,
                                                "fullWidth": 2,
                                                "width": 2,
                                                "openBraceToken": {
                                                    "kind": "OpenBraceToken",
                                                    "fullStart": 660,
                                                    "fullEnd": 661,
                                                    "start": 660,
                                                    "end": 661,
                                                    "fullWidth": 1,
                                                    "width": 1,
                                                    "text": "{",
                                                    "value": "{",
                                                    "valueText": "{"
                                                },
                                                "propertyAssignments": [],
                                                "closeBraceToken": {
                                                    "kind": "CloseBraceToken",
                                                    "fullStart": 661,
                                                    "fullEnd": 662,
                                                    "start": 661,
                                                    "end": 662,
                                                    "fullWidth": 1,
                                                    "width": 1,
                                                    "text": "}",
                                                    "value": "}",
                                                    "valueText": "}"
                                                }
                                            }
                                        }
                                    }
                                ]
                            },
                            "semicolonToken": {
                                "kind": "SemicolonToken",
                                "fullStart": 662,
                                "fullEnd": 665,
                                "start": 662,
                                "end": 663,
                                "fullWidth": 3,
                                "width": 1,
                                "text": ";",
                                "value": ";",
                                "valueText": ";",
                                "hasTrailingTrivia": true,
                                "hasTrailingNewLine": true,
                                "trailingTrivia": [
                                    {
                                        "kind": "NewLineTrivia",
                                        "text": "\r\n"
                                    }
                                ]
                            }
                        },
                        {
                            "kind": "ExpressionStatement",
                            "fullStart": 665,
                            "fullEnd": 799,
                            "start": 675,
                            "end": 797,
                            "fullWidth": 134,
                            "width": 122,
                            "expression": {
                                "kind": "InvocationExpression",
                                "fullStart": 665,
                                "fullEnd": 796,
                                "start": 675,
                                "end": 796,
                                "fullWidth": 131,
                                "width": 121,
                                "expression": {
                                    "kind": "MemberAccessExpression",
                                    "fullStart": 665,
                                    "fullEnd": 698,
                                    "start": 675,
                                    "end": 698,
                                    "fullWidth": 33,
                                    "width": 23,
                                    "expression": {
                                        "kind": "IdentifierName",
                                        "fullStart": 665,
                                        "fullEnd": 681,
                                        "start": 675,
                                        "end": 681,
                                        "fullWidth": 16,
                                        "width": 6,
                                        "text": "Object",
                                        "value": "Object",
                                        "valueText": "Object",
                                        "hasLeadingTrivia": true,
                                        "hasLeadingNewLine": true,
                                        "leadingTrivia": [
                                            {
                                                "kind": "NewLineTrivia",
                                                "text": "\r\n"
                                            },
                                            {
                                                "kind": "WhitespaceTrivia",
                                                "text": "        "
                                            }
                                        ]
                                    },
                                    "dotToken": {
                                        "kind": "DotToken",
                                        "fullStart": 681,
                                        "fullEnd": 682,
                                        "start": 681,
                                        "end": 682,
                                        "fullWidth": 1,
                                        "width": 1,
                                        "text": ".",
                                        "value": ".",
                                        "valueText": "."
                                    },
                                    "name": {
                                        "kind": "IdentifierName",
                                        "fullStart": 682,
                                        "fullEnd": 698,
                                        "start": 682,
                                        "end": 698,
                                        "fullWidth": 16,
                                        "width": 16,
                                        "text": "defineProperties",
                                        "value": "defineProperties",
                                        "valueText": "defineProperties"
                                    }
                                },
                                "argumentList": {
                                    "kind": "ArgumentList",
                                    "fullStart": 698,
                                    "fullEnd": 796,
                                    "start": 698,
                                    "end": 796,
                                    "fullWidth": 98,
                                    "width": 98,
                                    "openParenToken": {
                                        "kind": "OpenParenToken",
                                        "fullStart": 698,
                                        "fullEnd": 699,
                                        "start": 698,
                                        "end": 699,
                                        "fullWidth": 1,
                                        "width": 1,
                                        "text": "(",
                                        "value": "(",
                                        "valueText": "("
                                    },
                                    "arguments": [
                                        {
                                            "kind": "IdentifierName",
                                            "fullStart": 699,
                                            "fullEnd": 702,
                                            "start": 699,
                                            "end": 702,
                                            "fullWidth": 3,
                                            "width": 3,
                                            "text": "obj",
                                            "value": "obj",
                                            "valueText": "obj"
                                        },
                                        {
                                            "kind": "CommaToken",
                                            "fullStart": 702,
                                            "fullEnd": 704,
                                            "start": 702,
                                            "end": 703,
                                            "fullWidth": 2,
                                            "width": 1,
                                            "text": ",",
                                            "value": ",",
                                            "valueText": ",",
                                            "hasTrailingTrivia": true,
                                            "trailingTrivia": [
                                                {
                                                    "kind": "WhitespaceTrivia",
                                                    "text": " "
                                                }
                                            ]
                                        },
                                        {
                                            "kind": "ObjectLiteralExpression",
                                            "fullStart": 704,
                                            "fullEnd": 795,
                                            "start": 704,
                                            "end": 795,
                                            "fullWidth": 91,
                                            "width": 91,
                                            "openBraceToken": {
                                                "kind": "OpenBraceToken",
                                                "fullStart": 704,
                                                "fullEnd": 707,
                                                "start": 704,
                                                "end": 705,
                                                "fullWidth": 3,
                                                "width": 1,
                                                "text": "{",
                                                "value": "{",
                                                "valueText": "{",
                                                "hasTrailingTrivia": true,
                                                "hasTrailingNewLine": true,
                                                "trailingTrivia": [
                                                    {
                                                        "kind": "NewLineTrivia",
                                                        "text": "\r\n"
                                                    }
                                                ]
                                            },
                                            "propertyAssignments": [
                                                {
                                                    "kind": "SimplePropertyAssignment",
                                                    "fullStart": 707,
                                                    "fullEnd": 786,
                                                    "start": 719,
                                                    "end": 784,
                                                    "fullWidth": 79,
                                                    "width": 65,
                                                    "propertyName": {
                                                        "kind": "IdentifierName",
                                                        "fullStart": 707,
                                                        "fullEnd": 727,
                                                        "start": 719,
                                                        "end": 727,
                                                        "fullWidth": 20,
                                                        "width": 8,
                                                        "text": "property",
                                                        "value": "property",
                                                        "valueText": "property",
                                                        "hasLeadingTrivia": true,
                                                        "leadingTrivia": [
                                                            {
                                                                "kind": "WhitespaceTrivia",
                                                                "text": "            "
                                                            }
                                                        ]
                                                    },
                                                    "colonToken": {
                                                        "kind": "ColonToken",
                                                        "fullStart": 727,
                                                        "fullEnd": 729,
                                                        "start": 727,
                                                        "end": 728,
                                                        "fullWidth": 2,
                                                        "width": 1,
                                                        "text": ":",
                                                        "value": ":",
                                                        "valueText": ":",
                                                        "hasTrailingTrivia": true,
                                                        "trailingTrivia": [
                                                            {
                                                                "kind": "WhitespaceTrivia",
                                                                "text": " "
                                                            }
                                                        ]
                                                    },
                                                    "expression": {
                                                        "kind": "ObjectLiteralExpression",
                                                        "fullStart": 729,
                                                        "fullEnd": 786,
                                                        "start": 729,
                                                        "end": 784,
                                                        "fullWidth": 57,
                                                        "width": 55,
                                                        "openBraceToken": {
                                                            "kind": "OpenBraceToken",
                                                            "fullStart": 729,
                                                            "fullEnd": 732,
                                                            "start": 729,
                                                            "end": 730,
                                                            "fullWidth": 3,
                                                            "width": 1,
                                                            "text": "{",
                                                            "value": "{",
                                                            "valueText": "{",
                                                            "hasTrailingTrivia": true,
                                                            "hasTrailingNewLine": true,
                                                            "trailingTrivia": [
                                                                {
                                                                    "kind": "NewLineTrivia",
                                                                    "text": "\r\n"
                                                                }
                                                            ]
                                                        },
                                                        "propertyAssignments": [
                                                            {
                                                                "kind": "SimplePropertyAssignment",
                                                                "fullStart": 732,
                                                                "fullEnd": 771,
                                                                "start": 748,
                                                                "end": 769,
                                                                "fullWidth": 39,
                                                                "width": 21,
                                                                "propertyName": {
                                                                    "kind": "IdentifierName",
                                                                    "fullStart": 732,
                                                                    "fullEnd": 760,
                                                                    "start": 748,
                                                                    "end": 760,
                                                                    "fullWidth": 28,
                                                                    "width": 12,
                                                                    "text": "configurable",
                                                                    "value": "configurable",
                                                                    "valueText": "configurable",
                                                                    "hasLeadingTrivia": true,
                                                                    "leadingTrivia": [
                                                                        {
                                                                            "kind": "WhitespaceTrivia",
                                                                            "text": "                "
                                                                        }
                                                                    ]
                                                                },
                                                                "colonToken": {
                                                                    "kind": "ColonToken",
                                                                    "fullStart": 760,
                                                                    "fullEnd": 762,
                                                                    "start": 760,
                                                                    "end": 761,
                                                                    "fullWidth": 2,
                                                                    "width": 1,
                                                                    "text": ":",
                                                                    "value": ":",
                                                                    "valueText": ":",
                                                                    "hasTrailingTrivia": true,
                                                                    "trailingTrivia": [
                                                                        {
                                                                            "kind": "WhitespaceTrivia",
                                                                            "text": " "
                                                                        }
                                                                    ]
                                                                },
                                                                "expression": {
                                                                    "kind": "StringLiteral",
                                                                    "fullStart": 762,
                                                                    "fullEnd": 771,
                                                                    "start": 762,
                                                                    "end": 769,
                                                                    "fullWidth": 9,
                                                                    "width": 7,
                                                                    "text": "\"false\"",
                                                                    "value": "false",
                                                                    "valueText": "false",
                                                                    "hasTrailingTrivia": true,
                                                                    "hasTrailingNewLine": true,
                                                                    "trailingTrivia": [
                                                                        {
                                                                            "kind": "NewLineTrivia",
                                                                            "text": "\r\n"
                                                                        }
                                                                    ]
                                                                }
                                                            }
                                                        ],
                                                        "closeBraceToken": {
                                                            "kind": "CloseBraceToken",
                                                            "fullStart": 771,
                                                            "fullEnd": 786,
                                                            "start": 783,
                                                            "end": 784,
                                                            "fullWidth": 15,
                                                            "width": 1,
                                                            "text": "}",
                                                            "value": "}",
                                                            "valueText": "}",
                                                            "hasLeadingTrivia": true,
                                                            "hasTrailingTrivia": true,
                                                            "hasTrailingNewLine": true,
                                                            "leadingTrivia": [
                                                                {
                                                                    "kind": "WhitespaceTrivia",
                                                                    "text": "            "
                                                                }
                                                            ],
                                                            "trailingTrivia": [
                                                                {
                                                                    "kind": "NewLineTrivia",
                                                                    "text": "\r\n"
                                                                }
                                                            ]
                                                        }
                                                    }
                                                }
                                            ],
                                            "closeBraceToken": {
                                                "kind": "CloseBraceToken",
                                                "fullStart": 786,
                                                "fullEnd": 795,
                                                "start": 794,
                                                "end": 795,
                                                "fullWidth": 9,
                                                "width": 1,
                                                "text": "}",
                                                "value": "}",
                                                "valueText": "}",
                                                "hasLeadingTrivia": true,
                                                "leadingTrivia": [
                                                    {
                                                        "kind": "WhitespaceTrivia",
                                                        "text": "        "
                                                    }
                                                ]
                                            }
                                        }
                                    ],
                                    "closeParenToken": {
                                        "kind": "CloseParenToken",
                                        "fullStart": 795,
                                        "fullEnd": 796,
                                        "start": 795,
                                        "end": 796,
                                        "fullWidth": 1,
                                        "width": 1,
                                        "text": ")",
                                        "value": ")",
                                        "valueText": ")"
                                    }
                                }
                            },
                            "semicolonToken": {
                                "kind": "SemicolonToken",
                                "fullStart": 796,
                                "fullEnd": 799,
                                "start": 796,
                                "end": 797,
                                "fullWidth": 3,
                                "width": 1,
                                "text": ";",
                                "value": ";",
                                "valueText": ";",
                                "hasTrailingTrivia": true,
                                "hasTrailingNewLine": true,
                                "trailingTrivia": [
                                    {
                                        "kind": "NewLineTrivia",
                                        "text": "\r\n"
                                    }
                                ]
                            }
                        },
                        {
                            "kind": "VariableStatement",
                            "fullStart": 799,
                            "fullEnd": 855,
                            "start": 807,
                            "end": 853,
                            "fullWidth": 56,
                            "width": 46,
                            "modifiers": [],
                            "variableDeclaration": {
                                "kind": "VariableDeclaration",
                                "fullStart": 799,
                                "fullEnd": 852,
                                "start": 807,
                                "end": 852,
                                "fullWidth": 53,
                                "width": 45,
                                "varKeyword": {
                                    "kind": "VarKeyword",
                                    "fullStart": 799,
                                    "fullEnd": 811,
                                    "start": 807,
                                    "end": 810,
                                    "fullWidth": 12,
                                    "width": 3,
                                    "text": "var",
                                    "value": "var",
                                    "valueText": "var",
                                    "hasLeadingTrivia": true,
                                    "hasTrailingTrivia": true,
                                    "leadingTrivia": [
                                        {
                                            "kind": "WhitespaceTrivia",
                                            "text": "        "
                                        }
                                    ],
                                    "trailingTrivia": [
                                        {
                                            "kind": "WhitespaceTrivia",
                                            "text": " "
                                        }
                                    ]
                                },
                                "variableDeclarators": [
                                    {
                                        "kind": "VariableDeclarator",
                                        "fullStart": 811,
                                        "fullEnd": 852,
                                        "start": 811,
                                        "end": 852,
                                        "fullWidth": 41,
<<<<<<< HEAD
                                        "width": 41,
                                        "identifier": {
=======
                                        "propertyName": {
>>>>>>> 85e84683
                                            "kind": "IdentifierName",
                                            "fullStart": 811,
                                            "fullEnd": 820,
                                            "start": 811,
                                            "end": 819,
                                            "fullWidth": 9,
                                            "width": 8,
                                            "text": "preCheck",
                                            "value": "preCheck",
                                            "valueText": "preCheck",
                                            "hasTrailingTrivia": true,
                                            "trailingTrivia": [
                                                {
                                                    "kind": "WhitespaceTrivia",
                                                    "text": " "
                                                }
                                            ]
                                        },
                                        "equalsValueClause": {
                                            "kind": "EqualsValueClause",
                                            "fullStart": 820,
                                            "fullEnd": 852,
                                            "start": 820,
                                            "end": 852,
                                            "fullWidth": 32,
                                            "width": 32,
                                            "equalsToken": {
                                                "kind": "EqualsToken",
                                                "fullStart": 820,
                                                "fullEnd": 822,
                                                "start": 820,
                                                "end": 821,
                                                "fullWidth": 2,
                                                "width": 1,
                                                "text": "=",
                                                "value": "=",
                                                "valueText": "=",
                                                "hasTrailingTrivia": true,
                                                "trailingTrivia": [
                                                    {
                                                        "kind": "WhitespaceTrivia",
                                                        "text": " "
                                                    }
                                                ]
                                            },
                                            "value": {
                                                "kind": "InvocationExpression",
                                                "fullStart": 822,
                                                "fullEnd": 852,
                                                "start": 822,
                                                "end": 852,
                                                "fullWidth": 30,
                                                "width": 30,
                                                "expression": {
                                                    "kind": "MemberAccessExpression",
                                                    "fullStart": 822,
                                                    "fullEnd": 840,
                                                    "start": 822,
                                                    "end": 840,
                                                    "fullWidth": 18,
                                                    "width": 18,
                                                    "expression": {
                                                        "kind": "IdentifierName",
                                                        "fullStart": 822,
                                                        "fullEnd": 825,
                                                        "start": 822,
                                                        "end": 825,
                                                        "fullWidth": 3,
                                                        "width": 3,
                                                        "text": "obj",
                                                        "value": "obj",
                                                        "valueText": "obj"
                                                    },
                                                    "dotToken": {
                                                        "kind": "DotToken",
                                                        "fullStart": 825,
                                                        "fullEnd": 826,
                                                        "start": 825,
                                                        "end": 826,
                                                        "fullWidth": 1,
                                                        "width": 1,
                                                        "text": ".",
                                                        "value": ".",
                                                        "valueText": "."
                                                    },
                                                    "name": {
                                                        "kind": "IdentifierName",
                                                        "fullStart": 826,
                                                        "fullEnd": 840,
                                                        "start": 826,
                                                        "end": 840,
                                                        "fullWidth": 14,
                                                        "width": 14,
                                                        "text": "hasOwnProperty",
                                                        "value": "hasOwnProperty",
                                                        "valueText": "hasOwnProperty"
                                                    }
                                                },
                                                "argumentList": {
                                                    "kind": "ArgumentList",
                                                    "fullStart": 840,
                                                    "fullEnd": 852,
                                                    "start": 840,
                                                    "end": 852,
                                                    "fullWidth": 12,
                                                    "width": 12,
                                                    "openParenToken": {
                                                        "kind": "OpenParenToken",
                                                        "fullStart": 840,
                                                        "fullEnd": 841,
                                                        "start": 840,
                                                        "end": 841,
                                                        "fullWidth": 1,
                                                        "width": 1,
                                                        "text": "(",
                                                        "value": "(",
                                                        "valueText": "("
                                                    },
                                                    "arguments": [
                                                        {
                                                            "kind": "StringLiteral",
                                                            "fullStart": 841,
                                                            "fullEnd": 851,
                                                            "start": 841,
                                                            "end": 851,
                                                            "fullWidth": 10,
                                                            "width": 10,
                                                            "text": "\"property\"",
                                                            "value": "property",
                                                            "valueText": "property"
                                                        }
                                                    ],
                                                    "closeParenToken": {
                                                        "kind": "CloseParenToken",
                                                        "fullStart": 851,
                                                        "fullEnd": 852,
                                                        "start": 851,
                                                        "end": 852,
                                                        "fullWidth": 1,
                                                        "width": 1,
                                                        "text": ")",
                                                        "value": ")",
                                                        "valueText": ")"
                                                    }
                                                }
                                            }
                                        }
                                    }
                                ]
                            },
                            "semicolonToken": {
                                "kind": "SemicolonToken",
                                "fullStart": 852,
                                "fullEnd": 855,
                                "start": 852,
                                "end": 853,
                                "fullWidth": 3,
                                "width": 1,
                                "text": ";",
                                "value": ";",
                                "valueText": ";",
                                "hasTrailingTrivia": true,
                                "hasTrailingNewLine": true,
                                "trailingTrivia": [
                                    {
                                        "kind": "NewLineTrivia",
                                        "text": "\r\n"
                                    }
                                ]
                            }
                        },
                        {
                            "kind": "ExpressionStatement",
                            "fullStart": 855,
                            "fullEnd": 885,
                            "start": 863,
                            "end": 883,
                            "fullWidth": 30,
                            "width": 20,
                            "expression": {
                                "kind": "DeleteExpression",
                                "fullStart": 855,
                                "fullEnd": 882,
                                "start": 863,
                                "end": 882,
                                "fullWidth": 27,
                                "width": 19,
                                "deleteKeyword": {
                                    "kind": "DeleteKeyword",
                                    "fullStart": 855,
                                    "fullEnd": 870,
                                    "start": 863,
                                    "end": 869,
                                    "fullWidth": 15,
                                    "width": 6,
                                    "text": "delete",
                                    "value": "delete",
                                    "valueText": "delete",
                                    "hasLeadingTrivia": true,
                                    "hasTrailingTrivia": true,
                                    "leadingTrivia": [
                                        {
                                            "kind": "WhitespaceTrivia",
                                            "text": "        "
                                        }
                                    ],
                                    "trailingTrivia": [
                                        {
                                            "kind": "WhitespaceTrivia",
                                            "text": " "
                                        }
                                    ]
                                },
                                "expression": {
                                    "kind": "MemberAccessExpression",
                                    "fullStart": 870,
                                    "fullEnd": 882,
                                    "start": 870,
                                    "end": 882,
                                    "fullWidth": 12,
                                    "width": 12,
                                    "expression": {
                                        "kind": "IdentifierName",
                                        "fullStart": 870,
                                        "fullEnd": 873,
                                        "start": 870,
                                        "end": 873,
                                        "fullWidth": 3,
                                        "width": 3,
                                        "text": "obj",
                                        "value": "obj",
                                        "valueText": "obj"
                                    },
                                    "dotToken": {
                                        "kind": "DotToken",
                                        "fullStart": 873,
                                        "fullEnd": 874,
                                        "start": 873,
                                        "end": 874,
                                        "fullWidth": 1,
                                        "width": 1,
                                        "text": ".",
                                        "value": ".",
                                        "valueText": "."
                                    },
                                    "name": {
                                        "kind": "IdentifierName",
                                        "fullStart": 874,
                                        "fullEnd": 882,
                                        "start": 874,
                                        "end": 882,
                                        "fullWidth": 8,
                                        "width": 8,
                                        "text": "property",
                                        "value": "property",
                                        "valueText": "property"
                                    }
                                }
                            },
                            "semicolonToken": {
                                "kind": "SemicolonToken",
                                "fullStart": 882,
                                "fullEnd": 885,
                                "start": 882,
                                "end": 883,
                                "fullWidth": 3,
                                "width": 1,
                                "text": ";",
                                "value": ";",
                                "valueText": ";",
                                "hasTrailingTrivia": true,
                                "hasTrailingNewLine": true,
                                "trailingTrivia": [
                                    {
                                        "kind": "NewLineTrivia",
                                        "text": "\r\n"
                                    }
                                ]
                            }
                        },
                        {
                            "kind": "ReturnStatement",
                            "fullStart": 885,
                            "fullEnd": 948,
                            "start": 895,
                            "end": 946,
                            "fullWidth": 63,
                            "width": 51,
                            "returnKeyword": {
                                "kind": "ReturnKeyword",
                                "fullStart": 885,
                                "fullEnd": 902,
                                "start": 895,
                                "end": 901,
                                "fullWidth": 17,
                                "width": 6,
                                "text": "return",
                                "value": "return",
                                "valueText": "return",
                                "hasLeadingTrivia": true,
                                "hasLeadingNewLine": true,
                                "hasTrailingTrivia": true,
                                "leadingTrivia": [
                                    {
                                        "kind": "NewLineTrivia",
                                        "text": "\r\n"
                                    },
                                    {
                                        "kind": "WhitespaceTrivia",
                                        "text": "        "
                                    }
                                ],
                                "trailingTrivia": [
                                    {
                                        "kind": "WhitespaceTrivia",
                                        "text": " "
                                    }
                                ]
                            },
                            "expression": {
                                "kind": "LogicalAndExpression",
                                "fullStart": 902,
                                "fullEnd": 945,
                                "start": 902,
                                "end": 945,
                                "fullWidth": 43,
                                "width": 43,
                                "left": {
                                    "kind": "IdentifierName",
                                    "fullStart": 902,
                                    "fullEnd": 911,
                                    "start": 902,
                                    "end": 910,
                                    "fullWidth": 9,
                                    "width": 8,
                                    "text": "preCheck",
                                    "value": "preCheck",
                                    "valueText": "preCheck",
                                    "hasTrailingTrivia": true,
                                    "trailingTrivia": [
                                        {
                                            "kind": "WhitespaceTrivia",
                                            "text": " "
                                        }
                                    ]
                                },
                                "operatorToken": {
                                    "kind": "AmpersandAmpersandToken",
                                    "fullStart": 911,
                                    "fullEnd": 914,
                                    "start": 911,
                                    "end": 913,
                                    "fullWidth": 3,
                                    "width": 2,
                                    "text": "&&",
                                    "value": "&&",
                                    "valueText": "&&",
                                    "hasTrailingTrivia": true,
                                    "trailingTrivia": [
                                        {
                                            "kind": "WhitespaceTrivia",
                                            "text": " "
                                        }
                                    ]
                                },
                                "right": {
                                    "kind": "LogicalNotExpression",
                                    "fullStart": 914,
                                    "fullEnd": 945,
                                    "start": 914,
                                    "end": 945,
                                    "fullWidth": 31,
                                    "width": 31,
                                    "operatorToken": {
                                        "kind": "ExclamationToken",
                                        "fullStart": 914,
                                        "fullEnd": 915,
                                        "start": 914,
                                        "end": 915,
                                        "fullWidth": 1,
                                        "width": 1,
                                        "text": "!",
                                        "value": "!",
                                        "valueText": "!"
                                    },
                                    "operand": {
                                        "kind": "InvocationExpression",
                                        "fullStart": 915,
                                        "fullEnd": 945,
                                        "start": 915,
                                        "end": 945,
                                        "fullWidth": 30,
                                        "width": 30,
                                        "expression": {
                                            "kind": "MemberAccessExpression",
                                            "fullStart": 915,
                                            "fullEnd": 933,
                                            "start": 915,
                                            "end": 933,
                                            "fullWidth": 18,
                                            "width": 18,
                                            "expression": {
                                                "kind": "IdentifierName",
                                                "fullStart": 915,
                                                "fullEnd": 918,
                                                "start": 915,
                                                "end": 918,
                                                "fullWidth": 3,
                                                "width": 3,
                                                "text": "obj",
                                                "value": "obj",
                                                "valueText": "obj"
                                            },
                                            "dotToken": {
                                                "kind": "DotToken",
                                                "fullStart": 918,
                                                "fullEnd": 919,
                                                "start": 918,
                                                "end": 919,
                                                "fullWidth": 1,
                                                "width": 1,
                                                "text": ".",
                                                "value": ".",
                                                "valueText": "."
                                            },
                                            "name": {
                                                "kind": "IdentifierName",
                                                "fullStart": 919,
                                                "fullEnd": 933,
                                                "start": 919,
                                                "end": 933,
                                                "fullWidth": 14,
                                                "width": 14,
                                                "text": "hasOwnProperty",
                                                "value": "hasOwnProperty",
                                                "valueText": "hasOwnProperty"
                                            }
                                        },
                                        "argumentList": {
                                            "kind": "ArgumentList",
                                            "fullStart": 933,
                                            "fullEnd": 945,
                                            "start": 933,
                                            "end": 945,
                                            "fullWidth": 12,
                                            "width": 12,
                                            "openParenToken": {
                                                "kind": "OpenParenToken",
                                                "fullStart": 933,
                                                "fullEnd": 934,
                                                "start": 933,
                                                "end": 934,
                                                "fullWidth": 1,
                                                "width": 1,
                                                "text": "(",
                                                "value": "(",
                                                "valueText": "("
                                            },
                                            "arguments": [
                                                {
                                                    "kind": "StringLiteral",
                                                    "fullStart": 934,
                                                    "fullEnd": 944,
                                                    "start": 934,
                                                    "end": 944,
                                                    "fullWidth": 10,
                                                    "width": 10,
                                                    "text": "\"property\"",
                                                    "value": "property",
                                                    "valueText": "property"
                                                }
                                            ],
                                            "closeParenToken": {
                                                "kind": "CloseParenToken",
                                                "fullStart": 944,
                                                "fullEnd": 945,
                                                "start": 944,
                                                "end": 945,
                                                "fullWidth": 1,
                                                "width": 1,
                                                "text": ")",
                                                "value": ")",
                                                "valueText": ")"
                                            }
                                        }
                                    }
                                }
                            },
                            "semicolonToken": {
                                "kind": "SemicolonToken",
                                "fullStart": 945,
                                "fullEnd": 948,
                                "start": 945,
                                "end": 946,
                                "fullWidth": 3,
                                "width": 1,
                                "text": ";",
                                "value": ";",
                                "valueText": ";",
                                "hasTrailingTrivia": true,
                                "hasTrailingNewLine": true,
                                "trailingTrivia": [
                                    {
                                        "kind": "NewLineTrivia",
                                        "text": "\r\n"
                                    }
                                ]
                            }
                        }
                    ],
                    "closeBraceToken": {
                        "kind": "CloseBraceToken",
                        "fullStart": 948,
                        "fullEnd": 955,
                        "start": 952,
                        "end": 953,
                        "fullWidth": 7,
                        "width": 1,
                        "text": "}",
                        "value": "}",
                        "valueText": "}",
                        "hasLeadingTrivia": true,
                        "hasTrailingTrivia": true,
                        "hasTrailingNewLine": true,
                        "leadingTrivia": [
                            {
                                "kind": "WhitespaceTrivia",
                                "text": "    "
                            }
                        ],
                        "trailingTrivia": [
                            {
                                "kind": "NewLineTrivia",
                                "text": "\r\n"
                            }
                        ]
                    }
                }
            },
            {
                "kind": "ExpressionStatement",
                "fullStart": 955,
                "fullEnd": 979,
                "start": 955,
                "end": 977,
                "fullWidth": 24,
                "width": 22,
                "expression": {
                    "kind": "InvocationExpression",
                    "fullStart": 955,
                    "fullEnd": 976,
                    "start": 955,
                    "end": 976,
                    "fullWidth": 21,
                    "width": 21,
                    "expression": {
                        "kind": "IdentifierName",
                        "fullStart": 955,
                        "fullEnd": 966,
                        "start": 955,
                        "end": 966,
                        "fullWidth": 11,
                        "width": 11,
                        "text": "runTestCase",
                        "value": "runTestCase",
                        "valueText": "runTestCase"
                    },
                    "argumentList": {
                        "kind": "ArgumentList",
                        "fullStart": 966,
                        "fullEnd": 976,
                        "start": 966,
                        "end": 976,
                        "fullWidth": 10,
                        "width": 10,
                        "openParenToken": {
                            "kind": "OpenParenToken",
                            "fullStart": 966,
                            "fullEnd": 967,
                            "start": 966,
                            "end": 967,
                            "fullWidth": 1,
                            "width": 1,
                            "text": "(",
                            "value": "(",
                            "valueText": "("
                        },
                        "arguments": [
                            {
                                "kind": "IdentifierName",
                                "fullStart": 967,
                                "fullEnd": 975,
                                "start": 967,
                                "end": 975,
                                "fullWidth": 8,
                                "width": 8,
                                "text": "testcase",
                                "value": "testcase",
                                "valueText": "testcase"
                            }
                        ],
                        "closeParenToken": {
                            "kind": "CloseParenToken",
                            "fullStart": 975,
                            "fullEnd": 976,
                            "start": 975,
                            "end": 976,
                            "fullWidth": 1,
                            "width": 1,
                            "text": ")",
                            "value": ")",
                            "valueText": ")"
                        }
                    }
                },
                "semicolonToken": {
                    "kind": "SemicolonToken",
                    "fullStart": 976,
                    "fullEnd": 979,
                    "start": 976,
                    "end": 977,
                    "fullWidth": 3,
                    "width": 1,
                    "text": ";",
                    "value": ";",
                    "valueText": ";",
                    "hasTrailingTrivia": true,
                    "hasTrailingNewLine": true,
                    "trailingTrivia": [
                        {
                            "kind": "NewLineTrivia",
                            "text": "\r\n"
                        }
                    ]
                }
            }
        ],
        "endOfFileToken": {
            "kind": "EndOfFileToken",
            "fullStart": 979,
            "fullEnd": 979,
            "start": 979,
            "end": 979,
            "fullWidth": 0,
            "width": 0,
            "text": ""
        }
    },
    "lineMap": {
        "lineStarts": [
            0,
            67,
            152,
            232,
            308,
            380,
            385,
            441,
            610,
            615,
            617,
            619,
            642,
            665,
            667,
            707,
            732,
            771,
            786,
            799,
            855,
            885,
            887,
            948,
            955,
            979
        ],
        "length": 979
    }
}<|MERGE_RESOLUTION|>--- conflicted
+++ resolved
@@ -245,12 +245,8 @@
                                         "start": 654,
                                         "end": 662,
                                         "fullWidth": 8,
-<<<<<<< HEAD
                                         "width": 8,
-                                        "identifier": {
-=======
                                         "propertyName": {
->>>>>>> 85e84683
                                             "kind": "IdentifierName",
                                             "fullStart": 654,
                                             "fullEnd": 658,
@@ -789,12 +785,8 @@
                                         "start": 811,
                                         "end": 852,
                                         "fullWidth": 41,
-<<<<<<< HEAD
                                         "width": 41,
-                                        "identifier": {
-=======
                                         "propertyName": {
->>>>>>> 85e84683
                                             "kind": "IdentifierName",
                                             "fullStart": 811,
                                             "fullEnd": 820,
