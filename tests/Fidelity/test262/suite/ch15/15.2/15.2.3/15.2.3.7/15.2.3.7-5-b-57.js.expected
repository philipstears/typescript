--- conflicted
+++ resolved
@@ -250,12 +250,8 @@
                                         "start": 653,
                                         "end": 661,
                                         "fullWidth": 8,
-<<<<<<< HEAD
                                         "width": 8,
-                                        "identifier": {
-=======
                                         "propertyName": {
->>>>>>> 85e84683
                                             "kind": "IdentifierName",
                                             "fullStart": 653,
                                             "fullEnd": 657,
@@ -411,12 +407,8 @@
                                         "start": 676,
                                         "end": 692,
                                         "fullWidth": 16,
-<<<<<<< HEAD
                                         "width": 16,
-                                        "identifier": {
-=======
                                         "propertyName": {
->>>>>>> 85e84683
                                             "kind": "IdentifierName",
                                             "fullStart": 676,
                                             "fullEnd": 685,
@@ -963,12 +955,8 @@
                                         "start": 840,
                                         "end": 848,
                                         "fullWidth": 9,
-<<<<<<< HEAD
                                         "width": 8,
-                                        "identifier": {
-=======
                                         "propertyName": {
->>>>>>> 85e84683
                                             "kind": "IdentifierName",
                                             "fullStart": 840,
                                             "fullEnd": 849,
