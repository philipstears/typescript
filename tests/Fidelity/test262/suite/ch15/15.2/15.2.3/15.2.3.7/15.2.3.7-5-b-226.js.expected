{
    "isDeclaration": false,
    "languageVersion": "EcmaScript5",
    "parseOptions": {
        "allowAutomaticSemicolonInsertion": true
    },
    "sourceUnit": {
        "kind": "SourceUnit",
        "fullStart": 0,
        "fullEnd": 952,
        "start": 548,
        "end": 952,
        "fullWidth": 952,
        "width": 404,
        "isIncrementallyUnusable": true,
        "moduleElements": [
            {
                "kind": "FunctionDeclaration",
                "fullStart": 0,
                "fullEnd": 928,
                "start": 548,
                "end": 926,
                "fullWidth": 928,
                "width": 378,
                "isIncrementallyUnusable": true,
                "modifiers": [],
                "functionKeyword": {
                    "kind": "FunctionKeyword",
                    "fullStart": 0,
                    "fullEnd": 557,
                    "start": 548,
                    "end": 556,
                    "fullWidth": 557,
                    "width": 8,
                    "text": "function",
                    "value": "function",
                    "valueText": "function",
                    "hasLeadingTrivia": true,
                    "hasLeadingComment": true,
                    "hasLeadingNewLine": true,
                    "hasTrailingTrivia": true,
                    "leadingTrivia": [
                        {
                            "kind": "SingleLineCommentTrivia",
                            "text": "/// Copyright (c) 2012 Ecma International.  All rights reserved. "
                        },
                        {
                            "kind": "NewLineTrivia",
                            "text": "\r\n"
                        },
                        {
                            "kind": "SingleLineCommentTrivia",
                            "text": "/// Ecma International makes this code available under the terms and conditions set"
                        },
                        {
                            "kind": "NewLineTrivia",
                            "text": "\r\n"
                        },
                        {
                            "kind": "SingleLineCommentTrivia",
                            "text": "/// forth on http://hg.ecmascript.org/tests/test262/raw-file/tip/LICENSE (the "
                        },
                        {
                            "kind": "NewLineTrivia",
                            "text": "\r\n"
                        },
                        {
                            "kind": "SingleLineCommentTrivia",
                            "text": "/// \"Use Terms\").   Any redistribution of this code must retain the above "
                        },
                        {
                            "kind": "NewLineTrivia",
                            "text": "\r\n"
                        },
                        {
                            "kind": "SingleLineCommentTrivia",
                            "text": "/// copyright and this notice and otherwise comply with the Use Terms."
                        },
                        {
                            "kind": "NewLineTrivia",
                            "text": "\r\n"
                        },
                        {
                            "kind": "MultiLineCommentTrivia",
                            "text": "/**\r\n * @path ch15/15.2/15.2.3/15.2.3.7/15.2.3.7-5-b-226.js\r\n * @description Object.defineProperties - 'set' property of 'descObj' is present (8.10.5 step 8)\r\n */"
                        },
                        {
                            "kind": "NewLineTrivia",
                            "text": "\r\n"
                        },
                        {
                            "kind": "NewLineTrivia",
                            "text": "\r\n"
                        },
                        {
                            "kind": "NewLineTrivia",
                            "text": "\r\n"
                        }
                    ],
                    "trailingTrivia": [
                        {
                            "kind": "WhitespaceTrivia",
                            "text": " "
                        }
                    ]
                },
                "identifier": {
                    "kind": "IdentifierName",
                    "fullStart": 557,
                    "fullEnd": 565,
                    "start": 557,
                    "end": 565,
                    "fullWidth": 8,
                    "width": 8,
                    "text": "testcase",
                    "value": "testcase",
                    "valueText": "testcase"
                },
                "callSignature": {
                    "kind": "CallSignature",
                    "fullStart": 565,
                    "fullEnd": 568,
                    "start": 565,
                    "end": 567,
                    "fullWidth": 3,
                    "width": 2,
                    "parameterList": {
                        "kind": "ParameterList",
                        "fullStart": 565,
                        "fullEnd": 568,
                        "start": 565,
                        "end": 567,
                        "fullWidth": 3,
                        "width": 2,
                        "openParenToken": {
                            "kind": "OpenParenToken",
                            "fullStart": 565,
                            "fullEnd": 566,
                            "start": 565,
                            "end": 566,
                            "fullWidth": 1,
                            "width": 1,
                            "text": "(",
                            "value": "(",
                            "valueText": "("
                        },
                        "parameters": [],
                        "closeParenToken": {
                            "kind": "CloseParenToken",
                            "fullStart": 566,
                            "fullEnd": 568,
                            "start": 566,
                            "end": 567,
                            "fullWidth": 2,
                            "width": 1,
                            "text": ")",
                            "value": ")",
                            "valueText": ")",
                            "hasTrailingTrivia": true,
                            "trailingTrivia": [
                                {
                                    "kind": "WhitespaceTrivia",
                                    "text": " "
                                }
                            ]
                        }
                    }
                },
                "block": {
                    "kind": "Block",
                    "fullStart": 568,
                    "fullEnd": 928,
                    "start": 568,
                    "end": 926,
                    "fullWidth": 360,
                    "width": 358,
                    "isIncrementallyUnusable": true,
                    "openBraceToken": {
                        "kind": "OpenBraceToken",
                        "fullStart": 568,
                        "fullEnd": 571,
                        "start": 568,
                        "end": 569,
                        "fullWidth": 3,
                        "width": 1,
                        "text": "{",
                        "value": "{",
                        "valueText": "{",
                        "hasTrailingTrivia": true,
                        "hasTrailingNewLine": true,
                        "trailingTrivia": [
                            {
                                "kind": "NewLineTrivia",
                                "text": "\r\n"
                            }
                        ]
                    },
                    "statements": [
                        {
                            "kind": "VariableStatement",
                            "fullStart": 571,
                            "fullEnd": 599,
                            "start": 579,
                            "end": 597,
                            "fullWidth": 28,
                            "width": 18,
                            "modifiers": [],
                            "variableDeclaration": {
                                "kind": "VariableDeclaration",
                                "fullStart": 571,
                                "fullEnd": 596,
                                "start": 579,
                                "end": 596,
                                "fullWidth": 25,
                                "width": 17,
                                "varKeyword": {
                                    "kind": "VarKeyword",
                                    "fullStart": 571,
                                    "fullEnd": 583,
                                    "start": 579,
                                    "end": 582,
                                    "fullWidth": 12,
                                    "width": 3,
                                    "text": "var",
                                    "value": "var",
                                    "valueText": "var",
                                    "hasLeadingTrivia": true,
                                    "hasTrailingTrivia": true,
                                    "leadingTrivia": [
                                        {
                                            "kind": "WhitespaceTrivia",
                                            "text": "        "
                                        }
                                    ],
                                    "trailingTrivia": [
                                        {
                                            "kind": "WhitespaceTrivia",
                                            "text": " "
                                        }
                                    ]
                                },
                                "variableDeclarators": [
                                    {
                                        "kind": "VariableDeclarator",
                                        "fullStart": 583,
                                        "fullEnd": 596,
                                        "start": 583,
                                        "end": 596,
                                        "fullWidth": 13,
<<<<<<< HEAD
                                        "width": 13,
                                        "identifier": {
=======
                                        "propertyName": {
>>>>>>> 85e84683
                                            "kind": "IdentifierName",
                                            "fullStart": 583,
                                            "fullEnd": 588,
                                            "start": 583,
                                            "end": 587,
                                            "fullWidth": 5,
                                            "width": 4,
                                            "text": "data",
                                            "value": "data",
                                            "valueText": "data",
                                            "hasTrailingTrivia": true,
                                            "trailingTrivia": [
                                                {
                                                    "kind": "WhitespaceTrivia",
                                                    "text": " "
                                                }
                                            ]
                                        },
                                        "equalsValueClause": {
                                            "kind": "EqualsValueClause",
                                            "fullStart": 588,
                                            "fullEnd": 596,
                                            "start": 588,
                                            "end": 596,
                                            "fullWidth": 8,
                                            "width": 8,
                                            "equalsToken": {
                                                "kind": "EqualsToken",
                                                "fullStart": 588,
                                                "fullEnd": 590,
                                                "start": 588,
                                                "end": 589,
                                                "fullWidth": 2,
                                                "width": 1,
                                                "text": "=",
                                                "value": "=",
                                                "valueText": "=",
                                                "hasTrailingTrivia": true,
                                                "trailingTrivia": [
                                                    {
                                                        "kind": "WhitespaceTrivia",
                                                        "text": " "
                                                    }
                                                ]
                                            },
                                            "value": {
                                                "kind": "StringLiteral",
                                                "fullStart": 590,
                                                "fullEnd": 596,
                                                "start": 590,
                                                "end": 596,
                                                "fullWidth": 6,
                                                "width": 6,
                                                "text": "\"data\"",
                                                "value": "data",
                                                "valueText": "data"
                                            }
                                        }
                                    }
                                ]
                            },
                            "semicolonToken": {
                                "kind": "SemicolonToken",
                                "fullStart": 596,
                                "fullEnd": 599,
                                "start": 596,
                                "end": 597,
                                "fullWidth": 3,
                                "width": 1,
                                "text": ";",
                                "value": ";",
                                "valueText": ";",
                                "hasTrailingTrivia": true,
                                "hasTrailingNewLine": true,
                                "trailingTrivia": [
                                    {
                                        "kind": "NewLineTrivia",
                                        "text": "\r\n"
                                    }
                                ]
                            }
                        },
                        {
                            "kind": "VariableStatement",
                            "fullStart": 599,
                            "fullEnd": 622,
                            "start": 607,
                            "end": 620,
                            "fullWidth": 23,
                            "width": 13,
                            "modifiers": [],
                            "variableDeclaration": {
                                "kind": "VariableDeclaration",
                                "fullStart": 599,
                                "fullEnd": 619,
                                "start": 607,
                                "end": 619,
                                "fullWidth": 20,
                                "width": 12,
                                "varKeyword": {
                                    "kind": "VarKeyword",
                                    "fullStart": 599,
                                    "fullEnd": 611,
                                    "start": 607,
                                    "end": 610,
                                    "fullWidth": 12,
                                    "width": 3,
                                    "text": "var",
                                    "value": "var",
                                    "valueText": "var",
                                    "hasLeadingTrivia": true,
                                    "hasTrailingTrivia": true,
                                    "leadingTrivia": [
                                        {
                                            "kind": "WhitespaceTrivia",
                                            "text": "        "
                                        }
                                    ],
                                    "trailingTrivia": [
                                        {
                                            "kind": "WhitespaceTrivia",
                                            "text": " "
                                        }
                                    ]
                                },
                                "variableDeclarators": [
                                    {
                                        "kind": "VariableDeclarator",
                                        "fullStart": 611,
                                        "fullEnd": 619,
                                        "start": 611,
                                        "end": 619,
                                        "fullWidth": 8,
<<<<<<< HEAD
                                        "width": 8,
                                        "identifier": {
=======
                                        "propertyName": {
>>>>>>> 85e84683
                                            "kind": "IdentifierName",
                                            "fullStart": 611,
                                            "fullEnd": 615,
                                            "start": 611,
                                            "end": 614,
                                            "fullWidth": 4,
                                            "width": 3,
                                            "text": "obj",
                                            "value": "obj",
                                            "valueText": "obj",
                                            "hasTrailingTrivia": true,
                                            "trailingTrivia": [
                                                {
                                                    "kind": "WhitespaceTrivia",
                                                    "text": " "
                                                }
                                            ]
                                        },
                                        "equalsValueClause": {
                                            "kind": "EqualsValueClause",
                                            "fullStart": 615,
                                            "fullEnd": 619,
                                            "start": 615,
                                            "end": 619,
                                            "fullWidth": 4,
                                            "width": 4,
                                            "equalsToken": {
                                                "kind": "EqualsToken",
                                                "fullStart": 615,
                                                "fullEnd": 617,
                                                "start": 615,
                                                "end": 616,
                                                "fullWidth": 2,
                                                "width": 1,
                                                "text": "=",
                                                "value": "=",
                                                "valueText": "=",
                                                "hasTrailingTrivia": true,
                                                "trailingTrivia": [
                                                    {
                                                        "kind": "WhitespaceTrivia",
                                                        "text": " "
                                                    }
                                                ]
                                            },
                                            "value": {
                                                "kind": "ObjectLiteralExpression",
                                                "fullStart": 617,
                                                "fullEnd": 619,
                                                "start": 617,
                                                "end": 619,
                                                "fullWidth": 2,
                                                "width": 2,
                                                "openBraceToken": {
                                                    "kind": "OpenBraceToken",
                                                    "fullStart": 617,
                                                    "fullEnd": 618,
                                                    "start": 617,
                                                    "end": 618,
                                                    "fullWidth": 1,
                                                    "width": 1,
                                                    "text": "{",
                                                    "value": "{",
                                                    "valueText": "{"
                                                },
                                                "propertyAssignments": [],
                                                "closeBraceToken": {
                                                    "kind": "CloseBraceToken",
                                                    "fullStart": 618,
                                                    "fullEnd": 619,
                                                    "start": 618,
                                                    "end": 619,
                                                    "fullWidth": 1,
                                                    "width": 1,
                                                    "text": "}",
                                                    "value": "}",
                                                    "valueText": "}"
                                                }
                                            }
                                        }
                                    }
                                ]
                            },
                            "semicolonToken": {
                                "kind": "SemicolonToken",
                                "fullStart": 619,
                                "fullEnd": 622,
                                "start": 619,
                                "end": 620,
                                "fullWidth": 3,
                                "width": 1,
                                "text": ";",
                                "value": ";",
                                "valueText": ";",
                                "hasTrailingTrivia": true,
                                "hasTrailingNewLine": true,
                                "trailingTrivia": [
                                    {
                                        "kind": "NewLineTrivia",
                                        "text": "\r\n"
                                    }
                                ]
                            }
                        },
                        {
                            "kind": "ExpressionStatement",
                            "fullStart": 622,
                            "fullEnd": 810,
                            "start": 632,
                            "end": 808,
                            "fullWidth": 188,
                            "width": 176,
                            "isIncrementallyUnusable": true,
                            "expression": {
                                "kind": "InvocationExpression",
                                "fullStart": 622,
                                "fullEnd": 807,
                                "start": 632,
                                "end": 807,
                                "fullWidth": 185,
                                "width": 175,
                                "isIncrementallyUnusable": true,
                                "expression": {
                                    "kind": "MemberAccessExpression",
                                    "fullStart": 622,
                                    "fullEnd": 655,
                                    "start": 632,
                                    "end": 655,
                                    "fullWidth": 33,
                                    "width": 23,
                                    "expression": {
                                        "kind": "IdentifierName",
                                        "fullStart": 622,
                                        "fullEnd": 638,
                                        "start": 632,
                                        "end": 638,
                                        "fullWidth": 16,
                                        "width": 6,
                                        "text": "Object",
                                        "value": "Object",
                                        "valueText": "Object",
                                        "hasLeadingTrivia": true,
                                        "hasLeadingNewLine": true,
                                        "leadingTrivia": [
                                            {
                                                "kind": "NewLineTrivia",
                                                "text": "\r\n"
                                            },
                                            {
                                                "kind": "WhitespaceTrivia",
                                                "text": "        "
                                            }
                                        ]
                                    },
                                    "dotToken": {
                                        "kind": "DotToken",
                                        "fullStart": 638,
                                        "fullEnd": 639,
                                        "start": 638,
                                        "end": 639,
                                        "fullWidth": 1,
                                        "width": 1,
                                        "text": ".",
                                        "value": ".",
                                        "valueText": "."
                                    },
                                    "name": {
                                        "kind": "IdentifierName",
                                        "fullStart": 639,
                                        "fullEnd": 655,
                                        "start": 639,
                                        "end": 655,
                                        "fullWidth": 16,
                                        "width": 16,
                                        "text": "defineProperties",
                                        "value": "defineProperties",
                                        "valueText": "defineProperties"
                                    }
                                },
                                "argumentList": {
                                    "kind": "ArgumentList",
                                    "fullStart": 655,
                                    "fullEnd": 807,
                                    "start": 655,
                                    "end": 807,
                                    "fullWidth": 152,
                                    "width": 152,
                                    "isIncrementallyUnusable": true,
                                    "openParenToken": {
                                        "kind": "OpenParenToken",
                                        "fullStart": 655,
                                        "fullEnd": 656,
                                        "start": 655,
                                        "end": 656,
                                        "fullWidth": 1,
                                        "width": 1,
                                        "text": "(",
                                        "value": "(",
                                        "valueText": "("
                                    },
                                    "arguments": [
                                        {
                                            "kind": "IdentifierName",
                                            "fullStart": 656,
                                            "fullEnd": 659,
                                            "start": 656,
                                            "end": 659,
                                            "fullWidth": 3,
                                            "width": 3,
                                            "text": "obj",
                                            "value": "obj",
                                            "valueText": "obj"
                                        },
                                        {
                                            "kind": "CommaToken",
                                            "fullStart": 659,
                                            "fullEnd": 661,
                                            "start": 659,
                                            "end": 660,
                                            "fullWidth": 2,
                                            "width": 1,
                                            "text": ",",
                                            "value": ",",
                                            "valueText": ",",
                                            "hasTrailingTrivia": true,
                                            "trailingTrivia": [
                                                {
                                                    "kind": "WhitespaceTrivia",
                                                    "text": " "
                                                }
                                            ]
                                        },
                                        {
                                            "kind": "ObjectLiteralExpression",
                                            "fullStart": 661,
                                            "fullEnd": 806,
                                            "start": 661,
                                            "end": 806,
                                            "fullWidth": 145,
                                            "width": 145,
                                            "isIncrementallyUnusable": true,
                                            "openBraceToken": {
                                                "kind": "OpenBraceToken",
                                                "fullStart": 661,
                                                "fullEnd": 664,
                                                "start": 661,
                                                "end": 662,
                                                "fullWidth": 3,
                                                "width": 1,
                                                "text": "{",
                                                "value": "{",
                                                "valueText": "{",
                                                "hasTrailingTrivia": true,
                                                "hasTrailingNewLine": true,
                                                "trailingTrivia": [
                                                    {
                                                        "kind": "NewLineTrivia",
                                                        "text": "\r\n"
                                                    }
                                                ]
                                            },
                                            "propertyAssignments": [
                                                {
                                                    "kind": "SimplePropertyAssignment",
                                                    "fullStart": 664,
                                                    "fullEnd": 797,
                                                    "start": 676,
                                                    "end": 795,
                                                    "fullWidth": 133,
                                                    "width": 119,
                                                    "isIncrementallyUnusable": true,
                                                    "propertyName": {
                                                        "kind": "StringLiteral",
                                                        "fullStart": 664,
                                                        "fullEnd": 682,
                                                        "start": 676,
                                                        "end": 682,
                                                        "fullWidth": 18,
                                                        "width": 6,
                                                        "text": "\"prop\"",
                                                        "value": "prop",
                                                        "valueText": "prop",
                                                        "hasLeadingTrivia": true,
                                                        "leadingTrivia": [
                                                            {
                                                                "kind": "WhitespaceTrivia",
                                                                "text": "            "
                                                            }
                                                        ]
                                                    },
                                                    "colonToken": {
                                                        "kind": "ColonToken",
                                                        "fullStart": 682,
                                                        "fullEnd": 684,
                                                        "start": 682,
                                                        "end": 683,
                                                        "fullWidth": 2,
                                                        "width": 1,
                                                        "text": ":",
                                                        "value": ":",
                                                        "valueText": ":",
                                                        "hasTrailingTrivia": true,
                                                        "trailingTrivia": [
                                                            {
                                                                "kind": "WhitespaceTrivia",
                                                                "text": " "
                                                            }
                                                        ]
                                                    },
                                                    "expression": {
                                                        "kind": "ObjectLiteralExpression",
                                                        "fullStart": 684,
                                                        "fullEnd": 797,
                                                        "start": 684,
                                                        "end": 795,
                                                        "fullWidth": 113,
                                                        "width": 111,
                                                        "isIncrementallyUnusable": true,
                                                        "openBraceToken": {
                                                            "kind": "OpenBraceToken",
                                                            "fullStart": 684,
                                                            "fullEnd": 687,
                                                            "start": 684,
                                                            "end": 685,
                                                            "fullWidth": 3,
                                                            "width": 1,
                                                            "text": "{",
                                                            "value": "{",
                                                            "valueText": "{",
                                                            "hasTrailingTrivia": true,
                                                            "hasTrailingNewLine": true,
                                                            "trailingTrivia": [
                                                                {
                                                                    "kind": "NewLineTrivia",
                                                                    "text": "\r\n"
                                                                }
                                                            ]
                                                        },
                                                        "propertyAssignments": [
                                                            {
                                                                "kind": "SimplePropertyAssignment",
                                                                "fullStart": 687,
                                                                "fullEnd": 782,
                                                                "start": 703,
                                                                "end": 780,
                                                                "fullWidth": 95,
                                                                "width": 77,
                                                                "isIncrementallyUnusable": true,
                                                                "propertyName": {
                                                                    "kind": "IdentifierName",
                                                                    "fullStart": 687,
                                                                    "fullEnd": 706,
                                                                    "start": 703,
                                                                    "end": 706,
                                                                    "fullWidth": 19,
                                                                    "width": 3,
                                                                    "text": "set",
                                                                    "value": "set",
                                                                    "valueText": "set",
                                                                    "hasLeadingTrivia": true,
                                                                    "leadingTrivia": [
                                                                        {
                                                                            "kind": "WhitespaceTrivia",
                                                                            "text": "                "
                                                                        }
                                                                    ]
                                                                },
                                                                "colonToken": {
                                                                    "kind": "ColonToken",
                                                                    "fullStart": 706,
                                                                    "fullEnd": 708,
                                                                    "start": 706,
                                                                    "end": 707,
                                                                    "fullWidth": 2,
                                                                    "width": 1,
                                                                    "text": ":",
                                                                    "value": ":",
                                                                    "valueText": ":",
                                                                    "hasTrailingTrivia": true,
                                                                    "trailingTrivia": [
                                                                        {
                                                                            "kind": "WhitespaceTrivia",
                                                                            "text": " "
                                                                        }
                                                                    ]
                                                                },
                                                                "expression": {
                                                                    "kind": "FunctionExpression",
                                                                    "fullStart": 708,
                                                                    "fullEnd": 782,
                                                                    "start": 708,
                                                                    "end": 780,
                                                                    "fullWidth": 74,
                                                                    "width": 72,
                                                                    "functionKeyword": {
                                                                        "kind": "FunctionKeyword",
                                                                        "fullStart": 708,
                                                                        "fullEnd": 717,
                                                                        "start": 708,
                                                                        "end": 716,
                                                                        "fullWidth": 9,
                                                                        "width": 8,
                                                                        "text": "function",
                                                                        "value": "function",
                                                                        "valueText": "function",
                                                                        "hasTrailingTrivia": true,
                                                                        "trailingTrivia": [
                                                                            {
                                                                                "kind": "WhitespaceTrivia",
                                                                                "text": " "
                                                                            }
                                                                        ]
                                                                    },
                                                                    "callSignature": {
                                                                        "kind": "CallSignature",
                                                                        "fullStart": 717,
                                                                        "fullEnd": 725,
                                                                        "start": 717,
                                                                        "end": 724,
                                                                        "fullWidth": 8,
                                                                        "width": 7,
                                                                        "parameterList": {
                                                                            "kind": "ParameterList",
                                                                            "fullStart": 717,
                                                                            "fullEnd": 725,
                                                                            "start": 717,
                                                                            "end": 724,
                                                                            "fullWidth": 8,
                                                                            "width": 7,
                                                                            "openParenToken": {
                                                                                "kind": "OpenParenToken",
                                                                                "fullStart": 717,
                                                                                "fullEnd": 718,
                                                                                "start": 717,
                                                                                "end": 718,
                                                                                "fullWidth": 1,
                                                                                "width": 1,
                                                                                "text": "(",
                                                                                "value": "(",
                                                                                "valueText": "("
                                                                            },
                                                                            "parameters": [
                                                                                {
                                                                                    "kind": "Parameter",
                                                                                    "fullStart": 718,
                                                                                    "fullEnd": 723,
                                                                                    "start": 718,
                                                                                    "end": 723,
                                                                                    "fullWidth": 5,
                                                                                    "width": 5,
                                                                                    "modifiers": [],
                                                                                    "identifier": {
                                                                                        "kind": "IdentifierName",
                                                                                        "fullStart": 718,
                                                                                        "fullEnd": 723,
                                                                                        "start": 718,
                                                                                        "end": 723,
                                                                                        "fullWidth": 5,
                                                                                        "width": 5,
                                                                                        "text": "value",
                                                                                        "value": "value",
                                                                                        "valueText": "value"
                                                                                    }
                                                                                }
                                                                            ],
                                                                            "closeParenToken": {
                                                                                "kind": "CloseParenToken",
                                                                                "fullStart": 723,
                                                                                "fullEnd": 725,
                                                                                "start": 723,
                                                                                "end": 724,
                                                                                "fullWidth": 2,
                                                                                "width": 1,
                                                                                "text": ")",
                                                                                "value": ")",
                                                                                "valueText": ")",
                                                                                "hasTrailingTrivia": true,
                                                                                "trailingTrivia": [
                                                                                    {
                                                                                        "kind": "WhitespaceTrivia",
                                                                                        "text": " "
                                                                                    }
                                                                                ]
                                                                            }
                                                                        }
                                                                    },
                                                                    "block": {
                                                                        "kind": "Block",
                                                                        "fullStart": 725,
                                                                        "fullEnd": 782,
                                                                        "start": 725,
                                                                        "end": 780,
                                                                        "fullWidth": 57,
                                                                        "width": 55,
                                                                        "openBraceToken": {
                                                                            "kind": "OpenBraceToken",
                                                                            "fullStart": 725,
                                                                            "fullEnd": 728,
                                                                            "start": 725,
                                                                            "end": 726,
                                                                            "fullWidth": 3,
                                                                            "width": 1,
                                                                            "text": "{",
                                                                            "value": "{",
                                                                            "valueText": "{",
                                                                            "hasTrailingTrivia": true,
                                                                            "hasTrailingNewLine": true,
                                                                            "trailingTrivia": [
                                                                                {
                                                                                    "kind": "NewLineTrivia",
                                                                                    "text": "\r\n"
                                                                                }
                                                                            ]
                                                                        },
                                                                        "statements": [
                                                                            {
                                                                                "kind": "ExpressionStatement",
                                                                                "fullStart": 728,
                                                                                "fullEnd": 763,
                                                                                "start": 748,
                                                                                "end": 761,
                                                                                "fullWidth": 35,
                                                                                "width": 13,
                                                                                "expression": {
                                                                                    "kind": "AssignmentExpression",
                                                                                    "fullStart": 728,
                                                                                    "fullEnd": 760,
                                                                                    "start": 748,
                                                                                    "end": 760,
                                                                                    "fullWidth": 32,
                                                                                    "width": 12,
                                                                                    "left": {
                                                                                        "kind": "IdentifierName",
                                                                                        "fullStart": 728,
                                                                                        "fullEnd": 753,
                                                                                        "start": 748,
                                                                                        "end": 752,
                                                                                        "fullWidth": 25,
                                                                                        "width": 4,
                                                                                        "text": "data",
                                                                                        "value": "data",
                                                                                        "valueText": "data",
                                                                                        "hasLeadingTrivia": true,
                                                                                        "hasTrailingTrivia": true,
                                                                                        "leadingTrivia": [
                                                                                            {
                                                                                                "kind": "WhitespaceTrivia",
                                                                                                "text": "                    "
                                                                                            }
                                                                                        ],
                                                                                        "trailingTrivia": [
                                                                                            {
                                                                                                "kind": "WhitespaceTrivia",
                                                                                                "text": " "
                                                                                            }
                                                                                        ]
                                                                                    },
                                                                                    "operatorToken": {
                                                                                        "kind": "EqualsToken",
                                                                                        "fullStart": 753,
                                                                                        "fullEnd": 755,
                                                                                        "start": 753,
                                                                                        "end": 754,
                                                                                        "fullWidth": 2,
                                                                                        "width": 1,
                                                                                        "text": "=",
                                                                                        "value": "=",
                                                                                        "valueText": "=",
                                                                                        "hasTrailingTrivia": true,
                                                                                        "trailingTrivia": [
                                                                                            {
                                                                                                "kind": "WhitespaceTrivia",
                                                                                                "text": " "
                                                                                            }
                                                                                        ]
                                                                                    },
                                                                                    "right": {
                                                                                        "kind": "IdentifierName",
                                                                                        "fullStart": 755,
                                                                                        "fullEnd": 760,
                                                                                        "start": 755,
                                                                                        "end": 760,
                                                                                        "fullWidth": 5,
                                                                                        "width": 5,
                                                                                        "text": "value",
                                                                                        "value": "value",
                                                                                        "valueText": "value"
                                                                                    }
                                                                                },
                                                                                "semicolonToken": {
                                                                                    "kind": "SemicolonToken",
                                                                                    "fullStart": 760,
                                                                                    "fullEnd": 763,
                                                                                    "start": 760,
                                                                                    "end": 761,
                                                                                    "fullWidth": 3,
                                                                                    "width": 1,
                                                                                    "text": ";",
                                                                                    "value": ";",
                                                                                    "valueText": ";",
                                                                                    "hasTrailingTrivia": true,
                                                                                    "hasTrailingNewLine": true,
                                                                                    "trailingTrivia": [
                                                                                        {
                                                                                            "kind": "NewLineTrivia",
                                                                                            "text": "\r\n"
                                                                                        }
                                                                                    ]
                                                                                }
                                                                            }
                                                                        ],
                                                                        "closeBraceToken": {
                                                                            "kind": "CloseBraceToken",
                                                                            "fullStart": 763,
                                                                            "fullEnd": 782,
                                                                            "start": 779,
                                                                            "end": 780,
                                                                            "fullWidth": 19,
                                                                            "width": 1,
                                                                            "text": "}",
                                                                            "value": "}",
                                                                            "valueText": "}",
                                                                            "hasLeadingTrivia": true,
                                                                            "hasTrailingTrivia": true,
                                                                            "hasTrailingNewLine": true,
                                                                            "leadingTrivia": [
                                                                                {
                                                                                    "kind": "WhitespaceTrivia",
                                                                                    "text": "                "
                                                                                }
                                                                            ],
                                                                            "trailingTrivia": [
                                                                                {
                                                                                    "kind": "NewLineTrivia",
                                                                                    "text": "\r\n"
                                                                                }
                                                                            ]
                                                                        }
                                                                    }
                                                                }
                                                            }
                                                        ],
                                                        "closeBraceToken": {
                                                            "kind": "CloseBraceToken",
                                                            "fullStart": 782,
                                                            "fullEnd": 797,
                                                            "start": 794,
                                                            "end": 795,
                                                            "fullWidth": 15,
                                                            "width": 1,
                                                            "text": "}",
                                                            "value": "}",
                                                            "valueText": "}",
                                                            "hasLeadingTrivia": true,
                                                            "hasTrailingTrivia": true,
                                                            "hasTrailingNewLine": true,
                                                            "leadingTrivia": [
                                                                {
                                                                    "kind": "WhitespaceTrivia",
                                                                    "text": "            "
                                                                }
                                                            ],
                                                            "trailingTrivia": [
                                                                {
                                                                    "kind": "NewLineTrivia",
                                                                    "text": "\r\n"
                                                                }
                                                            ]
                                                        }
                                                    }
                                                }
                                            ],
                                            "closeBraceToken": {
                                                "kind": "CloseBraceToken",
                                                "fullStart": 797,
                                                "fullEnd": 806,
                                                "start": 805,
                                                "end": 806,
                                                "fullWidth": 9,
                                                "width": 1,
                                                "text": "}",
                                                "value": "}",
                                                "valueText": "}",
                                                "hasLeadingTrivia": true,
                                                "leadingTrivia": [
                                                    {
                                                        "kind": "WhitespaceTrivia",
                                                        "text": "        "
                                                    }
                                                ]
                                            }
                                        }
                                    ],
                                    "closeParenToken": {
                                        "kind": "CloseParenToken",
                                        "fullStart": 806,
                                        "fullEnd": 807,
                                        "start": 806,
                                        "end": 807,
                                        "fullWidth": 1,
                                        "width": 1,
                                        "text": ")",
                                        "value": ")",
                                        "valueText": ")"
                                    }
                                }
                            },
                            "semicolonToken": {
                                "kind": "SemicolonToken",
                                "fullStart": 807,
                                "fullEnd": 810,
                                "start": 807,
                                "end": 808,
                                "fullWidth": 3,
                                "width": 1,
                                "text": ";",
                                "value": ";",
                                "valueText": ";",
                                "hasTrailingTrivia": true,
                                "hasTrailingNewLine": true,
                                "trailingTrivia": [
                                    {
                                        "kind": "NewLineTrivia",
                                        "text": "\r\n"
                                    }
                                ]
                            }
                        },
                        {
                            "kind": "ExpressionStatement",
                            "fullStart": 810,
                            "fullEnd": 848,
                            "start": 820,
                            "end": 846,
                            "fullWidth": 38,
                            "width": 26,
                            "expression": {
                                "kind": "AssignmentExpression",
                                "fullStart": 810,
                                "fullEnd": 845,
                                "start": 820,
                                "end": 845,
                                "fullWidth": 35,
                                "width": 25,
                                "left": {
                                    "kind": "MemberAccessExpression",
                                    "fullStart": 810,
                                    "fullEnd": 829,
                                    "start": 820,
                                    "end": 828,
                                    "fullWidth": 19,
                                    "width": 8,
                                    "expression": {
                                        "kind": "IdentifierName",
                                        "fullStart": 810,
                                        "fullEnd": 823,
                                        "start": 820,
                                        "end": 823,
                                        "fullWidth": 13,
                                        "width": 3,
                                        "text": "obj",
                                        "value": "obj",
                                        "valueText": "obj",
                                        "hasLeadingTrivia": true,
                                        "hasLeadingNewLine": true,
                                        "leadingTrivia": [
                                            {
                                                "kind": "NewLineTrivia",
                                                "text": "\r\n"
                                            },
                                            {
                                                "kind": "WhitespaceTrivia",
                                                "text": "        "
                                            }
                                        ]
                                    },
                                    "dotToken": {
                                        "kind": "DotToken",
                                        "fullStart": 823,
                                        "fullEnd": 824,
                                        "start": 823,
                                        "end": 824,
                                        "fullWidth": 1,
                                        "width": 1,
                                        "text": ".",
                                        "value": ".",
                                        "valueText": "."
                                    },
                                    "name": {
                                        "kind": "IdentifierName",
                                        "fullStart": 824,
                                        "fullEnd": 829,
                                        "start": 824,
                                        "end": 828,
                                        "fullWidth": 5,
                                        "width": 4,
                                        "text": "prop",
                                        "value": "prop",
                                        "valueText": "prop",
                                        "hasTrailingTrivia": true,
                                        "trailingTrivia": [
                                            {
                                                "kind": "WhitespaceTrivia",
                                                "text": " "
                                            }
                                        ]
                                    }
                                },
                                "operatorToken": {
                                    "kind": "EqualsToken",
                                    "fullStart": 829,
                                    "fullEnd": 831,
                                    "start": 829,
                                    "end": 830,
                                    "fullWidth": 2,
                                    "width": 1,
                                    "text": "=",
                                    "value": "=",
                                    "valueText": "=",
                                    "hasTrailingTrivia": true,
                                    "trailingTrivia": [
                                        {
                                            "kind": "WhitespaceTrivia",
                                            "text": " "
                                        }
                                    ]
                                },
                                "right": {
                                    "kind": "StringLiteral",
                                    "fullStart": 831,
                                    "fullEnd": 845,
                                    "start": 831,
                                    "end": 845,
                                    "fullWidth": 14,
                                    "width": 14,
                                    "text": "\"overrideData\"",
                                    "value": "overrideData",
                                    "valueText": "overrideData"
                                }
                            },
                            "semicolonToken": {
                                "kind": "SemicolonToken",
                                "fullStart": 845,
                                "fullEnd": 848,
                                "start": 845,
                                "end": 846,
                                "fullWidth": 3,
                                "width": 1,
                                "text": ";",
                                "value": ";",
                                "valueText": ";",
                                "hasTrailingTrivia": true,
                                "hasTrailingNewLine": true,
                                "trailingTrivia": [
                                    {
                                        "kind": "NewLineTrivia",
                                        "text": "\r\n"
                                    }
                                ]
                            }
                        },
                        {
                            "kind": "ReturnStatement",
                            "fullStart": 848,
                            "fullEnd": 921,
                            "start": 858,
                            "end": 919,
                            "fullWidth": 73,
                            "width": 61,
                            "returnKeyword": {
                                "kind": "ReturnKeyword",
                                "fullStart": 848,
                                "fullEnd": 865,
                                "start": 858,
                                "end": 864,
                                "fullWidth": 17,
                                "width": 6,
                                "text": "return",
                                "value": "return",
                                "valueText": "return",
                                "hasLeadingTrivia": true,
                                "hasLeadingNewLine": true,
                                "hasTrailingTrivia": true,
                                "leadingTrivia": [
                                    {
                                        "kind": "NewLineTrivia",
                                        "text": "\r\n"
                                    },
                                    {
                                        "kind": "WhitespaceTrivia",
                                        "text": "        "
                                    }
                                ],
                                "trailingTrivia": [
                                    {
                                        "kind": "WhitespaceTrivia",
                                        "text": " "
                                    }
                                ]
                            },
                            "expression": {
                                "kind": "LogicalAndExpression",
                                "fullStart": 865,
                                "fullEnd": 918,
                                "start": 865,
                                "end": 918,
                                "fullWidth": 53,
                                "width": 53,
                                "left": {
                                    "kind": "InvocationExpression",
                                    "fullStart": 865,
                                    "fullEnd": 892,
                                    "start": 865,
                                    "end": 891,
                                    "fullWidth": 27,
                                    "width": 26,
                                    "expression": {
                                        "kind": "MemberAccessExpression",
                                        "fullStart": 865,
                                        "fullEnd": 883,
                                        "start": 865,
                                        "end": 883,
                                        "fullWidth": 18,
                                        "width": 18,
                                        "expression": {
                                            "kind": "IdentifierName",
                                            "fullStart": 865,
                                            "fullEnd": 868,
                                            "start": 865,
                                            "end": 868,
                                            "fullWidth": 3,
                                            "width": 3,
                                            "text": "obj",
                                            "value": "obj",
                                            "valueText": "obj"
                                        },
                                        "dotToken": {
                                            "kind": "DotToken",
                                            "fullStart": 868,
                                            "fullEnd": 869,
                                            "start": 868,
                                            "end": 869,
                                            "fullWidth": 1,
                                            "width": 1,
                                            "text": ".",
                                            "value": ".",
                                            "valueText": "."
                                        },
                                        "name": {
                                            "kind": "IdentifierName",
                                            "fullStart": 869,
                                            "fullEnd": 883,
                                            "start": 869,
                                            "end": 883,
                                            "fullWidth": 14,
                                            "width": 14,
                                            "text": "hasOwnProperty",
                                            "value": "hasOwnProperty",
                                            "valueText": "hasOwnProperty"
                                        }
                                    },
                                    "argumentList": {
                                        "kind": "ArgumentList",
                                        "fullStart": 883,
                                        "fullEnd": 892,
                                        "start": 883,
                                        "end": 891,
                                        "fullWidth": 9,
                                        "width": 8,
                                        "openParenToken": {
                                            "kind": "OpenParenToken",
                                            "fullStart": 883,
                                            "fullEnd": 884,
                                            "start": 883,
                                            "end": 884,
                                            "fullWidth": 1,
                                            "width": 1,
                                            "text": "(",
                                            "value": "(",
                                            "valueText": "("
                                        },
                                        "arguments": [
                                            {
                                                "kind": "StringLiteral",
                                                "fullStart": 884,
                                                "fullEnd": 890,
                                                "start": 884,
                                                "end": 890,
                                                "fullWidth": 6,
                                                "width": 6,
                                                "text": "\"prop\"",
                                                "value": "prop",
                                                "valueText": "prop"
                                            }
                                        ],
                                        "closeParenToken": {
                                            "kind": "CloseParenToken",
                                            "fullStart": 890,
                                            "fullEnd": 892,
                                            "start": 890,
                                            "end": 891,
                                            "fullWidth": 2,
                                            "width": 1,
                                            "text": ")",
                                            "value": ")",
                                            "valueText": ")",
                                            "hasTrailingTrivia": true,
                                            "trailingTrivia": [
                                                {
                                                    "kind": "WhitespaceTrivia",
                                                    "text": " "
                                                }
                                            ]
                                        }
                                    }
                                },
                                "operatorToken": {
                                    "kind": "AmpersandAmpersandToken",
                                    "fullStart": 892,
                                    "fullEnd": 895,
                                    "start": 892,
                                    "end": 894,
                                    "fullWidth": 3,
                                    "width": 2,
                                    "text": "&&",
                                    "value": "&&",
                                    "valueText": "&&",
                                    "hasTrailingTrivia": true,
                                    "trailingTrivia": [
                                        {
                                            "kind": "WhitespaceTrivia",
                                            "text": " "
                                        }
                                    ]
                                },
                                "right": {
                                    "kind": "EqualsExpression",
                                    "fullStart": 895,
                                    "fullEnd": 918,
                                    "start": 895,
                                    "end": 918,
                                    "fullWidth": 23,
                                    "width": 23,
                                    "left": {
                                        "kind": "IdentifierName",
                                        "fullStart": 895,
                                        "fullEnd": 900,
                                        "start": 895,
                                        "end": 899,
                                        "fullWidth": 5,
                                        "width": 4,
                                        "text": "data",
                                        "value": "data",
                                        "valueText": "data",
                                        "hasTrailingTrivia": true,
                                        "trailingTrivia": [
                                            {
                                                "kind": "WhitespaceTrivia",
                                                "text": " "
                                            }
                                        ]
                                    },
                                    "operatorToken": {
                                        "kind": "EqualsEqualsEqualsToken",
                                        "fullStart": 900,
                                        "fullEnd": 904,
                                        "start": 900,
                                        "end": 903,
                                        "fullWidth": 4,
                                        "width": 3,
                                        "text": "===",
                                        "value": "===",
                                        "valueText": "===",
                                        "hasTrailingTrivia": true,
                                        "trailingTrivia": [
                                            {
                                                "kind": "WhitespaceTrivia",
                                                "text": " "
                                            }
                                        ]
                                    },
                                    "right": {
                                        "kind": "StringLiteral",
                                        "fullStart": 904,
                                        "fullEnd": 918,
                                        "start": 904,
                                        "end": 918,
                                        "fullWidth": 14,
                                        "width": 14,
                                        "text": "\"overrideData\"",
                                        "value": "overrideData",
                                        "valueText": "overrideData"
                                    }
                                }
                            },
                            "semicolonToken": {
                                "kind": "SemicolonToken",
                                "fullStart": 918,
                                "fullEnd": 921,
                                "start": 918,
                                "end": 919,
                                "fullWidth": 3,
                                "width": 1,
                                "text": ";",
                                "value": ";",
                                "valueText": ";",
                                "hasTrailingTrivia": true,
                                "hasTrailingNewLine": true,
                                "trailingTrivia": [
                                    {
                                        "kind": "NewLineTrivia",
                                        "text": "\r\n"
                                    }
                                ]
                            }
                        }
                    ],
                    "closeBraceToken": {
                        "kind": "CloseBraceToken",
                        "fullStart": 921,
                        "fullEnd": 928,
                        "start": 925,
                        "end": 926,
                        "fullWidth": 7,
                        "width": 1,
                        "text": "}",
                        "value": "}",
                        "valueText": "}",
                        "hasLeadingTrivia": true,
                        "hasTrailingTrivia": true,
                        "hasTrailingNewLine": true,
                        "leadingTrivia": [
                            {
                                "kind": "WhitespaceTrivia",
                                "text": "    "
                            }
                        ],
                        "trailingTrivia": [
                            {
                                "kind": "NewLineTrivia",
                                "text": "\r\n"
                            }
                        ]
                    }
                }
            },
            {
                "kind": "ExpressionStatement",
                "fullStart": 928,
                "fullEnd": 952,
                "start": 928,
                "end": 950,
                "fullWidth": 24,
                "width": 22,
                "expression": {
                    "kind": "InvocationExpression",
                    "fullStart": 928,
                    "fullEnd": 949,
                    "start": 928,
                    "end": 949,
                    "fullWidth": 21,
                    "width": 21,
                    "expression": {
                        "kind": "IdentifierName",
                        "fullStart": 928,
                        "fullEnd": 939,
                        "start": 928,
                        "end": 939,
                        "fullWidth": 11,
                        "width": 11,
                        "text": "runTestCase",
                        "value": "runTestCase",
                        "valueText": "runTestCase"
                    },
                    "argumentList": {
                        "kind": "ArgumentList",
                        "fullStart": 939,
                        "fullEnd": 949,
                        "start": 939,
                        "end": 949,
                        "fullWidth": 10,
                        "width": 10,
                        "openParenToken": {
                            "kind": "OpenParenToken",
                            "fullStart": 939,
                            "fullEnd": 940,
                            "start": 939,
                            "end": 940,
                            "fullWidth": 1,
                            "width": 1,
                            "text": "(",
                            "value": "(",
                            "valueText": "("
                        },
                        "arguments": [
                            {
                                "kind": "IdentifierName",
                                "fullStart": 940,
                                "fullEnd": 948,
                                "start": 940,
                                "end": 948,
                                "fullWidth": 8,
                                "width": 8,
                                "text": "testcase",
                                "value": "testcase",
                                "valueText": "testcase"
                            }
                        ],
                        "closeParenToken": {
                            "kind": "CloseParenToken",
                            "fullStart": 948,
                            "fullEnd": 949,
                            "start": 948,
                            "end": 949,
                            "fullWidth": 1,
                            "width": 1,
                            "text": ")",
                            "value": ")",
                            "valueText": ")"
                        }
                    }
                },
                "semicolonToken": {
                    "kind": "SemicolonToken",
                    "fullStart": 949,
                    "fullEnd": 952,
                    "start": 949,
                    "end": 950,
                    "fullWidth": 3,
                    "width": 1,
                    "text": ";",
                    "value": ";",
                    "valueText": ";",
                    "hasTrailingTrivia": true,
                    "hasTrailingNewLine": true,
                    "trailingTrivia": [
                        {
                            "kind": "NewLineTrivia",
                            "text": "\r\n"
                        }
                    ]
                }
            }
        ],
        "endOfFileToken": {
            "kind": "EndOfFileToken",
            "fullStart": 952,
            "fullEnd": 952,
            "start": 952,
            "end": 952,
            "fullWidth": 0,
            "width": 0,
            "text": ""
        }
    },
    "lineMap": {
        "lineStarts": [
            0,
            67,
            152,
            232,
            308,
            380,
            385,
            441,
            539,
            544,
            546,
            548,
            571,
            599,
            622,
            624,
            664,
            687,
            728,
            763,
            782,
            797,
            810,
            812,
            848,
            850,
            921,
            928,
            952
        ],
        "length": 952
    }
}<|MERGE_RESOLUTION|>--- conflicted
+++ resolved
@@ -247,12 +247,8 @@
                                         "start": 583,
                                         "end": 596,
                                         "fullWidth": 13,
-<<<<<<< HEAD
                                         "width": 13,
-                                        "identifier": {
-=======
                                         "propertyName": {
->>>>>>> 85e84683
                                             "kind": "IdentifierName",
                                             "fullStart": 583,
                                             "fullEnd": 588,
@@ -386,12 +382,8 @@
                                         "start": 611,
                                         "end": 619,
                                         "fullWidth": 8,
-<<<<<<< HEAD
                                         "width": 8,
-                                        "identifier": {
-=======
                                         "propertyName": {
->>>>>>> 85e84683
                                             "kind": "IdentifierName",
                                             "fullStart": 611,
                                             "fullEnd": 615,
