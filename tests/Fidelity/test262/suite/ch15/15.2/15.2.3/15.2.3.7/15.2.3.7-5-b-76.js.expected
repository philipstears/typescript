{
    "isDeclaration": false,
    "languageVersion": "EcmaScript5",
    "parseOptions": {
        "allowAutomaticSemicolonInsertion": true
    },
    "sourceUnit": {
        "kind": "SourceUnit",
        "fullStart": 0,
        "fullEnd": 1037,
        "start": 610,
        "end": 1037,
        "fullWidth": 1037,
        "width": 427,
        "isIncrementallyUnusable": true,
        "moduleElements": [
            {
                "kind": "FunctionDeclaration",
                "fullStart": 0,
                "fullEnd": 1013,
                "start": 610,
                "end": 1011,
                "fullWidth": 1013,
                "width": 401,
                "modifiers": [],
                "functionKeyword": {
                    "kind": "FunctionKeyword",
                    "fullStart": 0,
                    "fullEnd": 619,
                    "start": 610,
                    "end": 618,
                    "fullWidth": 619,
                    "width": 8,
                    "text": "function",
                    "value": "function",
                    "valueText": "function",
                    "hasLeadingTrivia": true,
                    "hasLeadingComment": true,
                    "hasLeadingNewLine": true,
                    "hasTrailingTrivia": true,
                    "leadingTrivia": [
                        {
                            "kind": "SingleLineCommentTrivia",
                            "text": "/// Copyright (c) 2012 Ecma International.  All rights reserved. "
                        },
                        {
                            "kind": "NewLineTrivia",
                            "text": "\r\n"
                        },
                        {
                            "kind": "SingleLineCommentTrivia",
                            "text": "/// Ecma International makes this code available under the terms and conditions set"
                        },
                        {
                            "kind": "NewLineTrivia",
                            "text": "\r\n"
                        },
                        {
                            "kind": "SingleLineCommentTrivia",
                            "text": "/// forth on http://hg.ecmascript.org/tests/test262/raw-file/tip/LICENSE (the "
                        },
                        {
                            "kind": "NewLineTrivia",
                            "text": "\r\n"
                        },
                        {
                            "kind": "SingleLineCommentTrivia",
                            "text": "/// \"Use Terms\").   Any redistribution of this code must retain the above "
                        },
                        {
                            "kind": "NewLineTrivia",
                            "text": "\r\n"
                        },
                        {
                            "kind": "SingleLineCommentTrivia",
                            "text": "/// copyright and this notice and otherwise comply with the Use Terms."
                        },
                        {
                            "kind": "NewLineTrivia",
                            "text": "\r\n"
                        },
                        {
                            "kind": "MultiLineCommentTrivia",
                            "text": "/**\r\n * @path ch15/15.2/15.2.3/15.2.3.7/15.2.3.7-5-b-76.js\r\n * @description Object.defineProperties - 'descObj' is a Number object which implements its own [[Get]] method to get 'configurable' property (8.10.5 step 4.a)\r\n */"
                        },
                        {
                            "kind": "NewLineTrivia",
                            "text": "\r\n"
                        },
                        {
                            "kind": "NewLineTrivia",
                            "text": "\r\n"
                        },
                        {
                            "kind": "NewLineTrivia",
                            "text": "\r\n"
                        }
                    ],
                    "trailingTrivia": [
                        {
                            "kind": "WhitespaceTrivia",
                            "text": " "
                        }
                    ]
                },
                "identifier": {
                    "kind": "IdentifierName",
                    "fullStart": 619,
                    "fullEnd": 627,
                    "start": 619,
                    "end": 627,
                    "fullWidth": 8,
                    "width": 8,
                    "text": "testcase",
                    "value": "testcase",
                    "valueText": "testcase"
                },
                "callSignature": {
                    "kind": "CallSignature",
                    "fullStart": 627,
                    "fullEnd": 630,
                    "start": 627,
                    "end": 629,
                    "fullWidth": 3,
                    "width": 2,
                    "parameterList": {
                        "kind": "ParameterList",
                        "fullStart": 627,
                        "fullEnd": 630,
                        "start": 627,
                        "end": 629,
                        "fullWidth": 3,
                        "width": 2,
                        "openParenToken": {
                            "kind": "OpenParenToken",
                            "fullStart": 627,
                            "fullEnd": 628,
                            "start": 627,
                            "end": 628,
                            "fullWidth": 1,
                            "width": 1,
                            "text": "(",
                            "value": "(",
                            "valueText": "("
                        },
                        "parameters": [],
                        "closeParenToken": {
                            "kind": "CloseParenToken",
                            "fullStart": 628,
                            "fullEnd": 630,
                            "start": 628,
                            "end": 629,
                            "fullWidth": 2,
                            "width": 1,
                            "text": ")",
                            "value": ")",
                            "valueText": ")",
                            "hasTrailingTrivia": true,
                            "trailingTrivia": [
                                {
                                    "kind": "WhitespaceTrivia",
                                    "text": " "
                                }
                            ]
                        }
                    }
                },
                "block": {
                    "kind": "Block",
                    "fullStart": 630,
                    "fullEnd": 1013,
                    "start": 630,
                    "end": 1011,
                    "fullWidth": 383,
                    "width": 381,
                    "openBraceToken": {
                        "kind": "OpenBraceToken",
                        "fullStart": 630,
                        "fullEnd": 633,
                        "start": 630,
                        "end": 631,
                        "fullWidth": 3,
                        "width": 1,
                        "text": "{",
                        "value": "{",
                        "valueText": "{",
                        "hasTrailingTrivia": true,
                        "hasTrailingNewLine": true,
                        "trailingTrivia": [
                            {
                                "kind": "NewLineTrivia",
                                "text": "\r\n"
                            }
                        ]
                    },
                    "statements": [
                        {
                            "kind": "VariableStatement",
                            "fullStart": 633,
                            "fullEnd": 658,
                            "start": 643,
                            "end": 656,
                            "fullWidth": 25,
                            "width": 13,
                            "modifiers": [],
                            "variableDeclaration": {
                                "kind": "VariableDeclaration",
                                "fullStart": 633,
                                "fullEnd": 655,
                                "start": 643,
                                "end": 655,
                                "fullWidth": 22,
                                "width": 12,
                                "varKeyword": {
                                    "kind": "VarKeyword",
                                    "fullStart": 633,
                                    "fullEnd": 647,
                                    "start": 643,
                                    "end": 646,
                                    "fullWidth": 14,
                                    "width": 3,
                                    "text": "var",
                                    "value": "var",
                                    "valueText": "var",
                                    "hasLeadingTrivia": true,
                                    "hasLeadingNewLine": true,
                                    "hasTrailingTrivia": true,
                                    "leadingTrivia": [
                                        {
                                            "kind": "NewLineTrivia",
                                            "text": "\r\n"
                                        },
                                        {
                                            "kind": "WhitespaceTrivia",
                                            "text": "        "
                                        }
                                    ],
                                    "trailingTrivia": [
                                        {
                                            "kind": "WhitespaceTrivia",
                                            "text": " "
                                        }
                                    ]
                                },
                                "variableDeclarators": [
                                    {
                                        "kind": "VariableDeclarator",
                                        "fullStart": 647,
                                        "fullEnd": 655,
                                        "start": 647,
                                        "end": 655,
                                        "fullWidth": 8,
<<<<<<< HEAD
                                        "width": 8,
                                        "identifier": {
=======
                                        "propertyName": {
>>>>>>> 85e84683
                                            "kind": "IdentifierName",
                                            "fullStart": 647,
                                            "fullEnd": 651,
                                            "start": 647,
                                            "end": 650,
                                            "fullWidth": 4,
                                            "width": 3,
                                            "text": "obj",
                                            "value": "obj",
                                            "valueText": "obj",
                                            "hasTrailingTrivia": true,
                                            "trailingTrivia": [
                                                {
                                                    "kind": "WhitespaceTrivia",
                                                    "text": " "
                                                }
                                            ]
                                        },
                                        "equalsValueClause": {
                                            "kind": "EqualsValueClause",
                                            "fullStart": 651,
                                            "fullEnd": 655,
                                            "start": 651,
                                            "end": 655,
                                            "fullWidth": 4,
                                            "width": 4,
                                            "equalsToken": {
                                                "kind": "EqualsToken",
                                                "fullStart": 651,
                                                "fullEnd": 653,
                                                "start": 651,
                                                "end": 652,
                                                "fullWidth": 2,
                                                "width": 1,
                                                "text": "=",
                                                "value": "=",
                                                "valueText": "=",
                                                "hasTrailingTrivia": true,
                                                "trailingTrivia": [
                                                    {
                                                        "kind": "WhitespaceTrivia",
                                                        "text": " "
                                                    }
                                                ]
                                            },
                                            "value": {
                                                "kind": "ObjectLiteralExpression",
                                                "fullStart": 653,
                                                "fullEnd": 655,
                                                "start": 653,
                                                "end": 655,
                                                "fullWidth": 2,
                                                "width": 2,
                                                "openBraceToken": {
                                                    "kind": "OpenBraceToken",
                                                    "fullStart": 653,
                                                    "fullEnd": 654,
                                                    "start": 653,
                                                    "end": 654,
                                                    "fullWidth": 1,
                                                    "width": 1,
                                                    "text": "{",
                                                    "value": "{",
                                                    "valueText": "{"
                                                },
                                                "propertyAssignments": [],
                                                "closeBraceToken": {
                                                    "kind": "CloseBraceToken",
                                                    "fullStart": 654,
                                                    "fullEnd": 655,
                                                    "start": 654,
                                                    "end": 655,
                                                    "fullWidth": 1,
                                                    "width": 1,
                                                    "text": "}",
                                                    "value": "}",
                                                    "valueText": "}"
                                                }
                                            }
                                        }
                                    }
                                ]
                            },
                            "semicolonToken": {
                                "kind": "SemicolonToken",
                                "fullStart": 655,
                                "fullEnd": 658,
                                "start": 655,
                                "end": 656,
                                "fullWidth": 3,
                                "width": 1,
                                "text": ";",
                                "value": ";",
                                "valueText": ";",
                                "hasTrailingTrivia": true,
                                "hasTrailingNewLine": true,
                                "trailingTrivia": [
                                    {
                                        "kind": "NewLineTrivia",
                                        "text": "\r\n"
                                    }
                                ]
                            }
                        },
                        {
                            "kind": "VariableStatement",
                            "fullStart": 658,
                            "fullEnd": 699,
                            "start": 668,
                            "end": 697,
                            "fullWidth": 41,
                            "width": 29,
                            "modifiers": [],
                            "variableDeclaration": {
                                "kind": "VariableDeclaration",
                                "fullStart": 658,
                                "fullEnd": 696,
                                "start": 668,
                                "end": 696,
                                "fullWidth": 38,
                                "width": 28,
                                "varKeyword": {
                                    "kind": "VarKeyword",
                                    "fullStart": 658,
                                    "fullEnd": 672,
                                    "start": 668,
                                    "end": 671,
                                    "fullWidth": 14,
                                    "width": 3,
                                    "text": "var",
                                    "value": "var",
                                    "valueText": "var",
                                    "hasLeadingTrivia": true,
                                    "hasLeadingNewLine": true,
                                    "hasTrailingTrivia": true,
                                    "leadingTrivia": [
                                        {
                                            "kind": "NewLineTrivia",
                                            "text": "\r\n"
                                        },
                                        {
                                            "kind": "WhitespaceTrivia",
                                            "text": "        "
                                        }
                                    ],
                                    "trailingTrivia": [
                                        {
                                            "kind": "WhitespaceTrivia",
                                            "text": " "
                                        }
                                    ]
                                },
                                "variableDeclarators": [
                                    {
                                        "kind": "VariableDeclarator",
                                        "fullStart": 672,
                                        "fullEnd": 696,
                                        "start": 672,
                                        "end": 696,
                                        "fullWidth": 24,
<<<<<<< HEAD
                                        "width": 24,
                                        "identifier": {
=======
                                        "propertyName": {
>>>>>>> 85e84683
                                            "kind": "IdentifierName",
                                            "fullStart": 672,
                                            "fullEnd": 680,
                                            "start": 672,
                                            "end": 679,
                                            "fullWidth": 8,
                                            "width": 7,
                                            "text": "descObj",
                                            "value": "descObj",
                                            "valueText": "descObj",
                                            "hasTrailingTrivia": true,
                                            "trailingTrivia": [
                                                {
                                                    "kind": "WhitespaceTrivia",
                                                    "text": " "
                                                }
                                            ]
                                        },
                                        "equalsValueClause": {
                                            "kind": "EqualsValueClause",
                                            "fullStart": 680,
                                            "fullEnd": 696,
                                            "start": 680,
                                            "end": 696,
                                            "fullWidth": 16,
                                            "width": 16,
                                            "equalsToken": {
                                                "kind": "EqualsToken",
                                                "fullStart": 680,
                                                "fullEnd": 682,
                                                "start": 680,
                                                "end": 681,
                                                "fullWidth": 2,
                                                "width": 1,
                                                "text": "=",
                                                "value": "=",
                                                "valueText": "=",
                                                "hasTrailingTrivia": true,
                                                "trailingTrivia": [
                                                    {
                                                        "kind": "WhitespaceTrivia",
                                                        "text": " "
                                                    }
                                                ]
                                            },
                                            "value": {
                                                "kind": "ObjectCreationExpression",
                                                "fullStart": 682,
                                                "fullEnd": 696,
                                                "start": 682,
                                                "end": 696,
                                                "fullWidth": 14,
                                                "width": 14,
                                                "newKeyword": {
                                                    "kind": "NewKeyword",
                                                    "fullStart": 682,
                                                    "fullEnd": 686,
                                                    "start": 682,
                                                    "end": 685,
                                                    "fullWidth": 4,
                                                    "width": 3,
                                                    "text": "new",
                                                    "value": "new",
                                                    "valueText": "new",
                                                    "hasTrailingTrivia": true,
                                                    "trailingTrivia": [
                                                        {
                                                            "kind": "WhitespaceTrivia",
                                                            "text": " "
                                                        }
                                                    ]
                                                },
                                                "expression": {
                                                    "kind": "IdentifierName",
                                                    "fullStart": 686,
                                                    "fullEnd": 692,
                                                    "start": 686,
                                                    "end": 692,
                                                    "fullWidth": 6,
                                                    "width": 6,
                                                    "text": "Number",
                                                    "value": "Number",
                                                    "valueText": "Number"
                                                },
                                                "argumentList": {
                                                    "kind": "ArgumentList",
                                                    "fullStart": 692,
                                                    "fullEnd": 696,
                                                    "start": 692,
                                                    "end": 696,
                                                    "fullWidth": 4,
                                                    "width": 4,
                                                    "openParenToken": {
                                                        "kind": "OpenParenToken",
                                                        "fullStart": 692,
                                                        "fullEnd": 693,
                                                        "start": 692,
                                                        "end": 693,
                                                        "fullWidth": 1,
                                                        "width": 1,
                                                        "text": "(",
                                                        "value": "(",
                                                        "valueText": "("
                                                    },
                                                    "arguments": [
                                                        {
                                                            "kind": "NegateExpression",
                                                            "fullStart": 693,
                                                            "fullEnd": 695,
                                                            "start": 693,
                                                            "end": 695,
                                                            "fullWidth": 2,
                                                            "width": 2,
                                                            "operatorToken": {
                                                                "kind": "MinusToken",
                                                                "fullStart": 693,
                                                                "fullEnd": 694,
                                                                "start": 693,
                                                                "end": 694,
                                                                "fullWidth": 1,
                                                                "width": 1,
                                                                "text": "-",
                                                                "value": "-",
                                                                "valueText": "-"
                                                            },
                                                            "operand": {
                                                                "kind": "NumericLiteral",
                                                                "fullStart": 694,
                                                                "fullEnd": 695,
                                                                "start": 694,
                                                                "end": 695,
                                                                "fullWidth": 1,
                                                                "width": 1,
                                                                "text": "9",
                                                                "value": 9,
                                                                "valueText": "9"
                                                            }
                                                        }
                                                    ],
                                                    "closeParenToken": {
                                                        "kind": "CloseParenToken",
                                                        "fullStart": 695,
                                                        "fullEnd": 696,
                                                        "start": 695,
                                                        "end": 696,
                                                        "fullWidth": 1,
                                                        "width": 1,
                                                        "text": ")",
                                                        "value": ")",
                                                        "valueText": ")"
                                                    }
                                                }
                                            }
                                        }
                                    }
                                ]
                            },
                            "semicolonToken": {
                                "kind": "SemicolonToken",
                                "fullStart": 696,
                                "fullEnd": 699,
                                "start": 696,
                                "end": 697,
                                "fullWidth": 3,
                                "width": 1,
                                "text": ";",
                                "value": ";",
                                "valueText": ";",
                                "hasTrailingTrivia": true,
                                "hasTrailingNewLine": true,
                                "trailingTrivia": [
                                    {
                                        "kind": "NewLineTrivia",
                                        "text": "\r\n"
                                    }
                                ]
                            }
                        },
                        {
                            "kind": "ExpressionStatement",
                            "fullStart": 699,
                            "fullEnd": 737,
                            "start": 707,
                            "end": 735,
                            "fullWidth": 38,
                            "width": 28,
                            "expression": {
                                "kind": "AssignmentExpression",
                                "fullStart": 699,
                                "fullEnd": 734,
                                "start": 707,
                                "end": 734,
                                "fullWidth": 35,
                                "width": 27,
                                "left": {
                                    "kind": "MemberAccessExpression",
                                    "fullStart": 699,
                                    "fullEnd": 728,
                                    "start": 707,
                                    "end": 727,
                                    "fullWidth": 29,
                                    "width": 20,
                                    "expression": {
                                        "kind": "IdentifierName",
                                        "fullStart": 699,
                                        "fullEnd": 714,
                                        "start": 707,
                                        "end": 714,
                                        "fullWidth": 15,
                                        "width": 7,
                                        "text": "descObj",
                                        "value": "descObj",
                                        "valueText": "descObj",
                                        "hasLeadingTrivia": true,
                                        "leadingTrivia": [
                                            {
                                                "kind": "WhitespaceTrivia",
                                                "text": "        "
                                            }
                                        ]
                                    },
                                    "dotToken": {
                                        "kind": "DotToken",
                                        "fullStart": 714,
                                        "fullEnd": 715,
                                        "start": 714,
                                        "end": 715,
                                        "fullWidth": 1,
                                        "width": 1,
                                        "text": ".",
                                        "value": ".",
                                        "valueText": "."
                                    },
                                    "name": {
                                        "kind": "IdentifierName",
                                        "fullStart": 715,
                                        "fullEnd": 728,
                                        "start": 715,
                                        "end": 727,
                                        "fullWidth": 13,
                                        "width": 12,
                                        "text": "configurable",
                                        "value": "configurable",
                                        "valueText": "configurable",
                                        "hasTrailingTrivia": true,
                                        "trailingTrivia": [
                                            {
                                                "kind": "WhitespaceTrivia",
                                                "text": " "
                                            }
                                        ]
                                    }
                                },
                                "operatorToken": {
                                    "kind": "EqualsToken",
                                    "fullStart": 728,
                                    "fullEnd": 730,
                                    "start": 728,
                                    "end": 729,
                                    "fullWidth": 2,
                                    "width": 1,
                                    "text": "=",
                                    "value": "=",
                                    "valueText": "=",
                                    "hasTrailingTrivia": true,
                                    "trailingTrivia": [
                                        {
                                            "kind": "WhitespaceTrivia",
                                            "text": " "
                                        }
                                    ]
                                },
                                "right": {
                                    "kind": "TrueKeyword",
                                    "fullStart": 730,
                                    "fullEnd": 734,
                                    "start": 730,
                                    "end": 734,
                                    "fullWidth": 4,
                                    "width": 4,
                                    "text": "true",
                                    "value": true,
                                    "valueText": "true"
                                }
                            },
                            "semicolonToken": {
                                "kind": "SemicolonToken",
                                "fullStart": 734,
                                "fullEnd": 737,
                                "start": 734,
                                "end": 735,
                                "fullWidth": 3,
                                "width": 1,
                                "text": ";",
                                "value": ";",
                                "valueText": ";",
                                "hasTrailingTrivia": true,
                                "hasTrailingNewLine": true,
                                "trailingTrivia": [
                                    {
                                        "kind": "NewLineTrivia",
                                        "text": "\r\n"
                                    }
                                ]
                            }
                        },
                        {
                            "kind": "ExpressionStatement",
                            "fullStart": 737,
                            "fullEnd": 819,
                            "start": 747,
                            "end": 817,
                            "fullWidth": 82,
                            "width": 70,
                            "expression": {
                                "kind": "InvocationExpression",
                                "fullStart": 737,
                                "fullEnd": 816,
                                "start": 747,
                                "end": 816,
                                "fullWidth": 79,
                                "width": 69,
                                "expression": {
                                    "kind": "MemberAccessExpression",
                                    "fullStart": 737,
                                    "fullEnd": 770,
                                    "start": 747,
                                    "end": 770,
                                    "fullWidth": 33,
                                    "width": 23,
                                    "expression": {
                                        "kind": "IdentifierName",
                                        "fullStart": 737,
                                        "fullEnd": 753,
                                        "start": 747,
                                        "end": 753,
                                        "fullWidth": 16,
                                        "width": 6,
                                        "text": "Object",
                                        "value": "Object",
                                        "valueText": "Object",
                                        "hasLeadingTrivia": true,
                                        "hasLeadingNewLine": true,
                                        "leadingTrivia": [
                                            {
                                                "kind": "NewLineTrivia",
                                                "text": "\r\n"
                                            },
                                            {
                                                "kind": "WhitespaceTrivia",
                                                "text": "        "
                                            }
                                        ]
                                    },
                                    "dotToken": {
                                        "kind": "DotToken",
                                        "fullStart": 753,
                                        "fullEnd": 754,
                                        "start": 753,
                                        "end": 754,
                                        "fullWidth": 1,
                                        "width": 1,
                                        "text": ".",
                                        "value": ".",
                                        "valueText": "."
                                    },
                                    "name": {
                                        "kind": "IdentifierName",
                                        "fullStart": 754,
                                        "fullEnd": 770,
                                        "start": 754,
                                        "end": 770,
                                        "fullWidth": 16,
                                        "width": 16,
                                        "text": "defineProperties",
                                        "value": "defineProperties",
                                        "valueText": "defineProperties"
                                    }
                                },
                                "argumentList": {
                                    "kind": "ArgumentList",
                                    "fullStart": 770,
                                    "fullEnd": 816,
                                    "start": 770,
                                    "end": 816,
                                    "fullWidth": 46,
                                    "width": 46,
                                    "openParenToken": {
                                        "kind": "OpenParenToken",
                                        "fullStart": 770,
                                        "fullEnd": 771,
                                        "start": 770,
                                        "end": 771,
                                        "fullWidth": 1,
                                        "width": 1,
                                        "text": "(",
                                        "value": "(",
                                        "valueText": "("
                                    },
                                    "arguments": [
                                        {
                                            "kind": "IdentifierName",
                                            "fullStart": 771,
                                            "fullEnd": 774,
                                            "start": 771,
                                            "end": 774,
                                            "fullWidth": 3,
                                            "width": 3,
                                            "text": "obj",
                                            "value": "obj",
                                            "valueText": "obj"
                                        },
                                        {
                                            "kind": "CommaToken",
                                            "fullStart": 774,
                                            "fullEnd": 776,
                                            "start": 774,
                                            "end": 775,
                                            "fullWidth": 2,
                                            "width": 1,
                                            "text": ",",
                                            "value": ",",
                                            "valueText": ",",
                                            "hasTrailingTrivia": true,
                                            "trailingTrivia": [
                                                {
                                                    "kind": "WhitespaceTrivia",
                                                    "text": " "
                                                }
                                            ]
                                        },
                                        {
                                            "kind": "ObjectLiteralExpression",
                                            "fullStart": 776,
                                            "fullEnd": 815,
                                            "start": 776,
                                            "end": 815,
                                            "fullWidth": 39,
                                            "width": 39,
                                            "openBraceToken": {
                                                "kind": "OpenBraceToken",
                                                "fullStart": 776,
                                                "fullEnd": 779,
                                                "start": 776,
                                                "end": 777,
                                                "fullWidth": 3,
                                                "width": 1,
                                                "text": "{",
                                                "value": "{",
                                                "valueText": "{",
                                                "hasTrailingTrivia": true,
                                                "hasTrailingNewLine": true,
                                                "trailingTrivia": [
                                                    {
                                                        "kind": "NewLineTrivia",
                                                        "text": "\r\n"
                                                    }
                                                ]
                                            },
                                            "propertyAssignments": [
                                                {
                                                    "kind": "SimplePropertyAssignment",
                                                    "fullStart": 779,
                                                    "fullEnd": 806,
                                                    "start": 791,
                                                    "end": 804,
                                                    "fullWidth": 27,
                                                    "width": 13,
                                                    "propertyName": {
                                                        "kind": "IdentifierName",
                                                        "fullStart": 779,
                                                        "fullEnd": 795,
                                                        "start": 791,
                                                        "end": 795,
                                                        "fullWidth": 16,
                                                        "width": 4,
                                                        "text": "prop",
                                                        "value": "prop",
                                                        "valueText": "prop",
                                                        "hasLeadingTrivia": true,
                                                        "leadingTrivia": [
                                                            {
                                                                "kind": "WhitespaceTrivia",
                                                                "text": "            "
                                                            }
                                                        ]
                                                    },
                                                    "colonToken": {
                                                        "kind": "ColonToken",
                                                        "fullStart": 795,
                                                        "fullEnd": 797,
                                                        "start": 795,
                                                        "end": 796,
                                                        "fullWidth": 2,
                                                        "width": 1,
                                                        "text": ":",
                                                        "value": ":",
                                                        "valueText": ":",
                                                        "hasTrailingTrivia": true,
                                                        "trailingTrivia": [
                                                            {
                                                                "kind": "WhitespaceTrivia",
                                                                "text": " "
                                                            }
                                                        ]
                                                    },
                                                    "expression": {
                                                        "kind": "IdentifierName",
                                                        "fullStart": 797,
                                                        "fullEnd": 806,
                                                        "start": 797,
                                                        "end": 804,
                                                        "fullWidth": 9,
                                                        "width": 7,
                                                        "text": "descObj",
                                                        "value": "descObj",
                                                        "valueText": "descObj",
                                                        "hasTrailingTrivia": true,
                                                        "hasTrailingNewLine": true,
                                                        "trailingTrivia": [
                                                            {
                                                                "kind": "NewLineTrivia",
                                                                "text": "\r\n"
                                                            }
                                                        ]
                                                    }
                                                }
                                            ],
                                            "closeBraceToken": {
                                                "kind": "CloseBraceToken",
                                                "fullStart": 806,
                                                "fullEnd": 815,
                                                "start": 814,
                                                "end": 815,
                                                "fullWidth": 9,
                                                "width": 1,
                                                "text": "}",
                                                "value": "}",
                                                "valueText": "}",
                                                "hasLeadingTrivia": true,
                                                "leadingTrivia": [
                                                    {
                                                        "kind": "WhitespaceTrivia",
                                                        "text": "        "
                                                    }
                                                ]
                                            }
                                        }
                                    ],
                                    "closeParenToken": {
                                        "kind": "CloseParenToken",
                                        "fullStart": 815,
                                        "fullEnd": 816,
                                        "start": 815,
                                        "end": 816,
                                        "fullWidth": 1,
                                        "width": 1,
                                        "text": ")",
                                        "value": ")",
                                        "valueText": ")"
                                    }
                                }
                            },
                            "semicolonToken": {
                                "kind": "SemicolonToken",
                                "fullStart": 816,
                                "fullEnd": 819,
                                "start": 816,
                                "end": 817,
                                "fullWidth": 3,
                                "width": 1,
                                "text": ";",
                                "value": ";",
                                "valueText": ";",
                                "hasTrailingTrivia": true,
                                "hasTrailingNewLine": true,
                                "trailingTrivia": [
                                    {
                                        "kind": "NewLineTrivia",
                                        "text": "\r\n"
                                    }
                                ]
                            }
                        },
                        {
                            "kind": "VariableStatement",
                            "fullStart": 819,
                            "fullEnd": 872,
                            "start": 829,
                            "end": 870,
                            "fullWidth": 53,
                            "width": 41,
                            "modifiers": [],
                            "variableDeclaration": {
                                "kind": "VariableDeclaration",
                                "fullStart": 819,
                                "fullEnd": 869,
                                "start": 829,
                                "end": 869,
                                "fullWidth": 50,
                                "width": 40,
                                "varKeyword": {
                                    "kind": "VarKeyword",
                                    "fullStart": 819,
                                    "fullEnd": 833,
                                    "start": 829,
                                    "end": 832,
                                    "fullWidth": 14,
                                    "width": 3,
                                    "text": "var",
                                    "value": "var",
                                    "valueText": "var",
                                    "hasLeadingTrivia": true,
                                    "hasLeadingNewLine": true,
                                    "hasTrailingTrivia": true,
                                    "leadingTrivia": [
                                        {
                                            "kind": "NewLineTrivia",
                                            "text": "\r\n"
                                        },
                                        {
                                            "kind": "WhitespaceTrivia",
                                            "text": "        "
                                        }
                                    ],
                                    "trailingTrivia": [
                                        {
                                            "kind": "WhitespaceTrivia",
                                            "text": " "
                                        }
                                    ]
                                },
                                "variableDeclarators": [
                                    {
                                        "kind": "VariableDeclarator",
                                        "fullStart": 833,
                                        "fullEnd": 869,
                                        "start": 833,
                                        "end": 869,
                                        "fullWidth": 36,
<<<<<<< HEAD
                                        "width": 36,
                                        "identifier": {
=======
                                        "propertyName": {
>>>>>>> 85e84683
                                            "kind": "IdentifierName",
                                            "fullStart": 833,
                                            "fullEnd": 841,
                                            "start": 833,
                                            "end": 840,
                                            "fullWidth": 8,
                                            "width": 7,
                                            "text": "result1",
                                            "value": "result1",
                                            "valueText": "result1",
                                            "hasTrailingTrivia": true,
                                            "trailingTrivia": [
                                                {
                                                    "kind": "WhitespaceTrivia",
                                                    "text": " "
                                                }
                                            ]
                                        },
                                        "equalsValueClause": {
                                            "kind": "EqualsValueClause",
                                            "fullStart": 841,
                                            "fullEnd": 869,
                                            "start": 841,
                                            "end": 869,
                                            "fullWidth": 28,
                                            "width": 28,
                                            "equalsToken": {
                                                "kind": "EqualsToken",
                                                "fullStart": 841,
                                                "fullEnd": 843,
                                                "start": 841,
                                                "end": 842,
                                                "fullWidth": 2,
                                                "width": 1,
                                                "text": "=",
                                                "value": "=",
                                                "valueText": "=",
                                                "hasTrailingTrivia": true,
                                                "trailingTrivia": [
                                                    {
                                                        "kind": "WhitespaceTrivia",
                                                        "text": " "
                                                    }
                                                ]
                                            },
                                            "value": {
                                                "kind": "InvocationExpression",
                                                "fullStart": 843,
                                                "fullEnd": 869,
                                                "start": 843,
                                                "end": 869,
                                                "fullWidth": 26,
                                                "width": 26,
                                                "expression": {
                                                    "kind": "MemberAccessExpression",
                                                    "fullStart": 843,
                                                    "fullEnd": 861,
                                                    "start": 843,
                                                    "end": 861,
                                                    "fullWidth": 18,
                                                    "width": 18,
                                                    "expression": {
                                                        "kind": "IdentifierName",
                                                        "fullStart": 843,
                                                        "fullEnd": 846,
                                                        "start": 843,
                                                        "end": 846,
                                                        "fullWidth": 3,
                                                        "width": 3,
                                                        "text": "obj",
                                                        "value": "obj",
                                                        "valueText": "obj"
                                                    },
                                                    "dotToken": {
                                                        "kind": "DotToken",
                                                        "fullStart": 846,
                                                        "fullEnd": 847,
                                                        "start": 846,
                                                        "end": 847,
                                                        "fullWidth": 1,
                                                        "width": 1,
                                                        "text": ".",
                                                        "value": ".",
                                                        "valueText": "."
                                                    },
                                                    "name": {
                                                        "kind": "IdentifierName",
                                                        "fullStart": 847,
                                                        "fullEnd": 861,
                                                        "start": 847,
                                                        "end": 861,
                                                        "fullWidth": 14,
                                                        "width": 14,
                                                        "text": "hasOwnProperty",
                                                        "value": "hasOwnProperty",
                                                        "valueText": "hasOwnProperty"
                                                    }
                                                },
                                                "argumentList": {
                                                    "kind": "ArgumentList",
                                                    "fullStart": 861,
                                                    "fullEnd": 869,
                                                    "start": 861,
                                                    "end": 869,
                                                    "fullWidth": 8,
                                                    "width": 8,
                                                    "openParenToken": {
                                                        "kind": "OpenParenToken",
                                                        "fullStart": 861,
                                                        "fullEnd": 862,
                                                        "start": 861,
                                                        "end": 862,
                                                        "fullWidth": 1,
                                                        "width": 1,
                                                        "text": "(",
                                                        "value": "(",
                                                        "valueText": "("
                                                    },
                                                    "arguments": [
                                                        {
                                                            "kind": "StringLiteral",
                                                            "fullStart": 862,
                                                            "fullEnd": 868,
                                                            "start": 862,
                                                            "end": 868,
                                                            "fullWidth": 6,
                                                            "width": 6,
                                                            "text": "\"prop\"",
                                                            "value": "prop",
                                                            "valueText": "prop"
                                                        }
                                                    ],
                                                    "closeParenToken": {
                                                        "kind": "CloseParenToken",
                                                        "fullStart": 868,
                                                        "fullEnd": 869,
                                                        "start": 868,
                                                        "end": 869,
                                                        "fullWidth": 1,
                                                        "width": 1,
                                                        "text": ")",
                                                        "value": ")",
                                                        "valueText": ")"
                                                    }
                                                }
                                            }
                                        }
                                    }
                                ]
                            },
                            "semicolonToken": {
                                "kind": "SemicolonToken",
                                "fullStart": 869,
                                "fullEnd": 872,
                                "start": 869,
                                "end": 870,
                                "fullWidth": 3,
                                "width": 1,
                                "text": ";",
                                "value": ";",
                                "valueText": ";",
                                "hasTrailingTrivia": true,
                                "hasTrailingNewLine": true,
                                "trailingTrivia": [
                                    {
                                        "kind": "NewLineTrivia",
                                        "text": "\r\n"
                                    }
                                ]
                            }
                        },
                        {
                            "kind": "ExpressionStatement",
                            "fullStart": 872,
                            "fullEnd": 898,
                            "start": 880,
                            "end": 896,
                            "fullWidth": 26,
                            "width": 16,
                            "expression": {
                                "kind": "DeleteExpression",
                                "fullStart": 872,
                                "fullEnd": 895,
                                "start": 880,
                                "end": 895,
                                "fullWidth": 23,
                                "width": 15,
                                "deleteKeyword": {
                                    "kind": "DeleteKeyword",
                                    "fullStart": 872,
                                    "fullEnd": 887,
                                    "start": 880,
                                    "end": 886,
                                    "fullWidth": 15,
                                    "width": 6,
                                    "text": "delete",
                                    "value": "delete",
                                    "valueText": "delete",
                                    "hasLeadingTrivia": true,
                                    "hasTrailingTrivia": true,
                                    "leadingTrivia": [
                                        {
                                            "kind": "WhitespaceTrivia",
                                            "text": "        "
                                        }
                                    ],
                                    "trailingTrivia": [
                                        {
                                            "kind": "WhitespaceTrivia",
                                            "text": " "
                                        }
                                    ]
                                },
                                "expression": {
                                    "kind": "MemberAccessExpression",
                                    "fullStart": 887,
                                    "fullEnd": 895,
                                    "start": 887,
                                    "end": 895,
                                    "fullWidth": 8,
                                    "width": 8,
                                    "expression": {
                                        "kind": "IdentifierName",
                                        "fullStart": 887,
                                        "fullEnd": 890,
                                        "start": 887,
                                        "end": 890,
                                        "fullWidth": 3,
                                        "width": 3,
                                        "text": "obj",
                                        "value": "obj",
                                        "valueText": "obj"
                                    },
                                    "dotToken": {
                                        "kind": "DotToken",
                                        "fullStart": 890,
                                        "fullEnd": 891,
                                        "start": 890,
                                        "end": 891,
                                        "fullWidth": 1,
                                        "width": 1,
                                        "text": ".",
                                        "value": ".",
                                        "valueText": "."
                                    },
                                    "name": {
                                        "kind": "IdentifierName",
                                        "fullStart": 891,
                                        "fullEnd": 895,
                                        "start": 891,
                                        "end": 895,
                                        "fullWidth": 4,
                                        "width": 4,
                                        "text": "prop",
                                        "value": "prop",
                                        "valueText": "prop"
                                    }
                                }
                            },
                            "semicolonToken": {
                                "kind": "SemicolonToken",
                                "fullStart": 895,
                                "fullEnd": 898,
                                "start": 895,
                                "end": 896,
                                "fullWidth": 3,
                                "width": 1,
                                "text": ";",
                                "value": ";",
                                "valueText": ";",
                                "hasTrailingTrivia": true,
                                "hasTrailingNewLine": true,
                                "trailingTrivia": [
                                    {
                                        "kind": "NewLineTrivia",
                                        "text": "\r\n"
                                    }
                                ]
                            }
                        },
                        {
                            "kind": "VariableStatement",
                            "fullStart": 898,
                            "fullEnd": 949,
                            "start": 906,
                            "end": 947,
                            "fullWidth": 51,
                            "width": 41,
                            "modifiers": [],
                            "variableDeclaration": {
                                "kind": "VariableDeclaration",
                                "fullStart": 898,
                                "fullEnd": 946,
                                "start": 906,
                                "end": 946,
                                "fullWidth": 48,
                                "width": 40,
                                "varKeyword": {
                                    "kind": "VarKeyword",
                                    "fullStart": 898,
                                    "fullEnd": 910,
                                    "start": 906,
                                    "end": 909,
                                    "fullWidth": 12,
                                    "width": 3,
                                    "text": "var",
                                    "value": "var",
                                    "valueText": "var",
                                    "hasLeadingTrivia": true,
                                    "hasTrailingTrivia": true,
                                    "leadingTrivia": [
                                        {
                                            "kind": "WhitespaceTrivia",
                                            "text": "        "
                                        }
                                    ],
                                    "trailingTrivia": [
                                        {
                                            "kind": "WhitespaceTrivia",
                                            "text": " "
                                        }
                                    ]
                                },
                                "variableDeclarators": [
                                    {
                                        "kind": "VariableDeclarator",
                                        "fullStart": 910,
                                        "fullEnd": 946,
                                        "start": 910,
                                        "end": 946,
                                        "fullWidth": 36,
<<<<<<< HEAD
                                        "width": 36,
                                        "identifier": {
=======
                                        "propertyName": {
>>>>>>> 85e84683
                                            "kind": "IdentifierName",
                                            "fullStart": 910,
                                            "fullEnd": 918,
                                            "start": 910,
                                            "end": 917,
                                            "fullWidth": 8,
                                            "width": 7,
                                            "text": "result2",
                                            "value": "result2",
                                            "valueText": "result2",
                                            "hasTrailingTrivia": true,
                                            "trailingTrivia": [
                                                {
                                                    "kind": "WhitespaceTrivia",
                                                    "text": " "
                                                }
                                            ]
                                        },
                                        "equalsValueClause": {
                                            "kind": "EqualsValueClause",
                                            "fullStart": 918,
                                            "fullEnd": 946,
                                            "start": 918,
                                            "end": 946,
                                            "fullWidth": 28,
                                            "width": 28,
                                            "equalsToken": {
                                                "kind": "EqualsToken",
                                                "fullStart": 918,
                                                "fullEnd": 920,
                                                "start": 918,
                                                "end": 919,
                                                "fullWidth": 2,
                                                "width": 1,
                                                "text": "=",
                                                "value": "=",
                                                "valueText": "=",
                                                "hasTrailingTrivia": true,
                                                "trailingTrivia": [
                                                    {
                                                        "kind": "WhitespaceTrivia",
                                                        "text": " "
                                                    }
                                                ]
                                            },
                                            "value": {
                                                "kind": "InvocationExpression",
                                                "fullStart": 920,
                                                "fullEnd": 946,
                                                "start": 920,
                                                "end": 946,
                                                "fullWidth": 26,
                                                "width": 26,
                                                "expression": {
                                                    "kind": "MemberAccessExpression",
                                                    "fullStart": 920,
                                                    "fullEnd": 938,
                                                    "start": 920,
                                                    "end": 938,
                                                    "fullWidth": 18,
                                                    "width": 18,
                                                    "expression": {
                                                        "kind": "IdentifierName",
                                                        "fullStart": 920,
                                                        "fullEnd": 923,
                                                        "start": 920,
                                                        "end": 923,
                                                        "fullWidth": 3,
                                                        "width": 3,
                                                        "text": "obj",
                                                        "value": "obj",
                                                        "valueText": "obj"
                                                    },
                                                    "dotToken": {
                                                        "kind": "DotToken",
                                                        "fullStart": 923,
                                                        "fullEnd": 924,
                                                        "start": 923,
                                                        "end": 924,
                                                        "fullWidth": 1,
                                                        "width": 1,
                                                        "text": ".",
                                                        "value": ".",
                                                        "valueText": "."
                                                    },
                                                    "name": {
                                                        "kind": "IdentifierName",
                                                        "fullStart": 924,
                                                        "fullEnd": 938,
                                                        "start": 924,
                                                        "end": 938,
                                                        "fullWidth": 14,
                                                        "width": 14,
                                                        "text": "hasOwnProperty",
                                                        "value": "hasOwnProperty",
                                                        "valueText": "hasOwnProperty"
                                                    }
                                                },
                                                "argumentList": {
                                                    "kind": "ArgumentList",
                                                    "fullStart": 938,
                                                    "fullEnd": 946,
                                                    "start": 938,
                                                    "end": 946,
                                                    "fullWidth": 8,
                                                    "width": 8,
                                                    "openParenToken": {
                                                        "kind": "OpenParenToken",
                                                        "fullStart": 938,
                                                        "fullEnd": 939,
                                                        "start": 938,
                                                        "end": 939,
                                                        "fullWidth": 1,
                                                        "width": 1,
                                                        "text": "(",
                                                        "value": "(",
                                                        "valueText": "("
                                                    },
                                                    "arguments": [
                                                        {
                                                            "kind": "StringLiteral",
                                                            "fullStart": 939,
                                                            "fullEnd": 945,
                                                            "start": 939,
                                                            "end": 945,
                                                            "fullWidth": 6,
                                                            "width": 6,
                                                            "text": "\"prop\"",
                                                            "value": "prop",
                                                            "valueText": "prop"
                                                        }
                                                    ],
                                                    "closeParenToken": {
                                                        "kind": "CloseParenToken",
                                                        "fullStart": 945,
                                                        "fullEnd": 946,
                                                        "start": 945,
                                                        "end": 946,
                                                        "fullWidth": 1,
                                                        "width": 1,
                                                        "text": ")",
                                                        "value": ")",
                                                        "valueText": ")"
                                                    }
                                                }
                                            }
                                        }
                                    }
                                ]
                            },
                            "semicolonToken": {
                                "kind": "SemicolonToken",
                                "fullStart": 946,
                                "fullEnd": 949,
                                "start": 946,
                                "end": 947,
                                "fullWidth": 3,
                                "width": 1,
                                "text": ";",
                                "value": ";",
                                "valueText": ";",
                                "hasTrailingTrivia": true,
                                "hasTrailingNewLine": true,
                                "trailingTrivia": [
                                    {
                                        "kind": "NewLineTrivia",
                                        "text": "\r\n"
                                    }
                                ]
                            }
                        },
                        {
                            "kind": "ReturnStatement",
                            "fullStart": 949,
                            "fullEnd": 1006,
                            "start": 959,
                            "end": 1004,
                            "fullWidth": 57,
                            "width": 45,
                            "returnKeyword": {
                                "kind": "ReturnKeyword",
                                "fullStart": 949,
                                "fullEnd": 966,
                                "start": 959,
                                "end": 965,
                                "fullWidth": 17,
                                "width": 6,
                                "text": "return",
                                "value": "return",
                                "valueText": "return",
                                "hasLeadingTrivia": true,
                                "hasLeadingNewLine": true,
                                "hasTrailingTrivia": true,
                                "leadingTrivia": [
                                    {
                                        "kind": "NewLineTrivia",
                                        "text": "\r\n"
                                    },
                                    {
                                        "kind": "WhitespaceTrivia",
                                        "text": "        "
                                    }
                                ],
                                "trailingTrivia": [
                                    {
                                        "kind": "WhitespaceTrivia",
                                        "text": " "
                                    }
                                ]
                            },
                            "expression": {
                                "kind": "LogicalAndExpression",
                                "fullStart": 966,
                                "fullEnd": 1003,
                                "start": 966,
                                "end": 1003,
                                "fullWidth": 37,
                                "width": 37,
                                "left": {
                                    "kind": "EqualsExpression",
                                    "fullStart": 966,
                                    "fullEnd": 983,
                                    "start": 966,
                                    "end": 982,
                                    "fullWidth": 17,
                                    "width": 16,
                                    "left": {
                                        "kind": "IdentifierName",
                                        "fullStart": 966,
                                        "fullEnd": 974,
                                        "start": 966,
                                        "end": 973,
                                        "fullWidth": 8,
                                        "width": 7,
                                        "text": "result1",
                                        "value": "result1",
                                        "valueText": "result1",
                                        "hasTrailingTrivia": true,
                                        "trailingTrivia": [
                                            {
                                                "kind": "WhitespaceTrivia",
                                                "text": " "
                                            }
                                        ]
                                    },
                                    "operatorToken": {
                                        "kind": "EqualsEqualsEqualsToken",
                                        "fullStart": 974,
                                        "fullEnd": 978,
                                        "start": 974,
                                        "end": 977,
                                        "fullWidth": 4,
                                        "width": 3,
                                        "text": "===",
                                        "value": "===",
                                        "valueText": "===",
                                        "hasTrailingTrivia": true,
                                        "trailingTrivia": [
                                            {
                                                "kind": "WhitespaceTrivia",
                                                "text": " "
                                            }
                                        ]
                                    },
                                    "right": {
                                        "kind": "TrueKeyword",
                                        "fullStart": 978,
                                        "fullEnd": 983,
                                        "start": 978,
                                        "end": 982,
                                        "fullWidth": 5,
                                        "width": 4,
                                        "text": "true",
                                        "value": true,
                                        "valueText": "true",
                                        "hasTrailingTrivia": true,
                                        "trailingTrivia": [
                                            {
                                                "kind": "WhitespaceTrivia",
                                                "text": " "
                                            }
                                        ]
                                    }
                                },
                                "operatorToken": {
                                    "kind": "AmpersandAmpersandToken",
                                    "fullStart": 983,
                                    "fullEnd": 986,
                                    "start": 983,
                                    "end": 985,
                                    "fullWidth": 3,
                                    "width": 2,
                                    "text": "&&",
                                    "value": "&&",
                                    "valueText": "&&",
                                    "hasTrailingTrivia": true,
                                    "trailingTrivia": [
                                        {
                                            "kind": "WhitespaceTrivia",
                                            "text": " "
                                        }
                                    ]
                                },
                                "right": {
                                    "kind": "EqualsExpression",
                                    "fullStart": 986,
                                    "fullEnd": 1003,
                                    "start": 986,
                                    "end": 1003,
                                    "fullWidth": 17,
                                    "width": 17,
                                    "left": {
                                        "kind": "IdentifierName",
                                        "fullStart": 986,
                                        "fullEnd": 994,
                                        "start": 986,
                                        "end": 993,
                                        "fullWidth": 8,
                                        "width": 7,
                                        "text": "result2",
                                        "value": "result2",
                                        "valueText": "result2",
                                        "hasTrailingTrivia": true,
                                        "trailingTrivia": [
                                            {
                                                "kind": "WhitespaceTrivia",
                                                "text": " "
                                            }
                                        ]
                                    },
                                    "operatorToken": {
                                        "kind": "EqualsEqualsEqualsToken",
                                        "fullStart": 994,
                                        "fullEnd": 998,
                                        "start": 994,
                                        "end": 997,
                                        "fullWidth": 4,
                                        "width": 3,
                                        "text": "===",
                                        "value": "===",
                                        "valueText": "===",
                                        "hasTrailingTrivia": true,
                                        "trailingTrivia": [
                                            {
                                                "kind": "WhitespaceTrivia",
                                                "text": " "
                                            }
                                        ]
                                    },
                                    "right": {
                                        "kind": "FalseKeyword",
                                        "fullStart": 998,
                                        "fullEnd": 1003,
                                        "start": 998,
                                        "end": 1003,
                                        "fullWidth": 5,
                                        "width": 5,
                                        "text": "false",
                                        "value": false,
                                        "valueText": "false"
                                    }
                                }
                            },
                            "semicolonToken": {
                                "kind": "SemicolonToken",
                                "fullStart": 1003,
                                "fullEnd": 1006,
                                "start": 1003,
                                "end": 1004,
                                "fullWidth": 3,
                                "width": 1,
                                "text": ";",
                                "value": ";",
                                "valueText": ";",
                                "hasTrailingTrivia": true,
                                "hasTrailingNewLine": true,
                                "trailingTrivia": [
                                    {
                                        "kind": "NewLineTrivia",
                                        "text": "\r\n"
                                    }
                                ]
                            }
                        }
                    ],
                    "closeBraceToken": {
                        "kind": "CloseBraceToken",
                        "fullStart": 1006,
                        "fullEnd": 1013,
                        "start": 1010,
                        "end": 1011,
                        "fullWidth": 7,
                        "width": 1,
                        "text": "}",
                        "value": "}",
                        "valueText": "}",
                        "hasLeadingTrivia": true,
                        "hasTrailingTrivia": true,
                        "hasTrailingNewLine": true,
                        "leadingTrivia": [
                            {
                                "kind": "WhitespaceTrivia",
                                "text": "    "
                            }
                        ],
                        "trailingTrivia": [
                            {
                                "kind": "NewLineTrivia",
                                "text": "\r\n"
                            }
                        ]
                    }
                }
            },
            {
                "kind": "ExpressionStatement",
                "fullStart": 1013,
                "fullEnd": 1037,
                "start": 1013,
                "end": 1035,
                "fullWidth": 24,
                "width": 22,
                "expression": {
                    "kind": "InvocationExpression",
                    "fullStart": 1013,
                    "fullEnd": 1034,
                    "start": 1013,
                    "end": 1034,
                    "fullWidth": 21,
                    "width": 21,
                    "expression": {
                        "kind": "IdentifierName",
                        "fullStart": 1013,
                        "fullEnd": 1024,
                        "start": 1013,
                        "end": 1024,
                        "fullWidth": 11,
                        "width": 11,
                        "text": "runTestCase",
                        "value": "runTestCase",
                        "valueText": "runTestCase"
                    },
                    "argumentList": {
                        "kind": "ArgumentList",
                        "fullStart": 1024,
                        "fullEnd": 1034,
                        "start": 1024,
                        "end": 1034,
                        "fullWidth": 10,
                        "width": 10,
                        "openParenToken": {
                            "kind": "OpenParenToken",
                            "fullStart": 1024,
                            "fullEnd": 1025,
                            "start": 1024,
                            "end": 1025,
                            "fullWidth": 1,
                            "width": 1,
                            "text": "(",
                            "value": "(",
                            "valueText": "("
                        },
                        "arguments": [
                            {
                                "kind": "IdentifierName",
                                "fullStart": 1025,
                                "fullEnd": 1033,
                                "start": 1025,
                                "end": 1033,
                                "fullWidth": 8,
                                "width": 8,
                                "text": "testcase",
                                "value": "testcase",
                                "valueText": "testcase"
                            }
                        ],
                        "closeParenToken": {
                            "kind": "CloseParenToken",
                            "fullStart": 1033,
                            "fullEnd": 1034,
                            "start": 1033,
                            "end": 1034,
                            "fullWidth": 1,
                            "width": 1,
                            "text": ")",
                            "value": ")",
                            "valueText": ")"
                        }
                    }
                },
                "semicolonToken": {
                    "kind": "SemicolonToken",
                    "fullStart": 1034,
                    "fullEnd": 1037,
                    "start": 1034,
                    "end": 1035,
                    "fullWidth": 3,
                    "width": 1,
                    "text": ";",
                    "value": ";",
                    "valueText": ";",
                    "hasTrailingTrivia": true,
                    "hasTrailingNewLine": true,
                    "trailingTrivia": [
                        {
                            "kind": "NewLineTrivia",
                            "text": "\r\n"
                        }
                    ]
                }
            }
        ],
        "endOfFileToken": {
            "kind": "EndOfFileToken",
            "fullStart": 1037,
            "fullEnd": 1037,
            "start": 1037,
            "end": 1037,
            "fullWidth": 0,
            "width": 0,
            "text": ""
        }
    },
    "lineMap": {
        "lineStarts": [
            0,
            67,
            152,
            232,
            308,
            380,
            385,
            440,
            601,
            606,
            608,
            610,
            633,
            635,
            658,
            660,
            699,
            737,
            739,
            779,
            806,
            819,
            821,
            872,
            898,
            949,
            951,
            1006,
            1013,
            1037
        ],
        "length": 1037
    }
}<|MERGE_RESOLUTION|>--- conflicted
+++ resolved
@@ -250,12 +250,8 @@
                                         "start": 647,
                                         "end": 655,
                                         "fullWidth": 8,
-<<<<<<< HEAD
                                         "width": 8,
-                                        "identifier": {
-=======
                                         "propertyName": {
->>>>>>> 85e84683
                                             "kind": "IdentifierName",
                                             "fullStart": 647,
                                             "fullEnd": 651,
@@ -416,12 +412,8 @@
                                         "start": 672,
                                         "end": 696,
                                         "fullWidth": 24,
-<<<<<<< HEAD
                                         "width": 24,
-                                        "identifier": {
-=======
                                         "propertyName": {
->>>>>>> 85e84683
                                             "kind": "IdentifierName",
                                             "fullStart": 672,
                                             "fullEnd": 680,
@@ -1062,12 +1054,8 @@
                                         "start": 833,
                                         "end": 869,
                                         "fullWidth": 36,
-<<<<<<< HEAD
                                         "width": 36,
-                                        "identifier": {
-=======
                                         "propertyName": {
->>>>>>> 85e84683
                                             "kind": "IdentifierName",
                                             "fullStart": 833,
                                             "fullEnd": 841,
@@ -1399,12 +1387,8 @@
                                         "start": 910,
                                         "end": 946,
                                         "fullWidth": 36,
-<<<<<<< HEAD
                                         "width": 36,
-                                        "identifier": {
-=======
                                         "propertyName": {
->>>>>>> 85e84683
                                             "kind": "IdentifierName",
                                             "fullStart": 910,
                                             "fullEnd": 918,
