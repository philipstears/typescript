{
    "isDeclaration": false,
    "languageVersion": "EcmaScript5",
    "parseOptions": {
        "allowAutomaticSemicolonInsertion": true
    },
    "sourceUnit": {
        "kind": "SourceUnit",
        "fullStart": 0,
        "fullEnd": 1277,
        "start": 718,
        "end": 1277,
        "fullWidth": 1277,
        "width": 559,
        "isIncrementallyUnusable": true,
        "moduleElements": [
            {
                "kind": "FunctionDeclaration",
                "fullStart": 0,
                "fullEnd": 1253,
                "start": 718,
                "end": 1251,
                "fullWidth": 1253,
                "width": 533,
                "modifiers": [],
                "functionKeyword": {
                    "kind": "FunctionKeyword",
                    "fullStart": 0,
                    "fullEnd": 727,
                    "start": 718,
                    "end": 726,
                    "fullWidth": 727,
                    "width": 8,
                    "text": "function",
                    "value": "function",
                    "valueText": "function",
                    "hasLeadingTrivia": true,
                    "hasLeadingComment": true,
                    "hasLeadingNewLine": true,
                    "hasTrailingTrivia": true,
                    "leadingTrivia": [
                        {
                            "kind": "SingleLineCommentTrivia",
                            "text": "/// Copyright (c) 2012 Ecma International.  All rights reserved. "
                        },
                        {
                            "kind": "NewLineTrivia",
                            "text": "\r\n"
                        },
                        {
                            "kind": "SingleLineCommentTrivia",
                            "text": "/// Ecma International makes this code available under the terms and conditions set"
                        },
                        {
                            "kind": "NewLineTrivia",
                            "text": "\r\n"
                        },
                        {
                            "kind": "SingleLineCommentTrivia",
                            "text": "/// forth on http://hg.ecmascript.org/tests/test262/raw-file/tip/LICENSE (the "
                        },
                        {
                            "kind": "NewLineTrivia",
                            "text": "\r\n"
                        },
                        {
                            "kind": "SingleLineCommentTrivia",
                            "text": "/// \"Use Terms\").   Any redistribution of this code must retain the above "
                        },
                        {
                            "kind": "NewLineTrivia",
                            "text": "\r\n"
                        },
                        {
                            "kind": "SingleLineCommentTrivia",
                            "text": "/// copyright and this notice and otherwise comply with the Use Terms."
                        },
                        {
                            "kind": "NewLineTrivia",
                            "text": "\r\n"
                        },
                        {
                            "kind": "MultiLineCommentTrivia",
                            "text": "/**\r\n * @path ch15/15.2/15.2.3/15.2.3.7/15.2.3.7-6-a-185.js\r\n * @description Object.defineProperties - TypeError is thrown if 'O' is an Array, 'P' is an array index named property,[[Writable]] attribute of the length property in 'O' is false, value of 'P' is bigger than value of the length property in 'O'  (15.4.5.1 step 4.b)\r\n */"
                        },
                        {
                            "kind": "NewLineTrivia",
                            "text": "\r\n"
                        },
                        {
                            "kind": "NewLineTrivia",
                            "text": "\r\n"
                        },
                        {
                            "kind": "NewLineTrivia",
                            "text": "\r\n"
                        }
                    ],
                    "trailingTrivia": [
                        {
                            "kind": "WhitespaceTrivia",
                            "text": " "
                        }
                    ]
                },
                "identifier": {
                    "kind": "IdentifierName",
                    "fullStart": 727,
                    "fullEnd": 735,
                    "start": 727,
                    "end": 735,
                    "fullWidth": 8,
                    "width": 8,
                    "text": "testcase",
                    "value": "testcase",
                    "valueText": "testcase"
                },
                "callSignature": {
                    "kind": "CallSignature",
                    "fullStart": 735,
                    "fullEnd": 738,
                    "start": 735,
                    "end": 737,
                    "fullWidth": 3,
                    "width": 2,
                    "parameterList": {
                        "kind": "ParameterList",
                        "fullStart": 735,
                        "fullEnd": 738,
                        "start": 735,
                        "end": 737,
                        "fullWidth": 3,
                        "width": 2,
                        "openParenToken": {
                            "kind": "OpenParenToken",
                            "fullStart": 735,
                            "fullEnd": 736,
                            "start": 735,
                            "end": 736,
                            "fullWidth": 1,
                            "width": 1,
                            "text": "(",
                            "value": "(",
                            "valueText": "("
                        },
                        "parameters": [],
                        "closeParenToken": {
                            "kind": "CloseParenToken",
                            "fullStart": 736,
                            "fullEnd": 738,
                            "start": 736,
                            "end": 737,
                            "fullWidth": 2,
                            "width": 1,
                            "text": ")",
                            "value": ")",
                            "valueText": ")",
                            "hasTrailingTrivia": true,
                            "trailingTrivia": [
                                {
                                    "kind": "WhitespaceTrivia",
                                    "text": " "
                                }
                            ]
                        }
                    }
                },
                "block": {
                    "kind": "Block",
                    "fullStart": 738,
                    "fullEnd": 1253,
                    "start": 738,
                    "end": 1251,
                    "fullWidth": 515,
                    "width": 513,
                    "openBraceToken": {
                        "kind": "OpenBraceToken",
                        "fullStart": 738,
                        "fullEnd": 741,
                        "start": 738,
                        "end": 739,
                        "fullWidth": 3,
                        "width": 1,
                        "text": "{",
                        "value": "{",
                        "valueText": "{",
                        "hasTrailingTrivia": true,
                        "hasTrailingNewLine": true,
                        "trailingTrivia": [
                            {
                                "kind": "NewLineTrivia",
                                "text": "\r\n"
                            }
                        ]
                    },
                    "statements": [
                        {
                            "kind": "VariableStatement",
                            "fullStart": 741,
                            "fullEnd": 771,
                            "start": 749,
                            "end": 769,
                            "fullWidth": 30,
                            "width": 20,
                            "modifiers": [],
                            "variableDeclaration": {
                                "kind": "VariableDeclaration",
                                "fullStart": 741,
                                "fullEnd": 768,
                                "start": 749,
                                "end": 768,
                                "fullWidth": 27,
                                "width": 19,
                                "varKeyword": {
                                    "kind": "VarKeyword",
                                    "fullStart": 741,
                                    "fullEnd": 753,
                                    "start": 749,
                                    "end": 752,
                                    "fullWidth": 12,
                                    "width": 3,
                                    "text": "var",
                                    "value": "var",
                                    "valueText": "var",
                                    "hasLeadingTrivia": true,
                                    "hasTrailingTrivia": true,
                                    "leadingTrivia": [
                                        {
                                            "kind": "WhitespaceTrivia",
                                            "text": "        "
                                        }
                                    ],
                                    "trailingTrivia": [
                                        {
                                            "kind": "WhitespaceTrivia",
                                            "text": " "
                                        }
                                    ]
                                },
                                "variableDeclarators": [
                                    {
                                        "kind": "VariableDeclarator",
                                        "fullStart": 753,
                                        "fullEnd": 768,
                                        "start": 753,
                                        "end": 768,
                                        "fullWidth": 15,
<<<<<<< HEAD
                                        "width": 15,
                                        "identifier": {
=======
                                        "propertyName": {
>>>>>>> 85e84683
                                            "kind": "IdentifierName",
                                            "fullStart": 753,
                                            "fullEnd": 757,
                                            "start": 753,
                                            "end": 756,
                                            "fullWidth": 4,
                                            "width": 3,
                                            "text": "arr",
                                            "value": "arr",
                                            "valueText": "arr",
                                            "hasTrailingTrivia": true,
                                            "trailingTrivia": [
                                                {
                                                    "kind": "WhitespaceTrivia",
                                                    "text": " "
                                                }
                                            ]
                                        },
                                        "equalsValueClause": {
                                            "kind": "EqualsValueClause",
                                            "fullStart": 757,
                                            "fullEnd": 768,
                                            "start": 757,
                                            "end": 768,
                                            "fullWidth": 11,
                                            "width": 11,
                                            "equalsToken": {
                                                "kind": "EqualsToken",
                                                "fullStart": 757,
                                                "fullEnd": 759,
                                                "start": 757,
                                                "end": 758,
                                                "fullWidth": 2,
                                                "width": 1,
                                                "text": "=",
                                                "value": "=",
                                                "valueText": "=",
                                                "hasTrailingTrivia": true,
                                                "trailingTrivia": [
                                                    {
                                                        "kind": "WhitespaceTrivia",
                                                        "text": " "
                                                    }
                                                ]
                                            },
                                            "value": {
                                                "kind": "ArrayLiteralExpression",
                                                "fullStart": 759,
                                                "fullEnd": 768,
                                                "start": 759,
                                                "end": 768,
                                                "fullWidth": 9,
                                                "width": 9,
                                                "openBracketToken": {
                                                    "kind": "OpenBracketToken",
                                                    "fullStart": 759,
                                                    "fullEnd": 760,
                                                    "start": 759,
                                                    "end": 760,
                                                    "fullWidth": 1,
                                                    "width": 1,
                                                    "text": "[",
                                                    "value": "[",
                                                    "valueText": "["
                                                },
                                                "expressions": [
                                                    {
                                                        "kind": "NumericLiteral",
                                                        "fullStart": 760,
                                                        "fullEnd": 761,
                                                        "start": 760,
                                                        "end": 761,
                                                        "fullWidth": 1,
                                                        "width": 1,
                                                        "text": "1",
                                                        "value": 1,
                                                        "valueText": "1"
                                                    },
                                                    {
                                                        "kind": "CommaToken",
                                                        "fullStart": 761,
                                                        "fullEnd": 763,
                                                        "start": 761,
                                                        "end": 762,
                                                        "fullWidth": 2,
                                                        "width": 1,
                                                        "text": ",",
                                                        "value": ",",
                                                        "valueText": ",",
                                                        "hasTrailingTrivia": true,
                                                        "trailingTrivia": [
                                                            {
                                                                "kind": "WhitespaceTrivia",
                                                                "text": " "
                                                            }
                                                        ]
                                                    },
                                                    {
                                                        "kind": "NumericLiteral",
                                                        "fullStart": 763,
                                                        "fullEnd": 764,
                                                        "start": 763,
                                                        "end": 764,
                                                        "fullWidth": 1,
                                                        "width": 1,
                                                        "text": "2",
                                                        "value": 2,
                                                        "valueText": "2"
                                                    },
                                                    {
                                                        "kind": "CommaToken",
                                                        "fullStart": 764,
                                                        "fullEnd": 766,
                                                        "start": 764,
                                                        "end": 765,
                                                        "fullWidth": 2,
                                                        "width": 1,
                                                        "text": ",",
                                                        "value": ",",
                                                        "valueText": ",",
                                                        "hasTrailingTrivia": true,
                                                        "trailingTrivia": [
                                                            {
                                                                "kind": "WhitespaceTrivia",
                                                                "text": " "
                                                            }
                                                        ]
                                                    },
                                                    {
                                                        "kind": "NumericLiteral",
                                                        "fullStart": 766,
                                                        "fullEnd": 767,
                                                        "start": 766,
                                                        "end": 767,
                                                        "fullWidth": 1,
                                                        "width": 1,
                                                        "text": "3",
                                                        "value": 3,
                                                        "valueText": "3"
                                                    }
                                                ],
                                                "closeBracketToken": {
                                                    "kind": "CloseBracketToken",
                                                    "fullStart": 767,
                                                    "fullEnd": 768,
                                                    "start": 767,
                                                    "end": 768,
                                                    "fullWidth": 1,
                                                    "width": 1,
                                                    "text": "]",
                                                    "value": "]",
                                                    "valueText": "]"
                                                }
                                            }
                                        }
                                    }
                                ]
                            },
                            "semicolonToken": {
                                "kind": "SemicolonToken",
                                "fullStart": 768,
                                "fullEnd": 771,
                                "start": 768,
                                "end": 769,
                                "fullWidth": 3,
                                "width": 1,
                                "text": ";",
                                "value": ";",
                                "valueText": ";",
                                "hasTrailingTrivia": true,
                                "hasTrailingNewLine": true,
                                "trailingTrivia": [
                                    {
                                        "kind": "NewLineTrivia",
                                        "text": "\r\n"
                                    }
                                ]
                            }
                        },
                        {
                            "kind": "ExpressionStatement",
                            "fullStart": 771,
                            "fullEnd": 863,
                            "start": 781,
                            "end": 861,
                            "fullWidth": 92,
                            "width": 80,
                            "expression": {
                                "kind": "InvocationExpression",
                                "fullStart": 771,
                                "fullEnd": 860,
                                "start": 781,
                                "end": 860,
                                "fullWidth": 89,
                                "width": 79,
                                "expression": {
                                    "kind": "MemberAccessExpression",
                                    "fullStart": 771,
                                    "fullEnd": 802,
                                    "start": 781,
                                    "end": 802,
                                    "fullWidth": 31,
                                    "width": 21,
                                    "expression": {
                                        "kind": "IdentifierName",
                                        "fullStart": 771,
                                        "fullEnd": 787,
                                        "start": 781,
                                        "end": 787,
                                        "fullWidth": 16,
                                        "width": 6,
                                        "text": "Object",
                                        "value": "Object",
                                        "valueText": "Object",
                                        "hasLeadingTrivia": true,
                                        "hasLeadingNewLine": true,
                                        "leadingTrivia": [
                                            {
                                                "kind": "NewLineTrivia",
                                                "text": "\r\n"
                                            },
                                            {
                                                "kind": "WhitespaceTrivia",
                                                "text": "        "
                                            }
                                        ]
                                    },
                                    "dotToken": {
                                        "kind": "DotToken",
                                        "fullStart": 787,
                                        "fullEnd": 788,
                                        "start": 787,
                                        "end": 788,
                                        "fullWidth": 1,
                                        "width": 1,
                                        "text": ".",
                                        "value": ".",
                                        "valueText": "."
                                    },
                                    "name": {
                                        "kind": "IdentifierName",
                                        "fullStart": 788,
                                        "fullEnd": 802,
                                        "start": 788,
                                        "end": 802,
                                        "fullWidth": 14,
                                        "width": 14,
                                        "text": "defineProperty",
                                        "value": "defineProperty",
                                        "valueText": "defineProperty"
                                    }
                                },
                                "argumentList": {
                                    "kind": "ArgumentList",
                                    "fullStart": 802,
                                    "fullEnd": 860,
                                    "start": 802,
                                    "end": 860,
                                    "fullWidth": 58,
                                    "width": 58,
                                    "openParenToken": {
                                        "kind": "OpenParenToken",
                                        "fullStart": 802,
                                        "fullEnd": 803,
                                        "start": 802,
                                        "end": 803,
                                        "fullWidth": 1,
                                        "width": 1,
                                        "text": "(",
                                        "value": "(",
                                        "valueText": "("
                                    },
                                    "arguments": [
                                        {
                                            "kind": "IdentifierName",
                                            "fullStart": 803,
                                            "fullEnd": 806,
                                            "start": 803,
                                            "end": 806,
                                            "fullWidth": 3,
                                            "width": 3,
                                            "text": "arr",
                                            "value": "arr",
                                            "valueText": "arr"
                                        },
                                        {
                                            "kind": "CommaToken",
                                            "fullStart": 806,
                                            "fullEnd": 808,
                                            "start": 806,
                                            "end": 807,
                                            "fullWidth": 2,
                                            "width": 1,
                                            "text": ",",
                                            "value": ",",
                                            "valueText": ",",
                                            "hasTrailingTrivia": true,
                                            "trailingTrivia": [
                                                {
                                                    "kind": "WhitespaceTrivia",
                                                    "text": " "
                                                }
                                            ]
                                        },
                                        {
                                            "kind": "StringLiteral",
                                            "fullStart": 808,
                                            "fullEnd": 816,
                                            "start": 808,
                                            "end": 816,
                                            "fullWidth": 8,
                                            "width": 8,
                                            "text": "\"length\"",
                                            "value": "length",
                                            "valueText": "length"
                                        },
                                        {
                                            "kind": "CommaToken",
                                            "fullStart": 816,
                                            "fullEnd": 818,
                                            "start": 816,
                                            "end": 817,
                                            "fullWidth": 2,
                                            "width": 1,
                                            "text": ",",
                                            "value": ",",
                                            "valueText": ",",
                                            "hasTrailingTrivia": true,
                                            "trailingTrivia": [
                                                {
                                                    "kind": "WhitespaceTrivia",
                                                    "text": " "
                                                }
                                            ]
                                        },
                                        {
                                            "kind": "ObjectLiteralExpression",
                                            "fullStart": 818,
                                            "fullEnd": 859,
                                            "start": 818,
                                            "end": 859,
                                            "fullWidth": 41,
                                            "width": 41,
                                            "openBraceToken": {
                                                "kind": "OpenBraceToken",
                                                "fullStart": 818,
                                                "fullEnd": 821,
                                                "start": 818,
                                                "end": 819,
                                                "fullWidth": 3,
                                                "width": 1,
                                                "text": "{",
                                                "value": "{",
                                                "valueText": "{",
                                                "hasTrailingTrivia": true,
                                                "hasTrailingNewLine": true,
                                                "trailingTrivia": [
                                                    {
                                                        "kind": "NewLineTrivia",
                                                        "text": "\r\n"
                                                    }
                                                ]
                                            },
                                            "propertyAssignments": [
                                                {
                                                    "kind": "SimplePropertyAssignment",
                                                    "fullStart": 821,
                                                    "fullEnd": 850,
                                                    "start": 833,
                                                    "end": 848,
                                                    "fullWidth": 29,
                                                    "width": 15,
                                                    "propertyName": {
                                                        "kind": "IdentifierName",
                                                        "fullStart": 821,
                                                        "fullEnd": 841,
                                                        "start": 833,
                                                        "end": 841,
                                                        "fullWidth": 20,
                                                        "width": 8,
                                                        "text": "writable",
                                                        "value": "writable",
                                                        "valueText": "writable",
                                                        "hasLeadingTrivia": true,
                                                        "leadingTrivia": [
                                                            {
                                                                "kind": "WhitespaceTrivia",
                                                                "text": "            "
                                                            }
                                                        ]
                                                    },
                                                    "colonToken": {
                                                        "kind": "ColonToken",
                                                        "fullStart": 841,
                                                        "fullEnd": 843,
                                                        "start": 841,
                                                        "end": 842,
                                                        "fullWidth": 2,
                                                        "width": 1,
                                                        "text": ":",
                                                        "value": ":",
                                                        "valueText": ":",
                                                        "hasTrailingTrivia": true,
                                                        "trailingTrivia": [
                                                            {
                                                                "kind": "WhitespaceTrivia",
                                                                "text": " "
                                                            }
                                                        ]
                                                    },
                                                    "expression": {
                                                        "kind": "FalseKeyword",
                                                        "fullStart": 843,
                                                        "fullEnd": 850,
                                                        "start": 843,
                                                        "end": 848,
                                                        "fullWidth": 7,
                                                        "width": 5,
                                                        "text": "false",
                                                        "value": false,
                                                        "valueText": "false",
                                                        "hasTrailingTrivia": true,
                                                        "hasTrailingNewLine": true,
                                                        "trailingTrivia": [
                                                            {
                                                                "kind": "NewLineTrivia",
                                                                "text": "\r\n"
                                                            }
                                                        ]
                                                    }
                                                }
                                            ],
                                            "closeBraceToken": {
                                                "kind": "CloseBraceToken",
                                                "fullStart": 850,
                                                "fullEnd": 859,
                                                "start": 858,
                                                "end": 859,
                                                "fullWidth": 9,
                                                "width": 1,
                                                "text": "}",
                                                "value": "}",
                                                "valueText": "}",
                                                "hasLeadingTrivia": true,
                                                "leadingTrivia": [
                                                    {
                                                        "kind": "WhitespaceTrivia",
                                                        "text": "        "
                                                    }
                                                ]
                                            }
                                        }
                                    ],
                                    "closeParenToken": {
                                        "kind": "CloseParenToken",
                                        "fullStart": 859,
                                        "fullEnd": 860,
                                        "start": 859,
                                        "end": 860,
                                        "fullWidth": 1,
                                        "width": 1,
                                        "text": ")",
                                        "value": ")",
                                        "valueText": ")"
                                    }
                                }
                            },
                            "semicolonToken": {
                                "kind": "SemicolonToken",
                                "fullStart": 860,
                                "fullEnd": 863,
                                "start": 860,
                                "end": 861,
                                "fullWidth": 3,
                                "width": 1,
                                "text": ";",
                                "value": ";",
                                "valueText": ";",
                                "hasTrailingTrivia": true,
                                "hasTrailingNewLine": true,
                                "trailingTrivia": [
                                    {
                                        "kind": "NewLineTrivia",
                                        "text": "\r\n"
                                    }
                                ]
                            }
                        },
                        {
                            "kind": "TryStatement",
                            "fullStart": 863,
                            "fullEnd": 1246,
                            "start": 873,
                            "end": 1244,
                            "fullWidth": 383,
                            "width": 371,
                            "tryKeyword": {
                                "kind": "TryKeyword",
                                "fullStart": 863,
                                "fullEnd": 877,
                                "start": 873,
                                "end": 876,
                                "fullWidth": 14,
                                "width": 3,
                                "text": "try",
                                "value": "try",
                                "valueText": "try",
                                "hasLeadingTrivia": true,
                                "hasLeadingNewLine": true,
                                "hasTrailingTrivia": true,
                                "leadingTrivia": [
                                    {
                                        "kind": "NewLineTrivia",
                                        "text": "\r\n"
                                    },
                                    {
                                        "kind": "WhitespaceTrivia",
                                        "text": "        "
                                    }
                                ],
                                "trailingTrivia": [
                                    {
                                        "kind": "WhitespaceTrivia",
                                        "text": " "
                                    }
                                ]
                            },
                            "block": {
                                "kind": "Block",
                                "fullStart": 877,
                                "fullEnd": 1057,
                                "start": 877,
                                "end": 1056,
                                "fullWidth": 180,
                                "width": 179,
                                "openBraceToken": {
                                    "kind": "OpenBraceToken",
                                    "fullStart": 877,
                                    "fullEnd": 880,
                                    "start": 877,
                                    "end": 878,
                                    "fullWidth": 3,
                                    "width": 1,
                                    "text": "{",
                                    "value": "{",
                                    "valueText": "{",
                                    "hasTrailingTrivia": true,
                                    "hasTrailingNewLine": true,
                                    "trailingTrivia": [
                                        {
                                            "kind": "NewLineTrivia",
                                            "text": "\r\n"
                                        }
                                    ]
                                },
                                "statements": [
                                    {
                                        "kind": "ExpressionStatement",
                                        "fullStart": 880,
                                        "fullEnd": 1018,
                                        "start": 892,
                                        "end": 1016,
                                        "fullWidth": 138,
                                        "width": 124,
                                        "expression": {
                                            "kind": "InvocationExpression",
                                            "fullStart": 880,
                                            "fullEnd": 1015,
                                            "start": 892,
                                            "end": 1015,
                                            "fullWidth": 135,
                                            "width": 123,
                                            "expression": {
                                                "kind": "MemberAccessExpression",
                                                "fullStart": 880,
                                                "fullEnd": 915,
                                                "start": 892,
                                                "end": 915,
                                                "fullWidth": 35,
                                                "width": 23,
                                                "expression": {
                                                    "kind": "IdentifierName",
                                                    "fullStart": 880,
                                                    "fullEnd": 898,
                                                    "start": 892,
                                                    "end": 898,
                                                    "fullWidth": 18,
                                                    "width": 6,
                                                    "text": "Object",
                                                    "value": "Object",
                                                    "valueText": "Object",
                                                    "hasLeadingTrivia": true,
                                                    "leadingTrivia": [
                                                        {
                                                            "kind": "WhitespaceTrivia",
                                                            "text": "            "
                                                        }
                                                    ]
                                                },
                                                "dotToken": {
                                                    "kind": "DotToken",
                                                    "fullStart": 898,
                                                    "fullEnd": 899,
                                                    "start": 898,
                                                    "end": 899,
                                                    "fullWidth": 1,
                                                    "width": 1,
                                                    "text": ".",
                                                    "value": ".",
                                                    "valueText": "."
                                                },
                                                "name": {
                                                    "kind": "IdentifierName",
                                                    "fullStart": 899,
                                                    "fullEnd": 915,
                                                    "start": 899,
                                                    "end": 915,
                                                    "fullWidth": 16,
                                                    "width": 16,
                                                    "text": "defineProperties",
                                                    "value": "defineProperties",
                                                    "valueText": "defineProperties"
                                                }
                                            },
                                            "argumentList": {
                                                "kind": "ArgumentList",
                                                "fullStart": 915,
                                                "fullEnd": 1015,
                                                "start": 915,
                                                "end": 1015,
                                                "fullWidth": 100,
                                                "width": 100,
                                                "openParenToken": {
                                                    "kind": "OpenParenToken",
                                                    "fullStart": 915,
                                                    "fullEnd": 916,
                                                    "start": 915,
                                                    "end": 916,
                                                    "fullWidth": 1,
                                                    "width": 1,
                                                    "text": "(",
                                                    "value": "(",
                                                    "valueText": "("
                                                },
                                                "arguments": [
                                                    {
                                                        "kind": "IdentifierName",
                                                        "fullStart": 916,
                                                        "fullEnd": 919,
                                                        "start": 916,
                                                        "end": 919,
                                                        "fullWidth": 3,
                                                        "width": 3,
                                                        "text": "arr",
                                                        "value": "arr",
                                                        "valueText": "arr"
                                                    },
                                                    {
                                                        "kind": "CommaToken",
                                                        "fullStart": 919,
                                                        "fullEnd": 921,
                                                        "start": 919,
                                                        "end": 920,
                                                        "fullWidth": 2,
                                                        "width": 1,
                                                        "text": ",",
                                                        "value": ",",
                                                        "valueText": ",",
                                                        "hasTrailingTrivia": true,
                                                        "trailingTrivia": [
                                                            {
                                                                "kind": "WhitespaceTrivia",
                                                                "text": " "
                                                            }
                                                        ]
                                                    },
                                                    {
                                                        "kind": "ObjectLiteralExpression",
                                                        "fullStart": 921,
                                                        "fullEnd": 1014,
                                                        "start": 921,
                                                        "end": 1014,
                                                        "fullWidth": 93,
                                                        "width": 93,
                                                        "openBraceToken": {
                                                            "kind": "OpenBraceToken",
                                                            "fullStart": 921,
                                                            "fullEnd": 924,
                                                            "start": 921,
                                                            "end": 922,
                                                            "fullWidth": 3,
                                                            "width": 1,
                                                            "text": "{",
                                                            "value": "{",
                                                            "valueText": "{",
                                                            "hasTrailingTrivia": true,
                                                            "hasTrailingNewLine": true,
                                                            "trailingTrivia": [
                                                                {
                                                                    "kind": "NewLineTrivia",
                                                                    "text": "\r\n"
                                                                }
                                                            ]
                                                        },
                                                        "propertyAssignments": [
                                                            {
                                                                "kind": "SimplePropertyAssignment",
                                                                "fullStart": 924,
                                                                "fullEnd": 1001,
                                                                "start": 940,
                                                                "end": 999,
                                                                "fullWidth": 77,
                                                                "width": 59,
                                                                "propertyName": {
                                                                    "kind": "StringLiteral",
                                                                    "fullStart": 924,
                                                                    "fullEnd": 943,
                                                                    "start": 940,
                                                                    "end": 943,
                                                                    "fullWidth": 19,
                                                                    "width": 3,
                                                                    "text": "\"4\"",
                                                                    "value": "4",
                                                                    "valueText": "4",
                                                                    "hasLeadingTrivia": true,
                                                                    "leadingTrivia": [
                                                                        {
                                                                            "kind": "WhitespaceTrivia",
                                                                            "text": "                "
                                                                        }
                                                                    ]
                                                                },
                                                                "colonToken": {
                                                                    "kind": "ColonToken",
                                                                    "fullStart": 943,
                                                                    "fullEnd": 945,
                                                                    "start": 943,
                                                                    "end": 944,
                                                                    "fullWidth": 2,
                                                                    "width": 1,
                                                                    "text": ":",
                                                                    "value": ":",
                                                                    "valueText": ":",
                                                                    "hasTrailingTrivia": true,
                                                                    "trailingTrivia": [
                                                                        {
                                                                            "kind": "WhitespaceTrivia",
                                                                            "text": " "
                                                                        }
                                                                    ]
                                                                },
                                                                "expression": {
                                                                    "kind": "ObjectLiteralExpression",
                                                                    "fullStart": 945,
                                                                    "fullEnd": 1001,
                                                                    "start": 945,
                                                                    "end": 999,
                                                                    "fullWidth": 56,
                                                                    "width": 54,
                                                                    "openBraceToken": {
                                                                        "kind": "OpenBraceToken",
                                                                        "fullStart": 945,
                                                                        "fullEnd": 948,
                                                                        "start": 945,
                                                                        "end": 946,
                                                                        "fullWidth": 3,
                                                                        "width": 1,
                                                                        "text": "{",
                                                                        "value": "{",
                                                                        "valueText": "{",
                                                                        "hasTrailingTrivia": true,
                                                                        "hasTrailingNewLine": true,
                                                                        "trailingTrivia": [
                                                                            {
                                                                                "kind": "NewLineTrivia",
                                                                                "text": "\r\n"
                                                                            }
                                                                        ]
                                                                    },
                                                                    "propertyAssignments": [
                                                                        {
                                                                            "kind": "SimplePropertyAssignment",
                                                                            "fullStart": 948,
                                                                            "fullEnd": 982,
                                                                            "start": 968,
                                                                            "end": 980,
                                                                            "fullWidth": 34,
                                                                            "width": 12,
                                                                            "propertyName": {
                                                                                "kind": "IdentifierName",
                                                                                "fullStart": 948,
                                                                                "fullEnd": 973,
                                                                                "start": 968,
                                                                                "end": 973,
                                                                                "fullWidth": 25,
                                                                                "width": 5,
                                                                                "text": "value",
                                                                                "value": "value",
                                                                                "valueText": "value",
                                                                                "hasLeadingTrivia": true,
                                                                                "leadingTrivia": [
                                                                                    {
                                                                                        "kind": "WhitespaceTrivia",
                                                                                        "text": "                    "
                                                                                    }
                                                                                ]
                                                                            },
                                                                            "colonToken": {
                                                                                "kind": "ColonToken",
                                                                                "fullStart": 973,
                                                                                "fullEnd": 975,
                                                                                "start": 973,
                                                                                "end": 974,
                                                                                "fullWidth": 2,
                                                                                "width": 1,
                                                                                "text": ":",
                                                                                "value": ":",
                                                                                "valueText": ":",
                                                                                "hasTrailingTrivia": true,
                                                                                "trailingTrivia": [
                                                                                    {
                                                                                        "kind": "WhitespaceTrivia",
                                                                                        "text": " "
                                                                                    }
                                                                                ]
                                                                            },
                                                                            "expression": {
                                                                                "kind": "StringLiteral",
                                                                                "fullStart": 975,
                                                                                "fullEnd": 982,
                                                                                "start": 975,
                                                                                "end": 980,
                                                                                "fullWidth": 7,
                                                                                "width": 5,
                                                                                "text": "\"abc\"",
                                                                                "value": "abc",
                                                                                "valueText": "abc",
                                                                                "hasTrailingTrivia": true,
                                                                                "hasTrailingNewLine": true,
                                                                                "trailingTrivia": [
                                                                                    {
                                                                                        "kind": "NewLineTrivia",
                                                                                        "text": "\r\n"
                                                                                    }
                                                                                ]
                                                                            }
                                                                        }
                                                                    ],
                                                                    "closeBraceToken": {
                                                                        "kind": "CloseBraceToken",
                                                                        "fullStart": 982,
                                                                        "fullEnd": 1001,
                                                                        "start": 998,
                                                                        "end": 999,
                                                                        "fullWidth": 19,
                                                                        "width": 1,
                                                                        "text": "}",
                                                                        "value": "}",
                                                                        "valueText": "}",
                                                                        "hasLeadingTrivia": true,
                                                                        "hasTrailingTrivia": true,
                                                                        "hasTrailingNewLine": true,
                                                                        "leadingTrivia": [
                                                                            {
                                                                                "kind": "WhitespaceTrivia",
                                                                                "text": "                "
                                                                            }
                                                                        ],
                                                                        "trailingTrivia": [
                                                                            {
                                                                                "kind": "NewLineTrivia",
                                                                                "text": "\r\n"
                                                                            }
                                                                        ]
                                                                    }
                                                                }
                                                            }
                                                        ],
                                                        "closeBraceToken": {
                                                            "kind": "CloseBraceToken",
                                                            "fullStart": 1001,
                                                            "fullEnd": 1014,
                                                            "start": 1013,
                                                            "end": 1014,
                                                            "fullWidth": 13,
                                                            "width": 1,
                                                            "text": "}",
                                                            "value": "}",
                                                            "valueText": "}",
                                                            "hasLeadingTrivia": true,
                                                            "leadingTrivia": [
                                                                {
                                                                    "kind": "WhitespaceTrivia",
                                                                    "text": "            "
                                                                }
                                                            ]
                                                        }
                                                    }
                                                ],
                                                "closeParenToken": {
                                                    "kind": "CloseParenToken",
                                                    "fullStart": 1014,
                                                    "fullEnd": 1015,
                                                    "start": 1014,
                                                    "end": 1015,
                                                    "fullWidth": 1,
                                                    "width": 1,
                                                    "text": ")",
                                                    "value": ")",
                                                    "valueText": ")"
                                                }
                                            }
                                        },
                                        "semicolonToken": {
                                            "kind": "SemicolonToken",
                                            "fullStart": 1015,
                                            "fullEnd": 1018,
                                            "start": 1015,
                                            "end": 1016,
                                            "fullWidth": 3,
                                            "width": 1,
                                            "text": ";",
                                            "value": ";",
                                            "valueText": ";",
                                            "hasTrailingTrivia": true,
                                            "hasTrailingNewLine": true,
                                            "trailingTrivia": [
                                                {
                                                    "kind": "NewLineTrivia",
                                                    "text": "\r\n"
                                                }
                                            ]
                                        }
                                    },
                                    {
                                        "kind": "ReturnStatement",
                                        "fullStart": 1018,
                                        "fullEnd": 1047,
                                        "start": 1032,
                                        "end": 1045,
                                        "fullWidth": 29,
                                        "width": 13,
                                        "returnKeyword": {
                                            "kind": "ReturnKeyword",
                                            "fullStart": 1018,
                                            "fullEnd": 1039,
                                            "start": 1032,
                                            "end": 1038,
                                            "fullWidth": 21,
                                            "width": 6,
                                            "text": "return",
                                            "value": "return",
                                            "valueText": "return",
                                            "hasLeadingTrivia": true,
                                            "hasLeadingNewLine": true,
                                            "hasTrailingTrivia": true,
                                            "leadingTrivia": [
                                                {
                                                    "kind": "NewLineTrivia",
                                                    "text": "\r\n"
                                                },
                                                {
                                                    "kind": "WhitespaceTrivia",
                                                    "text": "            "
                                                }
                                            ],
                                            "trailingTrivia": [
                                                {
                                                    "kind": "WhitespaceTrivia",
                                                    "text": " "
                                                }
                                            ]
                                        },
                                        "expression": {
                                            "kind": "FalseKeyword",
                                            "fullStart": 1039,
                                            "fullEnd": 1044,
                                            "start": 1039,
                                            "end": 1044,
                                            "fullWidth": 5,
                                            "width": 5,
                                            "text": "false",
                                            "value": false,
                                            "valueText": "false"
                                        },
                                        "semicolonToken": {
                                            "kind": "SemicolonToken",
                                            "fullStart": 1044,
                                            "fullEnd": 1047,
                                            "start": 1044,
                                            "end": 1045,
                                            "fullWidth": 3,
                                            "width": 1,
                                            "text": ";",
                                            "value": ";",
                                            "valueText": ";",
                                            "hasTrailingTrivia": true,
                                            "hasTrailingNewLine": true,
                                            "trailingTrivia": [
                                                {
                                                    "kind": "NewLineTrivia",
                                                    "text": "\r\n"
                                                }
                                            ]
                                        }
                                    }
                                ],
                                "closeBraceToken": {
                                    "kind": "CloseBraceToken",
                                    "fullStart": 1047,
                                    "fullEnd": 1057,
                                    "start": 1055,
                                    "end": 1056,
                                    "fullWidth": 10,
                                    "width": 1,
                                    "text": "}",
                                    "value": "}",
                                    "valueText": "}",
                                    "hasLeadingTrivia": true,
                                    "hasTrailingTrivia": true,
                                    "leadingTrivia": [
                                        {
                                            "kind": "WhitespaceTrivia",
                                            "text": "        "
                                        }
                                    ],
                                    "trailingTrivia": [
                                        {
                                            "kind": "WhitespaceTrivia",
                                            "text": " "
                                        }
                                    ]
                                }
                            },
                            "catchClause": {
                                "kind": "CatchClause",
                                "fullStart": 1057,
                                "fullEnd": 1246,
                                "start": 1057,
                                "end": 1244,
                                "fullWidth": 189,
                                "width": 187,
                                "catchKeyword": {
                                    "kind": "CatchKeyword",
                                    "fullStart": 1057,
                                    "fullEnd": 1063,
                                    "start": 1057,
                                    "end": 1062,
                                    "fullWidth": 6,
                                    "width": 5,
                                    "text": "catch",
                                    "value": "catch",
                                    "valueText": "catch",
                                    "hasTrailingTrivia": true,
                                    "trailingTrivia": [
                                        {
                                            "kind": "WhitespaceTrivia",
                                            "text": " "
                                        }
                                    ]
                                },
                                "openParenToken": {
                                    "kind": "OpenParenToken",
                                    "fullStart": 1063,
                                    "fullEnd": 1064,
                                    "start": 1063,
                                    "end": 1064,
                                    "fullWidth": 1,
                                    "width": 1,
                                    "text": "(",
                                    "value": "(",
                                    "valueText": "("
                                },
                                "identifier": {
                                    "kind": "IdentifierName",
                                    "fullStart": 1064,
                                    "fullEnd": 1065,
                                    "start": 1064,
                                    "end": 1065,
                                    "fullWidth": 1,
                                    "width": 1,
                                    "text": "e",
                                    "value": "e",
                                    "valueText": "e"
                                },
                                "closeParenToken": {
                                    "kind": "CloseParenToken",
                                    "fullStart": 1065,
                                    "fullEnd": 1067,
                                    "start": 1065,
                                    "end": 1066,
                                    "fullWidth": 2,
                                    "width": 1,
                                    "text": ")",
                                    "value": ")",
                                    "valueText": ")",
                                    "hasTrailingTrivia": true,
                                    "trailingTrivia": [
                                        {
                                            "kind": "WhitespaceTrivia",
                                            "text": " "
                                        }
                                    ]
                                },
                                "block": {
                                    "kind": "Block",
                                    "fullStart": 1067,
                                    "fullEnd": 1246,
                                    "start": 1067,
                                    "end": 1244,
                                    "fullWidth": 179,
                                    "width": 177,
                                    "openBraceToken": {
                                        "kind": "OpenBraceToken",
                                        "fullStart": 1067,
                                        "fullEnd": 1070,
                                        "start": 1067,
                                        "end": 1068,
                                        "fullWidth": 3,
                                        "width": 1,
                                        "text": "{",
                                        "value": "{",
                                        "valueText": "{",
                                        "hasTrailingTrivia": true,
                                        "hasTrailingNewLine": true,
                                        "trailingTrivia": [
                                            {
                                                "kind": "NewLineTrivia",
                                                "text": "\r\n"
                                            }
                                        ]
                                    },
                                    "statements": [
                                        {
                                            "kind": "ReturnStatement",
                                            "fullStart": 1070,
                                            "fullEnd": 1235,
                                            "start": 1082,
                                            "end": 1233,
                                            "fullWidth": 165,
                                            "width": 151,
                                            "returnKeyword": {
                                                "kind": "ReturnKeyword",
                                                "fullStart": 1070,
                                                "fullEnd": 1089,
                                                "start": 1082,
                                                "end": 1088,
                                                "fullWidth": 19,
                                                "width": 6,
                                                "text": "return",
                                                "value": "return",
                                                "valueText": "return",
                                                "hasLeadingTrivia": true,
                                                "hasTrailingTrivia": true,
                                                "leadingTrivia": [
                                                    {
                                                        "kind": "WhitespaceTrivia",
                                                        "text": "            "
                                                    }
                                                ],
                                                "trailingTrivia": [
                                                    {
                                                        "kind": "WhitespaceTrivia",
                                                        "text": " "
                                                    }
                                                ]
                                            },
                                            "expression": {
                                                "kind": "LogicalAndExpression",
                                                "fullStart": 1089,
                                                "fullEnd": 1232,
                                                "start": 1089,
                                                "end": 1232,
                                                "fullWidth": 143,
                                                "width": 143,
                                                "left": {
                                                    "kind": "LogicalAndExpression",
                                                    "fullStart": 1089,
                                                    "fullEnd": 1205,
                                                    "start": 1089,
                                                    "end": 1204,
                                                    "fullWidth": 116,
                                                    "width": 115,
                                                    "left": {
                                                        "kind": "LogicalAndExpression",
                                                        "fullStart": 1089,
                                                        "fullEnd": 1177,
                                                        "start": 1089,
                                                        "end": 1176,
                                                        "fullWidth": 88,
                                                        "width": 87,
                                                        "left": {
                                                            "kind": "LogicalAndExpression",
                                                            "fullStart": 1089,
                                                            "fullEnd": 1144,
                                                            "start": 1089,
                                                            "end": 1143,
                                                            "fullWidth": 55,
                                                            "width": 54,
                                                            "left": {
                                                                "kind": "LogicalAndExpression",
                                                                "fullStart": 1089,
                                                                "fullEnd": 1128,
                                                                "start": 1089,
                                                                "end": 1127,
                                                                "fullWidth": 39,
                                                                "width": 38,
                                                                "left": {
                                                                    "kind": "InstanceOfExpression",
                                                                    "fullStart": 1089,
                                                                    "fullEnd": 1112,
                                                                    "start": 1089,
                                                                    "end": 1111,
                                                                    "fullWidth": 23,
                                                                    "width": 22,
                                                                    "left": {
                                                                        "kind": "IdentifierName",
                                                                        "fullStart": 1089,
                                                                        "fullEnd": 1091,
                                                                        "start": 1089,
                                                                        "end": 1090,
                                                                        "fullWidth": 2,
                                                                        "width": 1,
                                                                        "text": "e",
                                                                        "value": "e",
                                                                        "valueText": "e",
                                                                        "hasTrailingTrivia": true,
                                                                        "trailingTrivia": [
                                                                            {
                                                                                "kind": "WhitespaceTrivia",
                                                                                "text": " "
                                                                            }
                                                                        ]
                                                                    },
                                                                    "operatorToken": {
                                                                        "kind": "InstanceOfKeyword",
                                                                        "fullStart": 1091,
                                                                        "fullEnd": 1102,
                                                                        "start": 1091,
                                                                        "end": 1101,
                                                                        "fullWidth": 11,
                                                                        "width": 10,
                                                                        "text": "instanceof",
                                                                        "value": "instanceof",
                                                                        "valueText": "instanceof",
                                                                        "hasTrailingTrivia": true,
                                                                        "trailingTrivia": [
                                                                            {
                                                                                "kind": "WhitespaceTrivia",
                                                                                "text": " "
                                                                            }
                                                                        ]
                                                                    },
                                                                    "right": {
                                                                        "kind": "IdentifierName",
                                                                        "fullStart": 1102,
                                                                        "fullEnd": 1112,
                                                                        "start": 1102,
                                                                        "end": 1111,
                                                                        "fullWidth": 10,
                                                                        "width": 9,
                                                                        "text": "TypeError",
                                                                        "value": "TypeError",
                                                                        "valueText": "TypeError",
                                                                        "hasTrailingTrivia": true,
                                                                        "trailingTrivia": [
                                                                            {
                                                                                "kind": "WhitespaceTrivia",
                                                                                "text": " "
                                                                            }
                                                                        ]
                                                                    }
                                                                },
                                                                "operatorToken": {
                                                                    "kind": "AmpersandAmpersandToken",
                                                                    "fullStart": 1112,
                                                                    "fullEnd": 1115,
                                                                    "start": 1112,
                                                                    "end": 1114,
                                                                    "fullWidth": 3,
                                                                    "width": 2,
                                                                    "text": "&&",
                                                                    "value": "&&",
                                                                    "valueText": "&&",
                                                                    "hasTrailingTrivia": true,
                                                                    "trailingTrivia": [
                                                                        {
                                                                            "kind": "WhitespaceTrivia",
                                                                            "text": " "
                                                                        }
                                                                    ]
                                                                },
                                                                "right": {
                                                                    "kind": "EqualsExpression",
                                                                    "fullStart": 1115,
                                                                    "fullEnd": 1128,
                                                                    "start": 1115,
                                                                    "end": 1127,
                                                                    "fullWidth": 13,
                                                                    "width": 12,
                                                                    "left": {
                                                                        "kind": "ElementAccessExpression",
                                                                        "fullStart": 1115,
                                                                        "fullEnd": 1122,
                                                                        "start": 1115,
                                                                        "end": 1121,
                                                                        "fullWidth": 7,
                                                                        "width": 6,
                                                                        "expression": {
                                                                            "kind": "IdentifierName",
                                                                            "fullStart": 1115,
                                                                            "fullEnd": 1118,
                                                                            "start": 1115,
                                                                            "end": 1118,
                                                                            "fullWidth": 3,
                                                                            "width": 3,
                                                                            "text": "arr",
                                                                            "value": "arr",
                                                                            "valueText": "arr"
                                                                        },
                                                                        "openBracketToken": {
                                                                            "kind": "OpenBracketToken",
                                                                            "fullStart": 1118,
                                                                            "fullEnd": 1119,
                                                                            "start": 1118,
                                                                            "end": 1119,
                                                                            "fullWidth": 1,
                                                                            "width": 1,
                                                                            "text": "[",
                                                                            "value": "[",
                                                                            "valueText": "["
                                                                        },
                                                                        "argumentExpression": {
                                                                            "kind": "NumericLiteral",
                                                                            "fullStart": 1119,
                                                                            "fullEnd": 1120,
                                                                            "start": 1119,
                                                                            "end": 1120,
                                                                            "fullWidth": 1,
                                                                            "width": 1,
                                                                            "text": "0",
                                                                            "value": 0,
                                                                            "valueText": "0"
                                                                        },
                                                                        "closeBracketToken": {
                                                                            "kind": "CloseBracketToken",
                                                                            "fullStart": 1120,
                                                                            "fullEnd": 1122,
                                                                            "start": 1120,
                                                                            "end": 1121,
                                                                            "fullWidth": 2,
                                                                            "width": 1,
                                                                            "text": "]",
                                                                            "value": "]",
                                                                            "valueText": "]",
                                                                            "hasTrailingTrivia": true,
                                                                            "trailingTrivia": [
                                                                                {
                                                                                    "kind": "WhitespaceTrivia",
                                                                                    "text": " "
                                                                                }
                                                                            ]
                                                                        }
                                                                    },
                                                                    "operatorToken": {
                                                                        "kind": "EqualsEqualsEqualsToken",
                                                                        "fullStart": 1122,
                                                                        "fullEnd": 1126,
                                                                        "start": 1122,
                                                                        "end": 1125,
                                                                        "fullWidth": 4,
                                                                        "width": 3,
                                                                        "text": "===",
                                                                        "value": "===",
                                                                        "valueText": "===",
                                                                        "hasTrailingTrivia": true,
                                                                        "trailingTrivia": [
                                                                            {
                                                                                "kind": "WhitespaceTrivia",
                                                                                "text": " "
                                                                            }
                                                                        ]
                                                                    },
                                                                    "right": {
                                                                        "kind": "NumericLiteral",
                                                                        "fullStart": 1126,
                                                                        "fullEnd": 1128,
                                                                        "start": 1126,
                                                                        "end": 1127,
                                                                        "fullWidth": 2,
                                                                        "width": 1,
                                                                        "text": "1",
                                                                        "value": 1,
                                                                        "valueText": "1",
                                                                        "hasTrailingTrivia": true,
                                                                        "trailingTrivia": [
                                                                            {
                                                                                "kind": "WhitespaceTrivia",
                                                                                "text": " "
                                                                            }
                                                                        ]
                                                                    }
                                                                }
                                                            },
                                                            "operatorToken": {
                                                                "kind": "AmpersandAmpersandToken",
                                                                "fullStart": 1128,
                                                                "fullEnd": 1131,
                                                                "start": 1128,
                                                                "end": 1130,
                                                                "fullWidth": 3,
                                                                "width": 2,
                                                                "text": "&&",
                                                                "value": "&&",
                                                                "valueText": "&&",
                                                                "hasTrailingTrivia": true,
                                                                "trailingTrivia": [
                                                                    {
                                                                        "kind": "WhitespaceTrivia",
                                                                        "text": " "
                                                                    }
                                                                ]
                                                            },
                                                            "right": {
                                                                "kind": "EqualsExpression",
                                                                "fullStart": 1131,
                                                                "fullEnd": 1144,
                                                                "start": 1131,
                                                                "end": 1143,
                                                                "fullWidth": 13,
                                                                "width": 12,
                                                                "left": {
                                                                    "kind": "ElementAccessExpression",
                                                                    "fullStart": 1131,
                                                                    "fullEnd": 1138,
                                                                    "start": 1131,
                                                                    "end": 1137,
                                                                    "fullWidth": 7,
                                                                    "width": 6,
                                                                    "expression": {
                                                                        "kind": "IdentifierName",
                                                                        "fullStart": 1131,
                                                                        "fullEnd": 1134,
                                                                        "start": 1131,
                                                                        "end": 1134,
                                                                        "fullWidth": 3,
                                                                        "width": 3,
                                                                        "text": "arr",
                                                                        "value": "arr",
                                                                        "valueText": "arr"
                                                                    },
                                                                    "openBracketToken": {
                                                                        "kind": "OpenBracketToken",
                                                                        "fullStart": 1134,
                                                                        "fullEnd": 1135,
                                                                        "start": 1134,
                                                                        "end": 1135,
                                                                        "fullWidth": 1,
                                                                        "width": 1,
                                                                        "text": "[",
                                                                        "value": "[",
                                                                        "valueText": "["
                                                                    },
                                                                    "argumentExpression": {
                                                                        "kind": "NumericLiteral",
                                                                        "fullStart": 1135,
                                                                        "fullEnd": 1136,
                                                                        "start": 1135,
                                                                        "end": 1136,
                                                                        "fullWidth": 1,
                                                                        "width": 1,
                                                                        "text": "1",
                                                                        "value": 1,
                                                                        "valueText": "1"
                                                                    },
                                                                    "closeBracketToken": {
                                                                        "kind": "CloseBracketToken",
                                                                        "fullStart": 1136,
                                                                        "fullEnd": 1138,
                                                                        "start": 1136,
                                                                        "end": 1137,
                                                                        "fullWidth": 2,
                                                                        "width": 1,
                                                                        "text": "]",
                                                                        "value": "]",
                                                                        "valueText": "]",
                                                                        "hasTrailingTrivia": true,
                                                                        "trailingTrivia": [
                                                                            {
                                                                                "kind": "WhitespaceTrivia",
                                                                                "text": " "
                                                                            }
                                                                        ]
                                                                    }
                                                                },
                                                                "operatorToken": {
                                                                    "kind": "EqualsEqualsEqualsToken",
                                                                    "fullStart": 1138,
                                                                    "fullEnd": 1142,
                                                                    "start": 1138,
                                                                    "end": 1141,
                                                                    "fullWidth": 4,
                                                                    "width": 3,
                                                                    "text": "===",
                                                                    "value": "===",
                                                                    "valueText": "===",
                                                                    "hasTrailingTrivia": true,
                                                                    "trailingTrivia": [
                                                                        {
                                                                            "kind": "WhitespaceTrivia",
                                                                            "text": " "
                                                                        }
                                                                    ]
                                                                },
                                                                "right": {
                                                                    "kind": "NumericLiteral",
                                                                    "fullStart": 1142,
                                                                    "fullEnd": 1144,
                                                                    "start": 1142,
                                                                    "end": 1143,
                                                                    "fullWidth": 2,
                                                                    "width": 1,
                                                                    "text": "2",
                                                                    "value": 2,
                                                                    "valueText": "2",
                                                                    "hasTrailingTrivia": true,
                                                                    "trailingTrivia": [
                                                                        {
                                                                            "kind": "WhitespaceTrivia",
                                                                            "text": " "
                                                                        }
                                                                    ]
                                                                }
                                                            }
                                                        },
                                                        "operatorToken": {
                                                            "kind": "AmpersandAmpersandToken",
                                                            "fullStart": 1144,
                                                            "fullEnd": 1148,
                                                            "start": 1144,
                                                            "end": 1146,
                                                            "fullWidth": 4,
                                                            "width": 2,
                                                            "text": "&&",
                                                            "value": "&&",
                                                            "valueText": "&&",
                                                            "hasTrailingTrivia": true,
                                                            "hasTrailingNewLine": true,
                                                            "trailingTrivia": [
                                                                {
                                                                    "kind": "NewLineTrivia",
                                                                    "text": "\r\n"
                                                                }
                                                            ]
                                                        },
                                                        "right": {
                                                            "kind": "EqualsExpression",
                                                            "fullStart": 1148,
                                                            "fullEnd": 1177,
                                                            "start": 1164,
                                                            "end": 1176,
                                                            "fullWidth": 29,
                                                            "width": 12,
                                                            "left": {
                                                                "kind": "ElementAccessExpression",
                                                                "fullStart": 1148,
                                                                "fullEnd": 1171,
                                                                "start": 1164,
                                                                "end": 1170,
                                                                "fullWidth": 23,
                                                                "width": 6,
                                                                "expression": {
                                                                    "kind": "IdentifierName",
                                                                    "fullStart": 1148,
                                                                    "fullEnd": 1167,
                                                                    "start": 1164,
                                                                    "end": 1167,
                                                                    "fullWidth": 19,
                                                                    "width": 3,
                                                                    "text": "arr",
                                                                    "value": "arr",
                                                                    "valueText": "arr",
                                                                    "hasLeadingTrivia": true,
                                                                    "leadingTrivia": [
                                                                        {
                                                                            "kind": "WhitespaceTrivia",
                                                                            "text": "                "
                                                                        }
                                                                    ]
                                                                },
                                                                "openBracketToken": {
                                                                    "kind": "OpenBracketToken",
                                                                    "fullStart": 1167,
                                                                    "fullEnd": 1168,
                                                                    "start": 1167,
                                                                    "end": 1168,
                                                                    "fullWidth": 1,
                                                                    "width": 1,
                                                                    "text": "[",
                                                                    "value": "[",
                                                                    "valueText": "["
                                                                },
                                                                "argumentExpression": {
                                                                    "kind": "NumericLiteral",
                                                                    "fullStart": 1168,
                                                                    "fullEnd": 1169,
                                                                    "start": 1168,
                                                                    "end": 1169,
                                                                    "fullWidth": 1,
                                                                    "width": 1,
                                                                    "text": "2",
                                                                    "value": 2,
                                                                    "valueText": "2"
                                                                },
                                                                "closeBracketToken": {
                                                                    "kind": "CloseBracketToken",
                                                                    "fullStart": 1169,
                                                                    "fullEnd": 1171,
                                                                    "start": 1169,
                                                                    "end": 1170,
                                                                    "fullWidth": 2,
                                                                    "width": 1,
                                                                    "text": "]",
                                                                    "value": "]",
                                                                    "valueText": "]",
                                                                    "hasTrailingTrivia": true,
                                                                    "trailingTrivia": [
                                                                        {
                                                                            "kind": "WhitespaceTrivia",
                                                                            "text": " "
                                                                        }
                                                                    ]
                                                                }
                                                            },
                                                            "operatorToken": {
                                                                "kind": "EqualsEqualsEqualsToken",
                                                                "fullStart": 1171,
                                                                "fullEnd": 1175,
                                                                "start": 1171,
                                                                "end": 1174,
                                                                "fullWidth": 4,
                                                                "width": 3,
                                                                "text": "===",
                                                                "value": "===",
                                                                "valueText": "===",
                                                                "hasTrailingTrivia": true,
                                                                "trailingTrivia": [
                                                                    {
                                                                        "kind": "WhitespaceTrivia",
                                                                        "text": " "
                                                                    }
                                                                ]
                                                            },
                                                            "right": {
                                                                "kind": "NumericLiteral",
                                                                "fullStart": 1175,
                                                                "fullEnd": 1177,
                                                                "start": 1175,
                                                                "end": 1176,
                                                                "fullWidth": 2,
                                                                "width": 1,
                                                                "text": "3",
                                                                "value": 3,
                                                                "valueText": "3",
                                                                "hasTrailingTrivia": true,
                                                                "trailingTrivia": [
                                                                    {
                                                                        "kind": "WhitespaceTrivia",
                                                                        "text": " "
                                                                    }
                                                                ]
                                                            }
                                                        }
                                                    },
                                                    "operatorToken": {
                                                        "kind": "AmpersandAmpersandToken",
                                                        "fullStart": 1177,
                                                        "fullEnd": 1180,
                                                        "start": 1177,
                                                        "end": 1179,
                                                        "fullWidth": 3,
                                                        "width": 2,
                                                        "text": "&&",
                                                        "value": "&&",
                                                        "valueText": "&&",
                                                        "hasTrailingTrivia": true,
                                                        "trailingTrivia": [
                                                            {
                                                                "kind": "WhitespaceTrivia",
                                                                "text": " "
                                                            }
                                                        ]
                                                    },
                                                    "right": {
                                                        "kind": "LogicalNotExpression",
                                                        "fullStart": 1180,
                                                        "fullEnd": 1205,
                                                        "start": 1180,
                                                        "end": 1204,
                                                        "fullWidth": 25,
                                                        "width": 24,
                                                        "operatorToken": {
                                                            "kind": "ExclamationToken",
                                                            "fullStart": 1180,
                                                            "fullEnd": 1181,
                                                            "start": 1180,
                                                            "end": 1181,
                                                            "fullWidth": 1,
                                                            "width": 1,
                                                            "text": "!",
                                                            "value": "!",
                                                            "valueText": "!"
                                                        },
                                                        "operand": {
                                                            "kind": "InvocationExpression",
                                                            "fullStart": 1181,
                                                            "fullEnd": 1205,
                                                            "start": 1181,
                                                            "end": 1204,
                                                            "fullWidth": 24,
                                                            "width": 23,
                                                            "expression": {
                                                                "kind": "MemberAccessExpression",
                                                                "fullStart": 1181,
                                                                "fullEnd": 1199,
                                                                "start": 1181,
                                                                "end": 1199,
                                                                "fullWidth": 18,
                                                                "width": 18,
                                                                "expression": {
                                                                    "kind": "IdentifierName",
                                                                    "fullStart": 1181,
                                                                    "fullEnd": 1184,
                                                                    "start": 1181,
                                                                    "end": 1184,
                                                                    "fullWidth": 3,
                                                                    "width": 3,
                                                                    "text": "arr",
                                                                    "value": "arr",
                                                                    "valueText": "arr"
                                                                },
                                                                "dotToken": {
                                                                    "kind": "DotToken",
                                                                    "fullStart": 1184,
                                                                    "fullEnd": 1185,
                                                                    "start": 1184,
                                                                    "end": 1185,
                                                                    "fullWidth": 1,
                                                                    "width": 1,
                                                                    "text": ".",
                                                                    "value": ".",
                                                                    "valueText": "."
                                                                },
                                                                "name": {
                                                                    "kind": "IdentifierName",
                                                                    "fullStart": 1185,
                                                                    "fullEnd": 1199,
                                                                    "start": 1185,
                                                                    "end": 1199,
                                                                    "fullWidth": 14,
                                                                    "width": 14,
                                                                    "text": "hasOwnProperty",
                                                                    "value": "hasOwnProperty",
                                                                    "valueText": "hasOwnProperty"
                                                                }
                                                            },
                                                            "argumentList": {
                                                                "kind": "ArgumentList",
                                                                "fullStart": 1199,
                                                                "fullEnd": 1205,
                                                                "start": 1199,
                                                                "end": 1204,
                                                                "fullWidth": 6,
                                                                "width": 5,
                                                                "openParenToken": {
                                                                    "kind": "OpenParenToken",
                                                                    "fullStart": 1199,
                                                                    "fullEnd": 1200,
                                                                    "start": 1199,
                                                                    "end": 1200,
                                                                    "fullWidth": 1,
                                                                    "width": 1,
                                                                    "text": "(",
                                                                    "value": "(",
                                                                    "valueText": "("
                                                                },
                                                                "arguments": [
                                                                    {
                                                                        "kind": "StringLiteral",
                                                                        "fullStart": 1200,
                                                                        "fullEnd": 1203,
                                                                        "start": 1200,
                                                                        "end": 1203,
                                                                        "fullWidth": 3,
                                                                        "width": 3,
                                                                        "text": "\"3\"",
                                                                        "value": "3",
                                                                        "valueText": "3"
                                                                    }
                                                                ],
                                                                "closeParenToken": {
                                                                    "kind": "CloseParenToken",
                                                                    "fullStart": 1203,
                                                                    "fullEnd": 1205,
                                                                    "start": 1203,
                                                                    "end": 1204,
                                                                    "fullWidth": 2,
                                                                    "width": 1,
                                                                    "text": ")",
                                                                    "value": ")",
                                                                    "valueText": ")",
                                                                    "hasTrailingTrivia": true,
                                                                    "trailingTrivia": [
                                                                        {
                                                                            "kind": "WhitespaceTrivia",
                                                                            "text": " "
                                                                        }
                                                                    ]
                                                                }
                                                            }
                                                        }
                                                    }
                                                },
                                                "operatorToken": {
                                                    "kind": "AmpersandAmpersandToken",
                                                    "fullStart": 1205,
                                                    "fullEnd": 1208,
                                                    "start": 1205,
                                                    "end": 1207,
                                                    "fullWidth": 3,
                                                    "width": 2,
                                                    "text": "&&",
                                                    "value": "&&",
                                                    "valueText": "&&",
                                                    "hasTrailingTrivia": true,
                                                    "trailingTrivia": [
                                                        {
                                                            "kind": "WhitespaceTrivia",
                                                            "text": " "
                                                        }
                                                    ]
                                                },
                                                "right": {
                                                    "kind": "LogicalNotExpression",
                                                    "fullStart": 1208,
                                                    "fullEnd": 1232,
                                                    "start": 1208,
                                                    "end": 1232,
                                                    "fullWidth": 24,
                                                    "width": 24,
                                                    "operatorToken": {
                                                        "kind": "ExclamationToken",
                                                        "fullStart": 1208,
                                                        "fullEnd": 1209,
                                                        "start": 1208,
                                                        "end": 1209,
                                                        "fullWidth": 1,
                                                        "width": 1,
                                                        "text": "!",
                                                        "value": "!",
                                                        "valueText": "!"
                                                    },
                                                    "operand": {
                                                        "kind": "InvocationExpression",
                                                        "fullStart": 1209,
                                                        "fullEnd": 1232,
                                                        "start": 1209,
                                                        "end": 1232,
                                                        "fullWidth": 23,
                                                        "width": 23,
                                                        "expression": {
                                                            "kind": "MemberAccessExpression",
                                                            "fullStart": 1209,
                                                            "fullEnd": 1227,
                                                            "start": 1209,
                                                            "end": 1227,
                                                            "fullWidth": 18,
                                                            "width": 18,
                                                            "expression": {
                                                                "kind": "IdentifierName",
                                                                "fullStart": 1209,
                                                                "fullEnd": 1212,
                                                                "start": 1209,
                                                                "end": 1212,
                                                                "fullWidth": 3,
                                                                "width": 3,
                                                                "text": "arr",
                                                                "value": "arr",
                                                                "valueText": "arr"
                                                            },
                                                            "dotToken": {
                                                                "kind": "DotToken",
                                                                "fullStart": 1212,
                                                                "fullEnd": 1213,
                                                                "start": 1212,
                                                                "end": 1213,
                                                                "fullWidth": 1,
                                                                "width": 1,
                                                                "text": ".",
                                                                "value": ".",
                                                                "valueText": "."
                                                            },
                                                            "name": {
                                                                "kind": "IdentifierName",
                                                                "fullStart": 1213,
                                                                "fullEnd": 1227,
                                                                "start": 1213,
                                                                "end": 1227,
                                                                "fullWidth": 14,
                                                                "width": 14,
                                                                "text": "hasOwnProperty",
                                                                "value": "hasOwnProperty",
                                                                "valueText": "hasOwnProperty"
                                                            }
                                                        },
                                                        "argumentList": {
                                                            "kind": "ArgumentList",
                                                            "fullStart": 1227,
                                                            "fullEnd": 1232,
                                                            "start": 1227,
                                                            "end": 1232,
                                                            "fullWidth": 5,
                                                            "width": 5,
                                                            "openParenToken": {
                                                                "kind": "OpenParenToken",
                                                                "fullStart": 1227,
                                                                "fullEnd": 1228,
                                                                "start": 1227,
                                                                "end": 1228,
                                                                "fullWidth": 1,
                                                                "width": 1,
                                                                "text": "(",
                                                                "value": "(",
                                                                "valueText": "("
                                                            },
                                                            "arguments": [
                                                                {
                                                                    "kind": "StringLiteral",
                                                                    "fullStart": 1228,
                                                                    "fullEnd": 1231,
                                                                    "start": 1228,
                                                                    "end": 1231,
                                                                    "fullWidth": 3,
                                                                    "width": 3,
                                                                    "text": "\"4\"",
                                                                    "value": "4",
                                                                    "valueText": "4"
                                                                }
                                                            ],
                                                            "closeParenToken": {
                                                                "kind": "CloseParenToken",
                                                                "fullStart": 1231,
                                                                "fullEnd": 1232,
                                                                "start": 1231,
                                                                "end": 1232,
                                                                "fullWidth": 1,
                                                                "width": 1,
                                                                "text": ")",
                                                                "value": ")",
                                                                "valueText": ")"
                                                            }
                                                        }
                                                    }
                                                }
                                            },
                                            "semicolonToken": {
                                                "kind": "SemicolonToken",
                                                "fullStart": 1232,
                                                "fullEnd": 1235,
                                                "start": 1232,
                                                "end": 1233,
                                                "fullWidth": 3,
                                                "width": 1,
                                                "text": ";",
                                                "value": ";",
                                                "valueText": ";",
                                                "hasTrailingTrivia": true,
                                                "hasTrailingNewLine": true,
                                                "trailingTrivia": [
                                                    {
                                                        "kind": "NewLineTrivia",
                                                        "text": "\r\n"
                                                    }
                                                ]
                                            }
                                        }
                                    ],
                                    "closeBraceToken": {
                                        "kind": "CloseBraceToken",
                                        "fullStart": 1235,
                                        "fullEnd": 1246,
                                        "start": 1243,
                                        "end": 1244,
                                        "fullWidth": 11,
                                        "width": 1,
                                        "text": "}",
                                        "value": "}",
                                        "valueText": "}",
                                        "hasLeadingTrivia": true,
                                        "hasTrailingTrivia": true,
                                        "hasTrailingNewLine": true,
                                        "leadingTrivia": [
                                            {
                                                "kind": "WhitespaceTrivia",
                                                "text": "        "
                                            }
                                        ],
                                        "trailingTrivia": [
                                            {
                                                "kind": "NewLineTrivia",
                                                "text": "\r\n"
                                            }
                                        ]
                                    }
                                }
                            }
                        }
                    ],
                    "closeBraceToken": {
                        "kind": "CloseBraceToken",
                        "fullStart": 1246,
                        "fullEnd": 1253,
                        "start": 1250,
                        "end": 1251,
                        "fullWidth": 7,
                        "width": 1,
                        "text": "}",
                        "value": "}",
                        "valueText": "}",
                        "hasLeadingTrivia": true,
                        "hasTrailingTrivia": true,
                        "hasTrailingNewLine": true,
                        "leadingTrivia": [
                            {
                                "kind": "WhitespaceTrivia",
                                "text": "    "
                            }
                        ],
                        "trailingTrivia": [
                            {
                                "kind": "NewLineTrivia",
                                "text": "\r\n"
                            }
                        ]
                    }
                }
            },
            {
                "kind": "ExpressionStatement",
                "fullStart": 1253,
                "fullEnd": 1277,
                "start": 1253,
                "end": 1275,
                "fullWidth": 24,
                "width": 22,
                "expression": {
                    "kind": "InvocationExpression",
                    "fullStart": 1253,
                    "fullEnd": 1274,
                    "start": 1253,
                    "end": 1274,
                    "fullWidth": 21,
                    "width": 21,
                    "expression": {
                        "kind": "IdentifierName",
                        "fullStart": 1253,
                        "fullEnd": 1264,
                        "start": 1253,
                        "end": 1264,
                        "fullWidth": 11,
                        "width": 11,
                        "text": "runTestCase",
                        "value": "runTestCase",
                        "valueText": "runTestCase"
                    },
                    "argumentList": {
                        "kind": "ArgumentList",
                        "fullStart": 1264,
                        "fullEnd": 1274,
                        "start": 1264,
                        "end": 1274,
                        "fullWidth": 10,
                        "width": 10,
                        "openParenToken": {
                            "kind": "OpenParenToken",
                            "fullStart": 1264,
                            "fullEnd": 1265,
                            "start": 1264,
                            "end": 1265,
                            "fullWidth": 1,
                            "width": 1,
                            "text": "(",
                            "value": "(",
                            "valueText": "("
                        },
                        "arguments": [
                            {
                                "kind": "IdentifierName",
                                "fullStart": 1265,
                                "fullEnd": 1273,
                                "start": 1265,
                                "end": 1273,
                                "fullWidth": 8,
                                "width": 8,
                                "text": "testcase",
                                "value": "testcase",
                                "valueText": "testcase"
                            }
                        ],
                        "closeParenToken": {
                            "kind": "CloseParenToken",
                            "fullStart": 1273,
                            "fullEnd": 1274,
                            "start": 1273,
                            "end": 1274,
                            "fullWidth": 1,
                            "width": 1,
                            "text": ")",
                            "value": ")",
                            "valueText": ")"
                        }
                    }
                },
                "semicolonToken": {
                    "kind": "SemicolonToken",
                    "fullStart": 1274,
                    "fullEnd": 1277,
                    "start": 1274,
                    "end": 1275,
                    "fullWidth": 3,
                    "width": 1,
                    "text": ";",
                    "value": ";",
                    "valueText": ";",
                    "hasTrailingTrivia": true,
                    "hasTrailingNewLine": true,
                    "trailingTrivia": [
                        {
                            "kind": "NewLineTrivia",
                            "text": "\r\n"
                        }
                    ]
                }
            }
        ],
        "endOfFileToken": {
            "kind": "EndOfFileToken",
            "fullStart": 1277,
            "fullEnd": 1277,
            "start": 1277,
            "end": 1277,
            "fullWidth": 0,
            "width": 0,
            "text": ""
        }
    },
    "lineMap": {
        "lineStarts": [
            0,
            67,
            152,
            232,
            308,
            380,
            385,
            441,
            709,
            714,
            716,
            718,
            741,
            771,
            773,
            821,
            850,
            863,
            865,
            880,
            924,
            948,
            982,
            1001,
            1018,
            1020,
            1047,
            1070,
            1148,
            1235,
            1246,
            1253,
            1277
        ],
        "length": 1277
    }
}<|MERGE_RESOLUTION|>--- conflicted
+++ resolved
@@ -245,12 +245,8 @@
                                         "start": 753,
                                         "end": 768,
                                         "fullWidth": 15,
-<<<<<<< HEAD
                                         "width": 15,
-                                        "identifier": {
-=======
                                         "propertyName": {
->>>>>>> 85e84683
                                             "kind": "IdentifierName",
                                             "fullStart": 753,
                                             "fullEnd": 757,
