{
    "isDeclaration": false,
    "languageVersion": "EcmaScript5",
    "parseOptions": {
        "allowAutomaticSemicolonInsertion": true
    },
    "sourceUnit": {
        "kind": "SourceUnit",
        "fullStart": 0,
        "fullEnd": 940,
        "start": 567,
        "end": 940,
        "fullWidth": 940,
        "width": 373,
        "isIncrementallyUnusable": true,
        "moduleElements": [
            {
                "kind": "FunctionDeclaration",
                "fullStart": 0,
                "fullEnd": 916,
                "start": 567,
                "end": 914,
                "fullWidth": 916,
                "width": 347,
                "modifiers": [],
                "functionKeyword": {
                    "kind": "FunctionKeyword",
                    "fullStart": 0,
                    "fullEnd": 576,
                    "start": 567,
                    "end": 575,
                    "fullWidth": 576,
                    "width": 8,
                    "text": "function",
                    "value": "function",
                    "valueText": "function",
                    "hasLeadingTrivia": true,
                    "hasLeadingComment": true,
                    "hasLeadingNewLine": true,
                    "hasTrailingTrivia": true,
                    "leadingTrivia": [
                        {
                            "kind": "SingleLineCommentTrivia",
                            "text": "/// Copyright (c) 2012 Ecma International.  All rights reserved. "
                        },
                        {
                            "kind": "NewLineTrivia",
                            "text": "\r\n"
                        },
                        {
                            "kind": "SingleLineCommentTrivia",
                            "text": "/// Ecma International makes this code available under the terms and conditions set"
                        },
                        {
                            "kind": "NewLineTrivia",
                            "text": "\r\n"
                        },
                        {
                            "kind": "SingleLineCommentTrivia",
                            "text": "/// forth on http://hg.ecmascript.org/tests/test262/raw-file/tip/LICENSE (the "
                        },
                        {
                            "kind": "NewLineTrivia",
                            "text": "\r\n"
                        },
                        {
                            "kind": "SingleLineCommentTrivia",
                            "text": "/// \"Use Terms\").   Any redistribution of this code must retain the above "
                        },
                        {
                            "kind": "NewLineTrivia",
                            "text": "\r\n"
                        },
                        {
                            "kind": "SingleLineCommentTrivia",
                            "text": "/// copyright and this notice and otherwise comply with the Use Terms."
                        },
                        {
                            "kind": "NewLineTrivia",
                            "text": "\r\n"
                        },
                        {
                            "kind": "MultiLineCommentTrivia",
                            "text": "/**\r\n * @path ch15/15.2/15.2.3/15.2.3.7/15.2.3.7-6-a-47.js\r\n * @description Object.defineProperties - desc.value and P.value are two numbers with the same value (8.12.9 step 6)\r\n */"
                        },
                        {
                            "kind": "NewLineTrivia",
                            "text": "\r\n"
                        },
                        {
                            "kind": "NewLineTrivia",
                            "text": "\r\n"
                        },
                        {
                            "kind": "NewLineTrivia",
                            "text": "\r\n"
                        }
                    ],
                    "trailingTrivia": [
                        {
                            "kind": "WhitespaceTrivia",
                            "text": " "
                        }
                    ]
                },
                "identifier": {
                    "kind": "IdentifierName",
                    "fullStart": 576,
                    "fullEnd": 584,
                    "start": 576,
                    "end": 584,
                    "fullWidth": 8,
                    "width": 8,
                    "text": "testcase",
                    "value": "testcase",
                    "valueText": "testcase"
                },
                "callSignature": {
                    "kind": "CallSignature",
                    "fullStart": 584,
                    "fullEnd": 587,
                    "start": 584,
                    "end": 586,
                    "fullWidth": 3,
                    "width": 2,
                    "parameterList": {
                        "kind": "ParameterList",
                        "fullStart": 584,
                        "fullEnd": 587,
                        "start": 584,
                        "end": 586,
                        "fullWidth": 3,
                        "width": 2,
                        "openParenToken": {
                            "kind": "OpenParenToken",
                            "fullStart": 584,
                            "fullEnd": 585,
                            "start": 584,
                            "end": 585,
                            "fullWidth": 1,
                            "width": 1,
                            "text": "(",
                            "value": "(",
                            "valueText": "("
                        },
                        "parameters": [],
                        "closeParenToken": {
                            "kind": "CloseParenToken",
                            "fullStart": 585,
                            "fullEnd": 587,
                            "start": 585,
                            "end": 586,
                            "fullWidth": 2,
                            "width": 1,
                            "text": ")",
                            "value": ")",
                            "valueText": ")",
                            "hasTrailingTrivia": true,
                            "trailingTrivia": [
                                {
                                    "kind": "WhitespaceTrivia",
                                    "text": " "
                                }
                            ]
                        }
                    }
                },
                "block": {
                    "kind": "Block",
                    "fullStart": 587,
                    "fullEnd": 916,
                    "start": 587,
                    "end": 914,
                    "fullWidth": 329,
                    "width": 327,
                    "openBraceToken": {
                        "kind": "OpenBraceToken",
                        "fullStart": 587,
                        "fullEnd": 590,
                        "start": 587,
                        "end": 588,
                        "fullWidth": 3,
                        "width": 1,
                        "text": "{",
                        "value": "{",
                        "valueText": "{",
                        "hasTrailingTrivia": true,
                        "hasTrailingNewLine": true,
                        "trailingTrivia": [
                            {
                                "kind": "NewLineTrivia",
                                "text": "\r\n"
                            }
                        ]
                    },
                    "statements": [
                        {
                            "kind": "VariableStatement",
                            "fullStart": 590,
                            "fullEnd": 615,
                            "start": 600,
                            "end": 613,
                            "fullWidth": 25,
                            "width": 13,
                            "modifiers": [],
                            "variableDeclaration": {
                                "kind": "VariableDeclaration",
                                "fullStart": 590,
                                "fullEnd": 612,
                                "start": 600,
                                "end": 612,
                                "fullWidth": 22,
                                "width": 12,
                                "varKeyword": {
                                    "kind": "VarKeyword",
                                    "fullStart": 590,
                                    "fullEnd": 604,
                                    "start": 600,
                                    "end": 603,
                                    "fullWidth": 14,
                                    "width": 3,
                                    "text": "var",
                                    "value": "var",
                                    "valueText": "var",
                                    "hasLeadingTrivia": true,
                                    "hasLeadingNewLine": true,
                                    "hasTrailingTrivia": true,
                                    "leadingTrivia": [
                                        {
                                            "kind": "NewLineTrivia",
                                            "text": "\r\n"
                                        },
                                        {
                                            "kind": "WhitespaceTrivia",
                                            "text": "        "
                                        }
                                    ],
                                    "trailingTrivia": [
                                        {
                                            "kind": "WhitespaceTrivia",
                                            "text": " "
                                        }
                                    ]
                                },
                                "variableDeclarators": [
                                    {
                                        "kind": "VariableDeclarator",
                                        "fullStart": 604,
                                        "fullEnd": 612,
                                        "start": 604,
                                        "end": 612,
                                        "fullWidth": 8,
<<<<<<< HEAD
                                        "width": 8,
                                        "identifier": {
=======
                                        "propertyName": {
>>>>>>> 85e84683
                                            "kind": "IdentifierName",
                                            "fullStart": 604,
                                            "fullEnd": 608,
                                            "start": 604,
                                            "end": 607,
                                            "fullWidth": 4,
                                            "width": 3,
                                            "text": "obj",
                                            "value": "obj",
                                            "valueText": "obj",
                                            "hasTrailingTrivia": true,
                                            "trailingTrivia": [
                                                {
                                                    "kind": "WhitespaceTrivia",
                                                    "text": " "
                                                }
                                            ]
                                        },
                                        "equalsValueClause": {
                                            "kind": "EqualsValueClause",
                                            "fullStart": 608,
                                            "fullEnd": 612,
                                            "start": 608,
                                            "end": 612,
                                            "fullWidth": 4,
                                            "width": 4,
                                            "equalsToken": {
                                                "kind": "EqualsToken",
                                                "fullStart": 608,
                                                "fullEnd": 610,
                                                "start": 608,
                                                "end": 609,
                                                "fullWidth": 2,
                                                "width": 1,
                                                "text": "=",
                                                "value": "=",
                                                "valueText": "=",
                                                "hasTrailingTrivia": true,
                                                "trailingTrivia": [
                                                    {
                                                        "kind": "WhitespaceTrivia",
                                                        "text": " "
                                                    }
                                                ]
                                            },
                                            "value": {
                                                "kind": "ObjectLiteralExpression",
                                                "fullStart": 610,
                                                "fullEnd": 612,
                                                "start": 610,
                                                "end": 612,
                                                "fullWidth": 2,
                                                "width": 2,
                                                "openBraceToken": {
                                                    "kind": "OpenBraceToken",
                                                    "fullStart": 610,
                                                    "fullEnd": 611,
                                                    "start": 610,
                                                    "end": 611,
                                                    "fullWidth": 1,
                                                    "width": 1,
                                                    "text": "{",
                                                    "value": "{",
                                                    "valueText": "{"
                                                },
                                                "propertyAssignments": [],
                                                "closeBraceToken": {
                                                    "kind": "CloseBraceToken",
                                                    "fullStart": 611,
                                                    "fullEnd": 612,
                                                    "start": 611,
                                                    "end": 612,
                                                    "fullWidth": 1,
                                                    "width": 1,
                                                    "text": "}",
                                                    "value": "}",
                                                    "valueText": "}"
                                                }
                                            }
                                        }
                                    }
                                ]
                            },
                            "semicolonToken": {
                                "kind": "SemicolonToken",
                                "fullStart": 612,
                                "fullEnd": 615,
                                "start": 612,
                                "end": 613,
                                "fullWidth": 3,
                                "width": 1,
                                "text": ";",
                                "value": ";",
                                "valueText": ";",
                                "hasTrailingTrivia": true,
                                "hasTrailingNewLine": true,
                                "trailingTrivia": [
                                    {
                                        "kind": "NewLineTrivia",
                                        "text": "\r\n"
                                    }
                                ]
                            }
                        },
                        {
                            "kind": "VariableStatement",
                            "fullStart": 615,
                            "fullEnd": 653,
                            "start": 625,
                            "end": 651,
                            "fullWidth": 38,
                            "width": 26,
                            "modifiers": [],
                            "variableDeclaration": {
                                "kind": "VariableDeclaration",
                                "fullStart": 615,
                                "fullEnd": 650,
                                "start": 625,
                                "end": 650,
                                "fullWidth": 35,
                                "width": 25,
                                "varKeyword": {
                                    "kind": "VarKeyword",
                                    "fullStart": 615,
                                    "fullEnd": 629,
                                    "start": 625,
                                    "end": 628,
                                    "fullWidth": 14,
                                    "width": 3,
                                    "text": "var",
                                    "value": "var",
                                    "valueText": "var",
                                    "hasLeadingTrivia": true,
                                    "hasLeadingNewLine": true,
                                    "hasTrailingTrivia": true,
                                    "leadingTrivia": [
                                        {
                                            "kind": "NewLineTrivia",
                                            "text": "\r\n"
                                        },
                                        {
                                            "kind": "WhitespaceTrivia",
                                            "text": "        "
                                        }
                                    ],
                                    "trailingTrivia": [
                                        {
                                            "kind": "WhitespaceTrivia",
                                            "text": " "
                                        }
                                    ]
                                },
                                "variableDeclarators": [
                                    {
                                        "kind": "VariableDeclarator",
                                        "fullStart": 629,
                                        "fullEnd": 650,
                                        "start": 629,
                                        "end": 650,
                                        "fullWidth": 21,
<<<<<<< HEAD
                                        "width": 21,
                                        "identifier": {
=======
                                        "propertyName": {
>>>>>>> 85e84683
                                            "kind": "IdentifierName",
                                            "fullStart": 629,
                                            "fullEnd": 634,
                                            "start": 629,
                                            "end": 633,
                                            "fullWidth": 5,
                                            "width": 4,
                                            "text": "desc",
                                            "value": "desc",
                                            "valueText": "desc",
                                            "hasTrailingTrivia": true,
                                            "trailingTrivia": [
                                                {
                                                    "kind": "WhitespaceTrivia",
                                                    "text": " "
                                                }
                                            ]
                                        },
                                        "equalsValueClause": {
                                            "kind": "EqualsValueClause",
                                            "fullStart": 634,
                                            "fullEnd": 650,
                                            "start": 634,
                                            "end": 650,
                                            "fullWidth": 16,
                                            "width": 16,
                                            "equalsToken": {
                                                "kind": "EqualsToken",
                                                "fullStart": 634,
                                                "fullEnd": 636,
                                                "start": 634,
                                                "end": 635,
                                                "fullWidth": 2,
                                                "width": 1,
                                                "text": "=",
                                                "value": "=",
                                                "valueText": "=",
                                                "hasTrailingTrivia": true,
                                                "trailingTrivia": [
                                                    {
                                                        "kind": "WhitespaceTrivia",
                                                        "text": " "
                                                    }
                                                ]
                                            },
                                            "value": {
                                                "kind": "ObjectLiteralExpression",
                                                "fullStart": 636,
                                                "fullEnd": 650,
                                                "start": 636,
                                                "end": 650,
                                                "fullWidth": 14,
                                                "width": 14,
                                                "openBraceToken": {
                                                    "kind": "OpenBraceToken",
                                                    "fullStart": 636,
                                                    "fullEnd": 638,
                                                    "start": 636,
                                                    "end": 637,
                                                    "fullWidth": 2,
                                                    "width": 1,
                                                    "text": "{",
                                                    "value": "{",
                                                    "valueText": "{",
                                                    "hasTrailingTrivia": true,
                                                    "trailingTrivia": [
                                                        {
                                                            "kind": "WhitespaceTrivia",
                                                            "text": " "
                                                        }
                                                    ]
                                                },
                                                "propertyAssignments": [
                                                    {
                                                        "kind": "SimplePropertyAssignment",
                                                        "fullStart": 638,
                                                        "fullEnd": 649,
                                                        "start": 638,
                                                        "end": 648,
                                                        "fullWidth": 11,
                                                        "width": 10,
                                                        "propertyName": {
                                                            "kind": "IdentifierName",
                                                            "fullStart": 638,
                                                            "fullEnd": 643,
                                                            "start": 638,
                                                            "end": 643,
                                                            "fullWidth": 5,
                                                            "width": 5,
                                                            "text": "value",
                                                            "value": "value",
                                                            "valueText": "value"
                                                        },
                                                        "colonToken": {
                                                            "kind": "ColonToken",
                                                            "fullStart": 643,
                                                            "fullEnd": 645,
                                                            "start": 643,
                                                            "end": 644,
                                                            "fullWidth": 2,
                                                            "width": 1,
                                                            "text": ":",
                                                            "value": ":",
                                                            "valueText": ":",
                                                            "hasTrailingTrivia": true,
                                                            "trailingTrivia": [
                                                                {
                                                                    "kind": "WhitespaceTrivia",
                                                                    "text": " "
                                                                }
                                                            ]
                                                        },
                                                        "expression": {
                                                            "kind": "NumericLiteral",
                                                            "fullStart": 645,
                                                            "fullEnd": 649,
                                                            "start": 645,
                                                            "end": 648,
                                                            "fullWidth": 4,
                                                            "width": 3,
                                                            "text": "101",
                                                            "value": 101,
                                                            "valueText": "101",
                                                            "hasTrailingTrivia": true,
                                                            "trailingTrivia": [
                                                                {
                                                                    "kind": "WhitespaceTrivia",
                                                                    "text": " "
                                                                }
                                                            ]
                                                        }
                                                    }
                                                ],
                                                "closeBraceToken": {
                                                    "kind": "CloseBraceToken",
                                                    "fullStart": 649,
                                                    "fullEnd": 650,
                                                    "start": 649,
                                                    "end": 650,
                                                    "fullWidth": 1,
                                                    "width": 1,
                                                    "text": "}",
                                                    "value": "}",
                                                    "valueText": "}"
                                                }
                                            }
                                        }
                                    }
                                ]
                            },
                            "semicolonToken": {
                                "kind": "SemicolonToken",
                                "fullStart": 650,
                                "fullEnd": 653,
                                "start": 650,
                                "end": 651,
                                "fullWidth": 3,
                                "width": 1,
                                "text": ";",
                                "value": ";",
                                "valueText": ";",
                                "hasTrailingTrivia": true,
                                "hasTrailingNewLine": true,
                                "trailingTrivia": [
                                    {
                                        "kind": "NewLineTrivia",
                                        "text": "\r\n"
                                    }
                                ]
                            }
                        },
                        {
                            "kind": "ExpressionStatement",
                            "fullStart": 653,
                            "fullEnd": 703,
                            "start": 661,
                            "end": 701,
                            "fullWidth": 50,
                            "width": 40,
                            "expression": {
                                "kind": "InvocationExpression",
                                "fullStart": 653,
                                "fullEnd": 700,
                                "start": 661,
                                "end": 700,
                                "fullWidth": 47,
                                "width": 39,
                                "expression": {
                                    "kind": "MemberAccessExpression",
                                    "fullStart": 653,
                                    "fullEnd": 682,
                                    "start": 661,
                                    "end": 682,
                                    "fullWidth": 29,
                                    "width": 21,
                                    "expression": {
                                        "kind": "IdentifierName",
                                        "fullStart": 653,
                                        "fullEnd": 667,
                                        "start": 661,
                                        "end": 667,
                                        "fullWidth": 14,
                                        "width": 6,
                                        "text": "Object",
                                        "value": "Object",
                                        "valueText": "Object",
                                        "hasLeadingTrivia": true,
                                        "leadingTrivia": [
                                            {
                                                "kind": "WhitespaceTrivia",
                                                "text": "        "
                                            }
                                        ]
                                    },
                                    "dotToken": {
                                        "kind": "DotToken",
                                        "fullStart": 667,
                                        "fullEnd": 668,
                                        "start": 667,
                                        "end": 668,
                                        "fullWidth": 1,
                                        "width": 1,
                                        "text": ".",
                                        "value": ".",
                                        "valueText": "."
                                    },
                                    "name": {
                                        "kind": "IdentifierName",
                                        "fullStart": 668,
                                        "fullEnd": 682,
                                        "start": 668,
                                        "end": 682,
                                        "fullWidth": 14,
                                        "width": 14,
                                        "text": "defineProperty",
                                        "value": "defineProperty",
                                        "valueText": "defineProperty"
                                    }
                                },
                                "argumentList": {
                                    "kind": "ArgumentList",
                                    "fullStart": 682,
                                    "fullEnd": 700,
                                    "start": 682,
                                    "end": 700,
                                    "fullWidth": 18,
                                    "width": 18,
                                    "openParenToken": {
                                        "kind": "OpenParenToken",
                                        "fullStart": 682,
                                        "fullEnd": 683,
                                        "start": 682,
                                        "end": 683,
                                        "fullWidth": 1,
                                        "width": 1,
                                        "text": "(",
                                        "value": "(",
                                        "valueText": "("
                                    },
                                    "arguments": [
                                        {
                                            "kind": "IdentifierName",
                                            "fullStart": 683,
                                            "fullEnd": 686,
                                            "start": 683,
                                            "end": 686,
                                            "fullWidth": 3,
                                            "width": 3,
                                            "text": "obj",
                                            "value": "obj",
                                            "valueText": "obj"
                                        },
                                        {
                                            "kind": "CommaToken",
                                            "fullStart": 686,
                                            "fullEnd": 688,
                                            "start": 686,
                                            "end": 687,
                                            "fullWidth": 2,
                                            "width": 1,
                                            "text": ",",
                                            "value": ",",
                                            "valueText": ",",
                                            "hasTrailingTrivia": true,
                                            "trailingTrivia": [
                                                {
                                                    "kind": "WhitespaceTrivia",
                                                    "text": " "
                                                }
                                            ]
                                        },
                                        {
                                            "kind": "StringLiteral",
                                            "fullStart": 688,
                                            "fullEnd": 693,
                                            "start": 688,
                                            "end": 693,
                                            "fullWidth": 5,
                                            "width": 5,
                                            "text": "\"foo\"",
                                            "value": "foo",
                                            "valueText": "foo"
                                        },
                                        {
                                            "kind": "CommaToken",
                                            "fullStart": 693,
                                            "fullEnd": 695,
                                            "start": 693,
                                            "end": 694,
                                            "fullWidth": 2,
                                            "width": 1,
                                            "text": ",",
                                            "value": ",",
                                            "valueText": ",",
                                            "hasTrailingTrivia": true,
                                            "trailingTrivia": [
                                                {
                                                    "kind": "WhitespaceTrivia",
                                                    "text": " "
                                                }
                                            ]
                                        },
                                        {
                                            "kind": "IdentifierName",
                                            "fullStart": 695,
                                            "fullEnd": 699,
                                            "start": 695,
                                            "end": 699,
                                            "fullWidth": 4,
                                            "width": 4,
                                            "text": "desc",
                                            "value": "desc",
                                            "valueText": "desc"
                                        }
                                    ],
                                    "closeParenToken": {
                                        "kind": "CloseParenToken",
                                        "fullStart": 699,
                                        "fullEnd": 700,
                                        "start": 699,
                                        "end": 700,
                                        "fullWidth": 1,
                                        "width": 1,
                                        "text": ")",
                                        "value": ")",
                                        "valueText": ")"
                                    }
                                }
                            },
                            "semicolonToken": {
                                "kind": "SemicolonToken",
                                "fullStart": 700,
                                "fullEnd": 703,
                                "start": 700,
                                "end": 701,
                                "fullWidth": 3,
                                "width": 1,
                                "text": ";",
                                "value": ";",
                                "valueText": ";",
                                "hasTrailingTrivia": true,
                                "hasTrailingNewLine": true,
                                "trailingTrivia": [
                                    {
                                        "kind": "NewLineTrivia",
                                        "text": "\r\n"
                                    }
                                ]
                            }
                        },
                        {
                            "kind": "ExpressionStatement",
                            "fullStart": 703,
                            "fullEnd": 821,
                            "start": 713,
                            "end": 819,
                            "fullWidth": 118,
                            "width": 106,
                            "expression": {
                                "kind": "InvocationExpression",
                                "fullStart": 703,
                                "fullEnd": 818,
                                "start": 713,
                                "end": 818,
                                "fullWidth": 115,
                                "width": 105,
                                "expression": {
                                    "kind": "MemberAccessExpression",
                                    "fullStart": 703,
                                    "fullEnd": 736,
                                    "start": 713,
                                    "end": 736,
                                    "fullWidth": 33,
                                    "width": 23,
                                    "expression": {
                                        "kind": "IdentifierName",
                                        "fullStart": 703,
                                        "fullEnd": 719,
                                        "start": 713,
                                        "end": 719,
                                        "fullWidth": 16,
                                        "width": 6,
                                        "text": "Object",
                                        "value": "Object",
                                        "valueText": "Object",
                                        "hasLeadingTrivia": true,
                                        "hasLeadingNewLine": true,
                                        "leadingTrivia": [
                                            {
                                                "kind": "NewLineTrivia",
                                                "text": "\r\n"
                                            },
                                            {
                                                "kind": "WhitespaceTrivia",
                                                "text": "        "
                                            }
                                        ]
                                    },
                                    "dotToken": {
                                        "kind": "DotToken",
                                        "fullStart": 719,
                                        "fullEnd": 720,
                                        "start": 719,
                                        "end": 720,
                                        "fullWidth": 1,
                                        "width": 1,
                                        "text": ".",
                                        "value": ".",
                                        "valueText": "."
                                    },
                                    "name": {
                                        "kind": "IdentifierName",
                                        "fullStart": 720,
                                        "fullEnd": 736,
                                        "start": 720,
                                        "end": 736,
                                        "fullWidth": 16,
                                        "width": 16,
                                        "text": "defineProperties",
                                        "value": "defineProperties",
                                        "valueText": "defineProperties"
                                    }
                                },
                                "argumentList": {
                                    "kind": "ArgumentList",
                                    "fullStart": 736,
                                    "fullEnd": 818,
                                    "start": 736,
                                    "end": 818,
                                    "fullWidth": 82,
                                    "width": 82,
                                    "openParenToken": {
                                        "kind": "OpenParenToken",
                                        "fullStart": 736,
                                        "fullEnd": 737,
                                        "start": 736,
                                        "end": 737,
                                        "fullWidth": 1,
                                        "width": 1,
                                        "text": "(",
                                        "value": "(",
                                        "valueText": "("
                                    },
                                    "arguments": [
                                        {
                                            "kind": "IdentifierName",
                                            "fullStart": 737,
                                            "fullEnd": 740,
                                            "start": 737,
                                            "end": 740,
                                            "fullWidth": 3,
                                            "width": 3,
                                            "text": "obj",
                                            "value": "obj",
                                            "valueText": "obj"
                                        },
                                        {
                                            "kind": "CommaToken",
                                            "fullStart": 740,
                                            "fullEnd": 742,
                                            "start": 740,
                                            "end": 741,
                                            "fullWidth": 2,
                                            "width": 1,
                                            "text": ",",
                                            "value": ",",
                                            "valueText": ",",
                                            "hasTrailingTrivia": true,
                                            "trailingTrivia": [
                                                {
                                                    "kind": "WhitespaceTrivia",
                                                    "text": " "
                                                }
                                            ]
                                        },
                                        {
                                            "kind": "ObjectLiteralExpression",
                                            "fullStart": 742,
                                            "fullEnd": 817,
                                            "start": 742,
                                            "end": 817,
                                            "fullWidth": 75,
                                            "width": 75,
                                            "openBraceToken": {
                                                "kind": "OpenBraceToken",
                                                "fullStart": 742,
                                                "fullEnd": 745,
                                                "start": 742,
                                                "end": 743,
                                                "fullWidth": 3,
                                                "width": 1,
                                                "text": "{",
                                                "value": "{",
                                                "valueText": "{",
                                                "hasTrailingTrivia": true,
                                                "hasTrailingNewLine": true,
                                                "trailingTrivia": [
                                                    {
                                                        "kind": "NewLineTrivia",
                                                        "text": "\r\n"
                                                    }
                                                ]
                                            },
                                            "propertyAssignments": [
                                                {
                                                    "kind": "SimplePropertyAssignment",
                                                    "fullStart": 745,
                                                    "fullEnd": 808,
                                                    "start": 757,
                                                    "end": 806,
                                                    "fullWidth": 63,
                                                    "width": 49,
                                                    "propertyName": {
                                                        "kind": "IdentifierName",
                                                        "fullStart": 745,
                                                        "fullEnd": 760,
                                                        "start": 757,
                                                        "end": 760,
                                                        "fullWidth": 15,
                                                        "width": 3,
                                                        "text": "foo",
                                                        "value": "foo",
                                                        "valueText": "foo",
                                                        "hasLeadingTrivia": true,
                                                        "leadingTrivia": [
                                                            {
                                                                "kind": "WhitespaceTrivia",
                                                                "text": "            "
                                                            }
                                                        ]
                                                    },
                                                    "colonToken": {
                                                        "kind": "ColonToken",
                                                        "fullStart": 760,
                                                        "fullEnd": 762,
                                                        "start": 760,
                                                        "end": 761,
                                                        "fullWidth": 2,
                                                        "width": 1,
                                                        "text": ":",
                                                        "value": ":",
                                                        "valueText": ":",
                                                        "hasTrailingTrivia": true,
                                                        "trailingTrivia": [
                                                            {
                                                                "kind": "WhitespaceTrivia",
                                                                "text": " "
                                                            }
                                                        ]
                                                    },
                                                    "expression": {
                                                        "kind": "ObjectLiteralExpression",
                                                        "fullStart": 762,
                                                        "fullEnd": 808,
                                                        "start": 762,
                                                        "end": 806,
                                                        "fullWidth": 46,
                                                        "width": 44,
                                                        "openBraceToken": {
                                                            "kind": "OpenBraceToken",
                                                            "fullStart": 762,
                                                            "fullEnd": 765,
                                                            "start": 762,
                                                            "end": 763,
                                                            "fullWidth": 3,
                                                            "width": 1,
                                                            "text": "{",
                                                            "value": "{",
                                                            "valueText": "{",
                                                            "hasTrailingTrivia": true,
                                                            "hasTrailingNewLine": true,
                                                            "trailingTrivia": [
                                                                {
                                                                    "kind": "NewLineTrivia",
                                                                    "text": "\r\n"
                                                                }
                                                            ]
                                                        },
                                                        "propertyAssignments": [
                                                            {
                                                                "kind": "SimplePropertyAssignment",
                                                                "fullStart": 765,
                                                                "fullEnd": 793,
                                                                "start": 781,
                                                                "end": 791,
                                                                "fullWidth": 28,
                                                                "width": 10,
                                                                "propertyName": {
                                                                    "kind": "IdentifierName",
                                                                    "fullStart": 765,
                                                                    "fullEnd": 786,
                                                                    "start": 781,
                                                                    "end": 786,
                                                                    "fullWidth": 21,
                                                                    "width": 5,
                                                                    "text": "value",
                                                                    "value": "value",
                                                                    "valueText": "value",
                                                                    "hasLeadingTrivia": true,
                                                                    "leadingTrivia": [
                                                                        {
                                                                            "kind": "WhitespaceTrivia",
                                                                            "text": "                "
                                                                        }
                                                                    ]
                                                                },
                                                                "colonToken": {
                                                                    "kind": "ColonToken",
                                                                    "fullStart": 786,
                                                                    "fullEnd": 788,
                                                                    "start": 786,
                                                                    "end": 787,
                                                                    "fullWidth": 2,
                                                                    "width": 1,
                                                                    "text": ":",
                                                                    "value": ":",
                                                                    "valueText": ":",
                                                                    "hasTrailingTrivia": true,
                                                                    "trailingTrivia": [
                                                                        {
                                                                            "kind": "WhitespaceTrivia",
                                                                            "text": " "
                                                                        }
                                                                    ]
                                                                },
                                                                "expression": {
                                                                    "kind": "NumericLiteral",
                                                                    "fullStart": 788,
                                                                    "fullEnd": 793,
                                                                    "start": 788,
                                                                    "end": 791,
                                                                    "fullWidth": 5,
                                                                    "width": 3,
                                                                    "text": "101",
                                                                    "value": 101,
                                                                    "valueText": "101",
                                                                    "hasTrailingTrivia": true,
                                                                    "hasTrailingNewLine": true,
                                                                    "trailingTrivia": [
                                                                        {
                                                                            "kind": "NewLineTrivia",
                                                                            "text": "\r\n"
                                                                        }
                                                                    ]
                                                                }
                                                            }
                                                        ],
                                                        "closeBraceToken": {
                                                            "kind": "CloseBraceToken",
                                                            "fullStart": 793,
                                                            "fullEnd": 808,
                                                            "start": 805,
                                                            "end": 806,
                                                            "fullWidth": 15,
                                                            "width": 1,
                                                            "text": "}",
                                                            "value": "}",
                                                            "valueText": "}",
                                                            "hasLeadingTrivia": true,
                                                            "hasTrailingTrivia": true,
                                                            "hasTrailingNewLine": true,
                                                            "leadingTrivia": [
                                                                {
                                                                    "kind": "WhitespaceTrivia",
                                                                    "text": "            "
                                                                }
                                                            ],
                                                            "trailingTrivia": [
                                                                {
                                                                    "kind": "NewLineTrivia",
                                                                    "text": "\r\n"
                                                                }
                                                            ]
                                                        }
                                                    }
                                                }
                                            ],
                                            "closeBraceToken": {
                                                "kind": "CloseBraceToken",
                                                "fullStart": 808,
                                                "fullEnd": 817,
                                                "start": 816,
                                                "end": 817,
                                                "fullWidth": 9,
                                                "width": 1,
                                                "text": "}",
                                                "value": "}",
                                                "valueText": "}",
                                                "hasLeadingTrivia": true,
                                                "leadingTrivia": [
                                                    {
                                                        "kind": "WhitespaceTrivia",
                                                        "text": "        "
                                                    }
                                                ]
                                            }
                                        }
                                    ],
                                    "closeParenToken": {
                                        "kind": "CloseParenToken",
                                        "fullStart": 817,
                                        "fullEnd": 818,
                                        "start": 817,
                                        "end": 818,
                                        "fullWidth": 1,
                                        "width": 1,
                                        "text": ")",
                                        "value": ")",
                                        "valueText": ")"
                                    }
                                }
                            },
                            "semicolonToken": {
                                "kind": "SemicolonToken",
                                "fullStart": 818,
                                "fullEnd": 821,
                                "start": 818,
                                "end": 819,
                                "fullWidth": 3,
                                "width": 1,
                                "text": ";",
                                "value": ";",
                                "valueText": ";",
                                "hasTrailingTrivia": true,
                                "hasTrailingNewLine": true,
                                "trailingTrivia": [
                                    {
                                        "kind": "NewLineTrivia",
                                        "text": "\r\n"
                                    }
                                ]
                            }
                        },
                        {
                            "kind": "ReturnStatement",
                            "fullStart": 821,
                            "fullEnd": 909,
                            "start": 829,
                            "end": 907,
                            "fullWidth": 88,
                            "width": 78,
                            "returnKeyword": {
                                "kind": "ReturnKeyword",
                                "fullStart": 821,
                                "fullEnd": 836,
                                "start": 829,
                                "end": 835,
                                "fullWidth": 15,
                                "width": 6,
                                "text": "return",
                                "value": "return",
                                "valueText": "return",
                                "hasLeadingTrivia": true,
                                "hasTrailingTrivia": true,
                                "leadingTrivia": [
                                    {
                                        "kind": "WhitespaceTrivia",
                                        "text": "        "
                                    }
                                ],
                                "trailingTrivia": [
                                    {
                                        "kind": "WhitespaceTrivia",
                                        "text": " "
                                    }
                                ]
                            },
                            "expression": {
                                "kind": "InvocationExpression",
                                "fullStart": 836,
                                "fullEnd": 906,
                                "start": 836,
                                "end": 906,
                                "fullWidth": 70,
                                "width": 70,
                                "expression": {
                                    "kind": "IdentifierName",
                                    "fullStart": 836,
                                    "fullEnd": 868,
                                    "start": 836,
                                    "end": 868,
                                    "fullWidth": 32,
                                    "width": 32,
                                    "text": "dataPropertyAttributesAreCorrect",
                                    "value": "dataPropertyAttributesAreCorrect",
                                    "valueText": "dataPropertyAttributesAreCorrect"
                                },
                                "argumentList": {
                                    "kind": "ArgumentList",
                                    "fullStart": 868,
                                    "fullEnd": 906,
                                    "start": 868,
                                    "end": 906,
                                    "fullWidth": 38,
                                    "width": 38,
                                    "openParenToken": {
                                        "kind": "OpenParenToken",
                                        "fullStart": 868,
                                        "fullEnd": 869,
                                        "start": 868,
                                        "end": 869,
                                        "fullWidth": 1,
                                        "width": 1,
                                        "text": "(",
                                        "value": "(",
                                        "valueText": "("
                                    },
                                    "arguments": [
                                        {
                                            "kind": "IdentifierName",
                                            "fullStart": 869,
                                            "fullEnd": 872,
                                            "start": 869,
                                            "end": 872,
                                            "fullWidth": 3,
                                            "width": 3,
                                            "text": "obj",
                                            "value": "obj",
                                            "valueText": "obj"
                                        },
                                        {
                                            "kind": "CommaToken",
                                            "fullStart": 872,
                                            "fullEnd": 874,
                                            "start": 872,
                                            "end": 873,
                                            "fullWidth": 2,
                                            "width": 1,
                                            "text": ",",
                                            "value": ",",
                                            "valueText": ",",
                                            "hasTrailingTrivia": true,
                                            "trailingTrivia": [
                                                {
                                                    "kind": "WhitespaceTrivia",
                                                    "text": " "
                                                }
                                            ]
                                        },
                                        {
                                            "kind": "StringLiteral",
                                            "fullStart": 874,
                                            "fullEnd": 879,
                                            "start": 874,
                                            "end": 879,
                                            "fullWidth": 5,
                                            "width": 5,
                                            "text": "\"foo\"",
                                            "value": "foo",
                                            "valueText": "foo"
                                        },
                                        {
                                            "kind": "CommaToken",
                                            "fullStart": 879,
                                            "fullEnd": 881,
                                            "start": 879,
                                            "end": 880,
                                            "fullWidth": 2,
                                            "width": 1,
                                            "text": ",",
                                            "value": ",",
                                            "valueText": ",",
                                            "hasTrailingTrivia": true,
                                            "trailingTrivia": [
                                                {
                                                    "kind": "WhitespaceTrivia",
                                                    "text": " "
                                                }
                                            ]
                                        },
                                        {
                                            "kind": "NumericLiteral",
                                            "fullStart": 881,
                                            "fullEnd": 884,
                                            "start": 881,
                                            "end": 884,
                                            "fullWidth": 3,
                                            "width": 3,
                                            "text": "101",
                                            "value": 101,
                                            "valueText": "101"
                                        },
                                        {
                                            "kind": "CommaToken",
                                            "fullStart": 884,
                                            "fullEnd": 886,
                                            "start": 884,
                                            "end": 885,
                                            "fullWidth": 2,
                                            "width": 1,
                                            "text": ",",
                                            "value": ",",
                                            "valueText": ",",
                                            "hasTrailingTrivia": true,
                                            "trailingTrivia": [
                                                {
                                                    "kind": "WhitespaceTrivia",
                                                    "text": " "
                                                }
                                            ]
                                        },
                                        {
                                            "kind": "FalseKeyword",
                                            "fullStart": 886,
                                            "fullEnd": 891,
                                            "start": 886,
                                            "end": 891,
                                            "fullWidth": 5,
                                            "width": 5,
                                            "text": "false",
                                            "value": false,
                                            "valueText": "false"
                                        },
                                        {
                                            "kind": "CommaToken",
                                            "fullStart": 891,
                                            "fullEnd": 893,
                                            "start": 891,
                                            "end": 892,
                                            "fullWidth": 2,
                                            "width": 1,
                                            "text": ",",
                                            "value": ",",
                                            "valueText": ",",
                                            "hasTrailingTrivia": true,
                                            "trailingTrivia": [
                                                {
                                                    "kind": "WhitespaceTrivia",
                                                    "text": " "
                                                }
                                            ]
                                        },
                                        {
                                            "kind": "FalseKeyword",
                                            "fullStart": 893,
                                            "fullEnd": 898,
                                            "start": 893,
                                            "end": 898,
                                            "fullWidth": 5,
                                            "width": 5,
                                            "text": "false",
                                            "value": false,
                                            "valueText": "false"
                                        },
                                        {
                                            "kind": "CommaToken",
                                            "fullStart": 898,
                                            "fullEnd": 900,
                                            "start": 898,
                                            "end": 899,
                                            "fullWidth": 2,
                                            "width": 1,
                                            "text": ",",
                                            "value": ",",
                                            "valueText": ",",
                                            "hasTrailingTrivia": true,
                                            "trailingTrivia": [
                                                {
                                                    "kind": "WhitespaceTrivia",
                                                    "text": " "
                                                }
                                            ]
                                        },
                                        {
                                            "kind": "FalseKeyword",
                                            "fullStart": 900,
                                            "fullEnd": 905,
                                            "start": 900,
                                            "end": 905,
                                            "fullWidth": 5,
                                            "width": 5,
                                            "text": "false",
                                            "value": false,
                                            "valueText": "false"
                                        }
                                    ],
                                    "closeParenToken": {
                                        "kind": "CloseParenToken",
                                        "fullStart": 905,
                                        "fullEnd": 906,
                                        "start": 905,
                                        "end": 906,
                                        "fullWidth": 1,
                                        "width": 1,
                                        "text": ")",
                                        "value": ")",
                                        "valueText": ")"
                                    }
                                }
                            },
                            "semicolonToken": {
                                "kind": "SemicolonToken",
                                "fullStart": 906,
                                "fullEnd": 909,
                                "start": 906,
                                "end": 907,
                                "fullWidth": 3,
                                "width": 1,
                                "text": ";",
                                "value": ";",
                                "valueText": ";",
                                "hasTrailingTrivia": true,
                                "hasTrailingNewLine": true,
                                "trailingTrivia": [
                                    {
                                        "kind": "NewLineTrivia",
                                        "text": "\r\n"
                                    }
                                ]
                            }
                        }
                    ],
                    "closeBraceToken": {
                        "kind": "CloseBraceToken",
                        "fullStart": 909,
                        "fullEnd": 916,
                        "start": 913,
                        "end": 914,
                        "fullWidth": 7,
                        "width": 1,
                        "text": "}",
                        "value": "}",
                        "valueText": "}",
                        "hasLeadingTrivia": true,
                        "hasTrailingTrivia": true,
                        "hasTrailingNewLine": true,
                        "leadingTrivia": [
                            {
                                "kind": "WhitespaceTrivia",
                                "text": "    "
                            }
                        ],
                        "trailingTrivia": [
                            {
                                "kind": "NewLineTrivia",
                                "text": "\r\n"
                            }
                        ]
                    }
                }
            },
            {
                "kind": "ExpressionStatement",
                "fullStart": 916,
                "fullEnd": 940,
                "start": 916,
                "end": 938,
                "fullWidth": 24,
                "width": 22,
                "expression": {
                    "kind": "InvocationExpression",
                    "fullStart": 916,
                    "fullEnd": 937,
                    "start": 916,
                    "end": 937,
                    "fullWidth": 21,
                    "width": 21,
                    "expression": {
                        "kind": "IdentifierName",
                        "fullStart": 916,
                        "fullEnd": 927,
                        "start": 916,
                        "end": 927,
                        "fullWidth": 11,
                        "width": 11,
                        "text": "runTestCase",
                        "value": "runTestCase",
                        "valueText": "runTestCase"
                    },
                    "argumentList": {
                        "kind": "ArgumentList",
                        "fullStart": 927,
                        "fullEnd": 937,
                        "start": 927,
                        "end": 937,
                        "fullWidth": 10,
                        "width": 10,
                        "openParenToken": {
                            "kind": "OpenParenToken",
                            "fullStart": 927,
                            "fullEnd": 928,
                            "start": 927,
                            "end": 928,
                            "fullWidth": 1,
                            "width": 1,
                            "text": "(",
                            "value": "(",
                            "valueText": "("
                        },
                        "arguments": [
                            {
                                "kind": "IdentifierName",
                                "fullStart": 928,
                                "fullEnd": 936,
                                "start": 928,
                                "end": 936,
                                "fullWidth": 8,
                                "width": 8,
                                "text": "testcase",
                                "value": "testcase",
                                "valueText": "testcase"
                            }
                        ],
                        "closeParenToken": {
                            "kind": "CloseParenToken",
                            "fullStart": 936,
                            "fullEnd": 937,
                            "start": 936,
                            "end": 937,
                            "fullWidth": 1,
                            "width": 1,
                            "text": ")",
                            "value": ")",
                            "valueText": ")"
                        }
                    }
                },
                "semicolonToken": {
                    "kind": "SemicolonToken",
                    "fullStart": 937,
                    "fullEnd": 940,
                    "start": 937,
                    "end": 938,
                    "fullWidth": 3,
                    "width": 1,
                    "text": ";",
                    "value": ";",
                    "valueText": ";",
                    "hasTrailingTrivia": true,
                    "hasTrailingNewLine": true,
                    "trailingTrivia": [
                        {
                            "kind": "NewLineTrivia",
                            "text": "\r\n"
                        }
                    ]
                }
            }
        ],
        "endOfFileToken": {
            "kind": "EndOfFileToken",
            "fullStart": 940,
            "fullEnd": 940,
            "start": 940,
            "end": 940,
            "fullWidth": 0,
            "width": 0,
            "text": ""
        }
    },
    "lineMap": {
        "lineStarts": [
            0,
            67,
            152,
            232,
            308,
            380,
            385,
            440,
            558,
            563,
            565,
            567,
            590,
            592,
            615,
            617,
            653,
            703,
            705,
            745,
            765,
            793,
            808,
            821,
            909,
            916,
            940
        ],
        "length": 940
    }
}<|MERGE_RESOLUTION|>--- conflicted
+++ resolved
@@ -250,12 +250,8 @@
                                         "start": 604,
                                         "end": 612,
                                         "fullWidth": 8,
-<<<<<<< HEAD
                                         "width": 8,
-                                        "identifier": {
-=======
                                         "propertyName": {
->>>>>>> 85e84683
                                             "kind": "IdentifierName",
                                             "fullStart": 604,
                                             "fullEnd": 608,
@@ -416,12 +412,8 @@
                                         "start": 629,
                                         "end": 650,
                                         "fullWidth": 21,
-<<<<<<< HEAD
                                         "width": 21,
-                                        "identifier": {
-=======
                                         "propertyName": {
->>>>>>> 85e84683
                                             "kind": "IdentifierName",
                                             "fullStart": 629,
                                             "fullEnd": 634,
