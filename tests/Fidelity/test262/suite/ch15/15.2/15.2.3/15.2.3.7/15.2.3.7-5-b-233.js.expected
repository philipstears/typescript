--- conflicted
+++ resolved
@@ -247,12 +247,8 @@
                                         "start": 605,
                                         "end": 618,
                                         "fullWidth": 13,
-<<<<<<< HEAD
                                         "width": 13,
-                                        "identifier": {
-=======
                                         "propertyName": {
->>>>>>> 85e84683
                                             "kind": "IdentifierName",
                                             "fullStart": 605,
                                             "fullEnd": 610,
@@ -386,12 +382,8 @@
                                         "start": 633,
                                         "end": 698,
                                         "fullWidth": 65,
-<<<<<<< HEAD
                                         "width": 65,
-                                        "identifier": {
-=======
                                         "propertyName": {
->>>>>>> 85e84683
                                             "kind": "IdentifierName",
                                             "fullStart": 633,
                                             "fullEnd": 640,
@@ -759,12 +751,8 @@
                                         "start": 713,
                                         "end": 723,
                                         "fullWidth": 10,
-<<<<<<< HEAD
                                         "width": 10,
-                                        "identifier": {
-=======
                                         "propertyName": {
->>>>>>> 85e84683
                                             "kind": "IdentifierName",
                                             "fullStart": 713,
                                             "fullEnd": 719,
@@ -1417,12 +1405,8 @@
                                         "start": 879,
                                         "end": 900,
                                         "fullWidth": 21,
-<<<<<<< HEAD
                                         "width": 21,
-                                        "identifier": {
-=======
                                         "propertyName": {
->>>>>>> 85e84683
                                             "kind": "IdentifierName",
                                             "fullStart": 879,
                                             "fullEnd": 883,
@@ -1796,12 +1780,8 @@
                                         "start": 949,
                                         "end": 966,
                                         "fullWidth": 17,
-<<<<<<< HEAD
                                         "width": 17,
-                                        "identifier": {
-=======
                                         "propertyName": {
->>>>>>> 85e84683
                                             "kind": "IdentifierName",
                                             "fullStart": 949,
                                             "fullEnd": 955,
@@ -1997,12 +1977,8 @@
                                         "start": 981,
                                         "end": 989,
                                         "fullWidth": 8,
-<<<<<<< HEAD
                                         "width": 8,
-                                        "identifier": {
-=======
                                         "propertyName": {
->>>>>>> 85e84683
                                             "kind": "IdentifierName",
                                             "fullStart": 981,
                                             "fullEnd": 985,
