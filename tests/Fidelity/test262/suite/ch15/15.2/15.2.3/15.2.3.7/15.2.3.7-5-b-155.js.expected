{
    "isDeclaration": false,
    "languageVersion": "EcmaScript5",
    "parseOptions": {
        "allowAutomaticSemicolonInsertion": true
    },
    "sourceUnit": {
        "kind": "SourceUnit",
        "fullStart": 0,
        "fullEnd": 979,
        "start": 607,
        "end": 979,
        "fullWidth": 979,
        "width": 372,
        "isIncrementallyUnusable": true,
        "moduleElements": [
            {
                "kind": "FunctionDeclaration",
                "fullStart": 0,
                "fullEnd": 955,
                "start": 607,
                "end": 953,
                "fullWidth": 955,
                "width": 346,
                "modifiers": [],
                "functionKeyword": {
                    "kind": "FunctionKeyword",
                    "fullStart": 0,
                    "fullEnd": 616,
                    "start": 607,
                    "end": 615,
                    "fullWidth": 616,
                    "width": 8,
                    "text": "function",
                    "value": "function",
                    "valueText": "function",
                    "hasLeadingTrivia": true,
                    "hasLeadingComment": true,
                    "hasLeadingNewLine": true,
                    "hasTrailingTrivia": true,
                    "leadingTrivia": [
                        {
                            "kind": "SingleLineCommentTrivia",
                            "text": "/// Copyright (c) 2012 Ecma International.  All rights reserved. "
                        },
                        {
                            "kind": "NewLineTrivia",
                            "text": "\r\n"
                        },
                        {
                            "kind": "SingleLineCommentTrivia",
                            "text": "/// Ecma International makes this code available under the terms and conditions set"
                        },
                        {
                            "kind": "NewLineTrivia",
                            "text": "\r\n"
                        },
                        {
                            "kind": "SingleLineCommentTrivia",
                            "text": "/// forth on http://hg.ecmascript.org/tests/test262/raw-file/tip/LICENSE (the "
                        },
                        {
                            "kind": "NewLineTrivia",
                            "text": "\r\n"
                        },
                        {
                            "kind": "SingleLineCommentTrivia",
                            "text": "/// \"Use Terms\").   Any redistribution of this code must retain the above "
                        },
                        {
                            "kind": "NewLineTrivia",
                            "text": "\r\n"
                        },
                        {
                            "kind": "SingleLineCommentTrivia",
                            "text": "/// copyright and this notice and otherwise comply with the Use Terms."
                        },
                        {
                            "kind": "NewLineTrivia",
                            "text": "\r\n"
                        },
                        {
                            "kind": "MultiLineCommentTrivia",
                            "text": "/**\r\n * @path ch15/15.2/15.2.3/15.2.3.7/15.2.3.7-5-b-155.js\r\n * @description Object.defineProperties - 'descObj' is a Number object which implements its own [[Get]] method to get 'writable' property (8.10.5 step 6.a)\r\n */"
                        },
                        {
                            "kind": "NewLineTrivia",
                            "text": "\r\n"
                        },
                        {
                            "kind": "NewLineTrivia",
                            "text": "\r\n"
                        },
                        {
                            "kind": "NewLineTrivia",
                            "text": "\r\n"
                        }
                    ],
                    "trailingTrivia": [
                        {
                            "kind": "WhitespaceTrivia",
                            "text": " "
                        }
                    ]
                },
                "identifier": {
                    "kind": "IdentifierName",
                    "fullStart": 616,
                    "fullEnd": 624,
                    "start": 616,
                    "end": 624,
                    "fullWidth": 8,
                    "width": 8,
                    "text": "testcase",
                    "value": "testcase",
                    "valueText": "testcase"
                },
                "callSignature": {
                    "kind": "CallSignature",
                    "fullStart": 624,
                    "fullEnd": 627,
                    "start": 624,
                    "end": 626,
                    "fullWidth": 3,
                    "width": 2,
                    "parameterList": {
                        "kind": "ParameterList",
                        "fullStart": 624,
                        "fullEnd": 627,
                        "start": 624,
                        "end": 626,
                        "fullWidth": 3,
                        "width": 2,
                        "openParenToken": {
                            "kind": "OpenParenToken",
                            "fullStart": 624,
                            "fullEnd": 625,
                            "start": 624,
                            "end": 625,
                            "fullWidth": 1,
                            "width": 1,
                            "text": "(",
                            "value": "(",
                            "valueText": "("
                        },
                        "parameters": [],
                        "closeParenToken": {
                            "kind": "CloseParenToken",
                            "fullStart": 625,
                            "fullEnd": 627,
                            "start": 625,
                            "end": 626,
                            "fullWidth": 2,
                            "width": 1,
                            "text": ")",
                            "value": ")",
                            "valueText": ")",
                            "hasTrailingTrivia": true,
                            "trailingTrivia": [
                                {
                                    "kind": "WhitespaceTrivia",
                                    "text": " "
                                }
                            ]
                        }
                    }
                },
                "block": {
                    "kind": "Block",
                    "fullStart": 627,
                    "fullEnd": 955,
                    "start": 627,
                    "end": 953,
                    "fullWidth": 328,
                    "width": 326,
                    "openBraceToken": {
                        "kind": "OpenBraceToken",
                        "fullStart": 627,
                        "fullEnd": 630,
                        "start": 627,
                        "end": 628,
                        "fullWidth": 3,
                        "width": 1,
                        "text": "{",
                        "value": "{",
                        "valueText": "{",
                        "hasTrailingTrivia": true,
                        "hasTrailingNewLine": true,
                        "trailingTrivia": [
                            {
                                "kind": "NewLineTrivia",
                                "text": "\r\n"
                            }
                        ]
                    },
                    "statements": [
                        {
                            "kind": "VariableStatement",
                            "fullStart": 630,
                            "fullEnd": 653,
                            "start": 638,
                            "end": 651,
                            "fullWidth": 23,
                            "width": 13,
                            "modifiers": [],
                            "variableDeclaration": {
                                "kind": "VariableDeclaration",
                                "fullStart": 630,
                                "fullEnd": 650,
                                "start": 638,
                                "end": 650,
                                "fullWidth": 20,
                                "width": 12,
                                "varKeyword": {
                                    "kind": "VarKeyword",
                                    "fullStart": 630,
                                    "fullEnd": 642,
                                    "start": 638,
                                    "end": 641,
                                    "fullWidth": 12,
                                    "width": 3,
                                    "text": "var",
                                    "value": "var",
                                    "valueText": "var",
                                    "hasLeadingTrivia": true,
                                    "hasTrailingTrivia": true,
                                    "leadingTrivia": [
                                        {
                                            "kind": "WhitespaceTrivia",
                                            "text": "        "
                                        }
                                    ],
                                    "trailingTrivia": [
                                        {
                                            "kind": "WhitespaceTrivia",
                                            "text": " "
                                        }
                                    ]
                                },
                                "variableDeclarators": [
                                    {
                                        "kind": "VariableDeclarator",
                                        "fullStart": 642,
                                        "fullEnd": 650,
                                        "start": 642,
                                        "end": 650,
                                        "fullWidth": 8,
<<<<<<< HEAD
                                        "width": 8,
                                        "identifier": {
=======
                                        "propertyName": {
>>>>>>> 85e84683
                                            "kind": "IdentifierName",
                                            "fullStart": 642,
                                            "fullEnd": 646,
                                            "start": 642,
                                            "end": 645,
                                            "fullWidth": 4,
                                            "width": 3,
                                            "text": "obj",
                                            "value": "obj",
                                            "valueText": "obj",
                                            "hasTrailingTrivia": true,
                                            "trailingTrivia": [
                                                {
                                                    "kind": "WhitespaceTrivia",
                                                    "text": " "
                                                }
                                            ]
                                        },
                                        "equalsValueClause": {
                                            "kind": "EqualsValueClause",
                                            "fullStart": 646,
                                            "fullEnd": 650,
                                            "start": 646,
                                            "end": 650,
                                            "fullWidth": 4,
                                            "width": 4,
                                            "equalsToken": {
                                                "kind": "EqualsToken",
                                                "fullStart": 646,
                                                "fullEnd": 648,
                                                "start": 646,
                                                "end": 647,
                                                "fullWidth": 2,
                                                "width": 1,
                                                "text": "=",
                                                "value": "=",
                                                "valueText": "=",
                                                "hasTrailingTrivia": true,
                                                "trailingTrivia": [
                                                    {
                                                        "kind": "WhitespaceTrivia",
                                                        "text": " "
                                                    }
                                                ]
                                            },
                                            "value": {
                                                "kind": "ObjectLiteralExpression",
                                                "fullStart": 648,
                                                "fullEnd": 650,
                                                "start": 648,
                                                "end": 650,
                                                "fullWidth": 2,
                                                "width": 2,
                                                "openBraceToken": {
                                                    "kind": "OpenBraceToken",
                                                    "fullStart": 648,
                                                    "fullEnd": 649,
                                                    "start": 648,
                                                    "end": 649,
                                                    "fullWidth": 1,
                                                    "width": 1,
                                                    "text": "{",
                                                    "value": "{",
                                                    "valueText": "{"
                                                },
                                                "propertyAssignments": [],
                                                "closeBraceToken": {
                                                    "kind": "CloseBraceToken",
                                                    "fullStart": 649,
                                                    "fullEnd": 650,
                                                    "start": 649,
                                                    "end": 650,
                                                    "fullWidth": 1,
                                                    "width": 1,
                                                    "text": "}",
                                                    "value": "}",
                                                    "valueText": "}"
                                                }
                                            }
                                        }
                                    }
                                ]
                            },
                            "semicolonToken": {
                                "kind": "SemicolonToken",
                                "fullStart": 650,
                                "fullEnd": 653,
                                "start": 650,
                                "end": 651,
                                "fullWidth": 3,
                                "width": 1,
                                "text": ";",
                                "value": ";",
                                "valueText": ";",
                                "hasTrailingTrivia": true,
                                "hasTrailingNewLine": true,
                                "trailingTrivia": [
                                    {
                                        "kind": "NewLineTrivia",
                                        "text": "\r\n"
                                    }
                                ]
                            }
                        },
                        {
                            "kind": "VariableStatement",
                            "fullStart": 653,
                            "fullEnd": 694,
                            "start": 663,
                            "end": 692,
                            "fullWidth": 41,
                            "width": 29,
                            "modifiers": [],
                            "variableDeclaration": {
                                "kind": "VariableDeclaration",
                                "fullStart": 653,
                                "fullEnd": 691,
                                "start": 663,
                                "end": 691,
                                "fullWidth": 38,
                                "width": 28,
                                "varKeyword": {
                                    "kind": "VarKeyword",
                                    "fullStart": 653,
                                    "fullEnd": 667,
                                    "start": 663,
                                    "end": 666,
                                    "fullWidth": 14,
                                    "width": 3,
                                    "text": "var",
                                    "value": "var",
                                    "valueText": "var",
                                    "hasLeadingTrivia": true,
                                    "hasLeadingNewLine": true,
                                    "hasTrailingTrivia": true,
                                    "leadingTrivia": [
                                        {
                                            "kind": "NewLineTrivia",
                                            "text": "\r\n"
                                        },
                                        {
                                            "kind": "WhitespaceTrivia",
                                            "text": "        "
                                        }
                                    ],
                                    "trailingTrivia": [
                                        {
                                            "kind": "WhitespaceTrivia",
                                            "text": " "
                                        }
                                    ]
                                },
                                "variableDeclarators": [
                                    {
                                        "kind": "VariableDeclarator",
                                        "fullStart": 667,
                                        "fullEnd": 691,
                                        "start": 667,
                                        "end": 691,
                                        "fullWidth": 24,
<<<<<<< HEAD
                                        "width": 24,
                                        "identifier": {
=======
                                        "propertyName": {
>>>>>>> 85e84683
                                            "kind": "IdentifierName",
                                            "fullStart": 667,
                                            "fullEnd": 675,
                                            "start": 667,
                                            "end": 674,
                                            "fullWidth": 8,
                                            "width": 7,
                                            "text": "descObj",
                                            "value": "descObj",
                                            "valueText": "descObj",
                                            "hasTrailingTrivia": true,
                                            "trailingTrivia": [
                                                {
                                                    "kind": "WhitespaceTrivia",
                                                    "text": " "
                                                }
                                            ]
                                        },
                                        "equalsValueClause": {
                                            "kind": "EqualsValueClause",
                                            "fullStart": 675,
                                            "fullEnd": 691,
                                            "start": 675,
                                            "end": 691,
                                            "fullWidth": 16,
                                            "width": 16,
                                            "equalsToken": {
                                                "kind": "EqualsToken",
                                                "fullStart": 675,
                                                "fullEnd": 677,
                                                "start": 675,
                                                "end": 676,
                                                "fullWidth": 2,
                                                "width": 1,
                                                "text": "=",
                                                "value": "=",
                                                "valueText": "=",
                                                "hasTrailingTrivia": true,
                                                "trailingTrivia": [
                                                    {
                                                        "kind": "WhitespaceTrivia",
                                                        "text": " "
                                                    }
                                                ]
                                            },
                                            "value": {
                                                "kind": "ObjectCreationExpression",
                                                "fullStart": 677,
                                                "fullEnd": 691,
                                                "start": 677,
                                                "end": 691,
                                                "fullWidth": 14,
                                                "width": 14,
                                                "newKeyword": {
                                                    "kind": "NewKeyword",
                                                    "fullStart": 677,
                                                    "fullEnd": 681,
                                                    "start": 677,
                                                    "end": 680,
                                                    "fullWidth": 4,
                                                    "width": 3,
                                                    "text": "new",
                                                    "value": "new",
                                                    "valueText": "new",
                                                    "hasTrailingTrivia": true,
                                                    "trailingTrivia": [
                                                        {
                                                            "kind": "WhitespaceTrivia",
                                                            "text": " "
                                                        }
                                                    ]
                                                },
                                                "expression": {
                                                    "kind": "IdentifierName",
                                                    "fullStart": 681,
                                                    "fullEnd": 687,
                                                    "start": 681,
                                                    "end": 687,
                                                    "fullWidth": 6,
                                                    "width": 6,
                                                    "text": "Number",
                                                    "value": "Number",
                                                    "valueText": "Number"
                                                },
                                                "argumentList": {
                                                    "kind": "ArgumentList",
                                                    "fullStart": 687,
                                                    "fullEnd": 691,
                                                    "start": 687,
                                                    "end": 691,
                                                    "fullWidth": 4,
                                                    "width": 4,
                                                    "openParenToken": {
                                                        "kind": "OpenParenToken",
                                                        "fullStart": 687,
                                                        "fullEnd": 688,
                                                        "start": 687,
                                                        "end": 688,
                                                        "fullWidth": 1,
                                                        "width": 1,
                                                        "text": "(",
                                                        "value": "(",
                                                        "valueText": "("
                                                    },
                                                    "arguments": [
                                                        {
                                                            "kind": "NegateExpression",
                                                            "fullStart": 688,
                                                            "fullEnd": 690,
                                                            "start": 688,
                                                            "end": 690,
                                                            "fullWidth": 2,
                                                            "width": 2,
                                                            "operatorToken": {
                                                                "kind": "MinusToken",
                                                                "fullStart": 688,
                                                                "fullEnd": 689,
                                                                "start": 688,
                                                                "end": 689,
                                                                "fullWidth": 1,
                                                                "width": 1,
                                                                "text": "-",
                                                                "value": "-",
                                                                "valueText": "-"
                                                            },
                                                            "operand": {
                                                                "kind": "NumericLiteral",
                                                                "fullStart": 689,
                                                                "fullEnd": 690,
                                                                "start": 689,
                                                                "end": 690,
                                                                "fullWidth": 1,
                                                                "width": 1,
                                                                "text": "9",
                                                                "value": 9,
                                                                "valueText": "9"
                                                            }
                                                        }
                                                    ],
                                                    "closeParenToken": {
                                                        "kind": "CloseParenToken",
                                                        "fullStart": 690,
                                                        "fullEnd": 691,
                                                        "start": 690,
                                                        "end": 691,
                                                        "fullWidth": 1,
                                                        "width": 1,
                                                        "text": ")",
                                                        "value": ")",
                                                        "valueText": ")"
                                                    }
                                                }
                                            }
                                        }
                                    }
                                ]
                            },
                            "semicolonToken": {
                                "kind": "SemicolonToken",
                                "fullStart": 691,
                                "fullEnd": 694,
                                "start": 691,
                                "end": 692,
                                "fullWidth": 3,
                                "width": 1,
                                "text": ";",
                                "value": ";",
                                "valueText": ";",
                                "hasTrailingTrivia": true,
                                "hasTrailingNewLine": true,
                                "trailingTrivia": [
                                    {
                                        "kind": "NewLineTrivia",
                                        "text": "\r\n"
                                    }
                                ]
                            }
                        },
                        {
                            "kind": "ExpressionStatement",
                            "fullStart": 694,
                            "fullEnd": 731,
                            "start": 704,
                            "end": 729,
                            "fullWidth": 37,
                            "width": 25,
                            "expression": {
                                "kind": "AssignmentExpression",
                                "fullStart": 694,
                                "fullEnd": 728,
                                "start": 704,
                                "end": 728,
                                "fullWidth": 34,
                                "width": 24,
                                "left": {
                                    "kind": "MemberAccessExpression",
                                    "fullStart": 694,
                                    "fullEnd": 721,
                                    "start": 704,
                                    "end": 720,
                                    "fullWidth": 27,
                                    "width": 16,
                                    "expression": {
                                        "kind": "IdentifierName",
                                        "fullStart": 694,
                                        "fullEnd": 711,
                                        "start": 704,
                                        "end": 711,
                                        "fullWidth": 17,
                                        "width": 7,
                                        "text": "descObj",
                                        "value": "descObj",
                                        "valueText": "descObj",
                                        "hasLeadingTrivia": true,
                                        "hasLeadingNewLine": true,
                                        "leadingTrivia": [
                                            {
                                                "kind": "NewLineTrivia",
                                                "text": "\r\n"
                                            },
                                            {
                                                "kind": "WhitespaceTrivia",
                                                "text": "        "
                                            }
                                        ]
                                    },
                                    "dotToken": {
                                        "kind": "DotToken",
                                        "fullStart": 711,
                                        "fullEnd": 712,
                                        "start": 711,
                                        "end": 712,
                                        "fullWidth": 1,
                                        "width": 1,
                                        "text": ".",
                                        "value": ".",
                                        "valueText": "."
                                    },
                                    "name": {
                                        "kind": "IdentifierName",
                                        "fullStart": 712,
                                        "fullEnd": 721,
                                        "start": 712,
                                        "end": 720,
                                        "fullWidth": 9,
                                        "width": 8,
                                        "text": "writable",
                                        "value": "writable",
                                        "valueText": "writable",
                                        "hasTrailingTrivia": true,
                                        "trailingTrivia": [
                                            {
                                                "kind": "WhitespaceTrivia",
                                                "text": " "
                                            }
                                        ]
                                    }
                                },
                                "operatorToken": {
                                    "kind": "EqualsToken",
                                    "fullStart": 721,
                                    "fullEnd": 723,
                                    "start": 721,
                                    "end": 722,
                                    "fullWidth": 2,
                                    "width": 1,
                                    "text": "=",
                                    "value": "=",
                                    "valueText": "=",
                                    "hasTrailingTrivia": true,
                                    "trailingTrivia": [
                                        {
                                            "kind": "WhitespaceTrivia",
                                            "text": " "
                                        }
                                    ]
                                },
                                "right": {
                                    "kind": "FalseKeyword",
                                    "fullStart": 723,
                                    "fullEnd": 728,
                                    "start": 723,
                                    "end": 728,
                                    "fullWidth": 5,
                                    "width": 5,
                                    "text": "false",
                                    "value": false,
                                    "valueText": "false"
                                }
                            },
                            "semicolonToken": {
                                "kind": "SemicolonToken",
                                "fullStart": 728,
                                "fullEnd": 731,
                                "start": 728,
                                "end": 729,
                                "fullWidth": 3,
                                "width": 1,
                                "text": ";",
                                "value": ";",
                                "valueText": ";",
                                "hasTrailingTrivia": true,
                                "hasTrailingNewLine": true,
                                "trailingTrivia": [
                                    {
                                        "kind": "NewLineTrivia",
                                        "text": "\r\n"
                                    }
                                ]
                            }
                        },
                        {
                            "kind": "ExpressionStatement",
                            "fullStart": 731,
                            "fullEnd": 817,
                            "start": 741,
                            "end": 815,
                            "fullWidth": 86,
                            "width": 74,
                            "expression": {
                                "kind": "InvocationExpression",
                                "fullStart": 731,
                                "fullEnd": 814,
                                "start": 741,
                                "end": 814,
                                "fullWidth": 83,
                                "width": 73,
                                "expression": {
                                    "kind": "MemberAccessExpression",
                                    "fullStart": 731,
                                    "fullEnd": 764,
                                    "start": 741,
                                    "end": 764,
                                    "fullWidth": 33,
                                    "width": 23,
                                    "expression": {
                                        "kind": "IdentifierName",
                                        "fullStart": 731,
                                        "fullEnd": 747,
                                        "start": 741,
                                        "end": 747,
                                        "fullWidth": 16,
                                        "width": 6,
                                        "text": "Object",
                                        "value": "Object",
                                        "valueText": "Object",
                                        "hasLeadingTrivia": true,
                                        "hasLeadingNewLine": true,
                                        "leadingTrivia": [
                                            {
                                                "kind": "NewLineTrivia",
                                                "text": "\r\n"
                                            },
                                            {
                                                "kind": "WhitespaceTrivia",
                                                "text": "        "
                                            }
                                        ]
                                    },
                                    "dotToken": {
                                        "kind": "DotToken",
                                        "fullStart": 747,
                                        "fullEnd": 748,
                                        "start": 747,
                                        "end": 748,
                                        "fullWidth": 1,
                                        "width": 1,
                                        "text": ".",
                                        "value": ".",
                                        "valueText": "."
                                    },
                                    "name": {
                                        "kind": "IdentifierName",
                                        "fullStart": 748,
                                        "fullEnd": 764,
                                        "start": 748,
                                        "end": 764,
                                        "fullWidth": 16,
                                        "width": 16,
                                        "text": "defineProperties",
                                        "value": "defineProperties",
                                        "valueText": "defineProperties"
                                    }
                                },
                                "argumentList": {
                                    "kind": "ArgumentList",
                                    "fullStart": 764,
                                    "fullEnd": 814,
                                    "start": 764,
                                    "end": 814,
                                    "fullWidth": 50,
                                    "width": 50,
                                    "openParenToken": {
                                        "kind": "OpenParenToken",
                                        "fullStart": 764,
                                        "fullEnd": 765,
                                        "start": 764,
                                        "end": 765,
                                        "fullWidth": 1,
                                        "width": 1,
                                        "text": "(",
                                        "value": "(",
                                        "valueText": "("
                                    },
                                    "arguments": [
                                        {
                                            "kind": "IdentifierName",
                                            "fullStart": 765,
                                            "fullEnd": 768,
                                            "start": 765,
                                            "end": 768,
                                            "fullWidth": 3,
                                            "width": 3,
                                            "text": "obj",
                                            "value": "obj",
                                            "valueText": "obj"
                                        },
                                        {
                                            "kind": "CommaToken",
                                            "fullStart": 768,
                                            "fullEnd": 770,
                                            "start": 768,
                                            "end": 769,
                                            "fullWidth": 2,
                                            "width": 1,
                                            "text": ",",
                                            "value": ",",
                                            "valueText": ",",
                                            "hasTrailingTrivia": true,
                                            "trailingTrivia": [
                                                {
                                                    "kind": "WhitespaceTrivia",
                                                    "text": " "
                                                }
                                            ]
                                        },
                                        {
                                            "kind": "ObjectLiteralExpression",
                                            "fullStart": 770,
                                            "fullEnd": 813,
                                            "start": 770,
                                            "end": 813,
                                            "fullWidth": 43,
                                            "width": 43,
                                            "openBraceToken": {
                                                "kind": "OpenBraceToken",
                                                "fullStart": 770,
                                                "fullEnd": 773,
                                                "start": 770,
                                                "end": 771,
                                                "fullWidth": 3,
                                                "width": 1,
                                                "text": "{",
                                                "value": "{",
                                                "valueText": "{",
                                                "hasTrailingTrivia": true,
                                                "hasTrailingNewLine": true,
                                                "trailingTrivia": [
                                                    {
                                                        "kind": "NewLineTrivia",
                                                        "text": "\r\n"
                                                    }
                                                ]
                                            },
                                            "propertyAssignments": [
                                                {
                                                    "kind": "SimplePropertyAssignment",
                                                    "fullStart": 773,
                                                    "fullEnd": 804,
                                                    "start": 785,
                                                    "end": 802,
                                                    "fullWidth": 31,
                                                    "width": 17,
                                                    "propertyName": {
                                                        "kind": "IdentifierName",
                                                        "fullStart": 773,
                                                        "fullEnd": 793,
                                                        "start": 785,
                                                        "end": 793,
                                                        "fullWidth": 20,
                                                        "width": 8,
                                                        "text": "property",
                                                        "value": "property",
                                                        "valueText": "property",
                                                        "hasLeadingTrivia": true,
                                                        "leadingTrivia": [
                                                            {
                                                                "kind": "WhitespaceTrivia",
                                                                "text": "            "
                                                            }
                                                        ]
                                                    },
                                                    "colonToken": {
                                                        "kind": "ColonToken",
                                                        "fullStart": 793,
                                                        "fullEnd": 795,
                                                        "start": 793,
                                                        "end": 794,
                                                        "fullWidth": 2,
                                                        "width": 1,
                                                        "text": ":",
                                                        "value": ":",
                                                        "valueText": ":",
                                                        "hasTrailingTrivia": true,
                                                        "trailingTrivia": [
                                                            {
                                                                "kind": "WhitespaceTrivia",
                                                                "text": " "
                                                            }
                                                        ]
                                                    },
                                                    "expression": {
                                                        "kind": "IdentifierName",
                                                        "fullStart": 795,
                                                        "fullEnd": 804,
                                                        "start": 795,
                                                        "end": 802,
                                                        "fullWidth": 9,
                                                        "width": 7,
                                                        "text": "descObj",
                                                        "value": "descObj",
                                                        "valueText": "descObj",
                                                        "hasTrailingTrivia": true,
                                                        "hasTrailingNewLine": true,
                                                        "trailingTrivia": [
                                                            {
                                                                "kind": "NewLineTrivia",
                                                                "text": "\r\n"
                                                            }
                                                        ]
                                                    }
                                                }
                                            ],
                                            "closeBraceToken": {
                                                "kind": "CloseBraceToken",
                                                "fullStart": 804,
                                                "fullEnd": 813,
                                                "start": 812,
                                                "end": 813,
                                                "fullWidth": 9,
                                                "width": 1,
                                                "text": "}",
                                                "value": "}",
                                                "valueText": "}",
                                                "hasLeadingTrivia": true,
                                                "leadingTrivia": [
                                                    {
                                                        "kind": "WhitespaceTrivia",
                                                        "text": "        "
                                                    }
                                                ]
                                            }
                                        }
                                    ],
                                    "closeParenToken": {
                                        "kind": "CloseParenToken",
                                        "fullStart": 813,
                                        "fullEnd": 814,
                                        "start": 813,
                                        "end": 814,
                                        "fullWidth": 1,
                                        "width": 1,
                                        "text": ")",
                                        "value": ")",
                                        "valueText": ")"
                                    }
                                }
                            },
                            "semicolonToken": {
                                "kind": "SemicolonToken",
                                "fullStart": 814,
                                "fullEnd": 817,
                                "start": 814,
                                "end": 815,
                                "fullWidth": 3,
                                "width": 1,
                                "text": ";",
                                "value": ";",
                                "valueText": ";",
                                "hasTrailingTrivia": true,
                                "hasTrailingNewLine": true,
                                "trailingTrivia": [
                                    {
                                        "kind": "NewLineTrivia",
                                        "text": "\r\n"
                                    }
                                ]
                            }
                        },
                        {
                            "kind": "ExpressionStatement",
                            "fullStart": 817,
                            "fullEnd": 857,
                            "start": 827,
                            "end": 855,
                            "fullWidth": 40,
                            "width": 28,
                            "expression": {
                                "kind": "AssignmentExpression",
                                "fullStart": 817,
                                "fullEnd": 854,
                                "start": 827,
                                "end": 854,
                                "fullWidth": 37,
                                "width": 27,
                                "left": {
                                    "kind": "MemberAccessExpression",
                                    "fullStart": 817,
                                    "fullEnd": 840,
                                    "start": 827,
                                    "end": 839,
                                    "fullWidth": 23,
                                    "width": 12,
                                    "expression": {
                                        "kind": "IdentifierName",
                                        "fullStart": 817,
                                        "fullEnd": 830,
                                        "start": 827,
                                        "end": 830,
                                        "fullWidth": 13,
                                        "width": 3,
                                        "text": "obj",
                                        "value": "obj",
                                        "valueText": "obj",
                                        "hasLeadingTrivia": true,
                                        "hasLeadingNewLine": true,
                                        "leadingTrivia": [
                                            {
                                                "kind": "NewLineTrivia",
                                                "text": "\r\n"
                                            },
                                            {
                                                "kind": "WhitespaceTrivia",
                                                "text": "        "
                                            }
                                        ]
                                    },
                                    "dotToken": {
                                        "kind": "DotToken",
                                        "fullStart": 830,
                                        "fullEnd": 831,
                                        "start": 830,
                                        "end": 831,
                                        "fullWidth": 1,
                                        "width": 1,
                                        "text": ".",
                                        "value": ".",
                                        "valueText": "."
                                    },
                                    "name": {
                                        "kind": "IdentifierName",
                                        "fullStart": 831,
                                        "fullEnd": 840,
                                        "start": 831,
                                        "end": 839,
                                        "fullWidth": 9,
                                        "width": 8,
                                        "text": "property",
                                        "value": "property",
                                        "valueText": "property",
                                        "hasTrailingTrivia": true,
                                        "trailingTrivia": [
                                            {
                                                "kind": "WhitespaceTrivia",
                                                "text": " "
                                            }
                                        ]
                                    }
                                },
                                "operatorToken": {
                                    "kind": "EqualsToken",
                                    "fullStart": 840,
                                    "fullEnd": 842,
                                    "start": 840,
                                    "end": 841,
                                    "fullWidth": 2,
                                    "width": 1,
                                    "text": "=",
                                    "value": "=",
                                    "valueText": "=",
                                    "hasTrailingTrivia": true,
                                    "trailingTrivia": [
                                        {
                                            "kind": "WhitespaceTrivia",
                                            "text": " "
                                        }
                                    ]
                                },
                                "right": {
                                    "kind": "StringLiteral",
                                    "fullStart": 842,
                                    "fullEnd": 854,
                                    "start": 842,
                                    "end": 854,
                                    "fullWidth": 12,
                                    "width": 12,
                                    "text": "\"isWritable\"",
                                    "value": "isWritable",
                                    "valueText": "isWritable"
                                }
                            },
                            "semicolonToken": {
                                "kind": "SemicolonToken",
                                "fullStart": 854,
                                "fullEnd": 857,
                                "start": 854,
                                "end": 855,
                                "fullWidth": 3,
                                "width": 1,
                                "text": ";",
                                "value": ";",
                                "valueText": ";",
                                "hasTrailingTrivia": true,
                                "hasTrailingNewLine": true,
                                "trailingTrivia": [
                                    {
                                        "kind": "NewLineTrivia",
                                        "text": "\r\n"
                                    }
                                ]
                            }
                        },
                        {
                            "kind": "ReturnStatement",
                            "fullStart": 857,
                            "fullEnd": 948,
                            "start": 867,
                            "end": 946,
                            "fullWidth": 91,
                            "width": 79,
                            "returnKeyword": {
                                "kind": "ReturnKeyword",
                                "fullStart": 857,
                                "fullEnd": 874,
                                "start": 867,
                                "end": 873,
                                "fullWidth": 17,
                                "width": 6,
                                "text": "return",
                                "value": "return",
                                "valueText": "return",
                                "hasLeadingTrivia": true,
                                "hasLeadingNewLine": true,
                                "hasTrailingTrivia": true,
                                "leadingTrivia": [
                                    {
                                        "kind": "NewLineTrivia",
                                        "text": "\r\n"
                                    },
                                    {
                                        "kind": "WhitespaceTrivia",
                                        "text": "        "
                                    }
                                ],
                                "trailingTrivia": [
                                    {
                                        "kind": "WhitespaceTrivia",
                                        "text": " "
                                    }
                                ]
                            },
                            "expression": {
                                "kind": "LogicalAndExpression",
                                "fullStart": 874,
                                "fullEnd": 945,
                                "start": 874,
                                "end": 945,
                                "fullWidth": 71,
                                "width": 71,
                                "left": {
                                    "kind": "InvocationExpression",
                                    "fullStart": 874,
                                    "fullEnd": 905,
                                    "start": 874,
                                    "end": 904,
                                    "fullWidth": 31,
                                    "width": 30,
                                    "expression": {
                                        "kind": "MemberAccessExpression",
                                        "fullStart": 874,
                                        "fullEnd": 892,
                                        "start": 874,
                                        "end": 892,
                                        "fullWidth": 18,
                                        "width": 18,
                                        "expression": {
                                            "kind": "IdentifierName",
                                            "fullStart": 874,
                                            "fullEnd": 877,
                                            "start": 874,
                                            "end": 877,
                                            "fullWidth": 3,
                                            "width": 3,
                                            "text": "obj",
                                            "value": "obj",
                                            "valueText": "obj"
                                        },
                                        "dotToken": {
                                            "kind": "DotToken",
                                            "fullStart": 877,
                                            "fullEnd": 878,
                                            "start": 877,
                                            "end": 878,
                                            "fullWidth": 1,
                                            "width": 1,
                                            "text": ".",
                                            "value": ".",
                                            "valueText": "."
                                        },
                                        "name": {
                                            "kind": "IdentifierName",
                                            "fullStart": 878,
                                            "fullEnd": 892,
                                            "start": 878,
                                            "end": 892,
                                            "fullWidth": 14,
                                            "width": 14,
                                            "text": "hasOwnProperty",
                                            "value": "hasOwnProperty",
                                            "valueText": "hasOwnProperty"
                                        }
                                    },
                                    "argumentList": {
                                        "kind": "ArgumentList",
                                        "fullStart": 892,
                                        "fullEnd": 905,
                                        "start": 892,
                                        "end": 904,
                                        "fullWidth": 13,
                                        "width": 12,
                                        "openParenToken": {
                                            "kind": "OpenParenToken",
                                            "fullStart": 892,
                                            "fullEnd": 893,
                                            "start": 892,
                                            "end": 893,
                                            "fullWidth": 1,
                                            "width": 1,
                                            "text": "(",
                                            "value": "(",
                                            "valueText": "("
                                        },
                                        "arguments": [
                                            {
                                                "kind": "StringLiteral",
                                                "fullStart": 893,
                                                "fullEnd": 903,
                                                "start": 893,
                                                "end": 903,
                                                "fullWidth": 10,
                                                "width": 10,
                                                "text": "\"property\"",
                                                "value": "property",
                                                "valueText": "property"
                                            }
                                        ],
                                        "closeParenToken": {
                                            "kind": "CloseParenToken",
                                            "fullStart": 903,
                                            "fullEnd": 905,
                                            "start": 903,
                                            "end": 904,
                                            "fullWidth": 2,
                                            "width": 1,
                                            "text": ")",
                                            "value": ")",
                                            "valueText": ")",
                                            "hasTrailingTrivia": true,
                                            "trailingTrivia": [
                                                {
                                                    "kind": "WhitespaceTrivia",
                                                    "text": " "
                                                }
                                            ]
                                        }
                                    }
                                },
                                "operatorToken": {
                                    "kind": "AmpersandAmpersandToken",
                                    "fullStart": 905,
                                    "fullEnd": 908,
                                    "start": 905,
                                    "end": 907,
                                    "fullWidth": 3,
                                    "width": 2,
                                    "text": "&&",
                                    "value": "&&",
                                    "valueText": "&&",
                                    "hasTrailingTrivia": true,
                                    "trailingTrivia": [
                                        {
                                            "kind": "WhitespaceTrivia",
                                            "text": " "
                                        }
                                    ]
                                },
                                "right": {
                                    "kind": "EqualsExpression",
                                    "fullStart": 908,
                                    "fullEnd": 945,
                                    "start": 908,
                                    "end": 945,
                                    "fullWidth": 37,
                                    "width": 37,
                                    "left": {
                                        "kind": "TypeOfExpression",
                                        "fullStart": 908,
                                        "fullEnd": 930,
                                        "start": 908,
                                        "end": 929,
                                        "fullWidth": 22,
                                        "width": 21,
                                        "typeOfKeyword": {
                                            "kind": "TypeOfKeyword",
                                            "fullStart": 908,
                                            "fullEnd": 915,
                                            "start": 908,
                                            "end": 914,
                                            "fullWidth": 7,
                                            "width": 6,
                                            "text": "typeof",
                                            "value": "typeof",
                                            "valueText": "typeof",
                                            "hasTrailingTrivia": true,
                                            "trailingTrivia": [
                                                {
                                                    "kind": "WhitespaceTrivia",
                                                    "text": " "
                                                }
                                            ]
                                        },
                                        "expression": {
                                            "kind": "ParenthesizedExpression",
                                            "fullStart": 915,
                                            "fullEnd": 930,
                                            "start": 915,
                                            "end": 929,
                                            "fullWidth": 15,
                                            "width": 14,
                                            "openParenToken": {
                                                "kind": "OpenParenToken",
                                                "fullStart": 915,
                                                "fullEnd": 916,
                                                "start": 915,
                                                "end": 916,
                                                "fullWidth": 1,
                                                "width": 1,
                                                "text": "(",
                                                "value": "(",
                                                "valueText": "("
                                            },
                                            "expression": {
                                                "kind": "MemberAccessExpression",
                                                "fullStart": 916,
                                                "fullEnd": 928,
                                                "start": 916,
                                                "end": 928,
                                                "fullWidth": 12,
                                                "width": 12,
                                                "expression": {
                                                    "kind": "IdentifierName",
                                                    "fullStart": 916,
                                                    "fullEnd": 919,
                                                    "start": 916,
                                                    "end": 919,
                                                    "fullWidth": 3,
                                                    "width": 3,
                                                    "text": "obj",
                                                    "value": "obj",
                                                    "valueText": "obj"
                                                },
                                                "dotToken": {
                                                    "kind": "DotToken",
                                                    "fullStart": 919,
                                                    "fullEnd": 920,
                                                    "start": 919,
                                                    "end": 920,
                                                    "fullWidth": 1,
                                                    "width": 1,
                                                    "text": ".",
                                                    "value": ".",
                                                    "valueText": "."
                                                },
                                                "name": {
                                                    "kind": "IdentifierName",
                                                    "fullStart": 920,
                                                    "fullEnd": 928,
                                                    "start": 920,
                                                    "end": 928,
                                                    "fullWidth": 8,
                                                    "width": 8,
                                                    "text": "property",
                                                    "value": "property",
                                                    "valueText": "property"
                                                }
                                            },
                                            "closeParenToken": {
                                                "kind": "CloseParenToken",
                                                "fullStart": 928,
                                                "fullEnd": 930,
                                                "start": 928,
                                                "end": 929,
                                                "fullWidth": 2,
                                                "width": 1,
                                                "text": ")",
                                                "value": ")",
                                                "valueText": ")",
                                                "hasTrailingTrivia": true,
                                                "trailingTrivia": [
                                                    {
                                                        "kind": "WhitespaceTrivia",
                                                        "text": " "
                                                    }
                                                ]
                                            }
                                        }
                                    },
                                    "operatorToken": {
                                        "kind": "EqualsEqualsEqualsToken",
                                        "fullStart": 930,
                                        "fullEnd": 934,
                                        "start": 930,
                                        "end": 933,
                                        "fullWidth": 4,
                                        "width": 3,
                                        "text": "===",
                                        "value": "===",
                                        "valueText": "===",
                                        "hasTrailingTrivia": true,
                                        "trailingTrivia": [
                                            {
                                                "kind": "WhitespaceTrivia",
                                                "text": " "
                                            }
                                        ]
                                    },
                                    "right": {
                                        "kind": "StringLiteral",
                                        "fullStart": 934,
                                        "fullEnd": 945,
                                        "start": 934,
                                        "end": 945,
                                        "fullWidth": 11,
                                        "width": 11,
                                        "text": "\"undefined\"",
                                        "value": "undefined",
                                        "valueText": "undefined"
                                    }
                                }
                            },
                            "semicolonToken": {
                                "kind": "SemicolonToken",
                                "fullStart": 945,
                                "fullEnd": 948,
                                "start": 945,
                                "end": 946,
                                "fullWidth": 3,
                                "width": 1,
                                "text": ";",
                                "value": ";",
                                "valueText": ";",
                                "hasTrailingTrivia": true,
                                "hasTrailingNewLine": true,
                                "trailingTrivia": [
                                    {
                                        "kind": "NewLineTrivia",
                                        "text": "\r\n"
                                    }
                                ]
                            }
                        }
                    ],
                    "closeBraceToken": {
                        "kind": "CloseBraceToken",
                        "fullStart": 948,
                        "fullEnd": 955,
                        "start": 952,
                        "end": 953,
                        "fullWidth": 7,
                        "width": 1,
                        "text": "}",
                        "value": "}",
                        "valueText": "}",
                        "hasLeadingTrivia": true,
                        "hasTrailingTrivia": true,
                        "hasTrailingNewLine": true,
                        "leadingTrivia": [
                            {
                                "kind": "WhitespaceTrivia",
                                "text": "    "
                            }
                        ],
                        "trailingTrivia": [
                            {
                                "kind": "NewLineTrivia",
                                "text": "\r\n"
                            }
                        ]
                    }
                }
            },
            {
                "kind": "ExpressionStatement",
                "fullStart": 955,
                "fullEnd": 979,
                "start": 955,
                "end": 977,
                "fullWidth": 24,
                "width": 22,
                "expression": {
                    "kind": "InvocationExpression",
                    "fullStart": 955,
                    "fullEnd": 976,
                    "start": 955,
                    "end": 976,
                    "fullWidth": 21,
                    "width": 21,
                    "expression": {
                        "kind": "IdentifierName",
                        "fullStart": 955,
                        "fullEnd": 966,
                        "start": 955,
                        "end": 966,
                        "fullWidth": 11,
                        "width": 11,
                        "text": "runTestCase",
                        "value": "runTestCase",
                        "valueText": "runTestCase"
                    },
                    "argumentList": {
                        "kind": "ArgumentList",
                        "fullStart": 966,
                        "fullEnd": 976,
                        "start": 966,
                        "end": 976,
                        "fullWidth": 10,
                        "width": 10,
                        "openParenToken": {
                            "kind": "OpenParenToken",
                            "fullStart": 966,
                            "fullEnd": 967,
                            "start": 966,
                            "end": 967,
                            "fullWidth": 1,
                            "width": 1,
                            "text": "(",
                            "value": "(",
                            "valueText": "("
                        },
                        "arguments": [
                            {
                                "kind": "IdentifierName",
                                "fullStart": 967,
                                "fullEnd": 975,
                                "start": 967,
                                "end": 975,
                                "fullWidth": 8,
                                "width": 8,
                                "text": "testcase",
                                "value": "testcase",
                                "valueText": "testcase"
                            }
                        ],
                        "closeParenToken": {
                            "kind": "CloseParenToken",
                            "fullStart": 975,
                            "fullEnd": 976,
                            "start": 975,
                            "end": 976,
                            "fullWidth": 1,
                            "width": 1,
                            "text": ")",
                            "value": ")",
                            "valueText": ")"
                        }
                    }
                },
                "semicolonToken": {
                    "kind": "SemicolonToken",
                    "fullStart": 976,
                    "fullEnd": 979,
                    "start": 976,
                    "end": 977,
                    "fullWidth": 3,
                    "width": 1,
                    "text": ";",
                    "value": ";",
                    "valueText": ";",
                    "hasTrailingTrivia": true,
                    "hasTrailingNewLine": true,
                    "trailingTrivia": [
                        {
                            "kind": "NewLineTrivia",
                            "text": "\r\n"
                        }
                    ]
                }
            }
        ],
        "endOfFileToken": {
            "kind": "EndOfFileToken",
            "fullStart": 979,
            "fullEnd": 979,
            "start": 979,
            "end": 979,
            "fullWidth": 0,
            "width": 0,
            "text": ""
        }
    },
    "lineMap": {
        "lineStarts": [
            0,
            67,
            152,
            232,
            308,
            380,
            385,
            441,
            598,
            603,
            605,
            607,
            630,
            653,
            655,
            694,
            696,
            731,
            733,
            773,
            804,
            817,
            819,
            857,
            859,
            948,
            955,
            979
        ],
        "length": 979
    }
}<|MERGE_RESOLUTION|>--- conflicted
+++ resolved
@@ -245,12 +245,8 @@
                                         "start": 642,
                                         "end": 650,
                                         "fullWidth": 8,
-<<<<<<< HEAD
                                         "width": 8,
-                                        "identifier": {
-=======
                                         "propertyName": {
->>>>>>> 85e84683
                                             "kind": "IdentifierName",
                                             "fullStart": 642,
                                             "fullEnd": 646,
@@ -411,12 +407,8 @@
                                         "start": 667,
                                         "end": 691,
                                         "fullWidth": 24,
-<<<<<<< HEAD
                                         "width": 24,
-                                        "identifier": {
-=======
                                         "propertyName": {
->>>>>>> 85e84683
                                             "kind": "IdentifierName",
                                             "fullStart": 667,
                                             "fullEnd": 675,
