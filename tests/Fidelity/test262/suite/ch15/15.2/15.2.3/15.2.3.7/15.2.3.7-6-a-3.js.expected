--- conflicted
+++ resolved
@@ -245,12 +245,8 @@
                                         "start": 611,
                                         "end": 621,
                                         "fullWidth": 10,
-<<<<<<< HEAD
                                         "width": 10,
-                                        "identifier": {
-=======
                                         "propertyName": {
->>>>>>> 85e84683
                                             "kind": "IdentifierName",
                                             "fullStart": 611,
                                             "fullEnd": 617,
@@ -789,12 +785,8 @@
                                         "start": 753,
                                         "end": 774,
                                         "fullWidth": 21,
-<<<<<<< HEAD
                                         "width": 21,
-                                        "identifier": {
-=======
                                         "propertyName": {
->>>>>>> 85e84683
                                             "kind": "IdentifierName",
                                             "fullStart": 753,
                                             "fullEnd": 757,
@@ -1168,12 +1160,8 @@
                                         "start": 823,
                                         "end": 838,
                                         "fullWidth": 15,
-<<<<<<< HEAD
                                         "width": 15,
-                                        "identifier": {
-=======
                                         "propertyName": {
->>>>>>> 85e84683
                                             "kind": "IdentifierName",
                                             "fullStart": 823,
                                             "fullEnd": 827,
