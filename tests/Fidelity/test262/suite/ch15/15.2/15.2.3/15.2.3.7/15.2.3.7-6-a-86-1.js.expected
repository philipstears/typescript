--- conflicted
+++ resolved
@@ -525,11 +525,8 @@
                                                                 "start": 781,
                                                                 "end": 786,
                                                                 "fullWidth": 5,
-<<<<<<< HEAD
                                                                 "width": 5,
-=======
                                                                 "modifiers": [],
->>>>>>> e3c38734
                                                                 "identifier": {
                                                                     "kind": "IdentifierName",
                                                                     "fullStart": 781,
@@ -1290,11 +1287,8 @@
                                                     "start": 998,
                                                     "end": 1003,
                                                     "fullWidth": 5,
-<<<<<<< HEAD
                                                     "width": 5,
-=======
                                                     "modifiers": [],
->>>>>>> e3c38734
                                                     "identifier": {
                                                         "kind": "IdentifierName",
                                                         "fullStart": 998,
