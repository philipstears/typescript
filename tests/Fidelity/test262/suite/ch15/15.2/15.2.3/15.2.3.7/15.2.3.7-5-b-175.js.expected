--- conflicted
+++ resolved
@@ -245,12 +245,8 @@
                                         "start": 608,
                                         "end": 616,
                                         "fullWidth": 8,
-<<<<<<< HEAD
                                         "width": 8,
-                                        "identifier": {
-=======
                                         "propertyName": {
->>>>>>> 85e84683
                                             "kind": "IdentifierName",
                                             "fullStart": 608,
                                             "fullEnd": 612,
