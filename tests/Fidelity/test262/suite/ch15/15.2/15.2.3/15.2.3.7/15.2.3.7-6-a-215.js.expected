--- conflicted
+++ resolved
@@ -245,12 +245,8 @@
                                         "start": 707,
                                         "end": 715,
                                         "fullWidth": 8,
-<<<<<<< HEAD
                                         "width": 8,
-                                        "identifier": {
-=======
                                         "propertyName": {
->>>>>>> 85e84683
                                             "kind": "IdentifierName",
                                             "fullStart": 707,
                                             "fullEnd": 711,
