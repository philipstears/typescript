{
    "isDeclaration": false,
    "languageVersion": "EcmaScript5",
    "parseOptions": {
        "allowAutomaticSemicolonInsertion": true
    },
    "sourceUnit": {
        "kind": "SourceUnit",
        "fullStart": 0,
        "fullEnd": 1297,
        "start": 605,
        "end": 1297,
        "fullWidth": 1297,
        "width": 692,
        "isIncrementallyUnusable": true,
        "moduleElements": [
            {
                "kind": "FunctionDeclaration",
                "fullStart": 0,
                "fullEnd": 1273,
                "start": 605,
                "end": 1271,
                "fullWidth": 1273,
                "width": 666,
                "isIncrementallyUnusable": true,
                "modifiers": [],
                "functionKeyword": {
                    "kind": "FunctionKeyword",
                    "fullStart": 0,
                    "fullEnd": 614,
                    "start": 605,
                    "end": 613,
                    "fullWidth": 614,
                    "width": 8,
                    "text": "function",
                    "value": "function",
                    "valueText": "function",
                    "hasLeadingTrivia": true,
                    "hasLeadingComment": true,
                    "hasLeadingNewLine": true,
                    "hasTrailingTrivia": true,
                    "leadingTrivia": [
                        {
                            "kind": "SingleLineCommentTrivia",
                            "text": "/// Copyright (c) 2012 Ecma International.  All rights reserved. "
                        },
                        {
                            "kind": "NewLineTrivia",
                            "text": "\r\n"
                        },
                        {
                            "kind": "SingleLineCommentTrivia",
                            "text": "/// Ecma International makes this code available under the terms and conditions set"
                        },
                        {
                            "kind": "NewLineTrivia",
                            "text": "\r\n"
                        },
                        {
                            "kind": "SingleLineCommentTrivia",
                            "text": "/// forth on http://hg.ecmascript.org/tests/test262/raw-file/tip/LICENSE (the "
                        },
                        {
                            "kind": "NewLineTrivia",
                            "text": "\r\n"
                        },
                        {
                            "kind": "SingleLineCommentTrivia",
                            "text": "/// \"Use Terms\").   Any redistribution of this code must retain the above "
                        },
                        {
                            "kind": "NewLineTrivia",
                            "text": "\r\n"
                        },
                        {
                            "kind": "SingleLineCommentTrivia",
                            "text": "/// copyright and this notice and otherwise comply with the Use Terms."
                        },
                        {
                            "kind": "NewLineTrivia",
                            "text": "\r\n"
                        },
                        {
                            "kind": "MultiLineCommentTrivia",
                            "text": "/**\r\n * @path ch15/15.2/15.2.3/15.2.3.7/15.2.3.7-5-a-2.js\r\n * @description Object.defineProperties - 'P' is own data property that overrides enumerable inherited accessor property of 'Properties' is defined in 'O' \r\n */"
                        },
                        {
                            "kind": "NewLineTrivia",
                            "text": "\r\n"
                        },
                        {
                            "kind": "NewLineTrivia",
                            "text": "\r\n"
                        },
                        {
                            "kind": "NewLineTrivia",
                            "text": "\r\n"
                        }
                    ],
                    "trailingTrivia": [
                        {
                            "kind": "WhitespaceTrivia",
                            "text": " "
                        }
                    ]
                },
                "identifier": {
                    "kind": "IdentifierName",
                    "fullStart": 614,
                    "fullEnd": 622,
                    "start": 614,
                    "end": 622,
                    "fullWidth": 8,
                    "width": 8,
                    "text": "testcase",
                    "value": "testcase",
                    "valueText": "testcase"
                },
                "callSignature": {
                    "kind": "CallSignature",
                    "fullStart": 622,
                    "fullEnd": 625,
                    "start": 622,
                    "end": 624,
                    "fullWidth": 3,
                    "width": 2,
                    "parameterList": {
                        "kind": "ParameterList",
                        "fullStart": 622,
                        "fullEnd": 625,
                        "start": 622,
                        "end": 624,
                        "fullWidth": 3,
                        "width": 2,
                        "openParenToken": {
                            "kind": "OpenParenToken",
                            "fullStart": 622,
                            "fullEnd": 623,
                            "start": 622,
                            "end": 623,
                            "fullWidth": 1,
                            "width": 1,
                            "text": "(",
                            "value": "(",
                            "valueText": "("
                        },
                        "parameters": [],
                        "closeParenToken": {
                            "kind": "CloseParenToken",
                            "fullStart": 623,
                            "fullEnd": 625,
                            "start": 623,
                            "end": 624,
                            "fullWidth": 2,
                            "width": 1,
                            "text": ")",
                            "value": ")",
                            "valueText": ")",
                            "hasTrailingTrivia": true,
                            "trailingTrivia": [
                                {
                                    "kind": "WhitespaceTrivia",
                                    "text": " "
                                }
                            ]
                        }
                    }
                },
                "block": {
                    "kind": "Block",
                    "fullStart": 625,
                    "fullEnd": 1273,
                    "start": 625,
                    "end": 1271,
                    "fullWidth": 648,
                    "width": 646,
                    "isIncrementallyUnusable": true,
                    "openBraceToken": {
                        "kind": "OpenBraceToken",
                        "fullStart": 625,
                        "fullEnd": 628,
                        "start": 625,
                        "end": 626,
                        "fullWidth": 3,
                        "width": 1,
                        "text": "{",
                        "value": "{",
                        "valueText": "{",
                        "hasTrailingTrivia": true,
                        "hasTrailingNewLine": true,
                        "trailingTrivia": [
                            {
                                "kind": "NewLineTrivia",
                                "text": "\r\n"
                            }
                        ]
                    },
                    "statements": [
                        {
                            "kind": "VariableStatement",
                            "fullStart": 628,
                            "fullEnd": 653,
                            "start": 638,
                            "end": 651,
                            "fullWidth": 25,
                            "width": 13,
                            "modifiers": [],
                            "variableDeclaration": {
                                "kind": "VariableDeclaration",
                                "fullStart": 628,
                                "fullEnd": 650,
                                "start": 638,
                                "end": 650,
                                "fullWidth": 22,
                                "width": 12,
                                "varKeyword": {
                                    "kind": "VarKeyword",
                                    "fullStart": 628,
                                    "fullEnd": 642,
                                    "start": 638,
                                    "end": 641,
                                    "fullWidth": 14,
                                    "width": 3,
                                    "text": "var",
                                    "value": "var",
                                    "valueText": "var",
                                    "hasLeadingTrivia": true,
                                    "hasLeadingNewLine": true,
                                    "hasTrailingTrivia": true,
                                    "leadingTrivia": [
                                        {
                                            "kind": "NewLineTrivia",
                                            "text": "\r\n"
                                        },
                                        {
                                            "kind": "WhitespaceTrivia",
                                            "text": "        "
                                        }
                                    ],
                                    "trailingTrivia": [
                                        {
                                            "kind": "WhitespaceTrivia",
                                            "text": " "
                                        }
                                    ]
                                },
                                "variableDeclarators": [
                                    {
                                        "kind": "VariableDeclarator",
                                        "fullStart": 642,
                                        "fullEnd": 650,
                                        "start": 642,
                                        "end": 650,
                                        "fullWidth": 8,
<<<<<<< HEAD
                                        "width": 8,
                                        "identifier": {
=======
                                        "propertyName": {
>>>>>>> 85e84683
                                            "kind": "IdentifierName",
                                            "fullStart": 642,
                                            "fullEnd": 646,
                                            "start": 642,
                                            "end": 645,
                                            "fullWidth": 4,
                                            "width": 3,
                                            "text": "obj",
                                            "value": "obj",
                                            "valueText": "obj",
                                            "hasTrailingTrivia": true,
                                            "trailingTrivia": [
                                                {
                                                    "kind": "WhitespaceTrivia",
                                                    "text": " "
                                                }
                                            ]
                                        },
                                        "equalsValueClause": {
                                            "kind": "EqualsValueClause",
                                            "fullStart": 646,
                                            "fullEnd": 650,
                                            "start": 646,
                                            "end": 650,
                                            "fullWidth": 4,
                                            "width": 4,
                                            "equalsToken": {
                                                "kind": "EqualsToken",
                                                "fullStart": 646,
                                                "fullEnd": 648,
                                                "start": 646,
                                                "end": 647,
                                                "fullWidth": 2,
                                                "width": 1,
                                                "text": "=",
                                                "value": "=",
                                                "valueText": "=",
                                                "hasTrailingTrivia": true,
                                                "trailingTrivia": [
                                                    {
                                                        "kind": "WhitespaceTrivia",
                                                        "text": " "
                                                    }
                                                ]
                                            },
                                            "value": {
                                                "kind": "ObjectLiteralExpression",
                                                "fullStart": 648,
                                                "fullEnd": 650,
                                                "start": 648,
                                                "end": 650,
                                                "fullWidth": 2,
                                                "width": 2,
                                                "openBraceToken": {
                                                    "kind": "OpenBraceToken",
                                                    "fullStart": 648,
                                                    "fullEnd": 649,
                                                    "start": 648,
                                                    "end": 649,
                                                    "fullWidth": 1,
                                                    "width": 1,
                                                    "text": "{",
                                                    "value": "{",
                                                    "valueText": "{"
                                                },
                                                "propertyAssignments": [],
                                                "closeBraceToken": {
                                                    "kind": "CloseBraceToken",
                                                    "fullStart": 649,
                                                    "fullEnd": 650,
                                                    "start": 649,
                                                    "end": 650,
                                                    "fullWidth": 1,
                                                    "width": 1,
                                                    "text": "}",
                                                    "value": "}",
                                                    "valueText": "}"
                                                }
                                            }
                                        }
                                    }
                                ]
                            },
                            "semicolonToken": {
                                "kind": "SemicolonToken",
                                "fullStart": 650,
                                "fullEnd": 653,
                                "start": 650,
                                "end": 651,
                                "fullWidth": 3,
                                "width": 1,
                                "text": ";",
                                "value": ";",
                                "valueText": ";",
                                "hasTrailingTrivia": true,
                                "hasTrailingNewLine": true,
                                "trailingTrivia": [
                                    {
                                        "kind": "NewLineTrivia",
                                        "text": "\r\n"
                                    }
                                ]
                            }
                        },
                        {
                            "kind": "VariableStatement",
                            "fullStart": 653,
                            "fullEnd": 678,
                            "start": 661,
                            "end": 676,
                            "fullWidth": 25,
                            "width": 15,
                            "modifiers": [],
                            "variableDeclaration": {
                                "kind": "VariableDeclaration",
                                "fullStart": 653,
                                "fullEnd": 675,
                                "start": 661,
                                "end": 675,
                                "fullWidth": 22,
                                "width": 14,
                                "varKeyword": {
                                    "kind": "VarKeyword",
                                    "fullStart": 653,
                                    "fullEnd": 665,
                                    "start": 661,
                                    "end": 664,
                                    "fullWidth": 12,
                                    "width": 3,
                                    "text": "var",
                                    "value": "var",
                                    "valueText": "var",
                                    "hasLeadingTrivia": true,
                                    "hasTrailingTrivia": true,
                                    "leadingTrivia": [
                                        {
                                            "kind": "WhitespaceTrivia",
                                            "text": "        "
                                        }
                                    ],
                                    "trailingTrivia": [
                                        {
                                            "kind": "WhitespaceTrivia",
                                            "text": " "
                                        }
                                    ]
                                },
                                "variableDeclarators": [
                                    {
                                        "kind": "VariableDeclarator",
                                        "fullStart": 665,
                                        "fullEnd": 675,
                                        "start": 665,
                                        "end": 675,
                                        "fullWidth": 10,
<<<<<<< HEAD
                                        "width": 10,
                                        "identifier": {
=======
                                        "propertyName": {
>>>>>>> 85e84683
                                            "kind": "IdentifierName",
                                            "fullStart": 665,
                                            "fullEnd": 671,
                                            "start": 665,
                                            "end": 670,
                                            "fullWidth": 6,
                                            "width": 5,
                                            "text": "proto",
                                            "value": "proto",
                                            "valueText": "proto",
                                            "hasTrailingTrivia": true,
                                            "trailingTrivia": [
                                                {
                                                    "kind": "WhitespaceTrivia",
                                                    "text": " "
                                                }
                                            ]
                                        },
                                        "equalsValueClause": {
                                            "kind": "EqualsValueClause",
                                            "fullStart": 671,
                                            "fullEnd": 675,
                                            "start": 671,
                                            "end": 675,
                                            "fullWidth": 4,
                                            "width": 4,
                                            "equalsToken": {
                                                "kind": "EqualsToken",
                                                "fullStart": 671,
                                                "fullEnd": 673,
                                                "start": 671,
                                                "end": 672,
                                                "fullWidth": 2,
                                                "width": 1,
                                                "text": "=",
                                                "value": "=",
                                                "valueText": "=",
                                                "hasTrailingTrivia": true,
                                                "trailingTrivia": [
                                                    {
                                                        "kind": "WhitespaceTrivia",
                                                        "text": " "
                                                    }
                                                ]
                                            },
                                            "value": {
                                                "kind": "ObjectLiteralExpression",
                                                "fullStart": 673,
                                                "fullEnd": 675,
                                                "start": 673,
                                                "end": 675,
                                                "fullWidth": 2,
                                                "width": 2,
                                                "openBraceToken": {
                                                    "kind": "OpenBraceToken",
                                                    "fullStart": 673,
                                                    "fullEnd": 674,
                                                    "start": 673,
                                                    "end": 674,
                                                    "fullWidth": 1,
                                                    "width": 1,
                                                    "text": "{",
                                                    "value": "{",
                                                    "valueText": "{"
                                                },
                                                "propertyAssignments": [],
                                                "closeBraceToken": {
                                                    "kind": "CloseBraceToken",
                                                    "fullStart": 674,
                                                    "fullEnd": 675,
                                                    "start": 674,
                                                    "end": 675,
                                                    "fullWidth": 1,
                                                    "width": 1,
                                                    "text": "}",
                                                    "value": "}",
                                                    "valueText": "}"
                                                }
                                            }
                                        }
                                    }
                                ]
                            },
                            "semicolonToken": {
                                "kind": "SemicolonToken",
                                "fullStart": 675,
                                "fullEnd": 678,
                                "start": 675,
                                "end": 676,
                                "fullWidth": 3,
                                "width": 1,
                                "text": ";",
                                "value": ";",
                                "valueText": ";",
                                "hasTrailingTrivia": true,
                                "hasTrailingNewLine": true,
                                "trailingTrivia": [
                                    {
                                        "kind": "NewLineTrivia",
                                        "text": "\r\n"
                                    }
                                ]
                            }
                        },
                        {
                            "kind": "ExpressionStatement",
                            "fullStart": 678,
                            "fullEnd": 895,
                            "start": 688,
                            "end": 893,
                            "fullWidth": 217,
                            "width": 205,
                            "isIncrementallyUnusable": true,
                            "expression": {
                                "kind": "InvocationExpression",
                                "fullStart": 678,
                                "fullEnd": 892,
                                "start": 688,
                                "end": 892,
                                "fullWidth": 214,
                                "width": 204,
                                "isIncrementallyUnusable": true,
                                "expression": {
                                    "kind": "MemberAccessExpression",
                                    "fullStart": 678,
                                    "fullEnd": 709,
                                    "start": 688,
                                    "end": 709,
                                    "fullWidth": 31,
                                    "width": 21,
                                    "expression": {
                                        "kind": "IdentifierName",
                                        "fullStart": 678,
                                        "fullEnd": 694,
                                        "start": 688,
                                        "end": 694,
                                        "fullWidth": 16,
                                        "width": 6,
                                        "text": "Object",
                                        "value": "Object",
                                        "valueText": "Object",
                                        "hasLeadingTrivia": true,
                                        "hasLeadingNewLine": true,
                                        "leadingTrivia": [
                                            {
                                                "kind": "NewLineTrivia",
                                                "text": "\r\n"
                                            },
                                            {
                                                "kind": "WhitespaceTrivia",
                                                "text": "        "
                                            }
                                        ]
                                    },
                                    "dotToken": {
                                        "kind": "DotToken",
                                        "fullStart": 694,
                                        "fullEnd": 695,
                                        "start": 694,
                                        "end": 695,
                                        "fullWidth": 1,
                                        "width": 1,
                                        "text": ".",
                                        "value": ".",
                                        "valueText": "."
                                    },
                                    "name": {
                                        "kind": "IdentifierName",
                                        "fullStart": 695,
                                        "fullEnd": 709,
                                        "start": 695,
                                        "end": 709,
                                        "fullWidth": 14,
                                        "width": 14,
                                        "text": "defineProperty",
                                        "value": "defineProperty",
                                        "valueText": "defineProperty"
                                    }
                                },
                                "argumentList": {
                                    "kind": "ArgumentList",
                                    "fullStart": 709,
                                    "fullEnd": 892,
                                    "start": 709,
                                    "end": 892,
                                    "fullWidth": 183,
                                    "width": 183,
                                    "isIncrementallyUnusable": true,
                                    "openParenToken": {
                                        "kind": "OpenParenToken",
                                        "fullStart": 709,
                                        "fullEnd": 710,
                                        "start": 709,
                                        "end": 710,
                                        "fullWidth": 1,
                                        "width": 1,
                                        "text": "(",
                                        "value": "(",
                                        "valueText": "("
                                    },
                                    "arguments": [
                                        {
                                            "kind": "IdentifierName",
                                            "fullStart": 710,
                                            "fullEnd": 715,
                                            "start": 710,
                                            "end": 715,
                                            "fullWidth": 5,
                                            "width": 5,
                                            "text": "proto",
                                            "value": "proto",
                                            "valueText": "proto"
                                        },
                                        {
                                            "kind": "CommaToken",
                                            "fullStart": 715,
                                            "fullEnd": 717,
                                            "start": 715,
                                            "end": 716,
                                            "fullWidth": 2,
                                            "width": 1,
                                            "text": ",",
                                            "value": ",",
                                            "valueText": ",",
                                            "hasTrailingTrivia": true,
                                            "trailingTrivia": [
                                                {
                                                    "kind": "WhitespaceTrivia",
                                                    "text": " "
                                                }
                                            ]
                                        },
                                        {
                                            "kind": "StringLiteral",
                                            "fullStart": 717,
                                            "fullEnd": 723,
                                            "start": 717,
                                            "end": 723,
                                            "fullWidth": 6,
                                            "width": 6,
                                            "text": "\"prop\"",
                                            "value": "prop",
                                            "valueText": "prop"
                                        },
                                        {
                                            "kind": "CommaToken",
                                            "fullStart": 723,
                                            "fullEnd": 725,
                                            "start": 723,
                                            "end": 724,
                                            "fullWidth": 2,
                                            "width": 1,
                                            "text": ",",
                                            "value": ",",
                                            "valueText": ",",
                                            "hasTrailingTrivia": true,
                                            "trailingTrivia": [
                                                {
                                                    "kind": "WhitespaceTrivia",
                                                    "text": " "
                                                }
                                            ]
                                        },
                                        {
                                            "kind": "ObjectLiteralExpression",
                                            "fullStart": 725,
                                            "fullEnd": 891,
                                            "start": 725,
                                            "end": 891,
                                            "fullWidth": 166,
                                            "width": 166,
                                            "isIncrementallyUnusable": true,
                                            "openBraceToken": {
                                                "kind": "OpenBraceToken",
                                                "fullStart": 725,
                                                "fullEnd": 728,
                                                "start": 725,
                                                "end": 726,
                                                "fullWidth": 3,
                                                "width": 1,
                                                "text": "{",
                                                "value": "{",
                                                "valueText": "{",
                                                "hasTrailingTrivia": true,
                                                "hasTrailingNewLine": true,
                                                "trailingTrivia": [
                                                    {
                                                        "kind": "NewLineTrivia",
                                                        "text": "\r\n"
                                                    }
                                                ]
                                            },
                                            "propertyAssignments": [
                                                {
                                                    "kind": "SimplePropertyAssignment",
                                                    "fullStart": 728,
                                                    "fullEnd": 849,
                                                    "start": 740,
                                                    "end": 849,
                                                    "fullWidth": 121,
                                                    "width": 109,
                                                    "isIncrementallyUnusable": true,
                                                    "propertyName": {
                                                        "kind": "IdentifierName",
                                                        "fullStart": 728,
                                                        "fullEnd": 743,
                                                        "start": 740,
                                                        "end": 743,
                                                        "fullWidth": 15,
                                                        "width": 3,
                                                        "text": "get",
                                                        "value": "get",
                                                        "valueText": "get",
                                                        "hasLeadingTrivia": true,
                                                        "leadingTrivia": [
                                                            {
                                                                "kind": "WhitespaceTrivia",
                                                                "text": "            "
                                                            }
                                                        ]
                                                    },
                                                    "colonToken": {
                                                        "kind": "ColonToken",
                                                        "fullStart": 743,
                                                        "fullEnd": 745,
                                                        "start": 743,
                                                        "end": 744,
                                                        "fullWidth": 2,
                                                        "width": 1,
                                                        "text": ":",
                                                        "value": ":",
                                                        "valueText": ":",
                                                        "hasTrailingTrivia": true,
                                                        "trailingTrivia": [
                                                            {
                                                                "kind": "WhitespaceTrivia",
                                                                "text": " "
                                                            }
                                                        ]
                                                    },
                                                    "expression": {
                                                        "kind": "FunctionExpression",
                                                        "fullStart": 745,
                                                        "fullEnd": 849,
                                                        "start": 745,
                                                        "end": 849,
                                                        "fullWidth": 104,
                                                        "width": 104,
                                                        "functionKeyword": {
                                                            "kind": "FunctionKeyword",
                                                            "fullStart": 745,
                                                            "fullEnd": 754,
                                                            "start": 745,
                                                            "end": 753,
                                                            "fullWidth": 9,
                                                            "width": 8,
                                                            "text": "function",
                                                            "value": "function",
                                                            "valueText": "function",
                                                            "hasTrailingTrivia": true,
                                                            "trailingTrivia": [
                                                                {
                                                                    "kind": "WhitespaceTrivia",
                                                                    "text": " "
                                                                }
                                                            ]
                                                        },
                                                        "callSignature": {
                                                            "kind": "CallSignature",
                                                            "fullStart": 754,
                                                            "fullEnd": 757,
                                                            "start": 754,
                                                            "end": 756,
                                                            "fullWidth": 3,
                                                            "width": 2,
                                                            "parameterList": {
                                                                "kind": "ParameterList",
                                                                "fullStart": 754,
                                                                "fullEnd": 757,
                                                                "start": 754,
                                                                "end": 756,
                                                                "fullWidth": 3,
                                                                "width": 2,
                                                                "openParenToken": {
                                                                    "kind": "OpenParenToken",
                                                                    "fullStart": 754,
                                                                    "fullEnd": 755,
                                                                    "start": 754,
                                                                    "end": 755,
                                                                    "fullWidth": 1,
                                                                    "width": 1,
                                                                    "text": "(",
                                                                    "value": "(",
                                                                    "valueText": "("
                                                                },
                                                                "parameters": [],
                                                                "closeParenToken": {
                                                                    "kind": "CloseParenToken",
                                                                    "fullStart": 755,
                                                                    "fullEnd": 757,
                                                                    "start": 755,
                                                                    "end": 756,
                                                                    "fullWidth": 2,
                                                                    "width": 1,
                                                                    "text": ")",
                                                                    "value": ")",
                                                                    "valueText": ")",
                                                                    "hasTrailingTrivia": true,
                                                                    "trailingTrivia": [
                                                                        {
                                                                            "kind": "WhitespaceTrivia",
                                                                            "text": " "
                                                                        }
                                                                    ]
                                                                }
                                                            }
                                                        },
                                                        "block": {
                                                            "kind": "Block",
                                                            "fullStart": 757,
                                                            "fullEnd": 849,
                                                            "start": 757,
                                                            "end": 849,
                                                            "fullWidth": 92,
                                                            "width": 92,
                                                            "openBraceToken": {
                                                                "kind": "OpenBraceToken",
                                                                "fullStart": 757,
                                                                "fullEnd": 760,
                                                                "start": 757,
                                                                "end": 758,
                                                                "fullWidth": 3,
                                                                "width": 1,
                                                                "text": "{",
                                                                "value": "{",
                                                                "valueText": "{",
                                                                "hasTrailingTrivia": true,
                                                                "hasTrailingNewLine": true,
                                                                "trailingTrivia": [
                                                                    {
                                                                        "kind": "NewLineTrivia",
                                                                        "text": "\r\n"
                                                                    }
                                                                ]
                                                            },
                                                            "statements": [
                                                                {
                                                                    "kind": "ReturnStatement",
                                                                    "fullStart": 760,
                                                                    "fullEnd": 836,
                                                                    "start": 776,
                                                                    "end": 834,
                                                                    "fullWidth": 76,
                                                                    "width": 58,
                                                                    "returnKeyword": {
                                                                        "kind": "ReturnKeyword",
                                                                        "fullStart": 760,
                                                                        "fullEnd": 783,
                                                                        "start": 776,
                                                                        "end": 782,
                                                                        "fullWidth": 23,
                                                                        "width": 6,
                                                                        "text": "return",
                                                                        "value": "return",
                                                                        "valueText": "return",
                                                                        "hasLeadingTrivia": true,
                                                                        "hasTrailingTrivia": true,
                                                                        "leadingTrivia": [
                                                                            {
                                                                                "kind": "WhitespaceTrivia",
                                                                                "text": "                "
                                                                            }
                                                                        ],
                                                                        "trailingTrivia": [
                                                                            {
                                                                                "kind": "WhitespaceTrivia",
                                                                                "text": " "
                                                                            }
                                                                        ]
                                                                    },
                                                                    "expression": {
                                                                        "kind": "ObjectLiteralExpression",
                                                                        "fullStart": 783,
                                                                        "fullEnd": 833,
                                                                        "start": 783,
                                                                        "end": 833,
                                                                        "fullWidth": 50,
                                                                        "width": 50,
                                                                        "openBraceToken": {
                                                                            "kind": "OpenBraceToken",
                                                                            "fullStart": 783,
                                                                            "fullEnd": 786,
                                                                            "start": 783,
                                                                            "end": 784,
                                                                            "fullWidth": 3,
                                                                            "width": 1,
                                                                            "text": "{",
                                                                            "value": "{",
                                                                            "valueText": "{",
                                                                            "hasTrailingTrivia": true,
                                                                            "hasTrailingNewLine": true,
                                                                            "trailingTrivia": [
                                                                                {
                                                                                    "kind": "NewLineTrivia",
                                                                                    "text": "\r\n"
                                                                                }
                                                                            ]
                                                                        },
                                                                        "propertyAssignments": [
                                                                            {
                                                                                "kind": "SimplePropertyAssignment",
                                                                                "fullStart": 786,
                                                                                "fullEnd": 816,
                                                                                "start": 806,
                                                                                "end": 814,
                                                                                "fullWidth": 30,
                                                                                "width": 8,
                                                                                "propertyName": {
                                                                                    "kind": "IdentifierName",
                                                                                    "fullStart": 786,
                                                                                    "fullEnd": 811,
                                                                                    "start": 806,
                                                                                    "end": 811,
                                                                                    "fullWidth": 25,
                                                                                    "width": 5,
                                                                                    "text": "value",
                                                                                    "value": "value",
                                                                                    "valueText": "value",
                                                                                    "hasLeadingTrivia": true,
                                                                                    "leadingTrivia": [
                                                                                        {
                                                                                            "kind": "WhitespaceTrivia",
                                                                                            "text": "                    "
                                                                                        }
                                                                                    ]
                                                                                },
                                                                                "colonToken": {
                                                                                    "kind": "ColonToken",
                                                                                    "fullStart": 811,
                                                                                    "fullEnd": 813,
                                                                                    "start": 811,
                                                                                    "end": 812,
                                                                                    "fullWidth": 2,
                                                                                    "width": 1,
                                                                                    "text": ":",
                                                                                    "value": ":",
                                                                                    "valueText": ":",
                                                                                    "hasTrailingTrivia": true,
                                                                                    "trailingTrivia": [
                                                                                        {
                                                                                            "kind": "WhitespaceTrivia",
                                                                                            "text": " "
                                                                                        }
                                                                                    ]
                                                                                },
                                                                                "expression": {
                                                                                    "kind": "NumericLiteral",
                                                                                    "fullStart": 813,
                                                                                    "fullEnd": 816,
                                                                                    "start": 813,
                                                                                    "end": 814,
                                                                                    "fullWidth": 3,
                                                                                    "width": 1,
                                                                                    "text": "9",
                                                                                    "value": 9,
                                                                                    "valueText": "9",
                                                                                    "hasTrailingTrivia": true,
                                                                                    "hasTrailingNewLine": true,
                                                                                    "trailingTrivia": [
                                                                                        {
                                                                                            "kind": "NewLineTrivia",
                                                                                            "text": "\r\n"
                                                                                        }
                                                                                    ]
                                                                                }
                                                                            }
                                                                        ],
                                                                        "closeBraceToken": {
                                                                            "kind": "CloseBraceToken",
                                                                            "fullStart": 816,
                                                                            "fullEnd": 833,
                                                                            "start": 832,
                                                                            "end": 833,
                                                                            "fullWidth": 17,
                                                                            "width": 1,
                                                                            "text": "}",
                                                                            "value": "}",
                                                                            "valueText": "}",
                                                                            "hasLeadingTrivia": true,
                                                                            "leadingTrivia": [
                                                                                {
                                                                                    "kind": "WhitespaceTrivia",
                                                                                    "text": "                "
                                                                                }
                                                                            ]
                                                                        }
                                                                    },
                                                                    "semicolonToken": {
                                                                        "kind": "SemicolonToken",
                                                                        "fullStart": 833,
                                                                        "fullEnd": 836,
                                                                        "start": 833,
                                                                        "end": 834,
                                                                        "fullWidth": 3,
                                                                        "width": 1,
                                                                        "text": ";",
                                                                        "value": ";",
                                                                        "valueText": ";",
                                                                        "hasTrailingTrivia": true,
                                                                        "hasTrailingNewLine": true,
                                                                        "trailingTrivia": [
                                                                            {
                                                                                "kind": "NewLineTrivia",
                                                                                "text": "\r\n"
                                                                            }
                                                                        ]
                                                                    }
                                                                }
                                                            ],
                                                            "closeBraceToken": {
                                                                "kind": "CloseBraceToken",
                                                                "fullStart": 836,
                                                                "fullEnd": 849,
                                                                "start": 848,
                                                                "end": 849,
                                                                "fullWidth": 13,
                                                                "width": 1,
                                                                "text": "}",
                                                                "value": "}",
                                                                "valueText": "}",
                                                                "hasLeadingTrivia": true,
                                                                "leadingTrivia": [
                                                                    {
                                                                        "kind": "WhitespaceTrivia",
                                                                        "text": "            "
                                                                    }
                                                                ]
                                                            }
                                                        }
                                                    }
                                                },
                                                {
                                                    "kind": "CommaToken",
                                                    "fullStart": 849,
                                                    "fullEnd": 852,
                                                    "start": 849,
                                                    "end": 850,
                                                    "fullWidth": 3,
                                                    "width": 1,
                                                    "text": ",",
                                                    "value": ",",
                                                    "valueText": ",",
                                                    "hasTrailingTrivia": true,
                                                    "hasTrailingNewLine": true,
                                                    "trailingTrivia": [
                                                        {
                                                            "kind": "NewLineTrivia",
                                                            "text": "\r\n"
                                                        }
                                                    ]
                                                },
                                                {
                                                    "kind": "SimplePropertyAssignment",
                                                    "fullStart": 852,
                                                    "fullEnd": 882,
                                                    "start": 864,
                                                    "end": 880,
                                                    "fullWidth": 30,
                                                    "width": 16,
                                                    "propertyName": {
                                                        "kind": "IdentifierName",
                                                        "fullStart": 852,
                                                        "fullEnd": 874,
                                                        "start": 864,
                                                        "end": 874,
                                                        "fullWidth": 22,
                                                        "width": 10,
                                                        "text": "enumerable",
                                                        "value": "enumerable",
                                                        "valueText": "enumerable",
                                                        "hasLeadingTrivia": true,
                                                        "leadingTrivia": [
                                                            {
                                                                "kind": "WhitespaceTrivia",
                                                                "text": "            "
                                                            }
                                                        ]
                                                    },
                                                    "colonToken": {
                                                        "kind": "ColonToken",
                                                        "fullStart": 874,
                                                        "fullEnd": 876,
                                                        "start": 874,
                                                        "end": 875,
                                                        "fullWidth": 2,
                                                        "width": 1,
                                                        "text": ":",
                                                        "value": ":",
                                                        "valueText": ":",
                                                        "hasTrailingTrivia": true,
                                                        "trailingTrivia": [
                                                            {
                                                                "kind": "WhitespaceTrivia",
                                                                "text": " "
                                                            }
                                                        ]
                                                    },
                                                    "expression": {
                                                        "kind": "TrueKeyword",
                                                        "fullStart": 876,
                                                        "fullEnd": 882,
                                                        "start": 876,
                                                        "end": 880,
                                                        "fullWidth": 6,
                                                        "width": 4,
                                                        "text": "true",
                                                        "value": true,
                                                        "valueText": "true",
                                                        "hasTrailingTrivia": true,
                                                        "hasTrailingNewLine": true,
                                                        "trailingTrivia": [
                                                            {
                                                                "kind": "NewLineTrivia",
                                                                "text": "\r\n"
                                                            }
                                                        ]
                                                    }
                                                }
                                            ],
                                            "closeBraceToken": {
                                                "kind": "CloseBraceToken",
                                                "fullStart": 882,
                                                "fullEnd": 891,
                                                "start": 890,
                                                "end": 891,
                                                "fullWidth": 9,
                                                "width": 1,
                                                "text": "}",
                                                "value": "}",
                                                "valueText": "}",
                                                "hasLeadingTrivia": true,
                                                "leadingTrivia": [
                                                    {
                                                        "kind": "WhitespaceTrivia",
                                                        "text": "        "
                                                    }
                                                ]
                                            }
                                        }
                                    ],
                                    "closeParenToken": {
                                        "kind": "CloseParenToken",
                                        "fullStart": 891,
                                        "fullEnd": 892,
                                        "start": 891,
                                        "end": 892,
                                        "fullWidth": 1,
                                        "width": 1,
                                        "text": ")",
                                        "value": ")",
                                        "valueText": ")"
                                    }
                                }
                            },
                            "semicolonToken": {
                                "kind": "SemicolonToken",
                                "fullStart": 892,
                                "fullEnd": 895,
                                "start": 892,
                                "end": 893,
                                "fullWidth": 3,
                                "width": 1,
                                "text": ";",
                                "value": ";",
                                "valueText": ";",
                                "hasTrailingTrivia": true,
                                "hasTrailingNewLine": true,
                                "trailingTrivia": [
                                    {
                                        "kind": "NewLineTrivia",
                                        "text": "\r\n"
                                    }
                                ]
                            }
                        },
                        {
                            "kind": "VariableStatement",
                            "fullStart": 895,
                            "fullEnd": 933,
                            "start": 905,
                            "end": 931,
                            "fullWidth": 38,
                            "width": 26,
                            "modifiers": [],
                            "variableDeclaration": {
                                "kind": "VariableDeclaration",
                                "fullStart": 895,
                                "fullEnd": 930,
                                "start": 905,
                                "end": 930,
                                "fullWidth": 35,
                                "width": 25,
                                "varKeyword": {
                                    "kind": "VarKeyword",
                                    "fullStart": 895,
                                    "fullEnd": 909,
                                    "start": 905,
                                    "end": 908,
                                    "fullWidth": 14,
                                    "width": 3,
                                    "text": "var",
                                    "value": "var",
                                    "valueText": "var",
                                    "hasLeadingTrivia": true,
                                    "hasLeadingNewLine": true,
                                    "hasTrailingTrivia": true,
                                    "leadingTrivia": [
                                        {
                                            "kind": "NewLineTrivia",
                                            "text": "\r\n"
                                        },
                                        {
                                            "kind": "WhitespaceTrivia",
                                            "text": "        "
                                        }
                                    ],
                                    "trailingTrivia": [
                                        {
                                            "kind": "WhitespaceTrivia",
                                            "text": " "
                                        }
                                    ]
                                },
                                "variableDeclarators": [
                                    {
                                        "kind": "VariableDeclarator",
                                        "fullStart": 909,
                                        "fullEnd": 930,
                                        "start": 909,
                                        "end": 930,
                                        "fullWidth": 21,
<<<<<<< HEAD
                                        "width": 21,
                                        "identifier": {
=======
                                        "propertyName": {
>>>>>>> 85e84683
                                            "kind": "IdentifierName",
                                            "fullStart": 909,
                                            "fullEnd": 913,
                                            "start": 909,
                                            "end": 912,
                                            "fullWidth": 4,
                                            "width": 3,
                                            "text": "Con",
                                            "value": "Con",
                                            "valueText": "Con",
                                            "hasTrailingTrivia": true,
                                            "trailingTrivia": [
                                                {
                                                    "kind": "WhitespaceTrivia",
                                                    "text": " "
                                                }
                                            ]
                                        },
                                        "equalsValueClause": {
                                            "kind": "EqualsValueClause",
                                            "fullStart": 913,
                                            "fullEnd": 930,
                                            "start": 913,
                                            "end": 930,
                                            "fullWidth": 17,
                                            "width": 17,
                                            "equalsToken": {
                                                "kind": "EqualsToken",
                                                "fullStart": 913,
                                                "fullEnd": 915,
                                                "start": 913,
                                                "end": 914,
                                                "fullWidth": 2,
                                                "width": 1,
                                                "text": "=",
                                                "value": "=",
                                                "valueText": "=",
                                                "hasTrailingTrivia": true,
                                                "trailingTrivia": [
                                                    {
                                                        "kind": "WhitespaceTrivia",
                                                        "text": " "
                                                    }
                                                ]
                                            },
                                            "value": {
                                                "kind": "FunctionExpression",
                                                "fullStart": 915,
                                                "fullEnd": 930,
                                                "start": 915,
                                                "end": 930,
                                                "fullWidth": 15,
                                                "width": 15,
                                                "functionKeyword": {
                                                    "kind": "FunctionKeyword",
                                                    "fullStart": 915,
                                                    "fullEnd": 924,
                                                    "start": 915,
                                                    "end": 923,
                                                    "fullWidth": 9,
                                                    "width": 8,
                                                    "text": "function",
                                                    "value": "function",
                                                    "valueText": "function",
                                                    "hasTrailingTrivia": true,
                                                    "trailingTrivia": [
                                                        {
                                                            "kind": "WhitespaceTrivia",
                                                            "text": " "
                                                        }
                                                    ]
                                                },
                                                "callSignature": {
                                                    "kind": "CallSignature",
                                                    "fullStart": 924,
                                                    "fullEnd": 927,
                                                    "start": 924,
                                                    "end": 926,
                                                    "fullWidth": 3,
                                                    "width": 2,
                                                    "parameterList": {
                                                        "kind": "ParameterList",
                                                        "fullStart": 924,
                                                        "fullEnd": 927,
                                                        "start": 924,
                                                        "end": 926,
                                                        "fullWidth": 3,
                                                        "width": 2,
                                                        "openParenToken": {
                                                            "kind": "OpenParenToken",
                                                            "fullStart": 924,
                                                            "fullEnd": 925,
                                                            "start": 924,
                                                            "end": 925,
                                                            "fullWidth": 1,
                                                            "width": 1,
                                                            "text": "(",
                                                            "value": "(",
                                                            "valueText": "("
                                                        },
                                                        "parameters": [],
                                                        "closeParenToken": {
                                                            "kind": "CloseParenToken",
                                                            "fullStart": 925,
                                                            "fullEnd": 927,
                                                            "start": 925,
                                                            "end": 926,
                                                            "fullWidth": 2,
                                                            "width": 1,
                                                            "text": ")",
                                                            "value": ")",
                                                            "valueText": ")",
                                                            "hasTrailingTrivia": true,
                                                            "trailingTrivia": [
                                                                {
                                                                    "kind": "WhitespaceTrivia",
                                                                    "text": " "
                                                                }
                                                            ]
                                                        }
                                                    }
                                                },
                                                "block": {
                                                    "kind": "Block",
                                                    "fullStart": 927,
                                                    "fullEnd": 930,
                                                    "start": 927,
                                                    "end": 930,
                                                    "fullWidth": 3,
                                                    "width": 3,
                                                    "openBraceToken": {
                                                        "kind": "OpenBraceToken",
                                                        "fullStart": 927,
                                                        "fullEnd": 929,
                                                        "start": 927,
                                                        "end": 928,
                                                        "fullWidth": 2,
                                                        "width": 1,
                                                        "text": "{",
                                                        "value": "{",
                                                        "valueText": "{",
                                                        "hasTrailingTrivia": true,
                                                        "trailingTrivia": [
                                                            {
                                                                "kind": "WhitespaceTrivia",
                                                                "text": " "
                                                            }
                                                        ]
                                                    },
                                                    "statements": [],
                                                    "closeBraceToken": {
                                                        "kind": "CloseBraceToken",
                                                        "fullStart": 929,
                                                        "fullEnd": 930,
                                                        "start": 929,
                                                        "end": 930,
                                                        "fullWidth": 1,
                                                        "width": 1,
                                                        "text": "}",
                                                        "value": "}",
                                                        "valueText": "}"
                                                    }
                                                }
                                            }
                                        }
                                    }
                                ]
                            },
                            "semicolonToken": {
                                "kind": "SemicolonToken",
                                "fullStart": 930,
                                "fullEnd": 933,
                                "start": 930,
                                "end": 931,
                                "fullWidth": 3,
                                "width": 1,
                                "text": ";",
                                "value": ";",
                                "valueText": ";",
                                "hasTrailingTrivia": true,
                                "hasTrailingNewLine": true,
                                "trailingTrivia": [
                                    {
                                        "kind": "NewLineTrivia",
                                        "text": "\r\n"
                                    }
                                ]
                            }
                        },
                        {
                            "kind": "ExpressionStatement",
                            "fullStart": 933,
                            "fullEnd": 965,
                            "start": 941,
                            "end": 963,
                            "fullWidth": 32,
                            "width": 22,
                            "expression": {
                                "kind": "AssignmentExpression",
                                "fullStart": 933,
                                "fullEnd": 962,
                                "start": 941,
                                "end": 962,
                                "fullWidth": 29,
                                "width": 21,
                                "left": {
                                    "kind": "MemberAccessExpression",
                                    "fullStart": 933,
                                    "fullEnd": 955,
                                    "start": 941,
                                    "end": 954,
                                    "fullWidth": 22,
                                    "width": 13,
                                    "expression": {
                                        "kind": "IdentifierName",
                                        "fullStart": 933,
                                        "fullEnd": 944,
                                        "start": 941,
                                        "end": 944,
                                        "fullWidth": 11,
                                        "width": 3,
                                        "text": "Con",
                                        "value": "Con",
                                        "valueText": "Con",
                                        "hasLeadingTrivia": true,
                                        "leadingTrivia": [
                                            {
                                                "kind": "WhitespaceTrivia",
                                                "text": "        "
                                            }
                                        ]
                                    },
                                    "dotToken": {
                                        "kind": "DotToken",
                                        "fullStart": 944,
                                        "fullEnd": 945,
                                        "start": 944,
                                        "end": 945,
                                        "fullWidth": 1,
                                        "width": 1,
                                        "text": ".",
                                        "value": ".",
                                        "valueText": "."
                                    },
                                    "name": {
                                        "kind": "IdentifierName",
                                        "fullStart": 945,
                                        "fullEnd": 955,
                                        "start": 945,
                                        "end": 954,
                                        "fullWidth": 10,
                                        "width": 9,
                                        "text": "prototype",
                                        "value": "prototype",
                                        "valueText": "prototype",
                                        "hasTrailingTrivia": true,
                                        "trailingTrivia": [
                                            {
                                                "kind": "WhitespaceTrivia",
                                                "text": " "
                                            }
                                        ]
                                    }
                                },
                                "operatorToken": {
                                    "kind": "EqualsToken",
                                    "fullStart": 955,
                                    "fullEnd": 957,
                                    "start": 955,
                                    "end": 956,
                                    "fullWidth": 2,
                                    "width": 1,
                                    "text": "=",
                                    "value": "=",
                                    "valueText": "=",
                                    "hasTrailingTrivia": true,
                                    "trailingTrivia": [
                                        {
                                            "kind": "WhitespaceTrivia",
                                            "text": " "
                                        }
                                    ]
                                },
                                "right": {
                                    "kind": "IdentifierName",
                                    "fullStart": 957,
                                    "fullEnd": 962,
                                    "start": 957,
                                    "end": 962,
                                    "fullWidth": 5,
                                    "width": 5,
                                    "text": "proto",
                                    "value": "proto",
                                    "valueText": "proto"
                                }
                            },
                            "semicolonToken": {
                                "kind": "SemicolonToken",
                                "fullStart": 962,
                                "fullEnd": 965,
                                "start": 962,
                                "end": 963,
                                "fullWidth": 3,
                                "width": 1,
                                "text": ";",
                                "value": ";",
                                "valueText": ";",
                                "hasTrailingTrivia": true,
                                "hasTrailingNewLine": true,
                                "trailingTrivia": [
                                    {
                                        "kind": "NewLineTrivia",
                                        "text": "\r\n"
                                    }
                                ]
                            }
                        },
                        {
                            "kind": "VariableStatement",
                            "fullStart": 965,
                            "fullEnd": 999,
                            "start": 975,
                            "end": 997,
                            "fullWidth": 34,
                            "width": 22,
                            "modifiers": [],
                            "variableDeclaration": {
                                "kind": "VariableDeclaration",
                                "fullStart": 965,
                                "fullEnd": 996,
                                "start": 975,
                                "end": 996,
                                "fullWidth": 31,
                                "width": 21,
                                "varKeyword": {
                                    "kind": "VarKeyword",
                                    "fullStart": 965,
                                    "fullEnd": 979,
                                    "start": 975,
                                    "end": 978,
                                    "fullWidth": 14,
                                    "width": 3,
                                    "text": "var",
                                    "value": "var",
                                    "valueText": "var",
                                    "hasLeadingTrivia": true,
                                    "hasLeadingNewLine": true,
                                    "hasTrailingTrivia": true,
                                    "leadingTrivia": [
                                        {
                                            "kind": "NewLineTrivia",
                                            "text": "\r\n"
                                        },
                                        {
                                            "kind": "WhitespaceTrivia",
                                            "text": "        "
                                        }
                                    ],
                                    "trailingTrivia": [
                                        {
                                            "kind": "WhitespaceTrivia",
                                            "text": " "
                                        }
                                    ]
                                },
                                "variableDeclarators": [
                                    {
                                        "kind": "VariableDeclarator",
                                        "fullStart": 979,
                                        "fullEnd": 996,
                                        "start": 979,
                                        "end": 996,
                                        "fullWidth": 17,
<<<<<<< HEAD
                                        "width": 17,
                                        "identifier": {
=======
                                        "propertyName": {
>>>>>>> 85e84683
                                            "kind": "IdentifierName",
                                            "fullStart": 979,
                                            "fullEnd": 985,
                                            "start": 979,
                                            "end": 984,
                                            "fullWidth": 6,
                                            "width": 5,
                                            "text": "child",
                                            "value": "child",
                                            "valueText": "child",
                                            "hasTrailingTrivia": true,
                                            "trailingTrivia": [
                                                {
                                                    "kind": "WhitespaceTrivia",
                                                    "text": " "
                                                }
                                            ]
                                        },
                                        "equalsValueClause": {
                                            "kind": "EqualsValueClause",
                                            "fullStart": 985,
                                            "fullEnd": 996,
                                            "start": 985,
                                            "end": 996,
                                            "fullWidth": 11,
                                            "width": 11,
                                            "equalsToken": {
                                                "kind": "EqualsToken",
                                                "fullStart": 985,
                                                "fullEnd": 987,
                                                "start": 985,
                                                "end": 986,
                                                "fullWidth": 2,
                                                "width": 1,
                                                "text": "=",
                                                "value": "=",
                                                "valueText": "=",
                                                "hasTrailingTrivia": true,
                                                "trailingTrivia": [
                                                    {
                                                        "kind": "WhitespaceTrivia",
                                                        "text": " "
                                                    }
                                                ]
                                            },
                                            "value": {
                                                "kind": "ObjectCreationExpression",
                                                "fullStart": 987,
                                                "fullEnd": 996,
                                                "start": 987,
                                                "end": 996,
                                                "fullWidth": 9,
                                                "width": 9,
                                                "newKeyword": {
                                                    "kind": "NewKeyword",
                                                    "fullStart": 987,
                                                    "fullEnd": 991,
                                                    "start": 987,
                                                    "end": 990,
                                                    "fullWidth": 4,
                                                    "width": 3,
                                                    "text": "new",
                                                    "value": "new",
                                                    "valueText": "new",
                                                    "hasTrailingTrivia": true,
                                                    "trailingTrivia": [
                                                        {
                                                            "kind": "WhitespaceTrivia",
                                                            "text": " "
                                                        }
                                                    ]
                                                },
                                                "expression": {
                                                    "kind": "IdentifierName",
                                                    "fullStart": 991,
                                                    "fullEnd": 994,
                                                    "start": 991,
                                                    "end": 994,
                                                    "fullWidth": 3,
                                                    "width": 3,
                                                    "text": "Con",
                                                    "value": "Con",
                                                    "valueText": "Con"
                                                },
                                                "argumentList": {
                                                    "kind": "ArgumentList",
                                                    "fullStart": 994,
                                                    "fullEnd": 996,
                                                    "start": 994,
                                                    "end": 996,
                                                    "fullWidth": 2,
                                                    "width": 2,
                                                    "openParenToken": {
                                                        "kind": "OpenParenToken",
                                                        "fullStart": 994,
                                                        "fullEnd": 995,
                                                        "start": 994,
                                                        "end": 995,
                                                        "fullWidth": 1,
                                                        "width": 1,
                                                        "text": "(",
                                                        "value": "(",
                                                        "valueText": "("
                                                    },
                                                    "arguments": [],
                                                    "closeParenToken": {
                                                        "kind": "CloseParenToken",
                                                        "fullStart": 995,
                                                        "fullEnd": 996,
                                                        "start": 995,
                                                        "end": 996,
                                                        "fullWidth": 1,
                                                        "width": 1,
                                                        "text": ")",
                                                        "value": ")",
                                                        "valueText": ")"
                                                    }
                                                }
                                            }
                                        }
                                    }
                                ]
                            },
                            "semicolonToken": {
                                "kind": "SemicolonToken",
                                "fullStart": 996,
                                "fullEnd": 999,
                                "start": 996,
                                "end": 997,
                                "fullWidth": 3,
                                "width": 1,
                                "text": ";",
                                "value": ";",
                                "valueText": ";",
                                "hasTrailingTrivia": true,
                                "hasTrailingNewLine": true,
                                "trailingTrivia": [
                                    {
                                        "kind": "NewLineTrivia",
                                        "text": "\r\n"
                                    }
                                ]
                            }
                        },
                        {
                            "kind": "ExpressionStatement",
                            "fullStart": 999,
                            "fullEnd": 1155,
                            "start": 1007,
                            "end": 1153,
                            "fullWidth": 156,
                            "width": 146,
                            "expression": {
                                "kind": "InvocationExpression",
                                "fullStart": 999,
                                "fullEnd": 1152,
                                "start": 1007,
                                "end": 1152,
                                "fullWidth": 153,
                                "width": 145,
                                "expression": {
                                    "kind": "MemberAccessExpression",
                                    "fullStart": 999,
                                    "fullEnd": 1028,
                                    "start": 1007,
                                    "end": 1028,
                                    "fullWidth": 29,
                                    "width": 21,
                                    "expression": {
                                        "kind": "IdentifierName",
                                        "fullStart": 999,
                                        "fullEnd": 1013,
                                        "start": 1007,
                                        "end": 1013,
                                        "fullWidth": 14,
                                        "width": 6,
                                        "text": "Object",
                                        "value": "Object",
                                        "valueText": "Object",
                                        "hasLeadingTrivia": true,
                                        "leadingTrivia": [
                                            {
                                                "kind": "WhitespaceTrivia",
                                                "text": "        "
                                            }
                                        ]
                                    },
                                    "dotToken": {
                                        "kind": "DotToken",
                                        "fullStart": 1013,
                                        "fullEnd": 1014,
                                        "start": 1013,
                                        "end": 1014,
                                        "fullWidth": 1,
                                        "width": 1,
                                        "text": ".",
                                        "value": ".",
                                        "valueText": "."
                                    },
                                    "name": {
                                        "kind": "IdentifierName",
                                        "fullStart": 1014,
                                        "fullEnd": 1028,
                                        "start": 1014,
                                        "end": 1028,
                                        "fullWidth": 14,
                                        "width": 14,
                                        "text": "defineProperty",
                                        "value": "defineProperty",
                                        "valueText": "defineProperty"
                                    }
                                },
                                "argumentList": {
                                    "kind": "ArgumentList",
                                    "fullStart": 1028,
                                    "fullEnd": 1152,
                                    "start": 1028,
                                    "end": 1152,
                                    "fullWidth": 124,
                                    "width": 124,
                                    "openParenToken": {
                                        "kind": "OpenParenToken",
                                        "fullStart": 1028,
                                        "fullEnd": 1029,
                                        "start": 1028,
                                        "end": 1029,
                                        "fullWidth": 1,
                                        "width": 1,
                                        "text": "(",
                                        "value": "(",
                                        "valueText": "("
                                    },
                                    "arguments": [
                                        {
                                            "kind": "IdentifierName",
                                            "fullStart": 1029,
                                            "fullEnd": 1034,
                                            "start": 1029,
                                            "end": 1034,
                                            "fullWidth": 5,
                                            "width": 5,
                                            "text": "child",
                                            "value": "child",
                                            "valueText": "child"
                                        },
                                        {
                                            "kind": "CommaToken",
                                            "fullStart": 1034,
                                            "fullEnd": 1036,
                                            "start": 1034,
                                            "end": 1035,
                                            "fullWidth": 2,
                                            "width": 1,
                                            "text": ",",
                                            "value": ",",
                                            "valueText": ",",
                                            "hasTrailingTrivia": true,
                                            "trailingTrivia": [
                                                {
                                                    "kind": "WhitespaceTrivia",
                                                    "text": " "
                                                }
                                            ]
                                        },
                                        {
                                            "kind": "StringLiteral",
                                            "fullStart": 1036,
                                            "fullEnd": 1042,
                                            "start": 1036,
                                            "end": 1042,
                                            "fullWidth": 6,
                                            "width": 6,
                                            "text": "\"prop\"",
                                            "value": "prop",
                                            "valueText": "prop"
                                        },
                                        {
                                            "kind": "CommaToken",
                                            "fullStart": 1042,
                                            "fullEnd": 1044,
                                            "start": 1042,
                                            "end": 1043,
                                            "fullWidth": 2,
                                            "width": 1,
                                            "text": ",",
                                            "value": ",",
                                            "valueText": ",",
                                            "hasTrailingTrivia": true,
                                            "trailingTrivia": [
                                                {
                                                    "kind": "WhitespaceTrivia",
                                                    "text": " "
                                                }
                                            ]
                                        },
                                        {
                                            "kind": "ObjectLiteralExpression",
                                            "fullStart": 1044,
                                            "fullEnd": 1151,
                                            "start": 1044,
                                            "end": 1151,
                                            "fullWidth": 107,
                                            "width": 107,
                                            "openBraceToken": {
                                                "kind": "OpenBraceToken",
                                                "fullStart": 1044,
                                                "fullEnd": 1047,
                                                "start": 1044,
                                                "end": 1045,
                                                "fullWidth": 3,
                                                "width": 1,
                                                "text": "{",
                                                "value": "{",
                                                "valueText": "{",
                                                "hasTrailingTrivia": true,
                                                "hasTrailingNewLine": true,
                                                "trailingTrivia": [
                                                    {
                                                        "kind": "NewLineTrivia",
                                                        "text": "\r\n"
                                                    }
                                                ]
                                            },
                                            "propertyAssignments": [
                                                {
                                                    "kind": "SimplePropertyAssignment",
                                                    "fullStart": 1047,
                                                    "fullEnd": 1109,
                                                    "start": 1059,
                                                    "end": 1109,
                                                    "fullWidth": 62,
                                                    "width": 50,
                                                    "propertyName": {
                                                        "kind": "IdentifierName",
                                                        "fullStart": 1047,
                                                        "fullEnd": 1064,
                                                        "start": 1059,
                                                        "end": 1064,
                                                        "fullWidth": 17,
                                                        "width": 5,
                                                        "text": "value",
                                                        "value": "value",
                                                        "valueText": "value",
                                                        "hasLeadingTrivia": true,
                                                        "leadingTrivia": [
                                                            {
                                                                "kind": "WhitespaceTrivia",
                                                                "text": "            "
                                                            }
                                                        ]
                                                    },
                                                    "colonToken": {
                                                        "kind": "ColonToken",
                                                        "fullStart": 1064,
                                                        "fullEnd": 1066,
                                                        "start": 1064,
                                                        "end": 1065,
                                                        "fullWidth": 2,
                                                        "width": 1,
                                                        "text": ":",
                                                        "value": ":",
                                                        "valueText": ":",
                                                        "hasTrailingTrivia": true,
                                                        "trailingTrivia": [
                                                            {
                                                                "kind": "WhitespaceTrivia",
                                                                "text": " "
                                                            }
                                                        ]
                                                    },
                                                    "expression": {
                                                        "kind": "ObjectLiteralExpression",
                                                        "fullStart": 1066,
                                                        "fullEnd": 1109,
                                                        "start": 1066,
                                                        "end": 1109,
                                                        "fullWidth": 43,
                                                        "width": 43,
                                                        "openBraceToken": {
                                                            "kind": "OpenBraceToken",
                                                            "fullStart": 1066,
                                                            "fullEnd": 1069,
                                                            "start": 1066,
                                                            "end": 1067,
                                                            "fullWidth": 3,
                                                            "width": 1,
                                                            "text": "{",
                                                            "value": "{",
                                                            "valueText": "{",
                                                            "hasTrailingTrivia": true,
                                                            "hasTrailingNewLine": true,
                                                            "trailingTrivia": [
                                                                {
                                                                    "kind": "NewLineTrivia",
                                                                    "text": "\r\n"
                                                                }
                                                            ]
                                                        },
                                                        "propertyAssignments": [
                                                            {
                                                                "kind": "SimplePropertyAssignment",
                                                                "fullStart": 1069,
                                                                "fullEnd": 1096,
                                                                "start": 1085,
                                                                "end": 1094,
                                                                "fullWidth": 27,
                                                                "width": 9,
                                                                "propertyName": {
                                                                    "kind": "IdentifierName",
                                                                    "fullStart": 1069,
                                                                    "fullEnd": 1090,
                                                                    "start": 1085,
                                                                    "end": 1090,
                                                                    "fullWidth": 21,
                                                                    "width": 5,
                                                                    "text": "value",
                                                                    "value": "value",
                                                                    "valueText": "value",
                                                                    "hasLeadingTrivia": true,
                                                                    "leadingTrivia": [
                                                                        {
                                                                            "kind": "WhitespaceTrivia",
                                                                            "text": "                "
                                                                        }
                                                                    ]
                                                                },
                                                                "colonToken": {
                                                                    "kind": "ColonToken",
                                                                    "fullStart": 1090,
                                                                    "fullEnd": 1092,
                                                                    "start": 1090,
                                                                    "end": 1091,
                                                                    "fullWidth": 2,
                                                                    "width": 1,
                                                                    "text": ":",
                                                                    "value": ":",
                                                                    "valueText": ":",
                                                                    "hasTrailingTrivia": true,
                                                                    "trailingTrivia": [
                                                                        {
                                                                            "kind": "WhitespaceTrivia",
                                                                            "text": " "
                                                                        }
                                                                    ]
                                                                },
                                                                "expression": {
                                                                    "kind": "NumericLiteral",
                                                                    "fullStart": 1092,
                                                                    "fullEnd": 1096,
                                                                    "start": 1092,
                                                                    "end": 1094,
                                                                    "fullWidth": 4,
                                                                    "width": 2,
                                                                    "text": "12",
                                                                    "value": 12,
                                                                    "valueText": "12",
                                                                    "hasTrailingTrivia": true,
                                                                    "hasTrailingNewLine": true,
                                                                    "trailingTrivia": [
                                                                        {
                                                                            "kind": "NewLineTrivia",
                                                                            "text": "\r\n"
                                                                        }
                                                                    ]
                                                                }
                                                            }
                                                        ],
                                                        "closeBraceToken": {
                                                            "kind": "CloseBraceToken",
                                                            "fullStart": 1096,
                                                            "fullEnd": 1109,
                                                            "start": 1108,
                                                            "end": 1109,
                                                            "fullWidth": 13,
                                                            "width": 1,
                                                            "text": "}",
                                                            "value": "}",
                                                            "valueText": "}",
                                                            "hasLeadingTrivia": true,
                                                            "leadingTrivia": [
                                                                {
                                                                    "kind": "WhitespaceTrivia",
                                                                    "text": "            "
                                                                }
                                                            ]
                                                        }
                                                    }
                                                },
                                                {
                                                    "kind": "CommaToken",
                                                    "fullStart": 1109,
                                                    "fullEnd": 1112,
                                                    "start": 1109,
                                                    "end": 1110,
                                                    "fullWidth": 3,
                                                    "width": 1,
                                                    "text": ",",
                                                    "value": ",",
                                                    "valueText": ",",
                                                    "hasTrailingTrivia": true,
                                                    "hasTrailingNewLine": true,
                                                    "trailingTrivia": [
                                                        {
                                                            "kind": "NewLineTrivia",
                                                            "text": "\r\n"
                                                        }
                                                    ]
                                                },
                                                {
                                                    "kind": "SimplePropertyAssignment",
                                                    "fullStart": 1112,
                                                    "fullEnd": 1142,
                                                    "start": 1124,
                                                    "end": 1140,
                                                    "fullWidth": 30,
                                                    "width": 16,
                                                    "propertyName": {
                                                        "kind": "IdentifierName",
                                                        "fullStart": 1112,
                                                        "fullEnd": 1134,
                                                        "start": 1124,
                                                        "end": 1134,
                                                        "fullWidth": 22,
                                                        "width": 10,
                                                        "text": "enumerable",
                                                        "value": "enumerable",
                                                        "valueText": "enumerable",
                                                        "hasLeadingTrivia": true,
                                                        "leadingTrivia": [
                                                            {
                                                                "kind": "WhitespaceTrivia",
                                                                "text": "            "
                                                            }
                                                        ]
                                                    },
                                                    "colonToken": {
                                                        "kind": "ColonToken",
                                                        "fullStart": 1134,
                                                        "fullEnd": 1136,
                                                        "start": 1134,
                                                        "end": 1135,
                                                        "fullWidth": 2,
                                                        "width": 1,
                                                        "text": ":",
                                                        "value": ":",
                                                        "valueText": ":",
                                                        "hasTrailingTrivia": true,
                                                        "trailingTrivia": [
                                                            {
                                                                "kind": "WhitespaceTrivia",
                                                                "text": " "
                                                            }
                                                        ]
                                                    },
                                                    "expression": {
                                                        "kind": "TrueKeyword",
                                                        "fullStart": 1136,
                                                        "fullEnd": 1142,
                                                        "start": 1136,
                                                        "end": 1140,
                                                        "fullWidth": 6,
                                                        "width": 4,
                                                        "text": "true",
                                                        "value": true,
                                                        "valueText": "true",
                                                        "hasTrailingTrivia": true,
                                                        "hasTrailingNewLine": true,
                                                        "trailingTrivia": [
                                                            {
                                                                "kind": "NewLineTrivia",
                                                                "text": "\r\n"
                                                            }
                                                        ]
                                                    }
                                                }
                                            ],
                                            "closeBraceToken": {
                                                "kind": "CloseBraceToken",
                                                "fullStart": 1142,
                                                "fullEnd": 1151,
                                                "start": 1150,
                                                "end": 1151,
                                                "fullWidth": 9,
                                                "width": 1,
                                                "text": "}",
                                                "value": "}",
                                                "valueText": "}",
                                                "hasLeadingTrivia": true,
                                                "leadingTrivia": [
                                                    {
                                                        "kind": "WhitespaceTrivia",
                                                        "text": "        "
                                                    }
                                                ]
                                            }
                                        }
                                    ],
                                    "closeParenToken": {
                                        "kind": "CloseParenToken",
                                        "fullStart": 1151,
                                        "fullEnd": 1152,
                                        "start": 1151,
                                        "end": 1152,
                                        "fullWidth": 1,
                                        "width": 1,
                                        "text": ")",
                                        "value": ")",
                                        "valueText": ")"
                                    }
                                }
                            },
                            "semicolonToken": {
                                "kind": "SemicolonToken",
                                "fullStart": 1152,
                                "fullEnd": 1155,
                                "start": 1152,
                                "end": 1153,
                                "fullWidth": 3,
                                "width": 1,
                                "text": ";",
                                "value": ";",
                                "valueText": ";",
                                "hasTrailingTrivia": true,
                                "hasTrailingNewLine": true,
                                "trailingTrivia": [
                                    {
                                        "kind": "NewLineTrivia",
                                        "text": "\r\n"
                                    }
                                ]
                            }
                        },
                        {
                            "kind": "ExpressionStatement",
                            "fullStart": 1155,
                            "fullEnd": 1201,
                            "start": 1163,
                            "end": 1199,
                            "fullWidth": 46,
                            "width": 36,
                            "expression": {
                                "kind": "InvocationExpression",
                                "fullStart": 1155,
                                "fullEnd": 1198,
                                "start": 1163,
                                "end": 1198,
                                "fullWidth": 43,
                                "width": 35,
                                "expression": {
                                    "kind": "MemberAccessExpression",
                                    "fullStart": 1155,
                                    "fullEnd": 1186,
                                    "start": 1163,
                                    "end": 1186,
                                    "fullWidth": 31,
                                    "width": 23,
                                    "expression": {
                                        "kind": "IdentifierName",
                                        "fullStart": 1155,
                                        "fullEnd": 1169,
                                        "start": 1163,
                                        "end": 1169,
                                        "fullWidth": 14,
                                        "width": 6,
                                        "text": "Object",
                                        "value": "Object",
                                        "valueText": "Object",
                                        "hasLeadingTrivia": true,
                                        "leadingTrivia": [
                                            {
                                                "kind": "WhitespaceTrivia",
                                                "text": "        "
                                            }
                                        ]
                                    },
                                    "dotToken": {
                                        "kind": "DotToken",
                                        "fullStart": 1169,
                                        "fullEnd": 1170,
                                        "start": 1169,
                                        "end": 1170,
                                        "fullWidth": 1,
                                        "width": 1,
                                        "text": ".",
                                        "value": ".",
                                        "valueText": "."
                                    },
                                    "name": {
                                        "kind": "IdentifierName",
                                        "fullStart": 1170,
                                        "fullEnd": 1186,
                                        "start": 1170,
                                        "end": 1186,
                                        "fullWidth": 16,
                                        "width": 16,
                                        "text": "defineProperties",
                                        "value": "defineProperties",
                                        "valueText": "defineProperties"
                                    }
                                },
                                "argumentList": {
                                    "kind": "ArgumentList",
                                    "fullStart": 1186,
                                    "fullEnd": 1198,
                                    "start": 1186,
                                    "end": 1198,
                                    "fullWidth": 12,
                                    "width": 12,
                                    "openParenToken": {
                                        "kind": "OpenParenToken",
                                        "fullStart": 1186,
                                        "fullEnd": 1187,
                                        "start": 1186,
                                        "end": 1187,
                                        "fullWidth": 1,
                                        "width": 1,
                                        "text": "(",
                                        "value": "(",
                                        "valueText": "("
                                    },
                                    "arguments": [
                                        {
                                            "kind": "IdentifierName",
                                            "fullStart": 1187,
                                            "fullEnd": 1190,
                                            "start": 1187,
                                            "end": 1190,
                                            "fullWidth": 3,
                                            "width": 3,
                                            "text": "obj",
                                            "value": "obj",
                                            "valueText": "obj"
                                        },
                                        {
                                            "kind": "CommaToken",
                                            "fullStart": 1190,
                                            "fullEnd": 1192,
                                            "start": 1190,
                                            "end": 1191,
                                            "fullWidth": 2,
                                            "width": 1,
                                            "text": ",",
                                            "value": ",",
                                            "valueText": ",",
                                            "hasTrailingTrivia": true,
                                            "trailingTrivia": [
                                                {
                                                    "kind": "WhitespaceTrivia",
                                                    "text": " "
                                                }
                                            ]
                                        },
                                        {
                                            "kind": "IdentifierName",
                                            "fullStart": 1192,
                                            "fullEnd": 1197,
                                            "start": 1192,
                                            "end": 1197,
                                            "fullWidth": 5,
                                            "width": 5,
                                            "text": "child",
                                            "value": "child",
                                            "valueText": "child"
                                        }
                                    ],
                                    "closeParenToken": {
                                        "kind": "CloseParenToken",
                                        "fullStart": 1197,
                                        "fullEnd": 1198,
                                        "start": 1197,
                                        "end": 1198,
                                        "fullWidth": 1,
                                        "width": 1,
                                        "text": ")",
                                        "value": ")",
                                        "valueText": ")"
                                    }
                                }
                            },
                            "semicolonToken": {
                                "kind": "SemicolonToken",
                                "fullStart": 1198,
                                "fullEnd": 1201,
                                "start": 1198,
                                "end": 1199,
                                "fullWidth": 3,
                                "width": 1,
                                "text": ";",
                                "value": ";",
                                "valueText": ";",
                                "hasTrailingTrivia": true,
                                "hasTrailingNewLine": true,
                                "trailingTrivia": [
                                    {
                                        "kind": "NewLineTrivia",
                                        "text": "\r\n"
                                    }
                                ]
                            }
                        },
                        {
                            "kind": "ReturnStatement",
                            "fullStart": 1201,
                            "fullEnd": 1266,
                            "start": 1211,
                            "end": 1264,
                            "fullWidth": 65,
                            "width": 53,
                            "returnKeyword": {
                                "kind": "ReturnKeyword",
                                "fullStart": 1201,
                                "fullEnd": 1218,
                                "start": 1211,
                                "end": 1217,
                                "fullWidth": 17,
                                "width": 6,
                                "text": "return",
                                "value": "return",
                                "valueText": "return",
                                "hasLeadingTrivia": true,
                                "hasLeadingNewLine": true,
                                "hasTrailingTrivia": true,
                                "leadingTrivia": [
                                    {
                                        "kind": "NewLineTrivia",
                                        "text": "\r\n"
                                    },
                                    {
                                        "kind": "WhitespaceTrivia",
                                        "text": "        "
                                    }
                                ],
                                "trailingTrivia": [
                                    {
                                        "kind": "WhitespaceTrivia",
                                        "text": " "
                                    }
                                ]
                            },
                            "expression": {
                                "kind": "LogicalAndExpression",
                                "fullStart": 1218,
                                "fullEnd": 1263,
                                "start": 1218,
                                "end": 1263,
                                "fullWidth": 45,
                                "width": 45,
                                "left": {
                                    "kind": "InvocationExpression",
                                    "fullStart": 1218,
                                    "fullEnd": 1245,
                                    "start": 1218,
                                    "end": 1244,
                                    "fullWidth": 27,
                                    "width": 26,
                                    "expression": {
                                        "kind": "MemberAccessExpression",
                                        "fullStart": 1218,
                                        "fullEnd": 1236,
                                        "start": 1218,
                                        "end": 1236,
                                        "fullWidth": 18,
                                        "width": 18,
                                        "expression": {
                                            "kind": "IdentifierName",
                                            "fullStart": 1218,
                                            "fullEnd": 1221,
                                            "start": 1218,
                                            "end": 1221,
                                            "fullWidth": 3,
                                            "width": 3,
                                            "text": "obj",
                                            "value": "obj",
                                            "valueText": "obj"
                                        },
                                        "dotToken": {
                                            "kind": "DotToken",
                                            "fullStart": 1221,
                                            "fullEnd": 1222,
                                            "start": 1221,
                                            "end": 1222,
                                            "fullWidth": 1,
                                            "width": 1,
                                            "text": ".",
                                            "value": ".",
                                            "valueText": "."
                                        },
                                        "name": {
                                            "kind": "IdentifierName",
                                            "fullStart": 1222,
                                            "fullEnd": 1236,
                                            "start": 1222,
                                            "end": 1236,
                                            "fullWidth": 14,
                                            "width": 14,
                                            "text": "hasOwnProperty",
                                            "value": "hasOwnProperty",
                                            "valueText": "hasOwnProperty"
                                        }
                                    },
                                    "argumentList": {
                                        "kind": "ArgumentList",
                                        "fullStart": 1236,
                                        "fullEnd": 1245,
                                        "start": 1236,
                                        "end": 1244,
                                        "fullWidth": 9,
                                        "width": 8,
                                        "openParenToken": {
                                            "kind": "OpenParenToken",
                                            "fullStart": 1236,
                                            "fullEnd": 1237,
                                            "start": 1236,
                                            "end": 1237,
                                            "fullWidth": 1,
                                            "width": 1,
                                            "text": "(",
                                            "value": "(",
                                            "valueText": "("
                                        },
                                        "arguments": [
                                            {
                                                "kind": "StringLiteral",
                                                "fullStart": 1237,
                                                "fullEnd": 1243,
                                                "start": 1237,
                                                "end": 1243,
                                                "fullWidth": 6,
                                                "width": 6,
                                                "text": "\"prop\"",
                                                "value": "prop",
                                                "valueText": "prop"
                                            }
                                        ],
                                        "closeParenToken": {
                                            "kind": "CloseParenToken",
                                            "fullStart": 1243,
                                            "fullEnd": 1245,
                                            "start": 1243,
                                            "end": 1244,
                                            "fullWidth": 2,
                                            "width": 1,
                                            "text": ")",
                                            "value": ")",
                                            "valueText": ")",
                                            "hasTrailingTrivia": true,
                                            "trailingTrivia": [
                                                {
                                                    "kind": "WhitespaceTrivia",
                                                    "text": " "
                                                }
                                            ]
                                        }
                                    }
                                },
                                "operatorToken": {
                                    "kind": "AmpersandAmpersandToken",
                                    "fullStart": 1245,
                                    "fullEnd": 1248,
                                    "start": 1245,
                                    "end": 1247,
                                    "fullWidth": 3,
                                    "width": 2,
                                    "text": "&&",
                                    "value": "&&",
                                    "valueText": "&&",
                                    "hasTrailingTrivia": true,
                                    "trailingTrivia": [
                                        {
                                            "kind": "WhitespaceTrivia",
                                            "text": " "
                                        }
                                    ]
                                },
                                "right": {
                                    "kind": "EqualsExpression",
                                    "fullStart": 1248,
                                    "fullEnd": 1263,
                                    "start": 1248,
                                    "end": 1263,
                                    "fullWidth": 15,
                                    "width": 15,
                                    "left": {
                                        "kind": "MemberAccessExpression",
                                        "fullStart": 1248,
                                        "fullEnd": 1257,
                                        "start": 1248,
                                        "end": 1256,
                                        "fullWidth": 9,
                                        "width": 8,
                                        "expression": {
                                            "kind": "IdentifierName",
                                            "fullStart": 1248,
                                            "fullEnd": 1251,
                                            "start": 1248,
                                            "end": 1251,
                                            "fullWidth": 3,
                                            "width": 3,
                                            "text": "obj",
                                            "value": "obj",
                                            "valueText": "obj"
                                        },
                                        "dotToken": {
                                            "kind": "DotToken",
                                            "fullStart": 1251,
                                            "fullEnd": 1252,
                                            "start": 1251,
                                            "end": 1252,
                                            "fullWidth": 1,
                                            "width": 1,
                                            "text": ".",
                                            "value": ".",
                                            "valueText": "."
                                        },
                                        "name": {
                                            "kind": "IdentifierName",
                                            "fullStart": 1252,
                                            "fullEnd": 1257,
                                            "start": 1252,
                                            "end": 1256,
                                            "fullWidth": 5,
                                            "width": 4,
                                            "text": "prop",
                                            "value": "prop",
                                            "valueText": "prop",
                                            "hasTrailingTrivia": true,
                                            "trailingTrivia": [
                                                {
                                                    "kind": "WhitespaceTrivia",
                                                    "text": " "
                                                }
                                            ]
                                        }
                                    },
                                    "operatorToken": {
                                        "kind": "EqualsEqualsEqualsToken",
                                        "fullStart": 1257,
                                        "fullEnd": 1261,
                                        "start": 1257,
                                        "end": 1260,
                                        "fullWidth": 4,
                                        "width": 3,
                                        "text": "===",
                                        "value": "===",
                                        "valueText": "===",
                                        "hasTrailingTrivia": true,
                                        "trailingTrivia": [
                                            {
                                                "kind": "WhitespaceTrivia",
                                                "text": " "
                                            }
                                        ]
                                    },
                                    "right": {
                                        "kind": "NumericLiteral",
                                        "fullStart": 1261,
                                        "fullEnd": 1263,
                                        "start": 1261,
                                        "end": 1263,
                                        "fullWidth": 2,
                                        "width": 2,
                                        "text": "12",
                                        "value": 12,
                                        "valueText": "12"
                                    }
                                }
                            },
                            "semicolonToken": {
                                "kind": "SemicolonToken",
                                "fullStart": 1263,
                                "fullEnd": 1266,
                                "start": 1263,
                                "end": 1264,
                                "fullWidth": 3,
                                "width": 1,
                                "text": ";",
                                "value": ";",
                                "valueText": ";",
                                "hasTrailingTrivia": true,
                                "hasTrailingNewLine": true,
                                "trailingTrivia": [
                                    {
                                        "kind": "NewLineTrivia",
                                        "text": "\r\n"
                                    }
                                ]
                            }
                        }
                    ],
                    "closeBraceToken": {
                        "kind": "CloseBraceToken",
                        "fullStart": 1266,
                        "fullEnd": 1273,
                        "start": 1270,
                        "end": 1271,
                        "fullWidth": 7,
                        "width": 1,
                        "text": "}",
                        "value": "}",
                        "valueText": "}",
                        "hasLeadingTrivia": true,
                        "hasTrailingTrivia": true,
                        "hasTrailingNewLine": true,
                        "leadingTrivia": [
                            {
                                "kind": "WhitespaceTrivia",
                                "text": "    "
                            }
                        ],
                        "trailingTrivia": [
                            {
                                "kind": "NewLineTrivia",
                                "text": "\r\n"
                            }
                        ]
                    }
                }
            },
            {
                "kind": "ExpressionStatement",
                "fullStart": 1273,
                "fullEnd": 1297,
                "start": 1273,
                "end": 1295,
                "fullWidth": 24,
                "width": 22,
                "expression": {
                    "kind": "InvocationExpression",
                    "fullStart": 1273,
                    "fullEnd": 1294,
                    "start": 1273,
                    "end": 1294,
                    "fullWidth": 21,
                    "width": 21,
                    "expression": {
                        "kind": "IdentifierName",
                        "fullStart": 1273,
                        "fullEnd": 1284,
                        "start": 1273,
                        "end": 1284,
                        "fullWidth": 11,
                        "width": 11,
                        "text": "runTestCase",
                        "value": "runTestCase",
                        "valueText": "runTestCase"
                    },
                    "argumentList": {
                        "kind": "ArgumentList",
                        "fullStart": 1284,
                        "fullEnd": 1294,
                        "start": 1284,
                        "end": 1294,
                        "fullWidth": 10,
                        "width": 10,
                        "openParenToken": {
                            "kind": "OpenParenToken",
                            "fullStart": 1284,
                            "fullEnd": 1285,
                            "start": 1284,
                            "end": 1285,
                            "fullWidth": 1,
                            "width": 1,
                            "text": "(",
                            "value": "(",
                            "valueText": "("
                        },
                        "arguments": [
                            {
                                "kind": "IdentifierName",
                                "fullStart": 1285,
                                "fullEnd": 1293,
                                "start": 1285,
                                "end": 1293,
                                "fullWidth": 8,
                                "width": 8,
                                "text": "testcase",
                                "value": "testcase",
                                "valueText": "testcase"
                            }
                        ],
                        "closeParenToken": {
                            "kind": "CloseParenToken",
                            "fullStart": 1293,
                            "fullEnd": 1294,
                            "start": 1293,
                            "end": 1294,
                            "fullWidth": 1,
                            "width": 1,
                            "text": ")",
                            "value": ")",
                            "valueText": ")"
                        }
                    }
                },
                "semicolonToken": {
                    "kind": "SemicolonToken",
                    "fullStart": 1294,
                    "fullEnd": 1297,
                    "start": 1294,
                    "end": 1295,
                    "fullWidth": 3,
                    "width": 1,
                    "text": ";",
                    "value": ";",
                    "valueText": ";",
                    "hasTrailingTrivia": true,
                    "hasTrailingNewLine": true,
                    "trailingTrivia": [
                        {
                            "kind": "NewLineTrivia",
                            "text": "\r\n"
                        }
                    ]
                }
            }
        ],
        "endOfFileToken": {
            "kind": "EndOfFileToken",
            "fullStart": 1297,
            "fullEnd": 1297,
            "start": 1297,
            "end": 1297,
            "fullWidth": 0,
            "width": 0,
            "text": ""
        }
    },
    "lineMap": {
        "lineStarts": [
            0,
            67,
            152,
            232,
            308,
            380,
            385,
            439,
            596,
            601,
            603,
            605,
            628,
            630,
            653,
            678,
            680,
            728,
            760,
            786,
            816,
            836,
            852,
            882,
            895,
            897,
            933,
            965,
            967,
            999,
            1047,
            1069,
            1096,
            1112,
            1142,
            1155,
            1201,
            1203,
            1266,
            1273,
            1297
        ],
        "length": 1297
    }
}<|MERGE_RESOLUTION|>--- conflicted
+++ resolved
@@ -252,12 +252,8 @@
                                         "start": 642,
                                         "end": 650,
                                         "fullWidth": 8,
-<<<<<<< HEAD
                                         "width": 8,
-                                        "identifier": {
-=======
                                         "propertyName": {
->>>>>>> 85e84683
                                             "kind": "IdentifierName",
                                             "fullStart": 642,
                                             "fullEnd": 646,
@@ -413,12 +409,8 @@
                                         "start": 665,
                                         "end": 675,
                                         "fullWidth": 10,
-<<<<<<< HEAD
                                         "width": 10,
-                                        "identifier": {
-=======
                                         "propertyName": {
->>>>>>> 85e84683
                                             "kind": "IdentifierName",
                                             "fullStart": 665,
                                             "fullEnd": 671,
@@ -1260,12 +1252,8 @@
                                         "start": 909,
                                         "end": 930,
                                         "fullWidth": 21,
-<<<<<<< HEAD
                                         "width": 21,
-                                        "identifier": {
-=======
                                         "propertyName": {
->>>>>>> 85e84683
                                             "kind": "IdentifierName",
                                             "fullStart": 909,
                                             "fullEnd": 913,
@@ -1639,12 +1627,8 @@
                                         "start": 979,
                                         "end": 996,
                                         "fullWidth": 17,
-<<<<<<< HEAD
                                         "width": 17,
-                                        "identifier": {
-=======
                                         "propertyName": {
->>>>>>> 85e84683
                                             "kind": "IdentifierName",
                                             "fullStart": 979,
                                             "fullEnd": 985,
