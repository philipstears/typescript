{
    "isDeclaration": false,
    "languageVersion": "EcmaScript5",
    "parseOptions": {
        "allowAutomaticSemicolonInsertion": true
    },
    "sourceUnit": {
        "kind": "SourceUnit",
        "fullStart": 0,
        "fullEnd": 1039,
        "start": 569,
        "end": 1039,
        "fullWidth": 1039,
        "width": 470,
        "isIncrementallyUnusable": true,
        "moduleElements": [
            {
                "kind": "FunctionDeclaration",
                "fullStart": 0,
                "fullEnd": 1015,
                "start": 569,
                "end": 1013,
                "fullWidth": 1015,
                "width": 444,
                "isIncrementallyUnusable": true,
                "modifiers": [],
                "functionKeyword": {
                    "kind": "FunctionKeyword",
                    "fullStart": 0,
                    "fullEnd": 578,
                    "start": 569,
                    "end": 577,
                    "fullWidth": 578,
                    "width": 8,
                    "text": "function",
                    "value": "function",
                    "valueText": "function",
                    "hasLeadingTrivia": true,
                    "hasLeadingComment": true,
                    "hasLeadingNewLine": true,
                    "hasTrailingTrivia": true,
                    "leadingTrivia": [
                        {
                            "kind": "SingleLineCommentTrivia",
                            "text": "/// Copyright (c) 2012 Ecma International.  All rights reserved. "
                        },
                        {
                            "kind": "NewLineTrivia",
                            "text": "\r\n"
                        },
                        {
                            "kind": "SingleLineCommentTrivia",
                            "text": "/// Ecma International makes this code available under the terms and conditions set"
                        },
                        {
                            "kind": "NewLineTrivia",
                            "text": "\r\n"
                        },
                        {
                            "kind": "SingleLineCommentTrivia",
                            "text": "/// forth on http://hg.ecmascript.org/tests/test262/raw-file/tip/LICENSE (the "
                        },
                        {
                            "kind": "NewLineTrivia",
                            "text": "\r\n"
                        },
                        {
                            "kind": "SingleLineCommentTrivia",
                            "text": "/// \"Use Terms\").   Any redistribution of this code must retain the above "
                        },
                        {
                            "kind": "NewLineTrivia",
                            "text": "\r\n"
                        },
                        {
                            "kind": "SingleLineCommentTrivia",
                            "text": "/// copyright and this notice and otherwise comply with the Use Terms."
                        },
                        {
                            "kind": "NewLineTrivia",
                            "text": "\r\n"
                        },
                        {
                            "kind": "MultiLineCommentTrivia",
                            "text": "/**\r\n * @path ch15/15.2/15.2.3/15.2.3.7/15.2.3.7-5-b-144.js\r\n * @description Object.defineProperties - 'writable' property of 'descObj' is own accessor property (8.10.5 step 6.a)\r\n */"
                        },
                        {
                            "kind": "NewLineTrivia",
                            "text": "\r\n"
                        },
                        {
                            "kind": "NewLineTrivia",
                            "text": "\r\n"
                        },
                        {
                            "kind": "NewLineTrivia",
                            "text": "\r\n"
                        }
                    ],
                    "trailingTrivia": [
                        {
                            "kind": "WhitespaceTrivia",
                            "text": " "
                        }
                    ]
                },
                "identifier": {
                    "kind": "IdentifierName",
                    "fullStart": 578,
                    "fullEnd": 586,
                    "start": 578,
                    "end": 586,
                    "fullWidth": 8,
                    "width": 8,
                    "text": "testcase",
                    "value": "testcase",
                    "valueText": "testcase"
                },
                "callSignature": {
                    "kind": "CallSignature",
                    "fullStart": 586,
                    "fullEnd": 589,
                    "start": 586,
                    "end": 588,
                    "fullWidth": 3,
                    "width": 2,
                    "parameterList": {
                        "kind": "ParameterList",
                        "fullStart": 586,
                        "fullEnd": 589,
                        "start": 586,
                        "end": 588,
                        "fullWidth": 3,
                        "width": 2,
                        "openParenToken": {
                            "kind": "OpenParenToken",
                            "fullStart": 586,
                            "fullEnd": 587,
                            "start": 586,
                            "end": 587,
                            "fullWidth": 1,
                            "width": 1,
                            "text": "(",
                            "value": "(",
                            "valueText": "("
                        },
                        "parameters": [],
                        "closeParenToken": {
                            "kind": "CloseParenToken",
                            "fullStart": 587,
                            "fullEnd": 589,
                            "start": 587,
                            "end": 588,
                            "fullWidth": 2,
                            "width": 1,
                            "text": ")",
                            "value": ")",
                            "valueText": ")",
                            "hasTrailingTrivia": true,
                            "trailingTrivia": [
                                {
                                    "kind": "WhitespaceTrivia",
                                    "text": " "
                                }
                            ]
                        }
                    }
                },
                "block": {
                    "kind": "Block",
                    "fullStart": 589,
                    "fullEnd": 1015,
                    "start": 589,
                    "end": 1013,
                    "fullWidth": 426,
                    "width": 424,
                    "isIncrementallyUnusable": true,
                    "openBraceToken": {
                        "kind": "OpenBraceToken",
                        "fullStart": 589,
                        "fullEnd": 592,
                        "start": 589,
                        "end": 590,
                        "fullWidth": 3,
                        "width": 1,
                        "text": "{",
                        "value": "{",
                        "valueText": "{",
                        "hasTrailingTrivia": true,
                        "hasTrailingNewLine": true,
                        "trailingTrivia": [
                            {
                                "kind": "NewLineTrivia",
                                "text": "\r\n"
                            }
                        ]
                    },
                    "statements": [
                        {
                            "kind": "VariableStatement",
                            "fullStart": 592,
                            "fullEnd": 615,
                            "start": 600,
                            "end": 613,
                            "fullWidth": 23,
                            "width": 13,
                            "modifiers": [],
                            "variableDeclaration": {
                                "kind": "VariableDeclaration",
                                "fullStart": 592,
                                "fullEnd": 612,
                                "start": 600,
                                "end": 612,
                                "fullWidth": 20,
                                "width": 12,
                                "varKeyword": {
                                    "kind": "VarKeyword",
                                    "fullStart": 592,
                                    "fullEnd": 604,
                                    "start": 600,
                                    "end": 603,
                                    "fullWidth": 12,
                                    "width": 3,
                                    "text": "var",
                                    "value": "var",
                                    "valueText": "var",
                                    "hasLeadingTrivia": true,
                                    "hasTrailingTrivia": true,
                                    "leadingTrivia": [
                                        {
                                            "kind": "WhitespaceTrivia",
                                            "text": "        "
                                        }
                                    ],
                                    "trailingTrivia": [
                                        {
                                            "kind": "WhitespaceTrivia",
                                            "text": " "
                                        }
                                    ]
                                },
                                "variableDeclarators": [
                                    {
                                        "kind": "VariableDeclarator",
                                        "fullStart": 604,
                                        "fullEnd": 612,
                                        "start": 604,
                                        "end": 612,
                                        "fullWidth": 8,
<<<<<<< HEAD
                                        "width": 8,
                                        "identifier": {
=======
                                        "propertyName": {
>>>>>>> 85e84683
                                            "kind": "IdentifierName",
                                            "fullStart": 604,
                                            "fullEnd": 608,
                                            "start": 604,
                                            "end": 607,
                                            "fullWidth": 4,
                                            "width": 3,
                                            "text": "obj",
                                            "value": "obj",
                                            "valueText": "obj",
                                            "hasTrailingTrivia": true,
                                            "trailingTrivia": [
                                                {
                                                    "kind": "WhitespaceTrivia",
                                                    "text": " "
                                                }
                                            ]
                                        },
                                        "equalsValueClause": {
                                            "kind": "EqualsValueClause",
                                            "fullStart": 608,
                                            "fullEnd": 612,
                                            "start": 608,
                                            "end": 612,
                                            "fullWidth": 4,
                                            "width": 4,
                                            "equalsToken": {
                                                "kind": "EqualsToken",
                                                "fullStart": 608,
                                                "fullEnd": 610,
                                                "start": 608,
                                                "end": 609,
                                                "fullWidth": 2,
                                                "width": 1,
                                                "text": "=",
                                                "value": "=",
                                                "valueText": "=",
                                                "hasTrailingTrivia": true,
                                                "trailingTrivia": [
                                                    {
                                                        "kind": "WhitespaceTrivia",
                                                        "text": " "
                                                    }
                                                ]
                                            },
                                            "value": {
                                                "kind": "ObjectLiteralExpression",
                                                "fullStart": 610,
                                                "fullEnd": 612,
                                                "start": 610,
                                                "end": 612,
                                                "fullWidth": 2,
                                                "width": 2,
                                                "openBraceToken": {
                                                    "kind": "OpenBraceToken",
                                                    "fullStart": 610,
                                                    "fullEnd": 611,
                                                    "start": 610,
                                                    "end": 611,
                                                    "fullWidth": 1,
                                                    "width": 1,
                                                    "text": "{",
                                                    "value": "{",
                                                    "valueText": "{"
                                                },
                                                "propertyAssignments": [],
                                                "closeBraceToken": {
                                                    "kind": "CloseBraceToken",
                                                    "fullStart": 611,
                                                    "fullEnd": 612,
                                                    "start": 611,
                                                    "end": 612,
                                                    "fullWidth": 1,
                                                    "width": 1,
                                                    "text": "}",
                                                    "value": "}",
                                                    "valueText": "}"
                                                }
                                            }
                                        }
                                    }
                                ]
                            },
                            "semicolonToken": {
                                "kind": "SemicolonToken",
                                "fullStart": 612,
                                "fullEnd": 615,
                                "start": 612,
                                "end": 613,
                                "fullWidth": 3,
                                "width": 1,
                                "text": ";",
                                "value": ";",
                                "valueText": ";",
                                "hasTrailingTrivia": true,
                                "hasTrailingNewLine": true,
                                "trailingTrivia": [
                                    {
                                        "kind": "NewLineTrivia",
                                        "text": "\r\n"
                                    }
                                ]
                            }
                        },
                        {
                            "kind": "VariableStatement",
                            "fullStart": 615,
                            "fullEnd": 644,
                            "start": 625,
                            "end": 642,
                            "fullWidth": 29,
                            "width": 17,
                            "modifiers": [],
                            "variableDeclaration": {
                                "kind": "VariableDeclaration",
                                "fullStart": 615,
                                "fullEnd": 641,
                                "start": 625,
                                "end": 641,
                                "fullWidth": 26,
                                "width": 16,
                                "varKeyword": {
                                    "kind": "VarKeyword",
                                    "fullStart": 615,
                                    "fullEnd": 629,
                                    "start": 625,
                                    "end": 628,
                                    "fullWidth": 14,
                                    "width": 3,
                                    "text": "var",
                                    "value": "var",
                                    "valueText": "var",
                                    "hasLeadingTrivia": true,
                                    "hasLeadingNewLine": true,
                                    "hasTrailingTrivia": true,
                                    "leadingTrivia": [
                                        {
                                            "kind": "NewLineTrivia",
                                            "text": "\r\n"
                                        },
                                        {
                                            "kind": "WhitespaceTrivia",
                                            "text": "        "
                                        }
                                    ],
                                    "trailingTrivia": [
                                        {
                                            "kind": "WhitespaceTrivia",
                                            "text": " "
                                        }
                                    ]
                                },
                                "variableDeclarators": [
                                    {
                                        "kind": "VariableDeclarator",
                                        "fullStart": 629,
                                        "fullEnd": 641,
                                        "start": 629,
                                        "end": 641,
                                        "fullWidth": 12,
<<<<<<< HEAD
                                        "width": 12,
                                        "identifier": {
=======
                                        "propertyName": {
>>>>>>> 85e84683
                                            "kind": "IdentifierName",
                                            "fullStart": 629,
                                            "fullEnd": 637,
                                            "start": 629,
                                            "end": 636,
                                            "fullWidth": 8,
                                            "width": 7,
                                            "text": "descObj",
                                            "value": "descObj",
                                            "valueText": "descObj",
                                            "hasTrailingTrivia": true,
                                            "trailingTrivia": [
                                                {
                                                    "kind": "WhitespaceTrivia",
                                                    "text": " "
                                                }
                                            ]
                                        },
                                        "equalsValueClause": {
                                            "kind": "EqualsValueClause",
                                            "fullStart": 637,
                                            "fullEnd": 641,
                                            "start": 637,
                                            "end": 641,
                                            "fullWidth": 4,
                                            "width": 4,
                                            "equalsToken": {
                                                "kind": "EqualsToken",
                                                "fullStart": 637,
                                                "fullEnd": 639,
                                                "start": 637,
                                                "end": 638,
                                                "fullWidth": 2,
                                                "width": 1,
                                                "text": "=",
                                                "value": "=",
                                                "valueText": "=",
                                                "hasTrailingTrivia": true,
                                                "trailingTrivia": [
                                                    {
                                                        "kind": "WhitespaceTrivia",
                                                        "text": " "
                                                    }
                                                ]
                                            },
                                            "value": {
                                                "kind": "ObjectLiteralExpression",
                                                "fullStart": 639,
                                                "fullEnd": 641,
                                                "start": 639,
                                                "end": 641,
                                                "fullWidth": 2,
                                                "width": 2,
                                                "openBraceToken": {
                                                    "kind": "OpenBraceToken",
                                                    "fullStart": 639,
                                                    "fullEnd": 640,
                                                    "start": 639,
                                                    "end": 640,
                                                    "fullWidth": 1,
                                                    "width": 1,
                                                    "text": "{",
                                                    "value": "{",
                                                    "valueText": "{"
                                                },
                                                "propertyAssignments": [],
                                                "closeBraceToken": {
                                                    "kind": "CloseBraceToken",
                                                    "fullStart": 640,
                                                    "fullEnd": 641,
                                                    "start": 640,
                                                    "end": 641,
                                                    "fullWidth": 1,
                                                    "width": 1,
                                                    "text": "}",
                                                    "value": "}",
                                                    "valueText": "}"
                                                }
                                            }
                                        }
                                    }
                                ]
                            },
                            "semicolonToken": {
                                "kind": "SemicolonToken",
                                "fullStart": 641,
                                "fullEnd": 644,
                                "start": 641,
                                "end": 642,
                                "fullWidth": 3,
                                "width": 1,
                                "text": ";",
                                "value": ";",
                                "valueText": ";",
                                "hasTrailingTrivia": true,
                                "hasTrailingNewLine": true,
                                "trailingTrivia": [
                                    {
                                        "kind": "NewLineTrivia",
                                        "text": "\r\n"
                                    }
                                ]
                            }
                        },
                        {
                            "kind": "ExpressionStatement",
                            "fullStart": 644,
                            "fullEnd": 791,
                            "start": 654,
                            "end": 789,
                            "fullWidth": 147,
                            "width": 135,
                            "isIncrementallyUnusable": true,
                            "expression": {
                                "kind": "InvocationExpression",
                                "fullStart": 644,
                                "fullEnd": 788,
                                "start": 654,
                                "end": 788,
                                "fullWidth": 144,
                                "width": 134,
                                "isIncrementallyUnusable": true,
                                "expression": {
                                    "kind": "MemberAccessExpression",
                                    "fullStart": 644,
                                    "fullEnd": 675,
                                    "start": 654,
                                    "end": 675,
                                    "fullWidth": 31,
                                    "width": 21,
                                    "expression": {
                                        "kind": "IdentifierName",
                                        "fullStart": 644,
                                        "fullEnd": 660,
                                        "start": 654,
                                        "end": 660,
                                        "fullWidth": 16,
                                        "width": 6,
                                        "text": "Object",
                                        "value": "Object",
                                        "valueText": "Object",
                                        "hasLeadingTrivia": true,
                                        "hasLeadingNewLine": true,
                                        "leadingTrivia": [
                                            {
                                                "kind": "NewLineTrivia",
                                                "text": "\r\n"
                                            },
                                            {
                                                "kind": "WhitespaceTrivia",
                                                "text": "        "
                                            }
                                        ]
                                    },
                                    "dotToken": {
                                        "kind": "DotToken",
                                        "fullStart": 660,
                                        "fullEnd": 661,
                                        "start": 660,
                                        "end": 661,
                                        "fullWidth": 1,
                                        "width": 1,
                                        "text": ".",
                                        "value": ".",
                                        "valueText": "."
                                    },
                                    "name": {
                                        "kind": "IdentifierName",
                                        "fullStart": 661,
                                        "fullEnd": 675,
                                        "start": 661,
                                        "end": 675,
                                        "fullWidth": 14,
                                        "width": 14,
                                        "text": "defineProperty",
                                        "value": "defineProperty",
                                        "valueText": "defineProperty"
                                    }
                                },
                                "argumentList": {
                                    "kind": "ArgumentList",
                                    "fullStart": 675,
                                    "fullEnd": 788,
                                    "start": 675,
                                    "end": 788,
                                    "fullWidth": 113,
                                    "width": 113,
                                    "isIncrementallyUnusable": true,
                                    "openParenToken": {
                                        "kind": "OpenParenToken",
                                        "fullStart": 675,
                                        "fullEnd": 676,
                                        "start": 675,
                                        "end": 676,
                                        "fullWidth": 1,
                                        "width": 1,
                                        "text": "(",
                                        "value": "(",
                                        "valueText": "("
                                    },
                                    "arguments": [
                                        {
                                            "kind": "IdentifierName",
                                            "fullStart": 676,
                                            "fullEnd": 683,
                                            "start": 676,
                                            "end": 683,
                                            "fullWidth": 7,
                                            "width": 7,
                                            "text": "descObj",
                                            "value": "descObj",
                                            "valueText": "descObj"
                                        },
                                        {
                                            "kind": "CommaToken",
                                            "fullStart": 683,
                                            "fullEnd": 685,
                                            "start": 683,
                                            "end": 684,
                                            "fullWidth": 2,
                                            "width": 1,
                                            "text": ",",
                                            "value": ",",
                                            "valueText": ",",
                                            "hasTrailingTrivia": true,
                                            "trailingTrivia": [
                                                {
                                                    "kind": "WhitespaceTrivia",
                                                    "text": " "
                                                }
                                            ]
                                        },
                                        {
                                            "kind": "StringLiteral",
                                            "fullStart": 685,
                                            "fullEnd": 695,
                                            "start": 685,
                                            "end": 695,
                                            "fullWidth": 10,
                                            "width": 10,
                                            "text": "\"writable\"",
                                            "value": "writable",
                                            "valueText": "writable"
                                        },
                                        {
                                            "kind": "CommaToken",
                                            "fullStart": 695,
                                            "fullEnd": 697,
                                            "start": 695,
                                            "end": 696,
                                            "fullWidth": 2,
                                            "width": 1,
                                            "text": ",",
                                            "value": ",",
                                            "valueText": ",",
                                            "hasTrailingTrivia": true,
                                            "trailingTrivia": [
                                                {
                                                    "kind": "WhitespaceTrivia",
                                                    "text": " "
                                                }
                                            ]
                                        },
                                        {
                                            "kind": "ObjectLiteralExpression",
                                            "fullStart": 697,
                                            "fullEnd": 787,
                                            "start": 697,
                                            "end": 787,
                                            "fullWidth": 90,
                                            "width": 90,
                                            "isIncrementallyUnusable": true,
                                            "openBraceToken": {
                                                "kind": "OpenBraceToken",
                                                "fullStart": 697,
                                                "fullEnd": 700,
                                                "start": 697,
                                                "end": 698,
                                                "fullWidth": 3,
                                                "width": 1,
                                                "text": "{",
                                                "value": "{",
                                                "valueText": "{",
                                                "hasTrailingTrivia": true,
                                                "hasTrailingNewLine": true,
                                                "trailingTrivia": [
                                                    {
                                                        "kind": "NewLineTrivia",
                                                        "text": "\r\n"
                                                    }
                                                ]
                                            },
                                            "propertyAssignments": [
                                                {
                                                    "kind": "SimplePropertyAssignment",
                                                    "fullStart": 700,
                                                    "fullEnd": 778,
                                                    "start": 712,
                                                    "end": 776,
                                                    "fullWidth": 78,
                                                    "width": 64,
                                                    "isIncrementallyUnusable": true,
                                                    "propertyName": {
                                                        "kind": "IdentifierName",
                                                        "fullStart": 700,
                                                        "fullEnd": 715,
                                                        "start": 712,
                                                        "end": 715,
                                                        "fullWidth": 15,
                                                        "width": 3,
                                                        "text": "get",
                                                        "value": "get",
                                                        "valueText": "get",
                                                        "hasLeadingTrivia": true,
                                                        "leadingTrivia": [
                                                            {
                                                                "kind": "WhitespaceTrivia",
                                                                "text": "            "
                                                            }
                                                        ]
                                                    },
                                                    "colonToken": {
                                                        "kind": "ColonToken",
                                                        "fullStart": 715,
                                                        "fullEnd": 717,
                                                        "start": 715,
                                                        "end": 716,
                                                        "fullWidth": 2,
                                                        "width": 1,
                                                        "text": ":",
                                                        "value": ":",
                                                        "valueText": ":",
                                                        "hasTrailingTrivia": true,
                                                        "trailingTrivia": [
                                                            {
                                                                "kind": "WhitespaceTrivia",
                                                                "text": " "
                                                            }
                                                        ]
                                                    },
                                                    "expression": {
                                                        "kind": "FunctionExpression",
                                                        "fullStart": 717,
                                                        "fullEnd": 778,
                                                        "start": 717,
                                                        "end": 776,
                                                        "fullWidth": 61,
                                                        "width": 59,
                                                        "functionKeyword": {
                                                            "kind": "FunctionKeyword",
                                                            "fullStart": 717,
                                                            "fullEnd": 726,
                                                            "start": 717,
                                                            "end": 725,
                                                            "fullWidth": 9,
                                                            "width": 8,
                                                            "text": "function",
                                                            "value": "function",
                                                            "valueText": "function",
                                                            "hasTrailingTrivia": true,
                                                            "trailingTrivia": [
                                                                {
                                                                    "kind": "WhitespaceTrivia",
                                                                    "text": " "
                                                                }
                                                            ]
                                                        },
                                                        "callSignature": {
                                                            "kind": "CallSignature",
                                                            "fullStart": 726,
                                                            "fullEnd": 729,
                                                            "start": 726,
                                                            "end": 728,
                                                            "fullWidth": 3,
                                                            "width": 2,
                                                            "parameterList": {
                                                                "kind": "ParameterList",
                                                                "fullStart": 726,
                                                                "fullEnd": 729,
                                                                "start": 726,
                                                                "end": 728,
                                                                "fullWidth": 3,
                                                                "width": 2,
                                                                "openParenToken": {
                                                                    "kind": "OpenParenToken",
                                                                    "fullStart": 726,
                                                                    "fullEnd": 727,
                                                                    "start": 726,
                                                                    "end": 727,
                                                                    "fullWidth": 1,
                                                                    "width": 1,
                                                                    "text": "(",
                                                                    "value": "(",
                                                                    "valueText": "("
                                                                },
                                                                "parameters": [],
                                                                "closeParenToken": {
                                                                    "kind": "CloseParenToken",
                                                                    "fullStart": 727,
                                                                    "fullEnd": 729,
                                                                    "start": 727,
                                                                    "end": 728,
                                                                    "fullWidth": 2,
                                                                    "width": 1,
                                                                    "text": ")",
                                                                    "value": ")",
                                                                    "valueText": ")",
                                                                    "hasTrailingTrivia": true,
                                                                    "trailingTrivia": [
                                                                        {
                                                                            "kind": "WhitespaceTrivia",
                                                                            "text": " "
                                                                        }
                                                                    ]
                                                                }
                                                            }
                                                        },
                                                        "block": {
                                                            "kind": "Block",
                                                            "fullStart": 729,
                                                            "fullEnd": 778,
                                                            "start": 729,
                                                            "end": 776,
                                                            "fullWidth": 49,
                                                            "width": 47,
                                                            "openBraceToken": {
                                                                "kind": "OpenBraceToken",
                                                                "fullStart": 729,
                                                                "fullEnd": 732,
                                                                "start": 729,
                                                                "end": 730,
                                                                "fullWidth": 3,
                                                                "width": 1,
                                                                "text": "{",
                                                                "value": "{",
                                                                "valueText": "{",
                                                                "hasTrailingTrivia": true,
                                                                "hasTrailingNewLine": true,
                                                                "trailingTrivia": [
                                                                    {
                                                                        "kind": "NewLineTrivia",
                                                                        "text": "\r\n"
                                                                    }
                                                                ]
                                                            },
                                                            "statements": [
                                                                {
                                                                    "kind": "ReturnStatement",
                                                                    "fullStart": 732,
                                                                    "fullEnd": 763,
                                                                    "start": 748,
                                                                    "end": 761,
                                                                    "fullWidth": 31,
                                                                    "width": 13,
                                                                    "returnKeyword": {
                                                                        "kind": "ReturnKeyword",
                                                                        "fullStart": 732,
                                                                        "fullEnd": 755,
                                                                        "start": 748,
                                                                        "end": 754,
                                                                        "fullWidth": 23,
                                                                        "width": 6,
                                                                        "text": "return",
                                                                        "value": "return",
                                                                        "valueText": "return",
                                                                        "hasLeadingTrivia": true,
                                                                        "hasTrailingTrivia": true,
                                                                        "leadingTrivia": [
                                                                            {
                                                                                "kind": "WhitespaceTrivia",
                                                                                "text": "                "
                                                                            }
                                                                        ],
                                                                        "trailingTrivia": [
                                                                            {
                                                                                "kind": "WhitespaceTrivia",
                                                                                "text": " "
                                                                            }
                                                                        ]
                                                                    },
                                                                    "expression": {
                                                                        "kind": "FalseKeyword",
                                                                        "fullStart": 755,
                                                                        "fullEnd": 760,
                                                                        "start": 755,
                                                                        "end": 760,
                                                                        "fullWidth": 5,
                                                                        "width": 5,
                                                                        "text": "false",
                                                                        "value": false,
                                                                        "valueText": "false"
                                                                    },
                                                                    "semicolonToken": {
                                                                        "kind": "SemicolonToken",
                                                                        "fullStart": 760,
                                                                        "fullEnd": 763,
                                                                        "start": 760,
                                                                        "end": 761,
                                                                        "fullWidth": 3,
                                                                        "width": 1,
                                                                        "text": ";",
                                                                        "value": ";",
                                                                        "valueText": ";",
                                                                        "hasTrailingTrivia": true,
                                                                        "hasTrailingNewLine": true,
                                                                        "trailingTrivia": [
                                                                            {
                                                                                "kind": "NewLineTrivia",
                                                                                "text": "\r\n"
                                                                            }
                                                                        ]
                                                                    }
                                                                }
                                                            ],
                                                            "closeBraceToken": {
                                                                "kind": "CloseBraceToken",
                                                                "fullStart": 763,
                                                                "fullEnd": 778,
                                                                "start": 775,
                                                                "end": 776,
                                                                "fullWidth": 15,
                                                                "width": 1,
                                                                "text": "}",
                                                                "value": "}",
                                                                "valueText": "}",
                                                                "hasLeadingTrivia": true,
                                                                "hasTrailingTrivia": true,
                                                                "hasTrailingNewLine": true,
                                                                "leadingTrivia": [
                                                                    {
                                                                        "kind": "WhitespaceTrivia",
                                                                        "text": "            "
                                                                    }
                                                                ],
                                                                "trailingTrivia": [
                                                                    {
                                                                        "kind": "NewLineTrivia",
                                                                        "text": "\r\n"
                                                                    }
                                                                ]
                                                            }
                                                        }
                                                    }
                                                }
                                            ],
                                            "closeBraceToken": {
                                                "kind": "CloseBraceToken",
                                                "fullStart": 778,
                                                "fullEnd": 787,
                                                "start": 786,
                                                "end": 787,
                                                "fullWidth": 9,
                                                "width": 1,
                                                "text": "}",
                                                "value": "}",
                                                "valueText": "}",
                                                "hasLeadingTrivia": true,
                                                "leadingTrivia": [
                                                    {
                                                        "kind": "WhitespaceTrivia",
                                                        "text": "        "
                                                    }
                                                ]
                                            }
                                        }
                                    ],
                                    "closeParenToken": {
                                        "kind": "CloseParenToken",
                                        "fullStart": 787,
                                        "fullEnd": 788,
                                        "start": 787,
                                        "end": 788,
                                        "fullWidth": 1,
                                        "width": 1,
                                        "text": ")",
                                        "value": ")",
                                        "valueText": ")"
                                    }
                                }
                            },
                            "semicolonToken": {
                                "kind": "SemicolonToken",
                                "fullStart": 788,
                                "fullEnd": 791,
                                "start": 788,
                                "end": 789,
                                "fullWidth": 3,
                                "width": 1,
                                "text": ";",
                                "value": ";",
                                "valueText": ";",
                                "hasTrailingTrivia": true,
                                "hasTrailingNewLine": true,
                                "trailingTrivia": [
                                    {
                                        "kind": "NewLineTrivia",
                                        "text": "\r\n"
                                    }
                                ]
                            }
                        },
                        {
                            "kind": "ExpressionStatement",
                            "fullStart": 791,
                            "fullEnd": 877,
                            "start": 801,
                            "end": 875,
                            "fullWidth": 86,
                            "width": 74,
                            "expression": {
                                "kind": "InvocationExpression",
                                "fullStart": 791,
                                "fullEnd": 874,
                                "start": 801,
                                "end": 874,
                                "fullWidth": 83,
                                "width": 73,
                                "expression": {
                                    "kind": "MemberAccessExpression",
                                    "fullStart": 791,
                                    "fullEnd": 824,
                                    "start": 801,
                                    "end": 824,
                                    "fullWidth": 33,
                                    "width": 23,
                                    "expression": {
                                        "kind": "IdentifierName",
                                        "fullStart": 791,
                                        "fullEnd": 807,
                                        "start": 801,
                                        "end": 807,
                                        "fullWidth": 16,
                                        "width": 6,
                                        "text": "Object",
                                        "value": "Object",
                                        "valueText": "Object",
                                        "hasLeadingTrivia": true,
                                        "hasLeadingNewLine": true,
                                        "leadingTrivia": [
                                            {
                                                "kind": "NewLineTrivia",
                                                "text": "\r\n"
                                            },
                                            {
                                                "kind": "WhitespaceTrivia",
                                                "text": "        "
                                            }
                                        ]
                                    },
                                    "dotToken": {
                                        "kind": "DotToken",
                                        "fullStart": 807,
                                        "fullEnd": 808,
                                        "start": 807,
                                        "end": 808,
                                        "fullWidth": 1,
                                        "width": 1,
                                        "text": ".",
                                        "value": ".",
                                        "valueText": "."
                                    },
                                    "name": {
                                        "kind": "IdentifierName",
                                        "fullStart": 808,
                                        "fullEnd": 824,
                                        "start": 808,
                                        "end": 824,
                                        "fullWidth": 16,
                                        "width": 16,
                                        "text": "defineProperties",
                                        "value": "defineProperties",
                                        "valueText": "defineProperties"
                                    }
                                },
                                "argumentList": {
                                    "kind": "ArgumentList",
                                    "fullStart": 824,
                                    "fullEnd": 874,
                                    "start": 824,
                                    "end": 874,
                                    "fullWidth": 50,
                                    "width": 50,
                                    "openParenToken": {
                                        "kind": "OpenParenToken",
                                        "fullStart": 824,
                                        "fullEnd": 825,
                                        "start": 824,
                                        "end": 825,
                                        "fullWidth": 1,
                                        "width": 1,
                                        "text": "(",
                                        "value": "(",
                                        "valueText": "("
                                    },
                                    "arguments": [
                                        {
                                            "kind": "IdentifierName",
                                            "fullStart": 825,
                                            "fullEnd": 828,
                                            "start": 825,
                                            "end": 828,
                                            "fullWidth": 3,
                                            "width": 3,
                                            "text": "obj",
                                            "value": "obj",
                                            "valueText": "obj"
                                        },
                                        {
                                            "kind": "CommaToken",
                                            "fullStart": 828,
                                            "fullEnd": 830,
                                            "start": 828,
                                            "end": 829,
                                            "fullWidth": 2,
                                            "width": 1,
                                            "text": ",",
                                            "value": ",",
                                            "valueText": ",",
                                            "hasTrailingTrivia": true,
                                            "trailingTrivia": [
                                                {
                                                    "kind": "WhitespaceTrivia",
                                                    "text": " "
                                                }
                                            ]
                                        },
                                        {
                                            "kind": "ObjectLiteralExpression",
                                            "fullStart": 830,
                                            "fullEnd": 873,
                                            "start": 830,
                                            "end": 873,
                                            "fullWidth": 43,
                                            "width": 43,
                                            "openBraceToken": {
                                                "kind": "OpenBraceToken",
                                                "fullStart": 830,
                                                "fullEnd": 833,
                                                "start": 830,
                                                "end": 831,
                                                "fullWidth": 3,
                                                "width": 1,
                                                "text": "{",
                                                "value": "{",
                                                "valueText": "{",
                                                "hasTrailingTrivia": true,
                                                "hasTrailingNewLine": true,
                                                "trailingTrivia": [
                                                    {
                                                        "kind": "NewLineTrivia",
                                                        "text": "\r\n"
                                                    }
                                                ]
                                            },
                                            "propertyAssignments": [
                                                {
                                                    "kind": "SimplePropertyAssignment",
                                                    "fullStart": 833,
                                                    "fullEnd": 864,
                                                    "start": 845,
                                                    "end": 862,
                                                    "fullWidth": 31,
                                                    "width": 17,
                                                    "propertyName": {
                                                        "kind": "IdentifierName",
                                                        "fullStart": 833,
                                                        "fullEnd": 853,
                                                        "start": 845,
                                                        "end": 853,
                                                        "fullWidth": 20,
                                                        "width": 8,
                                                        "text": "property",
                                                        "value": "property",
                                                        "valueText": "property",
                                                        "hasLeadingTrivia": true,
                                                        "leadingTrivia": [
                                                            {
                                                                "kind": "WhitespaceTrivia",
                                                                "text": "            "
                                                            }
                                                        ]
                                                    },
                                                    "colonToken": {
                                                        "kind": "ColonToken",
                                                        "fullStart": 853,
                                                        "fullEnd": 855,
                                                        "start": 853,
                                                        "end": 854,
                                                        "fullWidth": 2,
                                                        "width": 1,
                                                        "text": ":",
                                                        "value": ":",
                                                        "valueText": ":",
                                                        "hasTrailingTrivia": true,
                                                        "trailingTrivia": [
                                                            {
                                                                "kind": "WhitespaceTrivia",
                                                                "text": " "
                                                            }
                                                        ]
                                                    },
                                                    "expression": {
                                                        "kind": "IdentifierName",
                                                        "fullStart": 855,
                                                        "fullEnd": 864,
                                                        "start": 855,
                                                        "end": 862,
                                                        "fullWidth": 9,
                                                        "width": 7,
                                                        "text": "descObj",
                                                        "value": "descObj",
                                                        "valueText": "descObj",
                                                        "hasTrailingTrivia": true,
                                                        "hasTrailingNewLine": true,
                                                        "trailingTrivia": [
                                                            {
                                                                "kind": "NewLineTrivia",
                                                                "text": "\r\n"
                                                            }
                                                        ]
                                                    }
                                                }
                                            ],
                                            "closeBraceToken": {
                                                "kind": "CloseBraceToken",
                                                "fullStart": 864,
                                                "fullEnd": 873,
                                                "start": 872,
                                                "end": 873,
                                                "fullWidth": 9,
                                                "width": 1,
                                                "text": "}",
                                                "value": "}",
                                                "valueText": "}",
                                                "hasLeadingTrivia": true,
                                                "leadingTrivia": [
                                                    {
                                                        "kind": "WhitespaceTrivia",
                                                        "text": "        "
                                                    }
                                                ]
                                            }
                                        }
                                    ],
                                    "closeParenToken": {
                                        "kind": "CloseParenToken",
                                        "fullStart": 873,
                                        "fullEnd": 874,
                                        "start": 873,
                                        "end": 874,
                                        "fullWidth": 1,
                                        "width": 1,
                                        "text": ")",
                                        "value": ")",
                                        "valueText": ")"
                                    }
                                }
                            },
                            "semicolonToken": {
                                "kind": "SemicolonToken",
                                "fullStart": 874,
                                "fullEnd": 877,
                                "start": 874,
                                "end": 875,
                                "fullWidth": 3,
                                "width": 1,
                                "text": ";",
                                "value": ";",
                                "valueText": ";",
                                "hasTrailingTrivia": true,
                                "hasTrailingNewLine": true,
                                "trailingTrivia": [
                                    {
                                        "kind": "NewLineTrivia",
                                        "text": "\r\n"
                                    }
                                ]
                            }
                        },
                        {
                            "kind": "ExpressionStatement",
                            "fullStart": 877,
                            "fullEnd": 917,
                            "start": 887,
                            "end": 915,
                            "fullWidth": 40,
                            "width": 28,
                            "expression": {
                                "kind": "AssignmentExpression",
                                "fullStart": 877,
                                "fullEnd": 914,
                                "start": 887,
                                "end": 914,
                                "fullWidth": 37,
                                "width": 27,
                                "left": {
                                    "kind": "MemberAccessExpression",
                                    "fullStart": 877,
                                    "fullEnd": 900,
                                    "start": 887,
                                    "end": 899,
                                    "fullWidth": 23,
                                    "width": 12,
                                    "expression": {
                                        "kind": "IdentifierName",
                                        "fullStart": 877,
                                        "fullEnd": 890,
                                        "start": 887,
                                        "end": 890,
                                        "fullWidth": 13,
                                        "width": 3,
                                        "text": "obj",
                                        "value": "obj",
                                        "valueText": "obj",
                                        "hasLeadingTrivia": true,
                                        "hasLeadingNewLine": true,
                                        "leadingTrivia": [
                                            {
                                                "kind": "NewLineTrivia",
                                                "text": "\r\n"
                                            },
                                            {
                                                "kind": "WhitespaceTrivia",
                                                "text": "        "
                                            }
                                        ]
                                    },
                                    "dotToken": {
                                        "kind": "DotToken",
                                        "fullStart": 890,
                                        "fullEnd": 891,
                                        "start": 890,
                                        "end": 891,
                                        "fullWidth": 1,
                                        "width": 1,
                                        "text": ".",
                                        "value": ".",
                                        "valueText": "."
                                    },
                                    "name": {
                                        "kind": "IdentifierName",
                                        "fullStart": 891,
                                        "fullEnd": 900,
                                        "start": 891,
                                        "end": 899,
                                        "fullWidth": 9,
                                        "width": 8,
                                        "text": "property",
                                        "value": "property",
                                        "valueText": "property",
                                        "hasTrailingTrivia": true,
                                        "trailingTrivia": [
                                            {
                                                "kind": "WhitespaceTrivia",
                                                "text": " "
                                            }
                                        ]
                                    }
                                },
                                "operatorToken": {
                                    "kind": "EqualsToken",
                                    "fullStart": 900,
                                    "fullEnd": 902,
                                    "start": 900,
                                    "end": 901,
                                    "fullWidth": 2,
                                    "width": 1,
                                    "text": "=",
                                    "value": "=",
                                    "valueText": "=",
                                    "hasTrailingTrivia": true,
                                    "trailingTrivia": [
                                        {
                                            "kind": "WhitespaceTrivia",
                                            "text": " "
                                        }
                                    ]
                                },
                                "right": {
                                    "kind": "StringLiteral",
                                    "fullStart": 902,
                                    "fullEnd": 914,
                                    "start": 902,
                                    "end": 914,
                                    "fullWidth": 12,
                                    "width": 12,
                                    "text": "\"isWritable\"",
                                    "value": "isWritable",
                                    "valueText": "isWritable"
                                }
                            },
                            "semicolonToken": {
                                "kind": "SemicolonToken",
                                "fullStart": 914,
                                "fullEnd": 917,
                                "start": 914,
                                "end": 915,
                                "fullWidth": 3,
                                "width": 1,
                                "text": ";",
                                "value": ";",
                                "valueText": ";",
                                "hasTrailingTrivia": true,
                                "hasTrailingNewLine": true,
                                "trailingTrivia": [
                                    {
                                        "kind": "NewLineTrivia",
                                        "text": "\r\n"
                                    }
                                ]
                            }
                        },
                        {
                            "kind": "ReturnStatement",
                            "fullStart": 917,
                            "fullEnd": 1008,
                            "start": 927,
                            "end": 1006,
                            "fullWidth": 91,
                            "width": 79,
                            "returnKeyword": {
                                "kind": "ReturnKeyword",
                                "fullStart": 917,
                                "fullEnd": 934,
                                "start": 927,
                                "end": 933,
                                "fullWidth": 17,
                                "width": 6,
                                "text": "return",
                                "value": "return",
                                "valueText": "return",
                                "hasLeadingTrivia": true,
                                "hasLeadingNewLine": true,
                                "hasTrailingTrivia": true,
                                "leadingTrivia": [
                                    {
                                        "kind": "NewLineTrivia",
                                        "text": "\r\n"
                                    },
                                    {
                                        "kind": "WhitespaceTrivia",
                                        "text": "        "
                                    }
                                ],
                                "trailingTrivia": [
                                    {
                                        "kind": "WhitespaceTrivia",
                                        "text": " "
                                    }
                                ]
                            },
                            "expression": {
                                "kind": "LogicalAndExpression",
                                "fullStart": 934,
                                "fullEnd": 1005,
                                "start": 934,
                                "end": 1005,
                                "fullWidth": 71,
                                "width": 71,
                                "left": {
                                    "kind": "InvocationExpression",
                                    "fullStart": 934,
                                    "fullEnd": 965,
                                    "start": 934,
                                    "end": 964,
                                    "fullWidth": 31,
                                    "width": 30,
                                    "expression": {
                                        "kind": "MemberAccessExpression",
                                        "fullStart": 934,
                                        "fullEnd": 952,
                                        "start": 934,
                                        "end": 952,
                                        "fullWidth": 18,
                                        "width": 18,
                                        "expression": {
                                            "kind": "IdentifierName",
                                            "fullStart": 934,
                                            "fullEnd": 937,
                                            "start": 934,
                                            "end": 937,
                                            "fullWidth": 3,
                                            "width": 3,
                                            "text": "obj",
                                            "value": "obj",
                                            "valueText": "obj"
                                        },
                                        "dotToken": {
                                            "kind": "DotToken",
                                            "fullStart": 937,
                                            "fullEnd": 938,
                                            "start": 937,
                                            "end": 938,
                                            "fullWidth": 1,
                                            "width": 1,
                                            "text": ".",
                                            "value": ".",
                                            "valueText": "."
                                        },
                                        "name": {
                                            "kind": "IdentifierName",
                                            "fullStart": 938,
                                            "fullEnd": 952,
                                            "start": 938,
                                            "end": 952,
                                            "fullWidth": 14,
                                            "width": 14,
                                            "text": "hasOwnProperty",
                                            "value": "hasOwnProperty",
                                            "valueText": "hasOwnProperty"
                                        }
                                    },
                                    "argumentList": {
                                        "kind": "ArgumentList",
                                        "fullStart": 952,
                                        "fullEnd": 965,
                                        "start": 952,
                                        "end": 964,
                                        "fullWidth": 13,
                                        "width": 12,
                                        "openParenToken": {
                                            "kind": "OpenParenToken",
                                            "fullStart": 952,
                                            "fullEnd": 953,
                                            "start": 952,
                                            "end": 953,
                                            "fullWidth": 1,
                                            "width": 1,
                                            "text": "(",
                                            "value": "(",
                                            "valueText": "("
                                        },
                                        "arguments": [
                                            {
                                                "kind": "StringLiteral",
                                                "fullStart": 953,
                                                "fullEnd": 963,
                                                "start": 953,
                                                "end": 963,
                                                "fullWidth": 10,
                                                "width": 10,
                                                "text": "\"property\"",
                                                "value": "property",
                                                "valueText": "property"
                                            }
                                        ],
                                        "closeParenToken": {
                                            "kind": "CloseParenToken",
                                            "fullStart": 963,
                                            "fullEnd": 965,
                                            "start": 963,
                                            "end": 964,
                                            "fullWidth": 2,
                                            "width": 1,
                                            "text": ")",
                                            "value": ")",
                                            "valueText": ")",
                                            "hasTrailingTrivia": true,
                                            "trailingTrivia": [
                                                {
                                                    "kind": "WhitespaceTrivia",
                                                    "text": " "
                                                }
                                            ]
                                        }
                                    }
                                },
                                "operatorToken": {
                                    "kind": "AmpersandAmpersandToken",
                                    "fullStart": 965,
                                    "fullEnd": 968,
                                    "start": 965,
                                    "end": 967,
                                    "fullWidth": 3,
                                    "width": 2,
                                    "text": "&&",
                                    "value": "&&",
                                    "valueText": "&&",
                                    "hasTrailingTrivia": true,
                                    "trailingTrivia": [
                                        {
                                            "kind": "WhitespaceTrivia",
                                            "text": " "
                                        }
                                    ]
                                },
                                "right": {
                                    "kind": "EqualsExpression",
                                    "fullStart": 968,
                                    "fullEnd": 1005,
                                    "start": 968,
                                    "end": 1005,
                                    "fullWidth": 37,
                                    "width": 37,
                                    "left": {
                                        "kind": "TypeOfExpression",
                                        "fullStart": 968,
                                        "fullEnd": 990,
                                        "start": 968,
                                        "end": 989,
                                        "fullWidth": 22,
                                        "width": 21,
                                        "typeOfKeyword": {
                                            "kind": "TypeOfKeyword",
                                            "fullStart": 968,
                                            "fullEnd": 975,
                                            "start": 968,
                                            "end": 974,
                                            "fullWidth": 7,
                                            "width": 6,
                                            "text": "typeof",
                                            "value": "typeof",
                                            "valueText": "typeof",
                                            "hasTrailingTrivia": true,
                                            "trailingTrivia": [
                                                {
                                                    "kind": "WhitespaceTrivia",
                                                    "text": " "
                                                }
                                            ]
                                        },
                                        "expression": {
                                            "kind": "ParenthesizedExpression",
                                            "fullStart": 975,
                                            "fullEnd": 990,
                                            "start": 975,
                                            "end": 989,
                                            "fullWidth": 15,
                                            "width": 14,
                                            "openParenToken": {
                                                "kind": "OpenParenToken",
                                                "fullStart": 975,
                                                "fullEnd": 976,
                                                "start": 975,
                                                "end": 976,
                                                "fullWidth": 1,
                                                "width": 1,
                                                "text": "(",
                                                "value": "(",
                                                "valueText": "("
                                            },
                                            "expression": {
                                                "kind": "MemberAccessExpression",
                                                "fullStart": 976,
                                                "fullEnd": 988,
                                                "start": 976,
                                                "end": 988,
                                                "fullWidth": 12,
                                                "width": 12,
                                                "expression": {
                                                    "kind": "IdentifierName",
                                                    "fullStart": 976,
                                                    "fullEnd": 979,
                                                    "start": 976,
                                                    "end": 979,
                                                    "fullWidth": 3,
                                                    "width": 3,
                                                    "text": "obj",
                                                    "value": "obj",
                                                    "valueText": "obj"
                                                },
                                                "dotToken": {
                                                    "kind": "DotToken",
                                                    "fullStart": 979,
                                                    "fullEnd": 980,
                                                    "start": 979,
                                                    "end": 980,
                                                    "fullWidth": 1,
                                                    "width": 1,
                                                    "text": ".",
                                                    "value": ".",
                                                    "valueText": "."
                                                },
                                                "name": {
                                                    "kind": "IdentifierName",
                                                    "fullStart": 980,
                                                    "fullEnd": 988,
                                                    "start": 980,
                                                    "end": 988,
                                                    "fullWidth": 8,
                                                    "width": 8,
                                                    "text": "property",
                                                    "value": "property",
                                                    "valueText": "property"
                                                }
                                            },
                                            "closeParenToken": {
                                                "kind": "CloseParenToken",
                                                "fullStart": 988,
                                                "fullEnd": 990,
                                                "start": 988,
                                                "end": 989,
                                                "fullWidth": 2,
                                                "width": 1,
                                                "text": ")",
                                                "value": ")",
                                                "valueText": ")",
                                                "hasTrailingTrivia": true,
                                                "trailingTrivia": [
                                                    {
                                                        "kind": "WhitespaceTrivia",
                                                        "text": " "
                                                    }
                                                ]
                                            }
                                        }
                                    },
                                    "operatorToken": {
                                        "kind": "EqualsEqualsEqualsToken",
                                        "fullStart": 990,
                                        "fullEnd": 994,
                                        "start": 990,
                                        "end": 993,
                                        "fullWidth": 4,
                                        "width": 3,
                                        "text": "===",
                                        "value": "===",
                                        "valueText": "===",
                                        "hasTrailingTrivia": true,
                                        "trailingTrivia": [
                                            {
                                                "kind": "WhitespaceTrivia",
                                                "text": " "
                                            }
                                        ]
                                    },
                                    "right": {
                                        "kind": "StringLiteral",
                                        "fullStart": 994,
                                        "fullEnd": 1005,
                                        "start": 994,
                                        "end": 1005,
                                        "fullWidth": 11,
                                        "width": 11,
                                        "text": "\"undefined\"",
                                        "value": "undefined",
                                        "valueText": "undefined"
                                    }
                                }
                            },
                            "semicolonToken": {
                                "kind": "SemicolonToken",
                                "fullStart": 1005,
                                "fullEnd": 1008,
                                "start": 1005,
                                "end": 1006,
                                "fullWidth": 3,
                                "width": 1,
                                "text": ";",
                                "value": ";",
                                "valueText": ";",
                                "hasTrailingTrivia": true,
                                "hasTrailingNewLine": true,
                                "trailingTrivia": [
                                    {
                                        "kind": "NewLineTrivia",
                                        "text": "\r\n"
                                    }
                                ]
                            }
                        }
                    ],
                    "closeBraceToken": {
                        "kind": "CloseBraceToken",
                        "fullStart": 1008,
                        "fullEnd": 1015,
                        "start": 1012,
                        "end": 1013,
                        "fullWidth": 7,
                        "width": 1,
                        "text": "}",
                        "value": "}",
                        "valueText": "}",
                        "hasLeadingTrivia": true,
                        "hasTrailingTrivia": true,
                        "hasTrailingNewLine": true,
                        "leadingTrivia": [
                            {
                                "kind": "WhitespaceTrivia",
                                "text": "    "
                            }
                        ],
                        "trailingTrivia": [
                            {
                                "kind": "NewLineTrivia",
                                "text": "\r\n"
                            }
                        ]
                    }
                }
            },
            {
                "kind": "ExpressionStatement",
                "fullStart": 1015,
                "fullEnd": 1039,
                "start": 1015,
                "end": 1037,
                "fullWidth": 24,
                "width": 22,
                "expression": {
                    "kind": "InvocationExpression",
                    "fullStart": 1015,
                    "fullEnd": 1036,
                    "start": 1015,
                    "end": 1036,
                    "fullWidth": 21,
                    "width": 21,
                    "expression": {
                        "kind": "IdentifierName",
                        "fullStart": 1015,
                        "fullEnd": 1026,
                        "start": 1015,
                        "end": 1026,
                        "fullWidth": 11,
                        "width": 11,
                        "text": "runTestCase",
                        "value": "runTestCase",
                        "valueText": "runTestCase"
                    },
                    "argumentList": {
                        "kind": "ArgumentList",
                        "fullStart": 1026,
                        "fullEnd": 1036,
                        "start": 1026,
                        "end": 1036,
                        "fullWidth": 10,
                        "width": 10,
                        "openParenToken": {
                            "kind": "OpenParenToken",
                            "fullStart": 1026,
                            "fullEnd": 1027,
                            "start": 1026,
                            "end": 1027,
                            "fullWidth": 1,
                            "width": 1,
                            "text": "(",
                            "value": "(",
                            "valueText": "("
                        },
                        "arguments": [
                            {
                                "kind": "IdentifierName",
                                "fullStart": 1027,
                                "fullEnd": 1035,
                                "start": 1027,
                                "end": 1035,
                                "fullWidth": 8,
                                "width": 8,
                                "text": "testcase",
                                "value": "testcase",
                                "valueText": "testcase"
                            }
                        ],
                        "closeParenToken": {
                            "kind": "CloseParenToken",
                            "fullStart": 1035,
                            "fullEnd": 1036,
                            "start": 1035,
                            "end": 1036,
                            "fullWidth": 1,
                            "width": 1,
                            "text": ")",
                            "value": ")",
                            "valueText": ")"
                        }
                    }
                },
                "semicolonToken": {
                    "kind": "SemicolonToken",
                    "fullStart": 1036,
                    "fullEnd": 1039,
                    "start": 1036,
                    "end": 1037,
                    "fullWidth": 3,
                    "width": 1,
                    "text": ";",
                    "value": ";",
                    "valueText": ";",
                    "hasTrailingTrivia": true,
                    "hasTrailingNewLine": true,
                    "trailingTrivia": [
                        {
                            "kind": "NewLineTrivia",
                            "text": "\r\n"
                        }
                    ]
                }
            }
        ],
        "endOfFileToken": {
            "kind": "EndOfFileToken",
            "fullStart": 1039,
            "fullEnd": 1039,
            "start": 1039,
            "end": 1039,
            "fullWidth": 0,
            "width": 0,
            "text": ""
        }
    },
    "lineMap": {
        "lineStarts": [
            0,
            67,
            152,
            232,
            308,
            380,
            385,
            441,
            560,
            565,
            567,
            569,
            592,
            615,
            617,
            644,
            646,
            700,
            732,
            763,
            778,
            791,
            793,
            833,
            864,
            877,
            879,
            917,
            919,
            1008,
            1015,
            1039
        ],
        "length": 1039
    }
}<|MERGE_RESOLUTION|>--- conflicted
+++ resolved
@@ -247,12 +247,8 @@
                                         "start": 604,
                                         "end": 612,
                                         "fullWidth": 8,
-<<<<<<< HEAD
                                         "width": 8,
-                                        "identifier": {
-=======
                                         "propertyName": {
->>>>>>> 85e84683
                                             "kind": "IdentifierName",
                                             "fullStart": 604,
                                             "fullEnd": 608,
@@ -413,12 +409,8 @@
                                         "start": 629,
                                         "end": 641,
                                         "fullWidth": 12,
-<<<<<<< HEAD
                                         "width": 12,
-                                        "identifier": {
-=======
                                         "propertyName": {
->>>>>>> 85e84683
                                             "kind": "IdentifierName",
                                             "fullStart": 629,
                                             "fullEnd": 637,
