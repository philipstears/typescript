{
    "isDeclaration": false,
    "languageVersion": "EcmaScript5",
    "parseOptions": {
        "allowAutomaticSemicolonInsertion": true
    },
    "sourceUnit": {
        "kind": "SourceUnit",
        "fullStart": 0,
        "fullEnd": 1189,
        "start": 651,
        "end": 1189,
        "fullWidth": 1189,
        "width": 538,
        "isIncrementallyUnusable": true,
        "moduleElements": [
            {
                "kind": "FunctionDeclaration",
                "fullStart": 0,
                "fullEnd": 1165,
                "start": 651,
                "end": 1163,
                "fullWidth": 1165,
                "width": 512,
                "isIncrementallyUnusable": true,
                "modifiers": [],
                "functionKeyword": {
                    "kind": "FunctionKeyword",
                    "fullStart": 0,
                    "fullEnd": 660,
                    "start": 651,
                    "end": 659,
                    "fullWidth": 660,
                    "width": 8,
                    "text": "function",
                    "value": "function",
                    "valueText": "function",
                    "hasLeadingTrivia": true,
                    "hasLeadingComment": true,
                    "hasLeadingNewLine": true,
                    "hasTrailingTrivia": true,
                    "leadingTrivia": [
                        {
                            "kind": "SingleLineCommentTrivia",
                            "text": "/// Copyright (c) 2012 Ecma International.  All rights reserved. "
                        },
                        {
                            "kind": "NewLineTrivia",
                            "text": "\r\n"
                        },
                        {
                            "kind": "SingleLineCommentTrivia",
                            "text": "/// Ecma International makes this code available under the terms and conditions set"
                        },
                        {
                            "kind": "NewLineTrivia",
                            "text": "\r\n"
                        },
                        {
                            "kind": "SingleLineCommentTrivia",
                            "text": "/// forth on http://hg.ecmascript.org/tests/test262/raw-file/tip/LICENSE (the "
                        },
                        {
                            "kind": "NewLineTrivia",
                            "text": "\r\n"
                        },
                        {
                            "kind": "SingleLineCommentTrivia",
                            "text": "/// \"Use Terms\").   Any redistribution of this code must retain the above "
                        },
                        {
                            "kind": "NewLineTrivia",
                            "text": "\r\n"
                        },
                        {
                            "kind": "SingleLineCommentTrivia",
                            "text": "/// copyright and this notice and otherwise comply with the Use Terms."
                        },
                        {
                            "kind": "NewLineTrivia",
                            "text": "\r\n"
                        },
                        {
                            "kind": "MultiLineCommentTrivia",
                            "text": "/**\r\n * @path ch15/15.2/15.2.3/15.2.3.7/15.2.3.7-6-a-86.js\r\n * @description Object.defineProperties will not throw TypeError when P.configurable is false, both properties.[[Set]] and P.[[Set]] are two objects which refer to the same object (8.12.9 step 11.a.i)\r\n */"
                        },
                        {
                            "kind": "NewLineTrivia",
                            "text": "\r\n"
                        },
                        {
                            "kind": "NewLineTrivia",
                            "text": "\r\n"
                        },
                        {
                            "kind": "NewLineTrivia",
                            "text": "\r\n"
                        }
                    ],
                    "trailingTrivia": [
                        {
                            "kind": "WhitespaceTrivia",
                            "text": " "
                        }
                    ]
                },
                "identifier": {
                    "kind": "IdentifierName",
                    "fullStart": 660,
                    "fullEnd": 668,
                    "start": 660,
                    "end": 668,
                    "fullWidth": 8,
                    "width": 8,
                    "text": "testcase",
                    "value": "testcase",
                    "valueText": "testcase"
                },
                "callSignature": {
                    "kind": "CallSignature",
                    "fullStart": 668,
                    "fullEnd": 671,
                    "start": 668,
                    "end": 670,
                    "fullWidth": 3,
                    "width": 2,
                    "parameterList": {
                        "kind": "ParameterList",
                        "fullStart": 668,
                        "fullEnd": 671,
                        "start": 668,
                        "end": 670,
                        "fullWidth": 3,
                        "width": 2,
                        "openParenToken": {
                            "kind": "OpenParenToken",
                            "fullStart": 668,
                            "fullEnd": 669,
                            "start": 668,
                            "end": 669,
                            "fullWidth": 1,
                            "width": 1,
                            "text": "(",
                            "value": "(",
                            "valueText": "("
                        },
                        "parameters": [],
                        "closeParenToken": {
                            "kind": "CloseParenToken",
                            "fullStart": 669,
                            "fullEnd": 671,
                            "start": 669,
                            "end": 670,
                            "fullWidth": 2,
                            "width": 1,
                            "text": ")",
                            "value": ")",
                            "valueText": ")",
                            "hasTrailingTrivia": true,
                            "trailingTrivia": [
                                {
                                    "kind": "WhitespaceTrivia",
                                    "text": " "
                                }
                            ]
                        }
                    }
                },
                "block": {
                    "kind": "Block",
                    "fullStart": 671,
                    "fullEnd": 1165,
                    "start": 671,
                    "end": 1163,
                    "fullWidth": 494,
                    "width": 492,
                    "isIncrementallyUnusable": true,
                    "openBraceToken": {
                        "kind": "OpenBraceToken",
                        "fullStart": 671,
                        "fullEnd": 674,
                        "start": 671,
                        "end": 672,
                        "fullWidth": 3,
                        "width": 1,
                        "text": "{",
                        "value": "{",
                        "valueText": "{",
                        "hasTrailingTrivia": true,
                        "hasTrailingNewLine": true,
                        "trailingTrivia": [
                            {
                                "kind": "NewLineTrivia",
                                "text": "\r\n"
                            }
                        ]
                    },
                    "statements": [
                        {
                            "kind": "VariableStatement",
                            "fullStart": 674,
                            "fullEnd": 699,
                            "start": 684,
                            "end": 697,
                            "fullWidth": 25,
                            "width": 13,
                            "modifiers": [],
                            "variableDeclaration": {
                                "kind": "VariableDeclaration",
                                "fullStart": 674,
                                "fullEnd": 696,
                                "start": 684,
                                "end": 696,
                                "fullWidth": 22,
                                "width": 12,
                                "varKeyword": {
                                    "kind": "VarKeyword",
                                    "fullStart": 674,
                                    "fullEnd": 688,
                                    "start": 684,
                                    "end": 687,
                                    "fullWidth": 14,
                                    "width": 3,
                                    "text": "var",
                                    "value": "var",
                                    "valueText": "var",
                                    "hasLeadingTrivia": true,
                                    "hasLeadingNewLine": true,
                                    "hasTrailingTrivia": true,
                                    "leadingTrivia": [
                                        {
                                            "kind": "NewLineTrivia",
                                            "text": "\r\n"
                                        },
                                        {
                                            "kind": "WhitespaceTrivia",
                                            "text": "        "
                                        }
                                    ],
                                    "trailingTrivia": [
                                        {
                                            "kind": "WhitespaceTrivia",
                                            "text": " "
                                        }
                                    ]
                                },
                                "variableDeclarators": [
                                    {
                                        "kind": "VariableDeclarator",
                                        "fullStart": 688,
                                        "fullEnd": 696,
                                        "start": 688,
                                        "end": 696,
                                        "fullWidth": 8,
<<<<<<< HEAD
                                        "width": 8,
                                        "identifier": {
=======
                                        "propertyName": {
>>>>>>> 85e84683
                                            "kind": "IdentifierName",
                                            "fullStart": 688,
                                            "fullEnd": 692,
                                            "start": 688,
                                            "end": 691,
                                            "fullWidth": 4,
                                            "width": 3,
                                            "text": "obj",
                                            "value": "obj",
                                            "valueText": "obj",
                                            "hasTrailingTrivia": true,
                                            "trailingTrivia": [
                                                {
                                                    "kind": "WhitespaceTrivia",
                                                    "text": " "
                                                }
                                            ]
                                        },
                                        "equalsValueClause": {
                                            "kind": "EqualsValueClause",
                                            "fullStart": 692,
                                            "fullEnd": 696,
                                            "start": 692,
                                            "end": 696,
                                            "fullWidth": 4,
                                            "width": 4,
                                            "equalsToken": {
                                                "kind": "EqualsToken",
                                                "fullStart": 692,
                                                "fullEnd": 694,
                                                "start": 692,
                                                "end": 693,
                                                "fullWidth": 2,
                                                "width": 1,
                                                "text": "=",
                                                "value": "=",
                                                "valueText": "=",
                                                "hasTrailingTrivia": true,
                                                "trailingTrivia": [
                                                    {
                                                        "kind": "WhitespaceTrivia",
                                                        "text": " "
                                                    }
                                                ]
                                            },
                                            "value": {
                                                "kind": "ObjectLiteralExpression",
                                                "fullStart": 694,
                                                "fullEnd": 696,
                                                "start": 694,
                                                "end": 696,
                                                "fullWidth": 2,
                                                "width": 2,
                                                "openBraceToken": {
                                                    "kind": "OpenBraceToken",
                                                    "fullStart": 694,
                                                    "fullEnd": 695,
                                                    "start": 694,
                                                    "end": 695,
                                                    "fullWidth": 1,
                                                    "width": 1,
                                                    "text": "{",
                                                    "value": "{",
                                                    "valueText": "{"
                                                },
                                                "propertyAssignments": [],
                                                "closeBraceToken": {
                                                    "kind": "CloseBraceToken",
                                                    "fullStart": 695,
                                                    "fullEnd": 696,
                                                    "start": 695,
                                                    "end": 696,
                                                    "fullWidth": 1,
                                                    "width": 1,
                                                    "text": "}",
                                                    "value": "}",
                                                    "valueText": "}"
                                                }
                                            }
                                        }
                                    }
                                ]
                            },
                            "semicolonToken": {
                                "kind": "SemicolonToken",
                                "fullStart": 696,
                                "fullEnd": 699,
                                "start": 696,
                                "end": 697,
                                "fullWidth": 3,
                                "width": 1,
                                "text": ";",
                                "value": ";",
                                "valueText": ";",
                                "hasTrailingTrivia": true,
                                "hasTrailingNewLine": true,
                                "trailingTrivia": [
                                    {
                                        "kind": "NewLineTrivia",
                                        "text": "\r\n"
                                    }
                                ]
                            }
                        },
                        {
                            "kind": "FunctionDeclaration",
                            "fullStart": 699,
                            "fullEnd": 792,
                            "start": 709,
                            "end": 790,
                            "fullWidth": 93,
                            "width": 81,
                            "modifiers": [],
                            "functionKeyword": {
                                "kind": "FunctionKeyword",
                                "fullStart": 699,
                                "fullEnd": 718,
                                "start": 709,
                                "end": 717,
                                "fullWidth": 19,
                                "width": 8,
                                "text": "function",
                                "value": "function",
                                "valueText": "function",
                                "hasLeadingTrivia": true,
                                "hasLeadingNewLine": true,
                                "hasTrailingTrivia": true,
                                "leadingTrivia": [
                                    {
                                        "kind": "NewLineTrivia",
                                        "text": "\r\n"
                                    },
                                    {
                                        "kind": "WhitespaceTrivia",
                                        "text": "        "
                                    }
                                ],
                                "trailingTrivia": [
                                    {
                                        "kind": "WhitespaceTrivia",
                                        "text": " "
                                    }
                                ]
                            },
                            "identifier": {
                                "kind": "IdentifierName",
                                "fullStart": 718,
                                "fullEnd": 726,
                                "start": 718,
                                "end": 726,
                                "fullWidth": 8,
                                "width": 8,
                                "text": "set_func",
                                "value": "set_func",
                                "valueText": "set_func"
                            },
                            "callSignature": {
                                "kind": "CallSignature",
                                "fullStart": 726,
                                "fullEnd": 734,
                                "start": 726,
                                "end": 733,
                                "fullWidth": 8,
                                "width": 7,
                                "parameterList": {
                                    "kind": "ParameterList",
                                    "fullStart": 726,
                                    "fullEnd": 734,
                                    "start": 726,
                                    "end": 733,
                                    "fullWidth": 8,
                                    "width": 7,
                                    "openParenToken": {
                                        "kind": "OpenParenToken",
                                        "fullStart": 726,
                                        "fullEnd": 727,
                                        "start": 726,
                                        "end": 727,
                                        "fullWidth": 1,
                                        "width": 1,
                                        "text": "(",
                                        "value": "(",
                                        "valueText": "("
                                    },
                                    "parameters": [
                                        {
                                            "kind": "Parameter",
                                            "fullStart": 727,
                                            "fullEnd": 732,
                                            "start": 727,
                                            "end": 732,
                                            "fullWidth": 5,
                                            "width": 5,
                                            "modifiers": [],
                                            "identifier": {
                                                "kind": "IdentifierName",
                                                "fullStart": 727,
                                                "fullEnd": 732,
                                                "start": 727,
                                                "end": 732,
                                                "fullWidth": 5,
                                                "width": 5,
                                                "text": "value",
                                                "value": "value",
                                                "valueText": "value"
                                            }
                                        }
                                    ],
                                    "closeParenToken": {
                                        "kind": "CloseParenToken",
                                        "fullStart": 732,
                                        "fullEnd": 734,
                                        "start": 732,
                                        "end": 733,
                                        "fullWidth": 2,
                                        "width": 1,
                                        "text": ")",
                                        "value": ")",
                                        "valueText": ")",
                                        "hasTrailingTrivia": true,
                                        "trailingTrivia": [
                                            {
                                                "kind": "WhitespaceTrivia",
                                                "text": " "
                                            }
                                        ]
                                    }
                                }
                            },
                            "block": {
                                "kind": "Block",
                                "fullStart": 734,
                                "fullEnd": 792,
                                "start": 734,
                                "end": 790,
                                "fullWidth": 58,
                                "width": 56,
                                "openBraceToken": {
                                    "kind": "OpenBraceToken",
                                    "fullStart": 734,
                                    "fullEnd": 737,
                                    "start": 734,
                                    "end": 735,
                                    "fullWidth": 3,
                                    "width": 1,
                                    "text": "{",
                                    "value": "{",
                                    "valueText": "{",
                                    "hasTrailingTrivia": true,
                                    "hasTrailingNewLine": true,
                                    "trailingTrivia": [
                                        {
                                            "kind": "NewLineTrivia",
                                            "text": "\r\n"
                                        }
                                    ]
                                },
                                "statements": [
                                    {
                                        "kind": "ExpressionStatement",
                                        "fullStart": 737,
                                        "fullEnd": 781,
                                        "start": 749,
                                        "end": 779,
                                        "fullWidth": 44,
                                        "width": 30,
                                        "expression": {
                                            "kind": "AssignmentExpression",
                                            "fullStart": 737,
                                            "fullEnd": 778,
                                            "start": 749,
                                            "end": 778,
                                            "fullWidth": 41,
                                            "width": 29,
                                            "left": {
                                                "kind": "MemberAccessExpression",
                                                "fullStart": 737,
                                                "fullEnd": 771,
                                                "start": 749,
                                                "end": 770,
                                                "fullWidth": 34,
                                                "width": 21,
                                                "expression": {
                                                    "kind": "IdentifierName",
                                                    "fullStart": 737,
                                                    "fullEnd": 752,
                                                    "start": 749,
                                                    "end": 752,
                                                    "fullWidth": 15,
                                                    "width": 3,
                                                    "text": "obj",
                                                    "value": "obj",
                                                    "valueText": "obj",
                                                    "hasLeadingTrivia": true,
                                                    "leadingTrivia": [
                                                        {
                                                            "kind": "WhitespaceTrivia",
                                                            "text": "            "
                                                        }
                                                    ]
                                                },
                                                "dotToken": {
                                                    "kind": "DotToken",
                                                    "fullStart": 752,
                                                    "fullEnd": 753,
                                                    "start": 752,
                                                    "end": 753,
                                                    "fullWidth": 1,
                                                    "width": 1,
                                                    "text": ".",
                                                    "value": ".",
                                                    "valueText": "."
                                                },
                                                "name": {
                                                    "kind": "IdentifierName",
                                                    "fullStart": 753,
                                                    "fullEnd": 771,
                                                    "start": 753,
                                                    "end": 770,
                                                    "fullWidth": 18,
                                                    "width": 17,
                                                    "text": "setVerifyHelpProp",
                                                    "value": "setVerifyHelpProp",
                                                    "valueText": "setVerifyHelpProp",
                                                    "hasTrailingTrivia": true,
                                                    "trailingTrivia": [
                                                        {
                                                            "kind": "WhitespaceTrivia",
                                                            "text": " "
                                                        }
                                                    ]
                                                }
                                            },
                                            "operatorToken": {
                                                "kind": "EqualsToken",
                                                "fullStart": 771,
                                                "fullEnd": 773,
                                                "start": 771,
                                                "end": 772,
                                                "fullWidth": 2,
                                                "width": 1,
                                                "text": "=",
                                                "value": "=",
                                                "valueText": "=",
                                                "hasTrailingTrivia": true,
                                                "trailingTrivia": [
                                                    {
                                                        "kind": "WhitespaceTrivia",
                                                        "text": " "
                                                    }
                                                ]
                                            },
                                            "right": {
                                                "kind": "IdentifierName",
                                                "fullStart": 773,
                                                "fullEnd": 778,
                                                "start": 773,
                                                "end": 778,
                                                "fullWidth": 5,
                                                "width": 5,
                                                "text": "value",
                                                "value": "value",
                                                "valueText": "value"
                                            }
                                        },
                                        "semicolonToken": {
                                            "kind": "SemicolonToken",
                                            "fullStart": 778,
                                            "fullEnd": 781,
                                            "start": 778,
                                            "end": 779,
                                            "fullWidth": 3,
                                            "width": 1,
                                            "text": ";",
                                            "value": ";",
                                            "valueText": ";",
                                            "hasTrailingTrivia": true,
                                            "hasTrailingNewLine": true,
                                            "trailingTrivia": [
                                                {
                                                    "kind": "NewLineTrivia",
                                                    "text": "\r\n"
                                                }
                                            ]
                                        }
                                    }
                                ],
                                "closeBraceToken": {
                                    "kind": "CloseBraceToken",
                                    "fullStart": 781,
                                    "fullEnd": 792,
                                    "start": 789,
                                    "end": 790,
                                    "fullWidth": 11,
                                    "width": 1,
                                    "text": "}",
                                    "value": "}",
                                    "valueText": "}",
                                    "hasLeadingTrivia": true,
                                    "hasTrailingTrivia": true,
                                    "hasTrailingNewLine": true,
                                    "leadingTrivia": [
                                        {
                                            "kind": "WhitespaceTrivia",
                                            "text": "        "
                                        }
                                    ],
                                    "trailingTrivia": [
                                        {
                                            "kind": "NewLineTrivia",
                                            "text": "\r\n"
                                        }
                                    ]
                                }
                            }
                        },
                        {
                            "kind": "ExpressionStatement",
                            "fullStart": 792,
                            "fullEnd": 913,
                            "start": 802,
                            "end": 911,
                            "fullWidth": 121,
                            "width": 109,
                            "isIncrementallyUnusable": true,
                            "expression": {
                                "kind": "InvocationExpression",
                                "fullStart": 792,
                                "fullEnd": 910,
                                "start": 802,
                                "end": 910,
                                "fullWidth": 118,
                                "width": 108,
                                "isIncrementallyUnusable": true,
                                "expression": {
                                    "kind": "MemberAccessExpression",
                                    "fullStart": 792,
                                    "fullEnd": 823,
                                    "start": 802,
                                    "end": 823,
                                    "fullWidth": 31,
                                    "width": 21,
                                    "expression": {
                                        "kind": "IdentifierName",
                                        "fullStart": 792,
                                        "fullEnd": 808,
                                        "start": 802,
                                        "end": 808,
                                        "fullWidth": 16,
                                        "width": 6,
                                        "text": "Object",
                                        "value": "Object",
                                        "valueText": "Object",
                                        "hasLeadingTrivia": true,
                                        "hasLeadingNewLine": true,
                                        "leadingTrivia": [
                                            {
                                                "kind": "NewLineTrivia",
                                                "text": "\r\n"
                                            },
                                            {
                                                "kind": "WhitespaceTrivia",
                                                "text": "        "
                                            }
                                        ]
                                    },
                                    "dotToken": {
                                        "kind": "DotToken",
                                        "fullStart": 808,
                                        "fullEnd": 809,
                                        "start": 808,
                                        "end": 809,
                                        "fullWidth": 1,
                                        "width": 1,
                                        "text": ".",
                                        "value": ".",
                                        "valueText": "."
                                    },
                                    "name": {
                                        "kind": "IdentifierName",
                                        "fullStart": 809,
                                        "fullEnd": 823,
                                        "start": 809,
                                        "end": 823,
                                        "fullWidth": 14,
                                        "width": 14,
                                        "text": "defineProperty",
                                        "value": "defineProperty",
                                        "valueText": "defineProperty"
                                    }
                                },
                                "argumentList": {
                                    "kind": "ArgumentList",
                                    "fullStart": 823,
                                    "fullEnd": 910,
                                    "start": 823,
                                    "end": 910,
                                    "fullWidth": 87,
                                    "width": 87,
                                    "isIncrementallyUnusable": true,
                                    "openParenToken": {
                                        "kind": "OpenParenToken",
                                        "fullStart": 823,
                                        "fullEnd": 824,
                                        "start": 823,
                                        "end": 824,
                                        "fullWidth": 1,
                                        "width": 1,
                                        "text": "(",
                                        "value": "(",
                                        "valueText": "("
                                    },
                                    "arguments": [
                                        {
                                            "kind": "IdentifierName",
                                            "fullStart": 824,
                                            "fullEnd": 827,
                                            "start": 824,
                                            "end": 827,
                                            "fullWidth": 3,
                                            "width": 3,
                                            "text": "obj",
                                            "value": "obj",
                                            "valueText": "obj"
                                        },
                                        {
                                            "kind": "CommaToken",
                                            "fullStart": 827,
                                            "fullEnd": 829,
                                            "start": 827,
                                            "end": 828,
                                            "fullWidth": 2,
                                            "width": 1,
                                            "text": ",",
                                            "value": ",",
                                            "valueText": ",",
                                            "hasTrailingTrivia": true,
                                            "trailingTrivia": [
                                                {
                                                    "kind": "WhitespaceTrivia",
                                                    "text": " "
                                                }
                                            ]
                                        },
                                        {
                                            "kind": "StringLiteral",
                                            "fullStart": 829,
                                            "fullEnd": 834,
                                            "start": 829,
                                            "end": 834,
                                            "fullWidth": 5,
                                            "width": 5,
                                            "text": "\"foo\"",
                                            "value": "foo",
                                            "valueText": "foo"
                                        },
                                        {
                                            "kind": "CommaToken",
                                            "fullStart": 834,
                                            "fullEnd": 836,
                                            "start": 834,
                                            "end": 835,
                                            "fullWidth": 2,
                                            "width": 1,
                                            "text": ",",
                                            "value": ",",
                                            "valueText": ",",
                                            "hasTrailingTrivia": true,
                                            "trailingTrivia": [
                                                {
                                                    "kind": "WhitespaceTrivia",
                                                    "text": " "
                                                }
                                            ]
                                        },
                                        {
                                            "kind": "ObjectLiteralExpression",
                                            "fullStart": 836,
                                            "fullEnd": 909,
                                            "start": 836,
                                            "end": 909,
                                            "fullWidth": 73,
                                            "width": 73,
                                            "isIncrementallyUnusable": true,
                                            "openBraceToken": {
                                                "kind": "OpenBraceToken",
                                                "fullStart": 836,
                                                "fullEnd": 839,
                                                "start": 836,
                                                "end": 837,
                                                "fullWidth": 3,
                                                "width": 1,
                                                "text": "{",
                                                "value": "{",
                                                "valueText": "{",
                                                "hasTrailingTrivia": true,
                                                "hasTrailingNewLine": true,
                                                "trailingTrivia": [
                                                    {
                                                        "kind": "NewLineTrivia",
                                                        "text": "\r\n"
                                                    }
                                                ]
                                            },
                                            "propertyAssignments": [
                                                {
                                                    "kind": "SimplePropertyAssignment",
                                                    "fullStart": 839,
                                                    "fullEnd": 864,
                                                    "start": 851,
                                                    "end": 864,
                                                    "fullWidth": 25,
                                                    "width": 13,
                                                    "isIncrementallyUnusable": true,
                                                    "propertyName": {
                                                        "kind": "IdentifierName",
                                                        "fullStart": 839,
                                                        "fullEnd": 854,
                                                        "start": 851,
                                                        "end": 854,
                                                        "fullWidth": 15,
                                                        "width": 3,
                                                        "text": "set",
                                                        "value": "set",
                                                        "valueText": "set",
                                                        "hasLeadingTrivia": true,
                                                        "leadingTrivia": [
                                                            {
                                                                "kind": "WhitespaceTrivia",
                                                                "text": "            "
                                                            }
                                                        ]
                                                    },
                                                    "colonToken": {
                                                        "kind": "ColonToken",
                                                        "fullStart": 854,
                                                        "fullEnd": 856,
                                                        "start": 854,
                                                        "end": 855,
                                                        "fullWidth": 2,
                                                        "width": 1,
                                                        "text": ":",
                                                        "value": ":",
                                                        "valueText": ":",
                                                        "hasTrailingTrivia": true,
                                                        "trailingTrivia": [
                                                            {
                                                                "kind": "WhitespaceTrivia",
                                                                "text": " "
                                                            }
                                                        ]
                                                    },
                                                    "expression": {
                                                        "kind": "IdentifierName",
                                                        "fullStart": 856,
                                                        "fullEnd": 864,
                                                        "start": 856,
                                                        "end": 864,
                                                        "fullWidth": 8,
                                                        "width": 8,
                                                        "text": "set_func",
                                                        "value": "set_func",
                                                        "valueText": "set_func"
                                                    }
                                                },
                                                {
                                                    "kind": "CommaToken",
                                                    "fullStart": 864,
                                                    "fullEnd": 867,
                                                    "start": 864,
                                                    "end": 865,
                                                    "fullWidth": 3,
                                                    "width": 1,
                                                    "text": ",",
                                                    "value": ",",
                                                    "valueText": ",",
                                                    "hasTrailingTrivia": true,
                                                    "hasTrailingNewLine": true,
                                                    "trailingTrivia": [
                                                        {
                                                            "kind": "NewLineTrivia",
                                                            "text": "\r\n"
                                                        }
                                                    ]
                                                },
                                                {
                                                    "kind": "SimplePropertyAssignment",
                                                    "fullStart": 867,
                                                    "fullEnd": 900,
                                                    "start": 879,
                                                    "end": 898,
                                                    "fullWidth": 33,
                                                    "width": 19,
                                                    "propertyName": {
                                                        "kind": "IdentifierName",
                                                        "fullStart": 867,
                                                        "fullEnd": 891,
                                                        "start": 879,
                                                        "end": 891,
                                                        "fullWidth": 24,
                                                        "width": 12,
                                                        "text": "configurable",
                                                        "value": "configurable",
                                                        "valueText": "configurable",
                                                        "hasLeadingTrivia": true,
                                                        "leadingTrivia": [
                                                            {
                                                                "kind": "WhitespaceTrivia",
                                                                "text": "            "
                                                            }
                                                        ]
                                                    },
                                                    "colonToken": {
                                                        "kind": "ColonToken",
                                                        "fullStart": 891,
                                                        "fullEnd": 893,
                                                        "start": 891,
                                                        "end": 892,
                                                        "fullWidth": 2,
                                                        "width": 1,
                                                        "text": ":",
                                                        "value": ":",
                                                        "valueText": ":",
                                                        "hasTrailingTrivia": true,
                                                        "trailingTrivia": [
                                                            {
                                                                "kind": "WhitespaceTrivia",
                                                                "text": " "
                                                            }
                                                        ]
                                                    },
                                                    "expression": {
                                                        "kind": "FalseKeyword",
                                                        "fullStart": 893,
                                                        "fullEnd": 900,
                                                        "start": 893,
                                                        "end": 898,
                                                        "fullWidth": 7,
                                                        "width": 5,
                                                        "text": "false",
                                                        "value": false,
                                                        "valueText": "false",
                                                        "hasTrailingTrivia": true,
                                                        "hasTrailingNewLine": true,
                                                        "trailingTrivia": [
                                                            {
                                                                "kind": "NewLineTrivia",
                                                                "text": "\r\n"
                                                            }
                                                        ]
                                                    }
                                                }
                                            ],
                                            "closeBraceToken": {
                                                "kind": "CloseBraceToken",
                                                "fullStart": 900,
                                                "fullEnd": 909,
                                                "start": 908,
                                                "end": 909,
                                                "fullWidth": 9,
                                                "width": 1,
                                                "text": "}",
                                                "value": "}",
                                                "valueText": "}",
                                                "hasLeadingTrivia": true,
                                                "leadingTrivia": [
                                                    {
                                                        "kind": "WhitespaceTrivia",
                                                        "text": "        "
                                                    }
                                                ]
                                            }
                                        }
                                    ],
                                    "closeParenToken": {
                                        "kind": "CloseParenToken",
                                        "fullStart": 909,
                                        "fullEnd": 910,
                                        "start": 909,
                                        "end": 910,
                                        "fullWidth": 1,
                                        "width": 1,
                                        "text": ")",
                                        "value": ")",
                                        "valueText": ")"
                                    }
                                }
                            },
                            "semicolonToken": {
                                "kind": "SemicolonToken",
                                "fullStart": 910,
                                "fullEnd": 913,
                                "start": 910,
                                "end": 911,
                                "fullWidth": 3,
                                "width": 1,
                                "text": ";",
                                "value": ";",
                                "valueText": ";",
                                "hasTrailingTrivia": true,
                                "hasTrailingNewLine": true,
                                "trailingTrivia": [
                                    {
                                        "kind": "NewLineTrivia",
                                        "text": "\r\n"
                                    }
                                ]
                            }
                        },
                        {
                            "kind": "ExpressionStatement",
                            "fullStart": 913,
                            "fullEnd": 1034,
                            "start": 923,
                            "end": 1032,
                            "fullWidth": 121,
                            "width": 109,
                            "isIncrementallyUnusable": true,
                            "expression": {
                                "kind": "InvocationExpression",
                                "fullStart": 913,
                                "fullEnd": 1031,
                                "start": 923,
                                "end": 1031,
                                "fullWidth": 118,
                                "width": 108,
                                "isIncrementallyUnusable": true,
                                "expression": {
                                    "kind": "MemberAccessExpression",
                                    "fullStart": 913,
                                    "fullEnd": 946,
                                    "start": 923,
                                    "end": 946,
                                    "fullWidth": 33,
                                    "width": 23,
                                    "expression": {
                                        "kind": "IdentifierName",
                                        "fullStart": 913,
                                        "fullEnd": 929,
                                        "start": 923,
                                        "end": 929,
                                        "fullWidth": 16,
                                        "width": 6,
                                        "text": "Object",
                                        "value": "Object",
                                        "valueText": "Object",
                                        "hasLeadingTrivia": true,
                                        "hasLeadingNewLine": true,
                                        "leadingTrivia": [
                                            {
                                                "kind": "NewLineTrivia",
                                                "text": "\r\n"
                                            },
                                            {
                                                "kind": "WhitespaceTrivia",
                                                "text": "        "
                                            }
                                        ]
                                    },
                                    "dotToken": {
                                        "kind": "DotToken",
                                        "fullStart": 929,
                                        "fullEnd": 930,
                                        "start": 929,
                                        "end": 930,
                                        "fullWidth": 1,
                                        "width": 1,
                                        "text": ".",
                                        "value": ".",
                                        "valueText": "."
                                    },
                                    "name": {
                                        "kind": "IdentifierName",
                                        "fullStart": 930,
                                        "fullEnd": 946,
                                        "start": 930,
                                        "end": 946,
                                        "fullWidth": 16,
                                        "width": 16,
                                        "text": "defineProperties",
                                        "value": "defineProperties",
                                        "valueText": "defineProperties"
                                    }
                                },
                                "argumentList": {
                                    "kind": "ArgumentList",
                                    "fullStart": 946,
                                    "fullEnd": 1031,
                                    "start": 946,
                                    "end": 1031,
                                    "fullWidth": 85,
                                    "width": 85,
                                    "isIncrementallyUnusable": true,
                                    "openParenToken": {
                                        "kind": "OpenParenToken",
                                        "fullStart": 946,
                                        "fullEnd": 947,
                                        "start": 946,
                                        "end": 947,
                                        "fullWidth": 1,
                                        "width": 1,
                                        "text": "(",
                                        "value": "(",
                                        "valueText": "("
                                    },
                                    "arguments": [
                                        {
                                            "kind": "IdentifierName",
                                            "fullStart": 947,
                                            "fullEnd": 950,
                                            "start": 947,
                                            "end": 950,
                                            "fullWidth": 3,
                                            "width": 3,
                                            "text": "obj",
                                            "value": "obj",
                                            "valueText": "obj"
                                        },
                                        {
                                            "kind": "CommaToken",
                                            "fullStart": 950,
                                            "fullEnd": 952,
                                            "start": 950,
                                            "end": 951,
                                            "fullWidth": 2,
                                            "width": 1,
                                            "text": ",",
                                            "value": ",",
                                            "valueText": ",",
                                            "hasTrailingTrivia": true,
                                            "trailingTrivia": [
                                                {
                                                    "kind": "WhitespaceTrivia",
                                                    "text": " "
                                                }
                                            ]
                                        },
                                        {
                                            "kind": "ObjectLiteralExpression",
                                            "fullStart": 952,
                                            "fullEnd": 1030,
                                            "start": 952,
                                            "end": 1030,
                                            "fullWidth": 78,
                                            "width": 78,
                                            "isIncrementallyUnusable": true,
                                            "openBraceToken": {
                                                "kind": "OpenBraceToken",
                                                "fullStart": 952,
                                                "fullEnd": 955,
                                                "start": 952,
                                                "end": 953,
                                                "fullWidth": 3,
                                                "width": 1,
                                                "text": "{",
                                                "value": "{",
                                                "valueText": "{",
                                                "hasTrailingTrivia": true,
                                                "hasTrailingNewLine": true,
                                                "trailingTrivia": [
                                                    {
                                                        "kind": "NewLineTrivia",
                                                        "text": "\r\n"
                                                    }
                                                ]
                                            },
                                            "propertyAssignments": [
                                                {
                                                    "kind": "SimplePropertyAssignment",
                                                    "fullStart": 955,
                                                    "fullEnd": 1021,
                                                    "start": 967,
                                                    "end": 1019,
                                                    "fullWidth": 66,
                                                    "width": 52,
                                                    "isIncrementallyUnusable": true,
                                                    "propertyName": {
                                                        "kind": "IdentifierName",
                                                        "fullStart": 955,
                                                        "fullEnd": 970,
                                                        "start": 967,
                                                        "end": 970,
                                                        "fullWidth": 15,
                                                        "width": 3,
                                                        "text": "foo",
                                                        "value": "foo",
                                                        "valueText": "foo",
                                                        "hasLeadingTrivia": true,
                                                        "leadingTrivia": [
                                                            {
                                                                "kind": "WhitespaceTrivia",
                                                                "text": "            "
                                                            }
                                                        ]
                                                    },
                                                    "colonToken": {
                                                        "kind": "ColonToken",
                                                        "fullStart": 970,
                                                        "fullEnd": 972,
                                                        "start": 970,
                                                        "end": 971,
                                                        "fullWidth": 2,
                                                        "width": 1,
                                                        "text": ":",
                                                        "value": ":",
                                                        "valueText": ":",
                                                        "hasTrailingTrivia": true,
                                                        "trailingTrivia": [
                                                            {
                                                                "kind": "WhitespaceTrivia",
                                                                "text": " "
                                                            }
                                                        ]
                                                    },
                                                    "expression": {
                                                        "kind": "ObjectLiteralExpression",
                                                        "fullStart": 972,
                                                        "fullEnd": 1021,
                                                        "start": 972,
                                                        "end": 1019,
                                                        "fullWidth": 49,
                                                        "width": 47,
                                                        "isIncrementallyUnusable": true,
                                                        "openBraceToken": {
                                                            "kind": "OpenBraceToken",
                                                            "fullStart": 972,
                                                            "fullEnd": 975,
                                                            "start": 972,
                                                            "end": 973,
                                                            "fullWidth": 3,
                                                            "width": 1,
                                                            "text": "{",
                                                            "value": "{",
                                                            "valueText": "{",
                                                            "hasTrailingTrivia": true,
                                                            "hasTrailingNewLine": true,
                                                            "trailingTrivia": [
                                                                {
                                                                    "kind": "NewLineTrivia",
                                                                    "text": "\r\n"
                                                                }
                                                            ]
                                                        },
                                                        "propertyAssignments": [
                                                            {
                                                                "kind": "SimplePropertyAssignment",
                                                                "fullStart": 975,
                                                                "fullEnd": 1006,
                                                                "start": 991,
                                                                "end": 1004,
                                                                "fullWidth": 31,
                                                                "width": 13,
                                                                "isIncrementallyUnusable": true,
                                                                "propertyName": {
                                                                    "kind": "IdentifierName",
                                                                    "fullStart": 975,
                                                                    "fullEnd": 994,
                                                                    "start": 991,
                                                                    "end": 994,
                                                                    "fullWidth": 19,
                                                                    "width": 3,
                                                                    "text": "set",
                                                                    "value": "set",
                                                                    "valueText": "set",
                                                                    "hasLeadingTrivia": true,
                                                                    "leadingTrivia": [
                                                                        {
                                                                            "kind": "WhitespaceTrivia",
                                                                            "text": "                "
                                                                        }
                                                                    ]
                                                                },
                                                                "colonToken": {
                                                                    "kind": "ColonToken",
                                                                    "fullStart": 994,
                                                                    "fullEnd": 996,
                                                                    "start": 994,
                                                                    "end": 995,
                                                                    "fullWidth": 2,
                                                                    "width": 1,
                                                                    "text": ":",
                                                                    "value": ":",
                                                                    "valueText": ":",
                                                                    "hasTrailingTrivia": true,
                                                                    "trailingTrivia": [
                                                                        {
                                                                            "kind": "WhitespaceTrivia",
                                                                            "text": " "
                                                                        }
                                                                    ]
                                                                },
                                                                "expression": {
                                                                    "kind": "IdentifierName",
                                                                    "fullStart": 996,
                                                                    "fullEnd": 1006,
                                                                    "start": 996,
                                                                    "end": 1004,
                                                                    "fullWidth": 10,
                                                                    "width": 8,
                                                                    "text": "set_func",
                                                                    "value": "set_func",
                                                                    "valueText": "set_func",
                                                                    "hasTrailingTrivia": true,
                                                                    "hasTrailingNewLine": true,
                                                                    "trailingTrivia": [
                                                                        {
                                                                            "kind": "NewLineTrivia",
                                                                            "text": "\r\n"
                                                                        }
                                                                    ]
                                                                }
                                                            }
                                                        ],
                                                        "closeBraceToken": {
                                                            "kind": "CloseBraceToken",
                                                            "fullStart": 1006,
                                                            "fullEnd": 1021,
                                                            "start": 1018,
                                                            "end": 1019,
                                                            "fullWidth": 15,
                                                            "width": 1,
                                                            "text": "}",
                                                            "value": "}",
                                                            "valueText": "}",
                                                            "hasLeadingTrivia": true,
                                                            "hasTrailingTrivia": true,
                                                            "hasTrailingNewLine": true,
                                                            "leadingTrivia": [
                                                                {
                                                                    "kind": "WhitespaceTrivia",
                                                                    "text": "            "
                                                                }
                                                            ],
                                                            "trailingTrivia": [
                                                                {
                                                                    "kind": "NewLineTrivia",
                                                                    "text": "\r\n"
                                                                }
                                                            ]
                                                        }
                                                    }
                                                }
                                            ],
                                            "closeBraceToken": {
                                                "kind": "CloseBraceToken",
                                                "fullStart": 1021,
                                                "fullEnd": 1030,
                                                "start": 1029,
                                                "end": 1030,
                                                "fullWidth": 9,
                                                "width": 1,
                                                "text": "}",
                                                "value": "}",
                                                "valueText": "}",
                                                "hasLeadingTrivia": true,
                                                "leadingTrivia": [
                                                    {
                                                        "kind": "WhitespaceTrivia",
                                                        "text": "        "
                                                    }
                                                ]
                                            }
                                        }
                                    ],
                                    "closeParenToken": {
                                        "kind": "CloseParenToken",
                                        "fullStart": 1030,
                                        "fullEnd": 1031,
                                        "start": 1030,
                                        "end": 1031,
                                        "fullWidth": 1,
                                        "width": 1,
                                        "text": ")",
                                        "value": ")",
                                        "valueText": ")"
                                    }
                                }
                            },
                            "semicolonToken": {
                                "kind": "SemicolonToken",
                                "fullStart": 1031,
                                "fullEnd": 1034,
                                "start": 1031,
                                "end": 1032,
                                "fullWidth": 3,
                                "width": 1,
                                "text": ";",
                                "value": ";",
                                "valueText": ";",
                                "hasTrailingTrivia": true,
                                "hasTrailingNewLine": true,
                                "trailingTrivia": [
                                    {
                                        "kind": "NewLineTrivia",
                                        "text": "\r\n"
                                    }
                                ]
                            }
                        },
                        {
                            "kind": "ReturnStatement",
                            "fullStart": 1034,
                            "fullEnd": 1156,
                            "start": 1042,
                            "end": 1154,
                            "fullWidth": 122,
                            "width": 112,
                            "returnKeyword": {
                                "kind": "ReturnKeyword",
                                "fullStart": 1034,
                                "fullEnd": 1049,
                                "start": 1042,
                                "end": 1048,
                                "fullWidth": 15,
                                "width": 6,
                                "text": "return",
                                "value": "return",
                                "valueText": "return",
                                "hasLeadingTrivia": true,
                                "hasTrailingTrivia": true,
                                "leadingTrivia": [
                                    {
                                        "kind": "WhitespaceTrivia",
                                        "text": "        "
                                    }
                                ],
                                "trailingTrivia": [
                                    {
                                        "kind": "WhitespaceTrivia",
                                        "text": " "
                                    }
                                ]
                            },
                            "expression": {
                                "kind": "InvocationExpression",
                                "fullStart": 1049,
                                "fullEnd": 1153,
                                "start": 1049,
                                "end": 1153,
                                "fullWidth": 104,
                                "width": 104,
                                "expression": {
                                    "kind": "IdentifierName",
                                    "fullStart": 1049,
                                    "fullEnd": 1085,
                                    "start": 1049,
                                    "end": 1085,
                                    "fullWidth": 36,
                                    "width": 36,
                                    "text": "accessorPropertyAttributesAreCorrect",
                                    "value": "accessorPropertyAttributesAreCorrect",
                                    "valueText": "accessorPropertyAttributesAreCorrect"
                                },
                                "argumentList": {
                                    "kind": "ArgumentList",
                                    "fullStart": 1085,
                                    "fullEnd": 1153,
                                    "start": 1085,
                                    "end": 1153,
                                    "fullWidth": 68,
                                    "width": 68,
                                    "openParenToken": {
                                        "kind": "OpenParenToken",
                                        "fullStart": 1085,
                                        "fullEnd": 1086,
                                        "start": 1085,
                                        "end": 1086,
                                        "fullWidth": 1,
                                        "width": 1,
                                        "text": "(",
                                        "value": "(",
                                        "valueText": "("
                                    },
                                    "arguments": [
                                        {
                                            "kind": "IdentifierName",
                                            "fullStart": 1086,
                                            "fullEnd": 1089,
                                            "start": 1086,
                                            "end": 1089,
                                            "fullWidth": 3,
                                            "width": 3,
                                            "text": "obj",
                                            "value": "obj",
                                            "valueText": "obj"
                                        },
                                        {
                                            "kind": "CommaToken",
                                            "fullStart": 1089,
                                            "fullEnd": 1091,
                                            "start": 1089,
                                            "end": 1090,
                                            "fullWidth": 2,
                                            "width": 1,
                                            "text": ",",
                                            "value": ",",
                                            "valueText": ",",
                                            "hasTrailingTrivia": true,
                                            "trailingTrivia": [
                                                {
                                                    "kind": "WhitespaceTrivia",
                                                    "text": " "
                                                }
                                            ]
                                        },
                                        {
                                            "kind": "StringLiteral",
                                            "fullStart": 1091,
                                            "fullEnd": 1096,
                                            "start": 1091,
                                            "end": 1096,
                                            "fullWidth": 5,
                                            "width": 5,
                                            "text": "\"foo\"",
                                            "value": "foo",
                                            "valueText": "foo"
                                        },
                                        {
                                            "kind": "CommaToken",
                                            "fullStart": 1096,
                                            "fullEnd": 1098,
                                            "start": 1096,
                                            "end": 1097,
                                            "fullWidth": 2,
                                            "width": 1,
                                            "text": ",",
                                            "value": ",",
                                            "valueText": ",",
                                            "hasTrailingTrivia": true,
                                            "trailingTrivia": [
                                                {
                                                    "kind": "WhitespaceTrivia",
                                                    "text": " "
                                                }
                                            ]
                                        },
                                        {
                                            "kind": "IdentifierName",
                                            "fullStart": 1098,
                                            "fullEnd": 1107,
                                            "start": 1098,
                                            "end": 1107,
                                            "fullWidth": 9,
                                            "width": 9,
                                            "text": "undefined",
                                            "value": "undefined",
                                            "valueText": "undefined"
                                        },
                                        {
                                            "kind": "CommaToken",
                                            "fullStart": 1107,
                                            "fullEnd": 1109,
                                            "start": 1107,
                                            "end": 1108,
                                            "fullWidth": 2,
                                            "width": 1,
                                            "text": ",",
                                            "value": ",",
                                            "valueText": ",",
                                            "hasTrailingTrivia": true,
                                            "trailingTrivia": [
                                                {
                                                    "kind": "WhitespaceTrivia",
                                                    "text": " "
                                                }
                                            ]
                                        },
                                        {
                                            "kind": "IdentifierName",
                                            "fullStart": 1109,
                                            "fullEnd": 1117,
                                            "start": 1109,
                                            "end": 1117,
                                            "fullWidth": 8,
                                            "width": 8,
                                            "text": "set_func",
                                            "value": "set_func",
                                            "valueText": "set_func"
                                        },
                                        {
                                            "kind": "CommaToken",
                                            "fullStart": 1117,
                                            "fullEnd": 1119,
                                            "start": 1117,
                                            "end": 1118,
                                            "fullWidth": 2,
                                            "width": 1,
                                            "text": ",",
                                            "value": ",",
                                            "valueText": ",",
                                            "hasTrailingTrivia": true,
                                            "trailingTrivia": [
                                                {
                                                    "kind": "WhitespaceTrivia",
                                                    "text": " "
                                                }
                                            ]
                                        },
                                        {
                                            "kind": "StringLiteral",
                                            "fullStart": 1119,
                                            "fullEnd": 1138,
                                            "start": 1119,
                                            "end": 1138,
                                            "fullWidth": 19,
                                            "width": 19,
                                            "text": "\"setVerifyHelpProp\"",
                                            "value": "setVerifyHelpProp",
                                            "valueText": "setVerifyHelpProp"
                                        },
                                        {
                                            "kind": "CommaToken",
                                            "fullStart": 1138,
                                            "fullEnd": 1140,
                                            "start": 1138,
                                            "end": 1139,
                                            "fullWidth": 2,
                                            "width": 1,
                                            "text": ",",
                                            "value": ",",
                                            "valueText": ",",
                                            "hasTrailingTrivia": true,
                                            "trailingTrivia": [
                                                {
                                                    "kind": "WhitespaceTrivia",
                                                    "text": " "
                                                }
                                            ]
                                        },
                                        {
                                            "kind": "FalseKeyword",
                                            "fullStart": 1140,
                                            "fullEnd": 1145,
                                            "start": 1140,
                                            "end": 1145,
                                            "fullWidth": 5,
                                            "width": 5,
                                            "text": "false",
                                            "value": false,
                                            "valueText": "false"
                                        },
                                        {
                                            "kind": "CommaToken",
                                            "fullStart": 1145,
                                            "fullEnd": 1147,
                                            "start": 1145,
                                            "end": 1146,
                                            "fullWidth": 2,
                                            "width": 1,
                                            "text": ",",
                                            "value": ",",
                                            "valueText": ",",
                                            "hasTrailingTrivia": true,
                                            "trailingTrivia": [
                                                {
                                                    "kind": "WhitespaceTrivia",
                                                    "text": " "
                                                }
                                            ]
                                        },
                                        {
                                            "kind": "FalseKeyword",
                                            "fullStart": 1147,
                                            "fullEnd": 1152,
                                            "start": 1147,
                                            "end": 1152,
                                            "fullWidth": 5,
                                            "width": 5,
                                            "text": "false",
                                            "value": false,
                                            "valueText": "false"
                                        }
                                    ],
                                    "closeParenToken": {
                                        "kind": "CloseParenToken",
                                        "fullStart": 1152,
                                        "fullEnd": 1153,
                                        "start": 1152,
                                        "end": 1153,
                                        "fullWidth": 1,
                                        "width": 1,
                                        "text": ")",
                                        "value": ")",
                                        "valueText": ")"
                                    }
                                }
                            },
                            "semicolonToken": {
                                "kind": "SemicolonToken",
                                "fullStart": 1153,
                                "fullEnd": 1156,
                                "start": 1153,
                                "end": 1154,
                                "fullWidth": 3,
                                "width": 1,
                                "text": ";",
                                "value": ";",
                                "valueText": ";",
                                "hasTrailingTrivia": true,
                                "hasTrailingNewLine": true,
                                "trailingTrivia": [
                                    {
                                        "kind": "NewLineTrivia",
                                        "text": "\r\n"
                                    }
                                ]
                            }
                        }
                    ],
                    "closeBraceToken": {
                        "kind": "CloseBraceToken",
                        "fullStart": 1156,
                        "fullEnd": 1165,
                        "start": 1162,
                        "end": 1163,
                        "fullWidth": 9,
                        "width": 1,
                        "text": "}",
                        "value": "}",
                        "valueText": "}",
                        "hasLeadingTrivia": true,
                        "hasLeadingNewLine": true,
                        "hasTrailingTrivia": true,
                        "hasTrailingNewLine": true,
                        "leadingTrivia": [
                            {
                                "kind": "NewLineTrivia",
                                "text": "\r\n"
                            },
                            {
                                "kind": "WhitespaceTrivia",
                                "text": "    "
                            }
                        ],
                        "trailingTrivia": [
                            {
                                "kind": "NewLineTrivia",
                                "text": "\r\n"
                            }
                        ]
                    }
                }
            },
            {
                "kind": "ExpressionStatement",
                "fullStart": 1165,
                "fullEnd": 1189,
                "start": 1165,
                "end": 1187,
                "fullWidth": 24,
                "width": 22,
                "expression": {
                    "kind": "InvocationExpression",
                    "fullStart": 1165,
                    "fullEnd": 1186,
                    "start": 1165,
                    "end": 1186,
                    "fullWidth": 21,
                    "width": 21,
                    "expression": {
                        "kind": "IdentifierName",
                        "fullStart": 1165,
                        "fullEnd": 1176,
                        "start": 1165,
                        "end": 1176,
                        "fullWidth": 11,
                        "width": 11,
                        "text": "runTestCase",
                        "value": "runTestCase",
                        "valueText": "runTestCase"
                    },
                    "argumentList": {
                        "kind": "ArgumentList",
                        "fullStart": 1176,
                        "fullEnd": 1186,
                        "start": 1176,
                        "end": 1186,
                        "fullWidth": 10,
                        "width": 10,
                        "openParenToken": {
                            "kind": "OpenParenToken",
                            "fullStart": 1176,
                            "fullEnd": 1177,
                            "start": 1176,
                            "end": 1177,
                            "fullWidth": 1,
                            "width": 1,
                            "text": "(",
                            "value": "(",
                            "valueText": "("
                        },
                        "arguments": [
                            {
                                "kind": "IdentifierName",
                                "fullStart": 1177,
                                "fullEnd": 1185,
                                "start": 1177,
                                "end": 1185,
                                "fullWidth": 8,
                                "width": 8,
                                "text": "testcase",
                                "value": "testcase",
                                "valueText": "testcase"
                            }
                        ],
                        "closeParenToken": {
                            "kind": "CloseParenToken",
                            "fullStart": 1185,
                            "fullEnd": 1186,
                            "start": 1185,
                            "end": 1186,
                            "fullWidth": 1,
                            "width": 1,
                            "text": ")",
                            "value": ")",
                            "valueText": ")"
                        }
                    }
                },
                "semicolonToken": {
                    "kind": "SemicolonToken",
                    "fullStart": 1186,
                    "fullEnd": 1189,
                    "start": 1186,
                    "end": 1187,
                    "fullWidth": 3,
                    "width": 1,
                    "text": ";",
                    "value": ";",
                    "valueText": ";",
                    "hasTrailingTrivia": true,
                    "hasTrailingNewLine": true,
                    "trailingTrivia": [
                        {
                            "kind": "NewLineTrivia",
                            "text": "\r\n"
                        }
                    ]
                }
            }
        ],
        "endOfFileToken": {
            "kind": "EndOfFileToken",
            "fullStart": 1189,
            "fullEnd": 1189,
            "start": 1189,
            "end": 1189,
            "fullWidth": 0,
            "width": 0,
            "text": ""
        }
    },
    "lineMap": {
        "lineStarts": [
            0,
            67,
            152,
            232,
            308,
            380,
            385,
            440,
            642,
            647,
            649,
            651,
            674,
            676,
            699,
            701,
            737,
            781,
            792,
            794,
            839,
            867,
            900,
            913,
            915,
            955,
            975,
            1006,
            1021,
            1034,
            1156,
            1158,
            1165,
            1189
        ],
        "length": 1189
    }
}<|MERGE_RESOLUTION|>--- conflicted
+++ resolved
@@ -252,12 +252,8 @@
                                         "start": 688,
                                         "end": 696,
                                         "fullWidth": 8,
-<<<<<<< HEAD
                                         "width": 8,
-                                        "identifier": {
-=======
                                         "propertyName": {
->>>>>>> 85e84683
                                             "kind": "IdentifierName",
                                             "fullStart": 688,
                                             "fullEnd": 692,
