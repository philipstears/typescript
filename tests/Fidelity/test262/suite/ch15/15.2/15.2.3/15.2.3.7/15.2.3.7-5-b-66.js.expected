{
    "isDeclaration": false,
    "languageVersion": "EcmaScript5",
    "parseOptions": {
        "allowAutomaticSemicolonInsertion": true
    },
    "sourceUnit": {
        "kind": "SourceUnit",
        "fullStart": 0,
        "fullEnd": 1203,
        "start": 578,
        "end": 1203,
        "fullWidth": 1203,
        "width": 625,
        "isIncrementallyUnusable": true,
        "moduleElements": [
            {
                "kind": "FunctionDeclaration",
                "fullStart": 0,
                "fullEnd": 1179,
                "start": 578,
                "end": 1177,
                "fullWidth": 1179,
                "width": 599,
                "isIncrementallyUnusable": true,
                "modifiers": [],
                "functionKeyword": {
                    "kind": "FunctionKeyword",
                    "fullStart": 0,
                    "fullEnd": 587,
                    "start": 578,
                    "end": 586,
                    "fullWidth": 587,
                    "width": 8,
                    "text": "function",
                    "value": "function",
                    "valueText": "function",
                    "hasLeadingTrivia": true,
                    "hasLeadingComment": true,
                    "hasLeadingNewLine": true,
                    "hasTrailingTrivia": true,
                    "leadingTrivia": [
                        {
                            "kind": "SingleLineCommentTrivia",
                            "text": "/// Copyright (c) 2012 Ecma International.  All rights reserved. "
                        },
                        {
                            "kind": "NewLineTrivia",
                            "text": "\r\n"
                        },
                        {
                            "kind": "SingleLineCommentTrivia",
                            "text": "/// Ecma International makes this code available under the terms and conditions set"
                        },
                        {
                            "kind": "NewLineTrivia",
                            "text": "\r\n"
                        },
                        {
                            "kind": "SingleLineCommentTrivia",
                            "text": "/// forth on http://hg.ecmascript.org/tests/test262/raw-file/tip/LICENSE (the "
                        },
                        {
                            "kind": "NewLineTrivia",
                            "text": "\r\n"
                        },
                        {
                            "kind": "SingleLineCommentTrivia",
                            "text": "/// \"Use Terms\").   Any redistribution of this code must retain the above "
                        },
                        {
                            "kind": "NewLineTrivia",
                            "text": "\r\n"
                        },
                        {
                            "kind": "SingleLineCommentTrivia",
                            "text": "/// copyright and this notice and otherwise comply with the Use Terms."
                        },
                        {
                            "kind": "NewLineTrivia",
                            "text": "\r\n"
                        },
                        {
                            "kind": "MultiLineCommentTrivia",
                            "text": "/**\r\n * @path ch15/15.2/15.2.3/15.2.3.7/15.2.3.7-5-b-66.js\r\n * @description Object.defineProperties - 'configurable' property of 'descObj' is inherited accessor property (8.10.5 step 4.a)\r\n */"
                        },
                        {
                            "kind": "NewLineTrivia",
                            "text": "\r\n"
                        },
                        {
                            "kind": "NewLineTrivia",
                            "text": "\r\n"
                        },
                        {
                            "kind": "NewLineTrivia",
                            "text": "\r\n"
                        }
                    ],
                    "trailingTrivia": [
                        {
                            "kind": "WhitespaceTrivia",
                            "text": " "
                        }
                    ]
                },
                "identifier": {
                    "kind": "IdentifierName",
                    "fullStart": 587,
                    "fullEnd": 595,
                    "start": 587,
                    "end": 595,
                    "fullWidth": 8,
                    "width": 8,
                    "text": "testcase",
                    "value": "testcase",
                    "valueText": "testcase"
                },
                "callSignature": {
                    "kind": "CallSignature",
                    "fullStart": 595,
                    "fullEnd": 598,
                    "start": 595,
                    "end": 597,
                    "fullWidth": 3,
                    "width": 2,
                    "parameterList": {
                        "kind": "ParameterList",
                        "fullStart": 595,
                        "fullEnd": 598,
                        "start": 595,
                        "end": 597,
                        "fullWidth": 3,
                        "width": 2,
                        "openParenToken": {
                            "kind": "OpenParenToken",
                            "fullStart": 595,
                            "fullEnd": 596,
                            "start": 595,
                            "end": 596,
                            "fullWidth": 1,
                            "width": 1,
                            "text": "(",
                            "value": "(",
                            "valueText": "("
                        },
                        "parameters": [],
                        "closeParenToken": {
                            "kind": "CloseParenToken",
                            "fullStart": 596,
                            "fullEnd": 598,
                            "start": 596,
                            "end": 597,
                            "fullWidth": 2,
                            "width": 1,
                            "text": ")",
                            "value": ")",
                            "valueText": ")",
                            "hasTrailingTrivia": true,
                            "trailingTrivia": [
                                {
                                    "kind": "WhitespaceTrivia",
                                    "text": " "
                                }
                            ]
                        }
                    }
                },
                "block": {
                    "kind": "Block",
                    "fullStart": 598,
                    "fullEnd": 1179,
                    "start": 598,
                    "end": 1177,
                    "fullWidth": 581,
                    "width": 579,
                    "isIncrementallyUnusable": true,
                    "openBraceToken": {
                        "kind": "OpenBraceToken",
                        "fullStart": 598,
                        "fullEnd": 601,
                        "start": 598,
                        "end": 599,
                        "fullWidth": 3,
                        "width": 1,
                        "text": "{",
                        "value": "{",
                        "valueText": "{",
                        "hasTrailingTrivia": true,
                        "hasTrailingNewLine": true,
                        "trailingTrivia": [
                            {
                                "kind": "NewLineTrivia",
                                "text": "\r\n"
                            }
                        ]
                    },
                    "statements": [
                        {
                            "kind": "VariableStatement",
                            "fullStart": 601,
                            "fullEnd": 626,
                            "start": 611,
                            "end": 624,
                            "fullWidth": 25,
                            "width": 13,
                            "modifiers": [],
                            "variableDeclaration": {
                                "kind": "VariableDeclaration",
                                "fullStart": 601,
                                "fullEnd": 623,
                                "start": 611,
                                "end": 623,
                                "fullWidth": 22,
                                "width": 12,
                                "varKeyword": {
                                    "kind": "VarKeyword",
                                    "fullStart": 601,
                                    "fullEnd": 615,
                                    "start": 611,
                                    "end": 614,
                                    "fullWidth": 14,
                                    "width": 3,
                                    "text": "var",
                                    "value": "var",
                                    "valueText": "var",
                                    "hasLeadingTrivia": true,
                                    "hasLeadingNewLine": true,
                                    "hasTrailingTrivia": true,
                                    "leadingTrivia": [
                                        {
                                            "kind": "NewLineTrivia",
                                            "text": "\r\n"
                                        },
                                        {
                                            "kind": "WhitespaceTrivia",
                                            "text": "        "
                                        }
                                    ],
                                    "trailingTrivia": [
                                        {
                                            "kind": "WhitespaceTrivia",
                                            "text": " "
                                        }
                                    ]
                                },
                                "variableDeclarators": [
                                    {
                                        "kind": "VariableDeclarator",
                                        "fullStart": 615,
                                        "fullEnd": 623,
                                        "start": 615,
                                        "end": 623,
                                        "fullWidth": 8,
<<<<<<< HEAD
                                        "width": 8,
                                        "identifier": {
=======
                                        "propertyName": {
>>>>>>> 85e84683
                                            "kind": "IdentifierName",
                                            "fullStart": 615,
                                            "fullEnd": 619,
                                            "start": 615,
                                            "end": 618,
                                            "fullWidth": 4,
                                            "width": 3,
                                            "text": "obj",
                                            "value": "obj",
                                            "valueText": "obj",
                                            "hasTrailingTrivia": true,
                                            "trailingTrivia": [
                                                {
                                                    "kind": "WhitespaceTrivia",
                                                    "text": " "
                                                }
                                            ]
                                        },
                                        "equalsValueClause": {
                                            "kind": "EqualsValueClause",
                                            "fullStart": 619,
                                            "fullEnd": 623,
                                            "start": 619,
                                            "end": 623,
                                            "fullWidth": 4,
                                            "width": 4,
                                            "equalsToken": {
                                                "kind": "EqualsToken",
                                                "fullStart": 619,
                                                "fullEnd": 621,
                                                "start": 619,
                                                "end": 620,
                                                "fullWidth": 2,
                                                "width": 1,
                                                "text": "=",
                                                "value": "=",
                                                "valueText": "=",
                                                "hasTrailingTrivia": true,
                                                "trailingTrivia": [
                                                    {
                                                        "kind": "WhitespaceTrivia",
                                                        "text": " "
                                                    }
                                                ]
                                            },
                                            "value": {
                                                "kind": "ObjectLiteralExpression",
                                                "fullStart": 621,
                                                "fullEnd": 623,
                                                "start": 621,
                                                "end": 623,
                                                "fullWidth": 2,
                                                "width": 2,
                                                "openBraceToken": {
                                                    "kind": "OpenBraceToken",
                                                    "fullStart": 621,
                                                    "fullEnd": 622,
                                                    "start": 621,
                                                    "end": 622,
                                                    "fullWidth": 1,
                                                    "width": 1,
                                                    "text": "{",
                                                    "value": "{",
                                                    "valueText": "{"
                                                },
                                                "propertyAssignments": [],
                                                "closeBraceToken": {
                                                    "kind": "CloseBraceToken",
                                                    "fullStart": 622,
                                                    "fullEnd": 623,
                                                    "start": 622,
                                                    "end": 623,
                                                    "fullWidth": 1,
                                                    "width": 1,
                                                    "text": "}",
                                                    "value": "}",
                                                    "valueText": "}"
                                                }
                                            }
                                        }
                                    }
                                ]
                            },
                            "semicolonToken": {
                                "kind": "SemicolonToken",
                                "fullStart": 623,
                                "fullEnd": 626,
                                "start": 623,
                                "end": 624,
                                "fullWidth": 3,
                                "width": 1,
                                "text": ";",
                                "value": ";",
                                "valueText": ";",
                                "hasTrailingTrivia": true,
                                "hasTrailingNewLine": true,
                                "trailingTrivia": [
                                    {
                                        "kind": "NewLineTrivia",
                                        "text": "\r\n"
                                    }
                                ]
                            }
                        },
                        {
                            "kind": "VariableStatement",
                            "fullStart": 626,
                            "fullEnd": 651,
                            "start": 634,
                            "end": 649,
                            "fullWidth": 25,
                            "width": 15,
                            "modifiers": [],
                            "variableDeclaration": {
                                "kind": "VariableDeclaration",
                                "fullStart": 626,
                                "fullEnd": 648,
                                "start": 634,
                                "end": 648,
                                "fullWidth": 22,
                                "width": 14,
                                "varKeyword": {
                                    "kind": "VarKeyword",
                                    "fullStart": 626,
                                    "fullEnd": 638,
                                    "start": 634,
                                    "end": 637,
                                    "fullWidth": 12,
                                    "width": 3,
                                    "text": "var",
                                    "value": "var",
                                    "valueText": "var",
                                    "hasLeadingTrivia": true,
                                    "hasTrailingTrivia": true,
                                    "leadingTrivia": [
                                        {
                                            "kind": "WhitespaceTrivia",
                                            "text": "        "
                                        }
                                    ],
                                    "trailingTrivia": [
                                        {
                                            "kind": "WhitespaceTrivia",
                                            "text": " "
                                        }
                                    ]
                                },
                                "variableDeclarators": [
                                    {
                                        "kind": "VariableDeclarator",
                                        "fullStart": 638,
                                        "fullEnd": 648,
                                        "start": 638,
                                        "end": 648,
                                        "fullWidth": 10,
<<<<<<< HEAD
                                        "width": 10,
                                        "identifier": {
=======
                                        "propertyName": {
>>>>>>> 85e84683
                                            "kind": "IdentifierName",
                                            "fullStart": 638,
                                            "fullEnd": 644,
                                            "start": 638,
                                            "end": 643,
                                            "fullWidth": 6,
                                            "width": 5,
                                            "text": "proto",
                                            "value": "proto",
                                            "valueText": "proto",
                                            "hasTrailingTrivia": true,
                                            "trailingTrivia": [
                                                {
                                                    "kind": "WhitespaceTrivia",
                                                    "text": " "
                                                }
                                            ]
                                        },
                                        "equalsValueClause": {
                                            "kind": "EqualsValueClause",
                                            "fullStart": 644,
                                            "fullEnd": 648,
                                            "start": 644,
                                            "end": 648,
                                            "fullWidth": 4,
                                            "width": 4,
                                            "equalsToken": {
                                                "kind": "EqualsToken",
                                                "fullStart": 644,
                                                "fullEnd": 646,
                                                "start": 644,
                                                "end": 645,
                                                "fullWidth": 2,
                                                "width": 1,
                                                "text": "=",
                                                "value": "=",
                                                "valueText": "=",
                                                "hasTrailingTrivia": true,
                                                "trailingTrivia": [
                                                    {
                                                        "kind": "WhitespaceTrivia",
                                                        "text": " "
                                                    }
                                                ]
                                            },
                                            "value": {
                                                "kind": "ObjectLiteralExpression",
                                                "fullStart": 646,
                                                "fullEnd": 648,
                                                "start": 646,
                                                "end": 648,
                                                "fullWidth": 2,
                                                "width": 2,
                                                "openBraceToken": {
                                                    "kind": "OpenBraceToken",
                                                    "fullStart": 646,
                                                    "fullEnd": 647,
                                                    "start": 646,
                                                    "end": 647,
                                                    "fullWidth": 1,
                                                    "width": 1,
                                                    "text": "{",
                                                    "value": "{",
                                                    "valueText": "{"
                                                },
                                                "propertyAssignments": [],
                                                "closeBraceToken": {
                                                    "kind": "CloseBraceToken",
                                                    "fullStart": 647,
                                                    "fullEnd": 648,
                                                    "start": 647,
                                                    "end": 648,
                                                    "fullWidth": 1,
                                                    "width": 1,
                                                    "text": "}",
                                                    "value": "}",
                                                    "valueText": "}"
                                                }
                                            }
                                        }
                                    }
                                ]
                            },
                            "semicolonToken": {
                                "kind": "SemicolonToken",
                                "fullStart": 648,
                                "fullEnd": 651,
                                "start": 648,
                                "end": 649,
                                "fullWidth": 3,
                                "width": 1,
                                "text": ";",
                                "value": ";",
                                "valueText": ";",
                                "hasTrailingTrivia": true,
                                "hasTrailingNewLine": true,
                                "trailingTrivia": [
                                    {
                                        "kind": "NewLineTrivia",
                                        "text": "\r\n"
                                    }
                                ]
                            }
                        },
                        {
                            "kind": "ExpressionStatement",
                            "fullStart": 651,
                            "fullEnd": 799,
                            "start": 661,
                            "end": 797,
                            "fullWidth": 148,
                            "width": 136,
                            "isIncrementallyUnusable": true,
                            "expression": {
                                "kind": "InvocationExpression",
                                "fullStart": 651,
                                "fullEnd": 796,
                                "start": 661,
                                "end": 796,
                                "fullWidth": 145,
                                "width": 135,
                                "isIncrementallyUnusable": true,
                                "expression": {
                                    "kind": "MemberAccessExpression",
                                    "fullStart": 651,
                                    "fullEnd": 682,
                                    "start": 661,
                                    "end": 682,
                                    "fullWidth": 31,
                                    "width": 21,
                                    "expression": {
                                        "kind": "IdentifierName",
                                        "fullStart": 651,
                                        "fullEnd": 667,
                                        "start": 661,
                                        "end": 667,
                                        "fullWidth": 16,
                                        "width": 6,
                                        "text": "Object",
                                        "value": "Object",
                                        "valueText": "Object",
                                        "hasLeadingTrivia": true,
                                        "hasLeadingNewLine": true,
                                        "leadingTrivia": [
                                            {
                                                "kind": "NewLineTrivia",
                                                "text": "\r\n"
                                            },
                                            {
                                                "kind": "WhitespaceTrivia",
                                                "text": "        "
                                            }
                                        ]
                                    },
                                    "dotToken": {
                                        "kind": "DotToken",
                                        "fullStart": 667,
                                        "fullEnd": 668,
                                        "start": 667,
                                        "end": 668,
                                        "fullWidth": 1,
                                        "width": 1,
                                        "text": ".",
                                        "value": ".",
                                        "valueText": "."
                                    },
                                    "name": {
                                        "kind": "IdentifierName",
                                        "fullStart": 668,
                                        "fullEnd": 682,
                                        "start": 668,
                                        "end": 682,
                                        "fullWidth": 14,
                                        "width": 14,
                                        "text": "defineProperty",
                                        "value": "defineProperty",
                                        "valueText": "defineProperty"
                                    }
                                },
                                "argumentList": {
                                    "kind": "ArgumentList",
                                    "fullStart": 682,
                                    "fullEnd": 796,
                                    "start": 682,
                                    "end": 796,
                                    "fullWidth": 114,
                                    "width": 114,
                                    "isIncrementallyUnusable": true,
                                    "openParenToken": {
                                        "kind": "OpenParenToken",
                                        "fullStart": 682,
                                        "fullEnd": 683,
                                        "start": 682,
                                        "end": 683,
                                        "fullWidth": 1,
                                        "width": 1,
                                        "text": "(",
                                        "value": "(",
                                        "valueText": "("
                                    },
                                    "arguments": [
                                        {
                                            "kind": "IdentifierName",
                                            "fullStart": 683,
                                            "fullEnd": 688,
                                            "start": 683,
                                            "end": 688,
                                            "fullWidth": 5,
                                            "width": 5,
                                            "text": "proto",
                                            "value": "proto",
                                            "valueText": "proto"
                                        },
                                        {
                                            "kind": "CommaToken",
                                            "fullStart": 688,
                                            "fullEnd": 690,
                                            "start": 688,
                                            "end": 689,
                                            "fullWidth": 2,
                                            "width": 1,
                                            "text": ",",
                                            "value": ",",
                                            "valueText": ",",
                                            "hasTrailingTrivia": true,
                                            "trailingTrivia": [
                                                {
                                                    "kind": "WhitespaceTrivia",
                                                    "text": " "
                                                }
                                            ]
                                        },
                                        {
                                            "kind": "StringLiteral",
                                            "fullStart": 690,
                                            "fullEnd": 704,
                                            "start": 690,
                                            "end": 704,
                                            "fullWidth": 14,
                                            "width": 14,
                                            "text": "\"configurable\"",
                                            "value": "configurable",
                                            "valueText": "configurable"
                                        },
                                        {
                                            "kind": "CommaToken",
                                            "fullStart": 704,
                                            "fullEnd": 706,
                                            "start": 704,
                                            "end": 705,
                                            "fullWidth": 2,
                                            "width": 1,
                                            "text": ",",
                                            "value": ",",
                                            "valueText": ",",
                                            "hasTrailingTrivia": true,
                                            "trailingTrivia": [
                                                {
                                                    "kind": "WhitespaceTrivia",
                                                    "text": " "
                                                }
                                            ]
                                        },
                                        {
                                            "kind": "ObjectLiteralExpression",
                                            "fullStart": 706,
                                            "fullEnd": 795,
                                            "start": 706,
                                            "end": 795,
                                            "fullWidth": 89,
                                            "width": 89,
                                            "isIncrementallyUnusable": true,
                                            "openBraceToken": {
                                                "kind": "OpenBraceToken",
                                                "fullStart": 706,
                                                "fullEnd": 709,
                                                "start": 706,
                                                "end": 707,
                                                "fullWidth": 3,
                                                "width": 1,
                                                "text": "{",
                                                "value": "{",
                                                "valueText": "{",
                                                "hasTrailingTrivia": true,
                                                "hasTrailingNewLine": true,
                                                "trailingTrivia": [
                                                    {
                                                        "kind": "NewLineTrivia",
                                                        "text": "\r\n"
                                                    }
                                                ]
                                            },
                                            "propertyAssignments": [
                                                {
                                                    "kind": "SimplePropertyAssignment",
                                                    "fullStart": 709,
                                                    "fullEnd": 786,
                                                    "start": 721,
                                                    "end": 784,
                                                    "fullWidth": 77,
                                                    "width": 63,
                                                    "isIncrementallyUnusable": true,
                                                    "propertyName": {
                                                        "kind": "IdentifierName",
                                                        "fullStart": 709,
                                                        "fullEnd": 724,
                                                        "start": 721,
                                                        "end": 724,
                                                        "fullWidth": 15,
                                                        "width": 3,
                                                        "text": "get",
                                                        "value": "get",
                                                        "valueText": "get",
                                                        "hasLeadingTrivia": true,
                                                        "leadingTrivia": [
                                                            {
                                                                "kind": "WhitespaceTrivia",
                                                                "text": "            "
                                                            }
                                                        ]
                                                    },
                                                    "colonToken": {
                                                        "kind": "ColonToken",
                                                        "fullStart": 724,
                                                        "fullEnd": 726,
                                                        "start": 724,
                                                        "end": 725,
                                                        "fullWidth": 2,
                                                        "width": 1,
                                                        "text": ":",
                                                        "value": ":",
                                                        "valueText": ":",
                                                        "hasTrailingTrivia": true,
                                                        "trailingTrivia": [
                                                            {
                                                                "kind": "WhitespaceTrivia",
                                                                "text": " "
                                                            }
                                                        ]
                                                    },
                                                    "expression": {
                                                        "kind": "FunctionExpression",
                                                        "fullStart": 726,
                                                        "fullEnd": 786,
                                                        "start": 726,
                                                        "end": 784,
                                                        "fullWidth": 60,
                                                        "width": 58,
                                                        "functionKeyword": {
                                                            "kind": "FunctionKeyword",
                                                            "fullStart": 726,
                                                            "fullEnd": 735,
                                                            "start": 726,
                                                            "end": 734,
                                                            "fullWidth": 9,
                                                            "width": 8,
                                                            "text": "function",
                                                            "value": "function",
                                                            "valueText": "function",
                                                            "hasTrailingTrivia": true,
                                                            "trailingTrivia": [
                                                                {
                                                                    "kind": "WhitespaceTrivia",
                                                                    "text": " "
                                                                }
                                                            ]
                                                        },
                                                        "callSignature": {
                                                            "kind": "CallSignature",
                                                            "fullStart": 735,
                                                            "fullEnd": 738,
                                                            "start": 735,
                                                            "end": 737,
                                                            "fullWidth": 3,
                                                            "width": 2,
                                                            "parameterList": {
                                                                "kind": "ParameterList",
                                                                "fullStart": 735,
                                                                "fullEnd": 738,
                                                                "start": 735,
                                                                "end": 737,
                                                                "fullWidth": 3,
                                                                "width": 2,
                                                                "openParenToken": {
                                                                    "kind": "OpenParenToken",
                                                                    "fullStart": 735,
                                                                    "fullEnd": 736,
                                                                    "start": 735,
                                                                    "end": 736,
                                                                    "fullWidth": 1,
                                                                    "width": 1,
                                                                    "text": "(",
                                                                    "value": "(",
                                                                    "valueText": "("
                                                                },
                                                                "parameters": [],
                                                                "closeParenToken": {
                                                                    "kind": "CloseParenToken",
                                                                    "fullStart": 736,
                                                                    "fullEnd": 738,
                                                                    "start": 736,
                                                                    "end": 737,
                                                                    "fullWidth": 2,
                                                                    "width": 1,
                                                                    "text": ")",
                                                                    "value": ")",
                                                                    "valueText": ")",
                                                                    "hasTrailingTrivia": true,
                                                                    "trailingTrivia": [
                                                                        {
                                                                            "kind": "WhitespaceTrivia",
                                                                            "text": " "
                                                                        }
                                                                    ]
                                                                }
                                                            }
                                                        },
                                                        "block": {
                                                            "kind": "Block",
                                                            "fullStart": 738,
                                                            "fullEnd": 786,
                                                            "start": 738,
                                                            "end": 784,
                                                            "fullWidth": 48,
                                                            "width": 46,
                                                            "openBraceToken": {
                                                                "kind": "OpenBraceToken",
                                                                "fullStart": 738,
                                                                "fullEnd": 741,
                                                                "start": 738,
                                                                "end": 739,
                                                                "fullWidth": 3,
                                                                "width": 1,
                                                                "text": "{",
                                                                "value": "{",
                                                                "valueText": "{",
                                                                "hasTrailingTrivia": true,
                                                                "hasTrailingNewLine": true,
                                                                "trailingTrivia": [
                                                                    {
                                                                        "kind": "NewLineTrivia",
                                                                        "text": "\r\n"
                                                                    }
                                                                ]
                                                            },
                                                            "statements": [
                                                                {
                                                                    "kind": "ReturnStatement",
                                                                    "fullStart": 741,
                                                                    "fullEnd": 771,
                                                                    "start": 757,
                                                                    "end": 769,
                                                                    "fullWidth": 30,
                                                                    "width": 12,
                                                                    "returnKeyword": {
                                                                        "kind": "ReturnKeyword",
                                                                        "fullStart": 741,
                                                                        "fullEnd": 764,
                                                                        "start": 757,
                                                                        "end": 763,
                                                                        "fullWidth": 23,
                                                                        "width": 6,
                                                                        "text": "return",
                                                                        "value": "return",
                                                                        "valueText": "return",
                                                                        "hasLeadingTrivia": true,
                                                                        "hasTrailingTrivia": true,
                                                                        "leadingTrivia": [
                                                                            {
                                                                                "kind": "WhitespaceTrivia",
                                                                                "text": "                "
                                                                            }
                                                                        ],
                                                                        "trailingTrivia": [
                                                                            {
                                                                                "kind": "WhitespaceTrivia",
                                                                                "text": " "
                                                                            }
                                                                        ]
                                                                    },
                                                                    "expression": {
                                                                        "kind": "TrueKeyword",
                                                                        "fullStart": 764,
                                                                        "fullEnd": 768,
                                                                        "start": 764,
                                                                        "end": 768,
                                                                        "fullWidth": 4,
                                                                        "width": 4,
                                                                        "text": "true",
                                                                        "value": true,
                                                                        "valueText": "true"
                                                                    },
                                                                    "semicolonToken": {
                                                                        "kind": "SemicolonToken",
                                                                        "fullStart": 768,
                                                                        "fullEnd": 771,
                                                                        "start": 768,
                                                                        "end": 769,
                                                                        "fullWidth": 3,
                                                                        "width": 1,
                                                                        "text": ";",
                                                                        "value": ";",
                                                                        "valueText": ";",
                                                                        "hasTrailingTrivia": true,
                                                                        "hasTrailingNewLine": true,
                                                                        "trailingTrivia": [
                                                                            {
                                                                                "kind": "NewLineTrivia",
                                                                                "text": "\r\n"
                                                                            }
                                                                        ]
                                                                    }
                                                                }
                                                            ],
                                                            "closeBraceToken": {
                                                                "kind": "CloseBraceToken",
                                                                "fullStart": 771,
                                                                "fullEnd": 786,
                                                                "start": 783,
                                                                "end": 784,
                                                                "fullWidth": 15,
                                                                "width": 1,
                                                                "text": "}",
                                                                "value": "}",
                                                                "valueText": "}",
                                                                "hasLeadingTrivia": true,
                                                                "hasTrailingTrivia": true,
                                                                "hasTrailingNewLine": true,
                                                                "leadingTrivia": [
                                                                    {
                                                                        "kind": "WhitespaceTrivia",
                                                                        "text": "            "
                                                                    }
                                                                ],
                                                                "trailingTrivia": [
                                                                    {
                                                                        "kind": "NewLineTrivia",
                                                                        "text": "\r\n"
                                                                    }
                                                                ]
                                                            }
                                                        }
                                                    }
                                                }
                                            ],
                                            "closeBraceToken": {
                                                "kind": "CloseBraceToken",
                                                "fullStart": 786,
                                                "fullEnd": 795,
                                                "start": 794,
                                                "end": 795,
                                                "fullWidth": 9,
                                                "width": 1,
                                                "text": "}",
                                                "value": "}",
                                                "valueText": "}",
                                                "hasLeadingTrivia": true,
                                                "leadingTrivia": [
                                                    {
                                                        "kind": "WhitespaceTrivia",
                                                        "text": "        "
                                                    }
                                                ]
                                            }
                                        }
                                    ],
                                    "closeParenToken": {
                                        "kind": "CloseParenToken",
                                        "fullStart": 795,
                                        "fullEnd": 796,
                                        "start": 795,
                                        "end": 796,
                                        "fullWidth": 1,
                                        "width": 1,
                                        "text": ")",
                                        "value": ")",
                                        "valueText": ")"
                                    }
                                }
                            },
                            "semicolonToken": {
                                "kind": "SemicolonToken",
                                "fullStart": 796,
                                "fullEnd": 799,
                                "start": 796,
                                "end": 797,
                                "fullWidth": 3,
                                "width": 1,
                                "text": ";",
                                "value": ";",
                                "valueText": ";",
                                "hasTrailingTrivia": true,
                                "hasTrailingNewLine": true,
                                "trailingTrivia": [
                                    {
                                        "kind": "NewLineTrivia",
                                        "text": "\r\n"
                                    }
                                ]
                            }
                        },
                        {
                            "kind": "VariableStatement",
                            "fullStart": 799,
                            "fullEnd": 837,
                            "start": 809,
                            "end": 835,
                            "fullWidth": 38,
                            "width": 26,
                            "modifiers": [],
                            "variableDeclaration": {
                                "kind": "VariableDeclaration",
                                "fullStart": 799,
                                "fullEnd": 834,
                                "start": 809,
                                "end": 834,
                                "fullWidth": 35,
                                "width": 25,
                                "varKeyword": {
                                    "kind": "VarKeyword",
                                    "fullStart": 799,
                                    "fullEnd": 813,
                                    "start": 809,
                                    "end": 812,
                                    "fullWidth": 14,
                                    "width": 3,
                                    "text": "var",
                                    "value": "var",
                                    "valueText": "var",
                                    "hasLeadingTrivia": true,
                                    "hasLeadingNewLine": true,
                                    "hasTrailingTrivia": true,
                                    "leadingTrivia": [
                                        {
                                            "kind": "NewLineTrivia",
                                            "text": "\r\n"
                                        },
                                        {
                                            "kind": "WhitespaceTrivia",
                                            "text": "        "
                                        }
                                    ],
                                    "trailingTrivia": [
                                        {
                                            "kind": "WhitespaceTrivia",
                                            "text": " "
                                        }
                                    ]
                                },
                                "variableDeclarators": [
                                    {
                                        "kind": "VariableDeclarator",
                                        "fullStart": 813,
                                        "fullEnd": 834,
                                        "start": 813,
                                        "end": 834,
                                        "fullWidth": 21,
<<<<<<< HEAD
                                        "width": 21,
                                        "identifier": {
=======
                                        "propertyName": {
>>>>>>> 85e84683
                                            "kind": "IdentifierName",
                                            "fullStart": 813,
                                            "fullEnd": 817,
                                            "start": 813,
                                            "end": 816,
                                            "fullWidth": 4,
                                            "width": 3,
                                            "text": "Con",
                                            "value": "Con",
                                            "valueText": "Con",
                                            "hasTrailingTrivia": true,
                                            "trailingTrivia": [
                                                {
                                                    "kind": "WhitespaceTrivia",
                                                    "text": " "
                                                }
                                            ]
                                        },
                                        "equalsValueClause": {
                                            "kind": "EqualsValueClause",
                                            "fullStart": 817,
                                            "fullEnd": 834,
                                            "start": 817,
                                            "end": 834,
                                            "fullWidth": 17,
                                            "width": 17,
                                            "equalsToken": {
                                                "kind": "EqualsToken",
                                                "fullStart": 817,
                                                "fullEnd": 819,
                                                "start": 817,
                                                "end": 818,
                                                "fullWidth": 2,
                                                "width": 1,
                                                "text": "=",
                                                "value": "=",
                                                "valueText": "=",
                                                "hasTrailingTrivia": true,
                                                "trailingTrivia": [
                                                    {
                                                        "kind": "WhitespaceTrivia",
                                                        "text": " "
                                                    }
                                                ]
                                            },
                                            "value": {
                                                "kind": "FunctionExpression",
                                                "fullStart": 819,
                                                "fullEnd": 834,
                                                "start": 819,
                                                "end": 834,
                                                "fullWidth": 15,
                                                "width": 15,
                                                "functionKeyword": {
                                                    "kind": "FunctionKeyword",
                                                    "fullStart": 819,
                                                    "fullEnd": 828,
                                                    "start": 819,
                                                    "end": 827,
                                                    "fullWidth": 9,
                                                    "width": 8,
                                                    "text": "function",
                                                    "value": "function",
                                                    "valueText": "function",
                                                    "hasTrailingTrivia": true,
                                                    "trailingTrivia": [
                                                        {
                                                            "kind": "WhitespaceTrivia",
                                                            "text": " "
                                                        }
                                                    ]
                                                },
                                                "callSignature": {
                                                    "kind": "CallSignature",
                                                    "fullStart": 828,
                                                    "fullEnd": 831,
                                                    "start": 828,
                                                    "end": 830,
                                                    "fullWidth": 3,
                                                    "width": 2,
                                                    "parameterList": {
                                                        "kind": "ParameterList",
                                                        "fullStart": 828,
                                                        "fullEnd": 831,
                                                        "start": 828,
                                                        "end": 830,
                                                        "fullWidth": 3,
                                                        "width": 2,
                                                        "openParenToken": {
                                                            "kind": "OpenParenToken",
                                                            "fullStart": 828,
                                                            "fullEnd": 829,
                                                            "start": 828,
                                                            "end": 829,
                                                            "fullWidth": 1,
                                                            "width": 1,
                                                            "text": "(",
                                                            "value": "(",
                                                            "valueText": "("
                                                        },
                                                        "parameters": [],
                                                        "closeParenToken": {
                                                            "kind": "CloseParenToken",
                                                            "fullStart": 829,
                                                            "fullEnd": 831,
                                                            "start": 829,
                                                            "end": 830,
                                                            "fullWidth": 2,
                                                            "width": 1,
                                                            "text": ")",
                                                            "value": ")",
                                                            "valueText": ")",
                                                            "hasTrailingTrivia": true,
                                                            "trailingTrivia": [
                                                                {
                                                                    "kind": "WhitespaceTrivia",
                                                                    "text": " "
                                                                }
                                                            ]
                                                        }
                                                    }
                                                },
                                                "block": {
                                                    "kind": "Block",
                                                    "fullStart": 831,
                                                    "fullEnd": 834,
                                                    "start": 831,
                                                    "end": 834,
                                                    "fullWidth": 3,
                                                    "width": 3,
                                                    "openBraceToken": {
                                                        "kind": "OpenBraceToken",
                                                        "fullStart": 831,
                                                        "fullEnd": 833,
                                                        "start": 831,
                                                        "end": 832,
                                                        "fullWidth": 2,
                                                        "width": 1,
                                                        "text": "{",
                                                        "value": "{",
                                                        "valueText": "{",
                                                        "hasTrailingTrivia": true,
                                                        "trailingTrivia": [
                                                            {
                                                                "kind": "WhitespaceTrivia",
                                                                "text": " "
                                                            }
                                                        ]
                                                    },
                                                    "statements": [],
                                                    "closeBraceToken": {
                                                        "kind": "CloseBraceToken",
                                                        "fullStart": 833,
                                                        "fullEnd": 834,
                                                        "start": 833,
                                                        "end": 834,
                                                        "fullWidth": 1,
                                                        "width": 1,
                                                        "text": "}",
                                                        "value": "}",
                                                        "valueText": "}"
                                                    }
                                                }
                                            }
                                        }
                                    }
                                ]
                            },
                            "semicolonToken": {
                                "kind": "SemicolonToken",
                                "fullStart": 834,
                                "fullEnd": 837,
                                "start": 834,
                                "end": 835,
                                "fullWidth": 3,
                                "width": 1,
                                "text": ";",
                                "value": ";",
                                "valueText": ";",
                                "hasTrailingTrivia": true,
                                "hasTrailingNewLine": true,
                                "trailingTrivia": [
                                    {
                                        "kind": "NewLineTrivia",
                                        "text": "\r\n"
                                    }
                                ]
                            }
                        },
                        {
                            "kind": "ExpressionStatement",
                            "fullStart": 837,
                            "fullEnd": 869,
                            "start": 845,
                            "end": 867,
                            "fullWidth": 32,
                            "width": 22,
                            "expression": {
                                "kind": "AssignmentExpression",
                                "fullStart": 837,
                                "fullEnd": 866,
                                "start": 845,
                                "end": 866,
                                "fullWidth": 29,
                                "width": 21,
                                "left": {
                                    "kind": "MemberAccessExpression",
                                    "fullStart": 837,
                                    "fullEnd": 859,
                                    "start": 845,
                                    "end": 858,
                                    "fullWidth": 22,
                                    "width": 13,
                                    "expression": {
                                        "kind": "IdentifierName",
                                        "fullStart": 837,
                                        "fullEnd": 848,
                                        "start": 845,
                                        "end": 848,
                                        "fullWidth": 11,
                                        "width": 3,
                                        "text": "Con",
                                        "value": "Con",
                                        "valueText": "Con",
                                        "hasLeadingTrivia": true,
                                        "leadingTrivia": [
                                            {
                                                "kind": "WhitespaceTrivia",
                                                "text": "        "
                                            }
                                        ]
                                    },
                                    "dotToken": {
                                        "kind": "DotToken",
                                        "fullStart": 848,
                                        "fullEnd": 849,
                                        "start": 848,
                                        "end": 849,
                                        "fullWidth": 1,
                                        "width": 1,
                                        "text": ".",
                                        "value": ".",
                                        "valueText": "."
                                    },
                                    "name": {
                                        "kind": "IdentifierName",
                                        "fullStart": 849,
                                        "fullEnd": 859,
                                        "start": 849,
                                        "end": 858,
                                        "fullWidth": 10,
                                        "width": 9,
                                        "text": "prototype",
                                        "value": "prototype",
                                        "valueText": "prototype",
                                        "hasTrailingTrivia": true,
                                        "trailingTrivia": [
                                            {
                                                "kind": "WhitespaceTrivia",
                                                "text": " "
                                            }
                                        ]
                                    }
                                },
                                "operatorToken": {
                                    "kind": "EqualsToken",
                                    "fullStart": 859,
                                    "fullEnd": 861,
                                    "start": 859,
                                    "end": 860,
                                    "fullWidth": 2,
                                    "width": 1,
                                    "text": "=",
                                    "value": "=",
                                    "valueText": "=",
                                    "hasTrailingTrivia": true,
                                    "trailingTrivia": [
                                        {
                                            "kind": "WhitespaceTrivia",
                                            "text": " "
                                        }
                                    ]
                                },
                                "right": {
                                    "kind": "IdentifierName",
                                    "fullStart": 861,
                                    "fullEnd": 866,
                                    "start": 861,
                                    "end": 866,
                                    "fullWidth": 5,
                                    "width": 5,
                                    "text": "proto",
                                    "value": "proto",
                                    "valueText": "proto"
                                }
                            },
                            "semicolonToken": {
                                "kind": "SemicolonToken",
                                "fullStart": 866,
                                "fullEnd": 869,
                                "start": 866,
                                "end": 867,
                                "fullWidth": 3,
                                "width": 1,
                                "text": ";",
                                "value": ";",
                                "valueText": ";",
                                "hasTrailingTrivia": true,
                                "hasTrailingNewLine": true,
                                "trailingTrivia": [
                                    {
                                        "kind": "NewLineTrivia",
                                        "text": "\r\n"
                                    }
                                ]
                            }
                        },
                        {
                            "kind": "VariableStatement",
                            "fullStart": 869,
                            "fullEnd": 903,
                            "start": 877,
                            "end": 901,
                            "fullWidth": 34,
                            "width": 24,
                            "modifiers": [],
                            "variableDeclaration": {
                                "kind": "VariableDeclaration",
                                "fullStart": 869,
                                "fullEnd": 900,
                                "start": 877,
                                "end": 900,
                                "fullWidth": 31,
                                "width": 23,
                                "varKeyword": {
                                    "kind": "VarKeyword",
                                    "fullStart": 869,
                                    "fullEnd": 881,
                                    "start": 877,
                                    "end": 880,
                                    "fullWidth": 12,
                                    "width": 3,
                                    "text": "var",
                                    "value": "var",
                                    "valueText": "var",
                                    "hasLeadingTrivia": true,
                                    "hasTrailingTrivia": true,
                                    "leadingTrivia": [
                                        {
                                            "kind": "WhitespaceTrivia",
                                            "text": "        "
                                        }
                                    ],
                                    "trailingTrivia": [
                                        {
                                            "kind": "WhitespaceTrivia",
                                            "text": " "
                                        }
                                    ]
                                },
                                "variableDeclarators": [
                                    {
                                        "kind": "VariableDeclarator",
                                        "fullStart": 881,
                                        "fullEnd": 900,
                                        "start": 881,
                                        "end": 900,
                                        "fullWidth": 19,
<<<<<<< HEAD
                                        "width": 19,
                                        "identifier": {
=======
                                        "propertyName": {
>>>>>>> 85e84683
                                            "kind": "IdentifierName",
                                            "fullStart": 881,
                                            "fullEnd": 889,
                                            "start": 881,
                                            "end": 888,
                                            "fullWidth": 8,
                                            "width": 7,
                                            "text": "descObj",
                                            "value": "descObj",
                                            "valueText": "descObj",
                                            "hasTrailingTrivia": true,
                                            "trailingTrivia": [
                                                {
                                                    "kind": "WhitespaceTrivia",
                                                    "text": " "
                                                }
                                            ]
                                        },
                                        "equalsValueClause": {
                                            "kind": "EqualsValueClause",
                                            "fullStart": 889,
                                            "fullEnd": 900,
                                            "start": 889,
                                            "end": 900,
                                            "fullWidth": 11,
                                            "width": 11,
                                            "equalsToken": {
                                                "kind": "EqualsToken",
                                                "fullStart": 889,
                                                "fullEnd": 891,
                                                "start": 889,
                                                "end": 890,
                                                "fullWidth": 2,
                                                "width": 1,
                                                "text": "=",
                                                "value": "=",
                                                "valueText": "=",
                                                "hasTrailingTrivia": true,
                                                "trailingTrivia": [
                                                    {
                                                        "kind": "WhitespaceTrivia",
                                                        "text": " "
                                                    }
                                                ]
                                            },
                                            "value": {
                                                "kind": "ObjectCreationExpression",
                                                "fullStart": 891,
                                                "fullEnd": 900,
                                                "start": 891,
                                                "end": 900,
                                                "fullWidth": 9,
                                                "width": 9,
                                                "newKeyword": {
                                                    "kind": "NewKeyword",
                                                    "fullStart": 891,
                                                    "fullEnd": 895,
                                                    "start": 891,
                                                    "end": 894,
                                                    "fullWidth": 4,
                                                    "width": 3,
                                                    "text": "new",
                                                    "value": "new",
                                                    "valueText": "new",
                                                    "hasTrailingTrivia": true,
                                                    "trailingTrivia": [
                                                        {
                                                            "kind": "WhitespaceTrivia",
                                                            "text": " "
                                                        }
                                                    ]
                                                },
                                                "expression": {
                                                    "kind": "IdentifierName",
                                                    "fullStart": 895,
                                                    "fullEnd": 898,
                                                    "start": 895,
                                                    "end": 898,
                                                    "fullWidth": 3,
                                                    "width": 3,
                                                    "text": "Con",
                                                    "value": "Con",
                                                    "valueText": "Con"
                                                },
                                                "argumentList": {
                                                    "kind": "ArgumentList",
                                                    "fullStart": 898,
                                                    "fullEnd": 900,
                                                    "start": 898,
                                                    "end": 900,
                                                    "fullWidth": 2,
                                                    "width": 2,
                                                    "openParenToken": {
                                                        "kind": "OpenParenToken",
                                                        "fullStart": 898,
                                                        "fullEnd": 899,
                                                        "start": 898,
                                                        "end": 899,
                                                        "fullWidth": 1,
                                                        "width": 1,
                                                        "text": "(",
                                                        "value": "(",
                                                        "valueText": "("
                                                    },
                                                    "arguments": [],
                                                    "closeParenToken": {
                                                        "kind": "CloseParenToken",
                                                        "fullStart": 899,
                                                        "fullEnd": 900,
                                                        "start": 899,
                                                        "end": 900,
                                                        "fullWidth": 1,
                                                        "width": 1,
                                                        "text": ")",
                                                        "value": ")",
                                                        "valueText": ")"
                                                    }
                                                }
                                            }
                                        }
                                    }
                                ]
                            },
                            "semicolonToken": {
                                "kind": "SemicolonToken",
                                "fullStart": 900,
                                "fullEnd": 903,
                                "start": 900,
                                "end": 901,
                                "fullWidth": 3,
                                "width": 1,
                                "text": ";",
                                "value": ";",
                                "valueText": ";",
                                "hasTrailingTrivia": true,
                                "hasTrailingNewLine": true,
                                "trailingTrivia": [
                                    {
                                        "kind": "NewLineTrivia",
                                        "text": "\r\n"
                                    }
                                ]
                            }
                        },
                        {
                            "kind": "ExpressionStatement",
                            "fullStart": 903,
                            "fullEnd": 985,
                            "start": 913,
                            "end": 983,
                            "fullWidth": 82,
                            "width": 70,
                            "expression": {
                                "kind": "InvocationExpression",
                                "fullStart": 903,
                                "fullEnd": 982,
                                "start": 913,
                                "end": 982,
                                "fullWidth": 79,
                                "width": 69,
                                "expression": {
                                    "kind": "MemberAccessExpression",
                                    "fullStart": 903,
                                    "fullEnd": 936,
                                    "start": 913,
                                    "end": 936,
                                    "fullWidth": 33,
                                    "width": 23,
                                    "expression": {
                                        "kind": "IdentifierName",
                                        "fullStart": 903,
                                        "fullEnd": 919,
                                        "start": 913,
                                        "end": 919,
                                        "fullWidth": 16,
                                        "width": 6,
                                        "text": "Object",
                                        "value": "Object",
                                        "valueText": "Object",
                                        "hasLeadingTrivia": true,
                                        "hasLeadingNewLine": true,
                                        "leadingTrivia": [
                                            {
                                                "kind": "NewLineTrivia",
                                                "text": "\r\n"
                                            },
                                            {
                                                "kind": "WhitespaceTrivia",
                                                "text": "        "
                                            }
                                        ]
                                    },
                                    "dotToken": {
                                        "kind": "DotToken",
                                        "fullStart": 919,
                                        "fullEnd": 920,
                                        "start": 919,
                                        "end": 920,
                                        "fullWidth": 1,
                                        "width": 1,
                                        "text": ".",
                                        "value": ".",
                                        "valueText": "."
                                    },
                                    "name": {
                                        "kind": "IdentifierName",
                                        "fullStart": 920,
                                        "fullEnd": 936,
                                        "start": 920,
                                        "end": 936,
                                        "fullWidth": 16,
                                        "width": 16,
                                        "text": "defineProperties",
                                        "value": "defineProperties",
                                        "valueText": "defineProperties"
                                    }
                                },
                                "argumentList": {
                                    "kind": "ArgumentList",
                                    "fullStart": 936,
                                    "fullEnd": 982,
                                    "start": 936,
                                    "end": 982,
                                    "fullWidth": 46,
                                    "width": 46,
                                    "openParenToken": {
                                        "kind": "OpenParenToken",
                                        "fullStart": 936,
                                        "fullEnd": 937,
                                        "start": 936,
                                        "end": 937,
                                        "fullWidth": 1,
                                        "width": 1,
                                        "text": "(",
                                        "value": "(",
                                        "valueText": "("
                                    },
                                    "arguments": [
                                        {
                                            "kind": "IdentifierName",
                                            "fullStart": 937,
                                            "fullEnd": 940,
                                            "start": 937,
                                            "end": 940,
                                            "fullWidth": 3,
                                            "width": 3,
                                            "text": "obj",
                                            "value": "obj",
                                            "valueText": "obj"
                                        },
                                        {
                                            "kind": "CommaToken",
                                            "fullStart": 940,
                                            "fullEnd": 942,
                                            "start": 940,
                                            "end": 941,
                                            "fullWidth": 2,
                                            "width": 1,
                                            "text": ",",
                                            "value": ",",
                                            "valueText": ",",
                                            "hasTrailingTrivia": true,
                                            "trailingTrivia": [
                                                {
                                                    "kind": "WhitespaceTrivia",
                                                    "text": " "
                                                }
                                            ]
                                        },
                                        {
                                            "kind": "ObjectLiteralExpression",
                                            "fullStart": 942,
                                            "fullEnd": 981,
                                            "start": 942,
                                            "end": 981,
                                            "fullWidth": 39,
                                            "width": 39,
                                            "openBraceToken": {
                                                "kind": "OpenBraceToken",
                                                "fullStart": 942,
                                                "fullEnd": 945,
                                                "start": 942,
                                                "end": 943,
                                                "fullWidth": 3,
                                                "width": 1,
                                                "text": "{",
                                                "value": "{",
                                                "valueText": "{",
                                                "hasTrailingTrivia": true,
                                                "hasTrailingNewLine": true,
                                                "trailingTrivia": [
                                                    {
                                                        "kind": "NewLineTrivia",
                                                        "text": "\r\n"
                                                    }
                                                ]
                                            },
                                            "propertyAssignments": [
                                                {
                                                    "kind": "SimplePropertyAssignment",
                                                    "fullStart": 945,
                                                    "fullEnd": 972,
                                                    "start": 957,
                                                    "end": 970,
                                                    "fullWidth": 27,
                                                    "width": 13,
                                                    "propertyName": {
                                                        "kind": "IdentifierName",
                                                        "fullStart": 945,
                                                        "fullEnd": 961,
                                                        "start": 957,
                                                        "end": 961,
                                                        "fullWidth": 16,
                                                        "width": 4,
                                                        "text": "prop",
                                                        "value": "prop",
                                                        "valueText": "prop",
                                                        "hasLeadingTrivia": true,
                                                        "leadingTrivia": [
                                                            {
                                                                "kind": "WhitespaceTrivia",
                                                                "text": "            "
                                                            }
                                                        ]
                                                    },
                                                    "colonToken": {
                                                        "kind": "ColonToken",
                                                        "fullStart": 961,
                                                        "fullEnd": 963,
                                                        "start": 961,
                                                        "end": 962,
                                                        "fullWidth": 2,
                                                        "width": 1,
                                                        "text": ":",
                                                        "value": ":",
                                                        "valueText": ":",
                                                        "hasTrailingTrivia": true,
                                                        "trailingTrivia": [
                                                            {
                                                                "kind": "WhitespaceTrivia",
                                                                "text": " "
                                                            }
                                                        ]
                                                    },
                                                    "expression": {
                                                        "kind": "IdentifierName",
                                                        "fullStart": 963,
                                                        "fullEnd": 972,
                                                        "start": 963,
                                                        "end": 970,
                                                        "fullWidth": 9,
                                                        "width": 7,
                                                        "text": "descObj",
                                                        "value": "descObj",
                                                        "valueText": "descObj",
                                                        "hasTrailingTrivia": true,
                                                        "hasTrailingNewLine": true,
                                                        "trailingTrivia": [
                                                            {
                                                                "kind": "NewLineTrivia",
                                                                "text": "\r\n"
                                                            }
                                                        ]
                                                    }
                                                }
                                            ],
                                            "closeBraceToken": {
                                                "kind": "CloseBraceToken",
                                                "fullStart": 972,
                                                "fullEnd": 981,
                                                "start": 980,
                                                "end": 981,
                                                "fullWidth": 9,
                                                "width": 1,
                                                "text": "}",
                                                "value": "}",
                                                "valueText": "}",
                                                "hasLeadingTrivia": true,
                                                "leadingTrivia": [
                                                    {
                                                        "kind": "WhitespaceTrivia",
                                                        "text": "        "
                                                    }
                                                ]
                                            }
                                        }
                                    ],
                                    "closeParenToken": {
                                        "kind": "CloseParenToken",
                                        "fullStart": 981,
                                        "fullEnd": 982,
                                        "start": 981,
                                        "end": 982,
                                        "fullWidth": 1,
                                        "width": 1,
                                        "text": ")",
                                        "value": ")",
                                        "valueText": ")"
                                    }
                                }
                            },
                            "semicolonToken": {
                                "kind": "SemicolonToken",
                                "fullStart": 982,
                                "fullEnd": 985,
                                "start": 982,
                                "end": 983,
                                "fullWidth": 3,
                                "width": 1,
                                "text": ";",
                                "value": ";",
                                "valueText": ";",
                                "hasTrailingTrivia": true,
                                "hasTrailingNewLine": true,
                                "trailingTrivia": [
                                    {
                                        "kind": "NewLineTrivia",
                                        "text": "\r\n"
                                    }
                                ]
                            }
                        },
                        {
                            "kind": "VariableStatement",
                            "fullStart": 985,
                            "fullEnd": 1038,
                            "start": 995,
                            "end": 1036,
                            "fullWidth": 53,
                            "width": 41,
                            "modifiers": [],
                            "variableDeclaration": {
                                "kind": "VariableDeclaration",
                                "fullStart": 985,
                                "fullEnd": 1035,
                                "start": 995,
                                "end": 1035,
                                "fullWidth": 50,
                                "width": 40,
                                "varKeyword": {
                                    "kind": "VarKeyword",
                                    "fullStart": 985,
                                    "fullEnd": 999,
                                    "start": 995,
                                    "end": 998,
                                    "fullWidth": 14,
                                    "width": 3,
                                    "text": "var",
                                    "value": "var",
                                    "valueText": "var",
                                    "hasLeadingTrivia": true,
                                    "hasLeadingNewLine": true,
                                    "hasTrailingTrivia": true,
                                    "leadingTrivia": [
                                        {
                                            "kind": "NewLineTrivia",
                                            "text": "\r\n"
                                        },
                                        {
                                            "kind": "WhitespaceTrivia",
                                            "text": "        "
                                        }
                                    ],
                                    "trailingTrivia": [
                                        {
                                            "kind": "WhitespaceTrivia",
                                            "text": " "
                                        }
                                    ]
                                },
                                "variableDeclarators": [
                                    {
                                        "kind": "VariableDeclarator",
                                        "fullStart": 999,
                                        "fullEnd": 1035,
                                        "start": 999,
                                        "end": 1035,
                                        "fullWidth": 36,
<<<<<<< HEAD
                                        "width": 36,
                                        "identifier": {
=======
                                        "propertyName": {
>>>>>>> 85e84683
                                            "kind": "IdentifierName",
                                            "fullStart": 999,
                                            "fullEnd": 1007,
                                            "start": 999,
                                            "end": 1006,
                                            "fullWidth": 8,
                                            "width": 7,
                                            "text": "result1",
                                            "value": "result1",
                                            "valueText": "result1",
                                            "hasTrailingTrivia": true,
                                            "trailingTrivia": [
                                                {
                                                    "kind": "WhitespaceTrivia",
                                                    "text": " "
                                                }
                                            ]
                                        },
                                        "equalsValueClause": {
                                            "kind": "EqualsValueClause",
                                            "fullStart": 1007,
                                            "fullEnd": 1035,
                                            "start": 1007,
                                            "end": 1035,
                                            "fullWidth": 28,
                                            "width": 28,
                                            "equalsToken": {
                                                "kind": "EqualsToken",
                                                "fullStart": 1007,
                                                "fullEnd": 1009,
                                                "start": 1007,
                                                "end": 1008,
                                                "fullWidth": 2,
                                                "width": 1,
                                                "text": "=",
                                                "value": "=",
                                                "valueText": "=",
                                                "hasTrailingTrivia": true,
                                                "trailingTrivia": [
                                                    {
                                                        "kind": "WhitespaceTrivia",
                                                        "text": " "
                                                    }
                                                ]
                                            },
                                            "value": {
                                                "kind": "InvocationExpression",
                                                "fullStart": 1009,
                                                "fullEnd": 1035,
                                                "start": 1009,
                                                "end": 1035,
                                                "fullWidth": 26,
                                                "width": 26,
                                                "expression": {
                                                    "kind": "MemberAccessExpression",
                                                    "fullStart": 1009,
                                                    "fullEnd": 1027,
                                                    "start": 1009,
                                                    "end": 1027,
                                                    "fullWidth": 18,
                                                    "width": 18,
                                                    "expression": {
                                                        "kind": "IdentifierName",
                                                        "fullStart": 1009,
                                                        "fullEnd": 1012,
                                                        "start": 1009,
                                                        "end": 1012,
                                                        "fullWidth": 3,
                                                        "width": 3,
                                                        "text": "obj",
                                                        "value": "obj",
                                                        "valueText": "obj"
                                                    },
                                                    "dotToken": {
                                                        "kind": "DotToken",
                                                        "fullStart": 1012,
                                                        "fullEnd": 1013,
                                                        "start": 1012,
                                                        "end": 1013,
                                                        "fullWidth": 1,
                                                        "width": 1,
                                                        "text": ".",
                                                        "value": ".",
                                                        "valueText": "."
                                                    },
                                                    "name": {
                                                        "kind": "IdentifierName",
                                                        "fullStart": 1013,
                                                        "fullEnd": 1027,
                                                        "start": 1013,
                                                        "end": 1027,
                                                        "fullWidth": 14,
                                                        "width": 14,
                                                        "text": "hasOwnProperty",
                                                        "value": "hasOwnProperty",
                                                        "valueText": "hasOwnProperty"
                                                    }
                                                },
                                                "argumentList": {
                                                    "kind": "ArgumentList",
                                                    "fullStart": 1027,
                                                    "fullEnd": 1035,
                                                    "start": 1027,
                                                    "end": 1035,
                                                    "fullWidth": 8,
                                                    "width": 8,
                                                    "openParenToken": {
                                                        "kind": "OpenParenToken",
                                                        "fullStart": 1027,
                                                        "fullEnd": 1028,
                                                        "start": 1027,
                                                        "end": 1028,
                                                        "fullWidth": 1,
                                                        "width": 1,
                                                        "text": "(",
                                                        "value": "(",
                                                        "valueText": "("
                                                    },
                                                    "arguments": [
                                                        {
                                                            "kind": "StringLiteral",
                                                            "fullStart": 1028,
                                                            "fullEnd": 1034,
                                                            "start": 1028,
                                                            "end": 1034,
                                                            "fullWidth": 6,
                                                            "width": 6,
                                                            "text": "\"prop\"",
                                                            "value": "prop",
                                                            "valueText": "prop"
                                                        }
                                                    ],
                                                    "closeParenToken": {
                                                        "kind": "CloseParenToken",
                                                        "fullStart": 1034,
                                                        "fullEnd": 1035,
                                                        "start": 1034,
                                                        "end": 1035,
                                                        "fullWidth": 1,
                                                        "width": 1,
                                                        "text": ")",
                                                        "value": ")",
                                                        "valueText": ")"
                                                    }
                                                }
                                            }
                                        }
                                    }
                                ]
                            },
                            "semicolonToken": {
                                "kind": "SemicolonToken",
                                "fullStart": 1035,
                                "fullEnd": 1038,
                                "start": 1035,
                                "end": 1036,
                                "fullWidth": 3,
                                "width": 1,
                                "text": ";",
                                "value": ";",
                                "valueText": ";",
                                "hasTrailingTrivia": true,
                                "hasTrailingNewLine": true,
                                "trailingTrivia": [
                                    {
                                        "kind": "NewLineTrivia",
                                        "text": "\r\n"
                                    }
                                ]
                            }
                        },
                        {
                            "kind": "ExpressionStatement",
                            "fullStart": 1038,
                            "fullEnd": 1064,
                            "start": 1046,
                            "end": 1062,
                            "fullWidth": 26,
                            "width": 16,
                            "expression": {
                                "kind": "DeleteExpression",
                                "fullStart": 1038,
                                "fullEnd": 1061,
                                "start": 1046,
                                "end": 1061,
                                "fullWidth": 23,
                                "width": 15,
                                "deleteKeyword": {
                                    "kind": "DeleteKeyword",
                                    "fullStart": 1038,
                                    "fullEnd": 1053,
                                    "start": 1046,
                                    "end": 1052,
                                    "fullWidth": 15,
                                    "width": 6,
                                    "text": "delete",
                                    "value": "delete",
                                    "valueText": "delete",
                                    "hasLeadingTrivia": true,
                                    "hasTrailingTrivia": true,
                                    "leadingTrivia": [
                                        {
                                            "kind": "WhitespaceTrivia",
                                            "text": "        "
                                        }
                                    ],
                                    "trailingTrivia": [
                                        {
                                            "kind": "WhitespaceTrivia",
                                            "text": " "
                                        }
                                    ]
                                },
                                "expression": {
                                    "kind": "MemberAccessExpression",
                                    "fullStart": 1053,
                                    "fullEnd": 1061,
                                    "start": 1053,
                                    "end": 1061,
                                    "fullWidth": 8,
                                    "width": 8,
                                    "expression": {
                                        "kind": "IdentifierName",
                                        "fullStart": 1053,
                                        "fullEnd": 1056,
                                        "start": 1053,
                                        "end": 1056,
                                        "fullWidth": 3,
                                        "width": 3,
                                        "text": "obj",
                                        "value": "obj",
                                        "valueText": "obj"
                                    },
                                    "dotToken": {
                                        "kind": "DotToken",
                                        "fullStart": 1056,
                                        "fullEnd": 1057,
                                        "start": 1056,
                                        "end": 1057,
                                        "fullWidth": 1,
                                        "width": 1,
                                        "text": ".",
                                        "value": ".",
                                        "valueText": "."
                                    },
                                    "name": {
                                        "kind": "IdentifierName",
                                        "fullStart": 1057,
                                        "fullEnd": 1061,
                                        "start": 1057,
                                        "end": 1061,
                                        "fullWidth": 4,
                                        "width": 4,
                                        "text": "prop",
                                        "value": "prop",
                                        "valueText": "prop"
                                    }
                                }
                            },
                            "semicolonToken": {
                                "kind": "SemicolonToken",
                                "fullStart": 1061,
                                "fullEnd": 1064,
                                "start": 1061,
                                "end": 1062,
                                "fullWidth": 3,
                                "width": 1,
                                "text": ";",
                                "value": ";",
                                "valueText": ";",
                                "hasTrailingTrivia": true,
                                "hasTrailingNewLine": true,
                                "trailingTrivia": [
                                    {
                                        "kind": "NewLineTrivia",
                                        "text": "\r\n"
                                    }
                                ]
                            }
                        },
                        {
                            "kind": "VariableStatement",
                            "fullStart": 1064,
                            "fullEnd": 1115,
                            "start": 1072,
                            "end": 1113,
                            "fullWidth": 51,
                            "width": 41,
                            "modifiers": [],
                            "variableDeclaration": {
                                "kind": "VariableDeclaration",
                                "fullStart": 1064,
                                "fullEnd": 1112,
                                "start": 1072,
                                "end": 1112,
                                "fullWidth": 48,
                                "width": 40,
                                "varKeyword": {
                                    "kind": "VarKeyword",
                                    "fullStart": 1064,
                                    "fullEnd": 1076,
                                    "start": 1072,
                                    "end": 1075,
                                    "fullWidth": 12,
                                    "width": 3,
                                    "text": "var",
                                    "value": "var",
                                    "valueText": "var",
                                    "hasLeadingTrivia": true,
                                    "hasTrailingTrivia": true,
                                    "leadingTrivia": [
                                        {
                                            "kind": "WhitespaceTrivia",
                                            "text": "        "
                                        }
                                    ],
                                    "trailingTrivia": [
                                        {
                                            "kind": "WhitespaceTrivia",
                                            "text": " "
                                        }
                                    ]
                                },
                                "variableDeclarators": [
                                    {
                                        "kind": "VariableDeclarator",
                                        "fullStart": 1076,
                                        "fullEnd": 1112,
                                        "start": 1076,
                                        "end": 1112,
                                        "fullWidth": 36,
<<<<<<< HEAD
                                        "width": 36,
                                        "identifier": {
=======
                                        "propertyName": {
>>>>>>> 85e84683
                                            "kind": "IdentifierName",
                                            "fullStart": 1076,
                                            "fullEnd": 1084,
                                            "start": 1076,
                                            "end": 1083,
                                            "fullWidth": 8,
                                            "width": 7,
                                            "text": "result2",
                                            "value": "result2",
                                            "valueText": "result2",
                                            "hasTrailingTrivia": true,
                                            "trailingTrivia": [
                                                {
                                                    "kind": "WhitespaceTrivia",
                                                    "text": " "
                                                }
                                            ]
                                        },
                                        "equalsValueClause": {
                                            "kind": "EqualsValueClause",
                                            "fullStart": 1084,
                                            "fullEnd": 1112,
                                            "start": 1084,
                                            "end": 1112,
                                            "fullWidth": 28,
                                            "width": 28,
                                            "equalsToken": {
                                                "kind": "EqualsToken",
                                                "fullStart": 1084,
                                                "fullEnd": 1086,
                                                "start": 1084,
                                                "end": 1085,
                                                "fullWidth": 2,
                                                "width": 1,
                                                "text": "=",
                                                "value": "=",
                                                "valueText": "=",
                                                "hasTrailingTrivia": true,
                                                "trailingTrivia": [
                                                    {
                                                        "kind": "WhitespaceTrivia",
                                                        "text": " "
                                                    }
                                                ]
                                            },
                                            "value": {
                                                "kind": "InvocationExpression",
                                                "fullStart": 1086,
                                                "fullEnd": 1112,
                                                "start": 1086,
                                                "end": 1112,
                                                "fullWidth": 26,
                                                "width": 26,
                                                "expression": {
                                                    "kind": "MemberAccessExpression",
                                                    "fullStart": 1086,
                                                    "fullEnd": 1104,
                                                    "start": 1086,
                                                    "end": 1104,
                                                    "fullWidth": 18,
                                                    "width": 18,
                                                    "expression": {
                                                        "kind": "IdentifierName",
                                                        "fullStart": 1086,
                                                        "fullEnd": 1089,
                                                        "start": 1086,
                                                        "end": 1089,
                                                        "fullWidth": 3,
                                                        "width": 3,
                                                        "text": "obj",
                                                        "value": "obj",
                                                        "valueText": "obj"
                                                    },
                                                    "dotToken": {
                                                        "kind": "DotToken",
                                                        "fullStart": 1089,
                                                        "fullEnd": 1090,
                                                        "start": 1089,
                                                        "end": 1090,
                                                        "fullWidth": 1,
                                                        "width": 1,
                                                        "text": ".",
                                                        "value": ".",
                                                        "valueText": "."
                                                    },
                                                    "name": {
                                                        "kind": "IdentifierName",
                                                        "fullStart": 1090,
                                                        "fullEnd": 1104,
                                                        "start": 1090,
                                                        "end": 1104,
                                                        "fullWidth": 14,
                                                        "width": 14,
                                                        "text": "hasOwnProperty",
                                                        "value": "hasOwnProperty",
                                                        "valueText": "hasOwnProperty"
                                                    }
                                                },
                                                "argumentList": {
                                                    "kind": "ArgumentList",
                                                    "fullStart": 1104,
                                                    "fullEnd": 1112,
                                                    "start": 1104,
                                                    "end": 1112,
                                                    "fullWidth": 8,
                                                    "width": 8,
                                                    "openParenToken": {
                                                        "kind": "OpenParenToken",
                                                        "fullStart": 1104,
                                                        "fullEnd": 1105,
                                                        "start": 1104,
                                                        "end": 1105,
                                                        "fullWidth": 1,
                                                        "width": 1,
                                                        "text": "(",
                                                        "value": "(",
                                                        "valueText": "("
                                                    },
                                                    "arguments": [
                                                        {
                                                            "kind": "StringLiteral",
                                                            "fullStart": 1105,
                                                            "fullEnd": 1111,
                                                            "start": 1105,
                                                            "end": 1111,
                                                            "fullWidth": 6,
                                                            "width": 6,
                                                            "text": "\"prop\"",
                                                            "value": "prop",
                                                            "valueText": "prop"
                                                        }
                                                    ],
                                                    "closeParenToken": {
                                                        "kind": "CloseParenToken",
                                                        "fullStart": 1111,
                                                        "fullEnd": 1112,
                                                        "start": 1111,
                                                        "end": 1112,
                                                        "fullWidth": 1,
                                                        "width": 1,
                                                        "text": ")",
                                                        "value": ")",
                                                        "valueText": ")"
                                                    }
                                                }
                                            }
                                        }
                                    }
                                ]
                            },
                            "semicolonToken": {
                                "kind": "SemicolonToken",
                                "fullStart": 1112,
                                "fullEnd": 1115,
                                "start": 1112,
                                "end": 1113,
                                "fullWidth": 3,
                                "width": 1,
                                "text": ";",
                                "value": ";",
                                "valueText": ";",
                                "hasTrailingTrivia": true,
                                "hasTrailingNewLine": true,
                                "trailingTrivia": [
                                    {
                                        "kind": "NewLineTrivia",
                                        "text": "\r\n"
                                    }
                                ]
                            }
                        },
                        {
                            "kind": "ReturnStatement",
                            "fullStart": 1115,
                            "fullEnd": 1172,
                            "start": 1125,
                            "end": 1170,
                            "fullWidth": 57,
                            "width": 45,
                            "returnKeyword": {
                                "kind": "ReturnKeyword",
                                "fullStart": 1115,
                                "fullEnd": 1132,
                                "start": 1125,
                                "end": 1131,
                                "fullWidth": 17,
                                "width": 6,
                                "text": "return",
                                "value": "return",
                                "valueText": "return",
                                "hasLeadingTrivia": true,
                                "hasLeadingNewLine": true,
                                "hasTrailingTrivia": true,
                                "leadingTrivia": [
                                    {
                                        "kind": "NewLineTrivia",
                                        "text": "\r\n"
                                    },
                                    {
                                        "kind": "WhitespaceTrivia",
                                        "text": "        "
                                    }
                                ],
                                "trailingTrivia": [
                                    {
                                        "kind": "WhitespaceTrivia",
                                        "text": " "
                                    }
                                ]
                            },
                            "expression": {
                                "kind": "LogicalAndExpression",
                                "fullStart": 1132,
                                "fullEnd": 1169,
                                "start": 1132,
                                "end": 1169,
                                "fullWidth": 37,
                                "width": 37,
                                "left": {
                                    "kind": "EqualsExpression",
                                    "fullStart": 1132,
                                    "fullEnd": 1149,
                                    "start": 1132,
                                    "end": 1148,
                                    "fullWidth": 17,
                                    "width": 16,
                                    "left": {
                                        "kind": "IdentifierName",
                                        "fullStart": 1132,
                                        "fullEnd": 1140,
                                        "start": 1132,
                                        "end": 1139,
                                        "fullWidth": 8,
                                        "width": 7,
                                        "text": "result1",
                                        "value": "result1",
                                        "valueText": "result1",
                                        "hasTrailingTrivia": true,
                                        "trailingTrivia": [
                                            {
                                                "kind": "WhitespaceTrivia",
                                                "text": " "
                                            }
                                        ]
                                    },
                                    "operatorToken": {
                                        "kind": "EqualsEqualsEqualsToken",
                                        "fullStart": 1140,
                                        "fullEnd": 1144,
                                        "start": 1140,
                                        "end": 1143,
                                        "fullWidth": 4,
                                        "width": 3,
                                        "text": "===",
                                        "value": "===",
                                        "valueText": "===",
                                        "hasTrailingTrivia": true,
                                        "trailingTrivia": [
                                            {
                                                "kind": "WhitespaceTrivia",
                                                "text": " "
                                            }
                                        ]
                                    },
                                    "right": {
                                        "kind": "TrueKeyword",
                                        "fullStart": 1144,
                                        "fullEnd": 1149,
                                        "start": 1144,
                                        "end": 1148,
                                        "fullWidth": 5,
                                        "width": 4,
                                        "text": "true",
                                        "value": true,
                                        "valueText": "true",
                                        "hasTrailingTrivia": true,
                                        "trailingTrivia": [
                                            {
                                                "kind": "WhitespaceTrivia",
                                                "text": " "
                                            }
                                        ]
                                    }
                                },
                                "operatorToken": {
                                    "kind": "AmpersandAmpersandToken",
                                    "fullStart": 1149,
                                    "fullEnd": 1152,
                                    "start": 1149,
                                    "end": 1151,
                                    "fullWidth": 3,
                                    "width": 2,
                                    "text": "&&",
                                    "value": "&&",
                                    "valueText": "&&",
                                    "hasTrailingTrivia": true,
                                    "trailingTrivia": [
                                        {
                                            "kind": "WhitespaceTrivia",
                                            "text": " "
                                        }
                                    ]
                                },
                                "right": {
                                    "kind": "EqualsExpression",
                                    "fullStart": 1152,
                                    "fullEnd": 1169,
                                    "start": 1152,
                                    "end": 1169,
                                    "fullWidth": 17,
                                    "width": 17,
                                    "left": {
                                        "kind": "IdentifierName",
                                        "fullStart": 1152,
                                        "fullEnd": 1160,
                                        "start": 1152,
                                        "end": 1159,
                                        "fullWidth": 8,
                                        "width": 7,
                                        "text": "result2",
                                        "value": "result2",
                                        "valueText": "result2",
                                        "hasTrailingTrivia": true,
                                        "trailingTrivia": [
                                            {
                                                "kind": "WhitespaceTrivia",
                                                "text": " "
                                            }
                                        ]
                                    },
                                    "operatorToken": {
                                        "kind": "EqualsEqualsEqualsToken",
                                        "fullStart": 1160,
                                        "fullEnd": 1164,
                                        "start": 1160,
                                        "end": 1163,
                                        "fullWidth": 4,
                                        "width": 3,
                                        "text": "===",
                                        "value": "===",
                                        "valueText": "===",
                                        "hasTrailingTrivia": true,
                                        "trailingTrivia": [
                                            {
                                                "kind": "WhitespaceTrivia",
                                                "text": " "
                                            }
                                        ]
                                    },
                                    "right": {
                                        "kind": "FalseKeyword",
                                        "fullStart": 1164,
                                        "fullEnd": 1169,
                                        "start": 1164,
                                        "end": 1169,
                                        "fullWidth": 5,
                                        "width": 5,
                                        "text": "false",
                                        "value": false,
                                        "valueText": "false"
                                    }
                                }
                            },
                            "semicolonToken": {
                                "kind": "SemicolonToken",
                                "fullStart": 1169,
                                "fullEnd": 1172,
                                "start": 1169,
                                "end": 1170,
                                "fullWidth": 3,
                                "width": 1,
                                "text": ";",
                                "value": ";",
                                "valueText": ";",
                                "hasTrailingTrivia": true,
                                "hasTrailingNewLine": true,
                                "trailingTrivia": [
                                    {
                                        "kind": "NewLineTrivia",
                                        "text": "\r\n"
                                    }
                                ]
                            }
                        }
                    ],
                    "closeBraceToken": {
                        "kind": "CloseBraceToken",
                        "fullStart": 1172,
                        "fullEnd": 1179,
                        "start": 1176,
                        "end": 1177,
                        "fullWidth": 7,
                        "width": 1,
                        "text": "}",
                        "value": "}",
                        "valueText": "}",
                        "hasLeadingTrivia": true,
                        "hasTrailingTrivia": true,
                        "hasTrailingNewLine": true,
                        "leadingTrivia": [
                            {
                                "kind": "WhitespaceTrivia",
                                "text": "    "
                            }
                        ],
                        "trailingTrivia": [
                            {
                                "kind": "NewLineTrivia",
                                "text": "\r\n"
                            }
                        ]
                    }
                }
            },
            {
                "kind": "ExpressionStatement",
                "fullStart": 1179,
                "fullEnd": 1203,
                "start": 1179,
                "end": 1201,
                "fullWidth": 24,
                "width": 22,
                "expression": {
                    "kind": "InvocationExpression",
                    "fullStart": 1179,
                    "fullEnd": 1200,
                    "start": 1179,
                    "end": 1200,
                    "fullWidth": 21,
                    "width": 21,
                    "expression": {
                        "kind": "IdentifierName",
                        "fullStart": 1179,
                        "fullEnd": 1190,
                        "start": 1179,
                        "end": 1190,
                        "fullWidth": 11,
                        "width": 11,
                        "text": "runTestCase",
                        "value": "runTestCase",
                        "valueText": "runTestCase"
                    },
                    "argumentList": {
                        "kind": "ArgumentList",
                        "fullStart": 1190,
                        "fullEnd": 1200,
                        "start": 1190,
                        "end": 1200,
                        "fullWidth": 10,
                        "width": 10,
                        "openParenToken": {
                            "kind": "OpenParenToken",
                            "fullStart": 1190,
                            "fullEnd": 1191,
                            "start": 1190,
                            "end": 1191,
                            "fullWidth": 1,
                            "width": 1,
                            "text": "(",
                            "value": "(",
                            "valueText": "("
                        },
                        "arguments": [
                            {
                                "kind": "IdentifierName",
                                "fullStart": 1191,
                                "fullEnd": 1199,
                                "start": 1191,
                                "end": 1199,
                                "fullWidth": 8,
                                "width": 8,
                                "text": "testcase",
                                "value": "testcase",
                                "valueText": "testcase"
                            }
                        ],
                        "closeParenToken": {
                            "kind": "CloseParenToken",
                            "fullStart": 1199,
                            "fullEnd": 1200,
                            "start": 1199,
                            "end": 1200,
                            "fullWidth": 1,
                            "width": 1,
                            "text": ")",
                            "value": ")",
                            "valueText": ")"
                        }
                    }
                },
                "semicolonToken": {
                    "kind": "SemicolonToken",
                    "fullStart": 1200,
                    "fullEnd": 1203,
                    "start": 1200,
                    "end": 1201,
                    "fullWidth": 3,
                    "width": 1,
                    "text": ";",
                    "value": ";",
                    "valueText": ";",
                    "hasTrailingTrivia": true,
                    "hasTrailingNewLine": true,
                    "trailingTrivia": [
                        {
                            "kind": "NewLineTrivia",
                            "text": "\r\n"
                        }
                    ]
                }
            }
        ],
        "endOfFileToken": {
            "kind": "EndOfFileToken",
            "fullStart": 1203,
            "fullEnd": 1203,
            "start": 1203,
            "end": 1203,
            "fullWidth": 0,
            "width": 0,
            "text": ""
        }
    },
    "lineMap": {
        "lineStarts": [
            0,
            67,
            152,
            232,
            308,
            380,
            385,
            440,
            569,
            574,
            576,
            578,
            601,
            603,
            626,
            651,
            653,
            709,
            741,
            771,
            786,
            799,
            801,
            837,
            869,
            903,
            905,
            945,
            972,
            985,
            987,
            1038,
            1064,
            1115,
            1117,
            1172,
            1179,
            1203
        ],
        "length": 1203
    }
}<|MERGE_RESOLUTION|>--- conflicted
+++ resolved
@@ -252,12 +252,8 @@
                                         "start": 615,
                                         "end": 623,
                                         "fullWidth": 8,
-<<<<<<< HEAD
                                         "width": 8,
-                                        "identifier": {
-=======
                                         "propertyName": {
->>>>>>> 85e84683
                                             "kind": "IdentifierName",
                                             "fullStart": 615,
                                             "fullEnd": 619,
@@ -413,12 +409,8 @@
                                         "start": 638,
                                         "end": 648,
                                         "fullWidth": 10,
-<<<<<<< HEAD
                                         "width": 10,
-                                        "identifier": {
-=======
                                         "propertyName": {
->>>>>>> 85e84683
                                             "kind": "IdentifierName",
                                             "fullStart": 638,
                                             "fullEnd": 644,
@@ -1076,12 +1068,8 @@
                                         "start": 813,
                                         "end": 834,
                                         "fullWidth": 21,
-<<<<<<< HEAD
                                         "width": 21,
-                                        "identifier": {
-=======
                                         "propertyName": {
->>>>>>> 85e84683
                                             "kind": "IdentifierName",
                                             "fullStart": 813,
                                             "fullEnd": 817,
@@ -1450,12 +1438,8 @@
                                         "start": 881,
                                         "end": 900,
                                         "fullWidth": 19,
-<<<<<<< HEAD
                                         "width": 19,
-                                        "identifier": {
-=======
                                         "propertyName": {
->>>>>>> 85e84683
                                             "kind": "IdentifierName",
                                             "fullStart": 881,
                                             "fullEnd": 889,
@@ -1934,12 +1918,8 @@
                                         "start": 999,
                                         "end": 1035,
                                         "fullWidth": 36,
-<<<<<<< HEAD
                                         "width": 36,
-                                        "identifier": {
-=======
                                         "propertyName": {
->>>>>>> 85e84683
                                             "kind": "IdentifierName",
                                             "fullStart": 999,
                                             "fullEnd": 1007,
@@ -2271,12 +2251,8 @@
                                         "start": 1076,
                                         "end": 1112,
                                         "fullWidth": 36,
-<<<<<<< HEAD
                                         "width": 36,
-                                        "identifier": {
-=======
                                         "propertyName": {
->>>>>>> 85e84683
                                             "kind": "IdentifierName",
                                             "fullStart": 1076,
                                             "fullEnd": 1084,
