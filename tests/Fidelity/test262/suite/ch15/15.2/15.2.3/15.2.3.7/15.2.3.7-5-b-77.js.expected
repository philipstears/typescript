--- conflicted
+++ resolved
@@ -250,12 +250,8 @@
                                         "start": 647,
                                         "end": 655,
                                         "fullWidth": 8,
-<<<<<<< HEAD
                                         "width": 8,
-                                        "identifier": {
-=======
                                         "propertyName": {
->>>>>>> 85e84683
                                             "kind": "IdentifierName",
                                             "fullStart": 647,
                                             "fullEnd": 651,
@@ -890,12 +886,8 @@
                                                     "start": 823,
                                                     "end": 859,
                                                     "fullWidth": 36,
-<<<<<<< HEAD
                                                     "width": 36,
-                                                    "identifier": {
-=======
                                                     "propertyName": {
->>>>>>> 85e84683
                                                         "kind": "IdentifierName",
                                                         "fullStart": 823,
                                                         "fullEnd": 831,
@@ -1227,12 +1219,8 @@
                                                     "start": 908,
                                                     "end": 944,
                                                     "fullWidth": 36,
-<<<<<<< HEAD
                                                     "width": 36,
-                                                    "identifier": {
-=======
                                                     "propertyName": {
->>>>>>> 85e84683
                                                         "kind": "IdentifierName",
                                                         "fullStart": 908,
                                                         "fullEnd": 916,
