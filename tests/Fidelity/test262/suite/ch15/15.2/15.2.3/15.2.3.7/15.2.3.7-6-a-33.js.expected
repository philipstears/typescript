--- conflicted
+++ resolved
@@ -514,11 +514,8 @@
                                                                 "start": 699,
                                                                 "end": 704,
                                                                 "fullWidth": 5,
-<<<<<<< HEAD
                                                                 "width": 5,
-=======
                                                                 "modifiers": [],
->>>>>>> e3c38734
                                                                 "identifier": {
                                                                     "kind": "IdentifierName",
                                                                     "fullStart": 699,
