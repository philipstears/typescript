--- conflicted
+++ resolved
@@ -569,11 +569,8 @@
                                             "start": 737,
                                             "end": 742,
                                             "fullWidth": 5,
-<<<<<<< HEAD
                                             "width": 5,
-=======
                                             "modifiers": [],
->>>>>>> e3c38734
                                             "identifier": {
                                                 "kind": "IdentifierName",
                                                 "fullStart": 737,
