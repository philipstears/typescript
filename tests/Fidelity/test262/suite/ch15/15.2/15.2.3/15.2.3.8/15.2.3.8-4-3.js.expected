--- conflicted
+++ resolved
@@ -250,12 +250,8 @@
                                         "start": 556,
                                         "end": 564,
                                         "fullWidth": 8,
-<<<<<<< HEAD
                                         "width": 8,
-                                        "identifier": {
-=======
                                         "propertyName": {
->>>>>>> 85e84683
                                             "kind": "IdentifierName",
                                             "fullStart": 556,
                                             "fullEnd": 560,
@@ -553,12 +549,8 @@
                                         "start": 689,
                                         "end": 724,
                                         "fullWidth": 35,
-<<<<<<< HEAD
                                         "width": 35,
-                                        "identifier": {
-=======
                                         "propertyName": {
->>>>>>> 85e84683
                                             "kind": "IdentifierName",
                                             "fullStart": 689,
                                             "fullEnd": 698,
