--- conflicted
+++ resolved
@@ -247,12 +247,8 @@
                                         "start": 652,
                                         "end": 660,
                                         "fullWidth": 8,
-<<<<<<< HEAD
                                         "width": 8,
-                                        "identifier": {
-=======
                                         "propertyName": {
->>>>>>> 85e84683
                                             "kind": "IdentifierName",
                                             "fullStart": 652,
                                             "fullEnd": 656,
@@ -2164,12 +2160,8 @@
                                         "start": 1238,
                                         "end": 1273,
                                         "fullWidth": 35,
-<<<<<<< HEAD
                                         "width": 35,
-                                        "identifier": {
-=======
                                         "propertyName": {
->>>>>>> 85e84683
                                             "kind": "IdentifierName",
                                             "fullStart": 1238,
                                             "fullEnd": 1247,
