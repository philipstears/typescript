{
    "isDeclaration": false,
    "languageVersion": "EcmaScript5",
    "parseOptions": {
        "allowAutomaticSemicolonInsertion": true
    },
    "sourceUnit": {
        "kind": "SourceUnit",
        "fullStart": 0,
        "fullEnd": 716,
        "start": 502,
        "end": 716,
        "fullWidth": 716,
        "width": 214,
        "isIncrementallyUnusable": true,
        "moduleElements": [
            {
                "kind": "FunctionDeclaration",
                "fullStart": 0,
                "fullEnd": 692,
                "start": 502,
                "end": 690,
                "fullWidth": 692,
                "width": 188,
                "modifiers": [],
                "functionKeyword": {
                    "kind": "FunctionKeyword",
                    "fullStart": 0,
                    "fullEnd": 511,
                    "start": 502,
                    "end": 510,
                    "fullWidth": 511,
                    "width": 8,
                    "text": "function",
                    "value": "function",
                    "valueText": "function",
                    "hasLeadingTrivia": true,
                    "hasLeadingComment": true,
                    "hasLeadingNewLine": true,
                    "hasTrailingTrivia": true,
                    "leadingTrivia": [
                        {
                            "kind": "SingleLineCommentTrivia",
                            "text": "/// Copyright (c) 2012 Ecma International.  All rights reserved. "
                        },
                        {
                            "kind": "NewLineTrivia",
                            "text": "\r\n"
                        },
                        {
                            "kind": "SingleLineCommentTrivia",
                            "text": "/// Ecma International makes this code available under the terms and conditions set"
                        },
                        {
                            "kind": "NewLineTrivia",
                            "text": "\r\n"
                        },
                        {
                            "kind": "SingleLineCommentTrivia",
                            "text": "/// forth on http://hg.ecmascript.org/tests/test262/raw-file/tip/LICENSE (the "
                        },
                        {
                            "kind": "NewLineTrivia",
                            "text": "\r\n"
                        },
                        {
                            "kind": "SingleLineCommentTrivia",
                            "text": "/// \"Use Terms\").   Any redistribution of this code must retain the above "
                        },
                        {
                            "kind": "NewLineTrivia",
                            "text": "\r\n"
                        },
                        {
                            "kind": "SingleLineCommentTrivia",
                            "text": "/// copyright and this notice and otherwise comply with the Use Terms."
                        },
                        {
                            "kind": "NewLineTrivia",
                            "text": "\r\n"
                        },
                        {
                            "kind": "MultiLineCommentTrivia",
                            "text": "/**\r\n * @path ch15/15.2/15.2.3/15.2.3.8/15.2.3.8-2-c-2.js\r\n * @description Object.seal - 'O' is an Array object\r\n */"
                        },
                        {
                            "kind": "NewLineTrivia",
                            "text": "\r\n"
                        },
                        {
                            "kind": "NewLineTrivia",
                            "text": "\r\n"
                        },
                        {
                            "kind": "NewLineTrivia",
                            "text": "\r\n"
                        }
                    ],
                    "trailingTrivia": [
                        {
                            "kind": "WhitespaceTrivia",
                            "text": " "
                        }
                    ]
                },
                "identifier": {
                    "kind": "IdentifierName",
                    "fullStart": 511,
                    "fullEnd": 519,
                    "start": 511,
                    "end": 519,
                    "fullWidth": 8,
                    "width": 8,
                    "text": "testcase",
                    "value": "testcase",
                    "valueText": "testcase"
                },
                "callSignature": {
                    "kind": "CallSignature",
                    "fullStart": 519,
                    "fullEnd": 522,
                    "start": 519,
                    "end": 521,
                    "fullWidth": 3,
                    "width": 2,
                    "parameterList": {
                        "kind": "ParameterList",
                        "fullStart": 519,
                        "fullEnd": 522,
                        "start": 519,
                        "end": 521,
                        "fullWidth": 3,
                        "width": 2,
                        "openParenToken": {
                            "kind": "OpenParenToken",
                            "fullStart": 519,
                            "fullEnd": 520,
                            "start": 519,
                            "end": 520,
                            "fullWidth": 1,
                            "width": 1,
                            "text": "(",
                            "value": "(",
                            "valueText": "("
                        },
                        "parameters": [],
                        "closeParenToken": {
                            "kind": "CloseParenToken",
                            "fullStart": 520,
                            "fullEnd": 522,
                            "start": 520,
                            "end": 521,
                            "fullWidth": 2,
                            "width": 1,
                            "text": ")",
                            "value": ")",
                            "valueText": ")",
                            "hasTrailingTrivia": true,
                            "trailingTrivia": [
                                {
                                    "kind": "WhitespaceTrivia",
                                    "text": " "
                                }
                            ]
                        }
                    }
                },
                "block": {
                    "kind": "Block",
                    "fullStart": 522,
                    "fullEnd": 692,
                    "start": 522,
                    "end": 690,
                    "fullWidth": 170,
                    "width": 168,
                    "openBraceToken": {
                        "kind": "OpenBraceToken",
                        "fullStart": 522,
                        "fullEnd": 525,
                        "start": 522,
                        "end": 523,
                        "fullWidth": 3,
                        "width": 1,
                        "text": "{",
                        "value": "{",
                        "valueText": "{",
                        "hasTrailingTrivia": true,
                        "hasTrailingNewLine": true,
                        "trailingTrivia": [
                            {
                                "kind": "NewLineTrivia",
                                "text": "\r\n"
                            }
                        ]
                    },
                    "statements": [
                        {
                            "kind": "VariableStatement",
                            "fullStart": 525,
                            "fullEnd": 554,
                            "start": 535,
                            "end": 552,
                            "fullWidth": 29,
                            "width": 17,
                            "modifiers": [],
                            "variableDeclaration": {
                                "kind": "VariableDeclaration",
                                "fullStart": 525,
                                "fullEnd": 551,
                                "start": 535,
                                "end": 551,
                                "fullWidth": 26,
                                "width": 16,
                                "varKeyword": {
                                    "kind": "VarKeyword",
                                    "fullStart": 525,
                                    "fullEnd": 539,
                                    "start": 535,
                                    "end": 538,
                                    "fullWidth": 14,
                                    "width": 3,
                                    "text": "var",
                                    "value": "var",
                                    "valueText": "var",
                                    "hasLeadingTrivia": true,
                                    "hasLeadingNewLine": true,
                                    "hasTrailingTrivia": true,
                                    "leadingTrivia": [
                                        {
                                            "kind": "NewLineTrivia",
                                            "text": "\r\n"
                                        },
                                        {
                                            "kind": "WhitespaceTrivia",
                                            "text": "        "
                                        }
                                    ],
                                    "trailingTrivia": [
                                        {
                                            "kind": "WhitespaceTrivia",
                                            "text": " "
                                        }
                                    ]
                                },
                                "variableDeclarators": [
                                    {
                                        "kind": "VariableDeclarator",
                                        "fullStart": 539,
                                        "fullEnd": 551,
                                        "start": 539,
                                        "end": 551,
                                        "fullWidth": 12,
<<<<<<< HEAD
                                        "width": 12,
                                        "identifier": {
=======
                                        "propertyName": {
>>>>>>> 85e84683
                                            "kind": "IdentifierName",
                                            "fullStart": 539,
                                            "fullEnd": 543,
                                            "start": 539,
                                            "end": 542,
                                            "fullWidth": 4,
                                            "width": 3,
                                            "text": "arr",
                                            "value": "arr",
                                            "valueText": "arr",
                                            "hasTrailingTrivia": true,
                                            "trailingTrivia": [
                                                {
                                                    "kind": "WhitespaceTrivia",
                                                    "text": " "
                                                }
                                            ]
                                        },
                                        "equalsValueClause": {
                                            "kind": "EqualsValueClause",
                                            "fullStart": 543,
                                            "fullEnd": 551,
                                            "start": 543,
                                            "end": 551,
                                            "fullWidth": 8,
                                            "width": 8,
                                            "equalsToken": {
                                                "kind": "EqualsToken",
                                                "fullStart": 543,
                                                "fullEnd": 545,
                                                "start": 543,
                                                "end": 544,
                                                "fullWidth": 2,
                                                "width": 1,
                                                "text": "=",
                                                "value": "=",
                                                "valueText": "=",
                                                "hasTrailingTrivia": true,
                                                "trailingTrivia": [
                                                    {
                                                        "kind": "WhitespaceTrivia",
                                                        "text": " "
                                                    }
                                                ]
                                            },
                                            "value": {
                                                "kind": "ArrayLiteralExpression",
                                                "fullStart": 545,
                                                "fullEnd": 551,
                                                "start": 545,
                                                "end": 551,
                                                "fullWidth": 6,
                                                "width": 6,
                                                "openBracketToken": {
                                                    "kind": "OpenBracketToken",
                                                    "fullStart": 545,
                                                    "fullEnd": 546,
                                                    "start": 545,
                                                    "end": 546,
                                                    "fullWidth": 1,
                                                    "width": 1,
                                                    "text": "[",
                                                    "value": "[",
                                                    "valueText": "["
                                                },
                                                "expressions": [
                                                    {
                                                        "kind": "NumericLiteral",
                                                        "fullStart": 546,
                                                        "fullEnd": 547,
                                                        "start": 546,
                                                        "end": 547,
                                                        "fullWidth": 1,
                                                        "width": 1,
                                                        "text": "0",
                                                        "value": 0,
                                                        "valueText": "0"
                                                    },
                                                    {
                                                        "kind": "CommaToken",
                                                        "fullStart": 547,
                                                        "fullEnd": 549,
                                                        "start": 547,
                                                        "end": 548,
                                                        "fullWidth": 2,
                                                        "width": 1,
                                                        "text": ",",
                                                        "value": ",",
                                                        "valueText": ",",
                                                        "hasTrailingTrivia": true,
                                                        "trailingTrivia": [
                                                            {
                                                                "kind": "WhitespaceTrivia",
                                                                "text": " "
                                                            }
                                                        ]
                                                    },
                                                    {
                                                        "kind": "NumericLiteral",
                                                        "fullStart": 549,
                                                        "fullEnd": 550,
                                                        "start": 549,
                                                        "end": 550,
                                                        "fullWidth": 1,
                                                        "width": 1,
                                                        "text": "1",
                                                        "value": 1,
                                                        "valueText": "1"
                                                    }
                                                ],
                                                "closeBracketToken": {
                                                    "kind": "CloseBracketToken",
                                                    "fullStart": 550,
                                                    "fullEnd": 551,
                                                    "start": 550,
                                                    "end": 551,
                                                    "fullWidth": 1,
                                                    "width": 1,
                                                    "text": "]",
                                                    "value": "]",
                                                    "valueText": "]"
                                                }
                                            }
                                        }
                                    }
                                ]
                            },
                            "semicolonToken": {
                                "kind": "SemicolonToken",
                                "fullStart": 551,
                                "fullEnd": 554,
                                "start": 551,
                                "end": 552,
                                "fullWidth": 3,
                                "width": 1,
                                "text": ";",
                                "value": ";",
                                "valueText": ";",
                                "hasTrailingTrivia": true,
                                "hasTrailingNewLine": true,
                                "trailingTrivia": [
                                    {
                                        "kind": "NewLineTrivia",
                                        "text": "\r\n"
                                    }
                                ]
                            }
                        },
                        {
                            "kind": "VariableStatement",
                            "fullStart": 554,
                            "fullEnd": 604,
                            "start": 562,
                            "end": 602,
                            "fullWidth": 50,
                            "width": 40,
                            "modifiers": [],
                            "variableDeclaration": {
                                "kind": "VariableDeclaration",
                                "fullStart": 554,
                                "fullEnd": 601,
                                "start": 562,
                                "end": 601,
                                "fullWidth": 47,
                                "width": 39,
                                "varKeyword": {
                                    "kind": "VarKeyword",
                                    "fullStart": 554,
                                    "fullEnd": 566,
                                    "start": 562,
                                    "end": 565,
                                    "fullWidth": 12,
                                    "width": 3,
                                    "text": "var",
                                    "value": "var",
                                    "valueText": "var",
                                    "hasLeadingTrivia": true,
                                    "hasTrailingTrivia": true,
                                    "leadingTrivia": [
                                        {
                                            "kind": "WhitespaceTrivia",
                                            "text": "        "
                                        }
                                    ],
                                    "trailingTrivia": [
                                        {
                                            "kind": "WhitespaceTrivia",
                                            "text": " "
                                        }
                                    ]
                                },
                                "variableDeclarators": [
                                    {
                                        "kind": "VariableDeclarator",
                                        "fullStart": 566,
                                        "fullEnd": 601,
                                        "start": 566,
                                        "end": 601,
                                        "fullWidth": 35,
<<<<<<< HEAD
                                        "width": 35,
                                        "identifier": {
=======
                                        "propertyName": {
>>>>>>> 85e84683
                                            "kind": "IdentifierName",
                                            "fullStart": 566,
                                            "fullEnd": 575,
                                            "start": 566,
                                            "end": 574,
                                            "fullWidth": 9,
                                            "width": 8,
                                            "text": "preCheck",
                                            "value": "preCheck",
                                            "valueText": "preCheck",
                                            "hasTrailingTrivia": true,
                                            "trailingTrivia": [
                                                {
                                                    "kind": "WhitespaceTrivia",
                                                    "text": " "
                                                }
                                            ]
                                        },
                                        "equalsValueClause": {
                                            "kind": "EqualsValueClause",
                                            "fullStart": 575,
                                            "fullEnd": 601,
                                            "start": 575,
                                            "end": 601,
                                            "fullWidth": 26,
                                            "width": 26,
                                            "equalsToken": {
                                                "kind": "EqualsToken",
                                                "fullStart": 575,
                                                "fullEnd": 577,
                                                "start": 575,
                                                "end": 576,
                                                "fullWidth": 2,
                                                "width": 1,
                                                "text": "=",
                                                "value": "=",
                                                "valueText": "=",
                                                "hasTrailingTrivia": true,
                                                "trailingTrivia": [
                                                    {
                                                        "kind": "WhitespaceTrivia",
                                                        "text": " "
                                                    }
                                                ]
                                            },
                                            "value": {
                                                "kind": "InvocationExpression",
                                                "fullStart": 577,
                                                "fullEnd": 601,
                                                "start": 577,
                                                "end": 601,
                                                "fullWidth": 24,
                                                "width": 24,
                                                "expression": {
                                                    "kind": "MemberAccessExpression",
                                                    "fullStart": 577,
                                                    "fullEnd": 596,
                                                    "start": 577,
                                                    "end": 596,
                                                    "fullWidth": 19,
                                                    "width": 19,
                                                    "expression": {
                                                        "kind": "IdentifierName",
                                                        "fullStart": 577,
                                                        "fullEnd": 583,
                                                        "start": 577,
                                                        "end": 583,
                                                        "fullWidth": 6,
                                                        "width": 6,
                                                        "text": "Object",
                                                        "value": "Object",
                                                        "valueText": "Object"
                                                    },
                                                    "dotToken": {
                                                        "kind": "DotToken",
                                                        "fullStart": 583,
                                                        "fullEnd": 584,
                                                        "start": 583,
                                                        "end": 584,
                                                        "fullWidth": 1,
                                                        "width": 1,
                                                        "text": ".",
                                                        "value": ".",
                                                        "valueText": "."
                                                    },
                                                    "name": {
                                                        "kind": "IdentifierName",
                                                        "fullStart": 584,
                                                        "fullEnd": 596,
                                                        "start": 584,
                                                        "end": 596,
                                                        "fullWidth": 12,
                                                        "width": 12,
                                                        "text": "isExtensible",
                                                        "value": "isExtensible",
                                                        "valueText": "isExtensible"
                                                    }
                                                },
                                                "argumentList": {
                                                    "kind": "ArgumentList",
                                                    "fullStart": 596,
                                                    "fullEnd": 601,
                                                    "start": 596,
                                                    "end": 601,
                                                    "fullWidth": 5,
                                                    "width": 5,
                                                    "openParenToken": {
                                                        "kind": "OpenParenToken",
                                                        "fullStart": 596,
                                                        "fullEnd": 597,
                                                        "start": 596,
                                                        "end": 597,
                                                        "fullWidth": 1,
                                                        "width": 1,
                                                        "text": "(",
                                                        "value": "(",
                                                        "valueText": "("
                                                    },
                                                    "arguments": [
                                                        {
                                                            "kind": "IdentifierName",
                                                            "fullStart": 597,
                                                            "fullEnd": 600,
                                                            "start": 597,
                                                            "end": 600,
                                                            "fullWidth": 3,
                                                            "width": 3,
                                                            "text": "arr",
                                                            "value": "arr",
                                                            "valueText": "arr"
                                                        }
                                                    ],
                                                    "closeParenToken": {
                                                        "kind": "CloseParenToken",
                                                        "fullStart": 600,
                                                        "fullEnd": 601,
                                                        "start": 600,
                                                        "end": 601,
                                                        "fullWidth": 1,
                                                        "width": 1,
                                                        "text": ")",
                                                        "value": ")",
                                                        "valueText": ")"
                                                    }
                                                }
                                            }
                                        }
                                    }
                                ]
                            },
                            "semicolonToken": {
                                "kind": "SemicolonToken",
                                "fullStart": 601,
                                "fullEnd": 604,
                                "start": 601,
                                "end": 602,
                                "fullWidth": 3,
                                "width": 1,
                                "text": ";",
                                "value": ";",
                                "valueText": ";",
                                "hasTrailingTrivia": true,
                                "hasTrailingNewLine": true,
                                "trailingTrivia": [
                                    {
                                        "kind": "NewLineTrivia",
                                        "text": "\r\n"
                                    }
                                ]
                            }
                        },
                        {
                            "kind": "ExpressionStatement",
                            "fullStart": 604,
                            "fullEnd": 631,
                            "start": 612,
                            "end": 629,
                            "fullWidth": 27,
                            "width": 17,
                            "expression": {
                                "kind": "InvocationExpression",
                                "fullStart": 604,
                                "fullEnd": 628,
                                "start": 612,
                                "end": 628,
                                "fullWidth": 24,
                                "width": 16,
                                "expression": {
                                    "kind": "MemberAccessExpression",
                                    "fullStart": 604,
                                    "fullEnd": 623,
                                    "start": 612,
                                    "end": 623,
                                    "fullWidth": 19,
                                    "width": 11,
                                    "expression": {
                                        "kind": "IdentifierName",
                                        "fullStart": 604,
                                        "fullEnd": 618,
                                        "start": 612,
                                        "end": 618,
                                        "fullWidth": 14,
                                        "width": 6,
                                        "text": "Object",
                                        "value": "Object",
                                        "valueText": "Object",
                                        "hasLeadingTrivia": true,
                                        "leadingTrivia": [
                                            {
                                                "kind": "WhitespaceTrivia",
                                                "text": "        "
                                            }
                                        ]
                                    },
                                    "dotToken": {
                                        "kind": "DotToken",
                                        "fullStart": 618,
                                        "fullEnd": 619,
                                        "start": 618,
                                        "end": 619,
                                        "fullWidth": 1,
                                        "width": 1,
                                        "text": ".",
                                        "value": ".",
                                        "valueText": "."
                                    },
                                    "name": {
                                        "kind": "IdentifierName",
                                        "fullStart": 619,
                                        "fullEnd": 623,
                                        "start": 619,
                                        "end": 623,
                                        "fullWidth": 4,
                                        "width": 4,
                                        "text": "seal",
                                        "value": "seal",
                                        "valueText": "seal"
                                    }
                                },
                                "argumentList": {
                                    "kind": "ArgumentList",
                                    "fullStart": 623,
                                    "fullEnd": 628,
                                    "start": 623,
                                    "end": 628,
                                    "fullWidth": 5,
                                    "width": 5,
                                    "openParenToken": {
                                        "kind": "OpenParenToken",
                                        "fullStart": 623,
                                        "fullEnd": 624,
                                        "start": 623,
                                        "end": 624,
                                        "fullWidth": 1,
                                        "width": 1,
                                        "text": "(",
                                        "value": "(",
                                        "valueText": "("
                                    },
                                    "arguments": [
                                        {
                                            "kind": "IdentifierName",
                                            "fullStart": 624,
                                            "fullEnd": 627,
                                            "start": 624,
                                            "end": 627,
                                            "fullWidth": 3,
                                            "width": 3,
                                            "text": "arr",
                                            "value": "arr",
                                            "valueText": "arr"
                                        }
                                    ],
                                    "closeParenToken": {
                                        "kind": "CloseParenToken",
                                        "fullStart": 627,
                                        "fullEnd": 628,
                                        "start": 627,
                                        "end": 628,
                                        "fullWidth": 1,
                                        "width": 1,
                                        "text": ")",
                                        "value": ")",
                                        "valueText": ")"
                                    }
                                }
                            },
                            "semicolonToken": {
                                "kind": "SemicolonToken",
                                "fullStart": 628,
                                "fullEnd": 631,
                                "start": 628,
                                "end": 629,
                                "fullWidth": 3,
                                "width": 1,
                                "text": ";",
                                "value": ";",
                                "valueText": ";",
                                "hasTrailingTrivia": true,
                                "hasTrailingNewLine": true,
                                "trailingTrivia": [
                                    {
                                        "kind": "NewLineTrivia",
                                        "text": "\r\n"
                                    }
                                ]
                            }
                        },
                        {
                            "kind": "ReturnStatement",
                            "fullStart": 631,
                            "fullEnd": 683,
                            "start": 641,
                            "end": 681,
                            "fullWidth": 52,
                            "width": 40,
                            "returnKeyword": {
                                "kind": "ReturnKeyword",
                                "fullStart": 631,
                                "fullEnd": 648,
                                "start": 641,
                                "end": 647,
                                "fullWidth": 17,
                                "width": 6,
                                "text": "return",
                                "value": "return",
                                "valueText": "return",
                                "hasLeadingTrivia": true,
                                "hasLeadingNewLine": true,
                                "hasTrailingTrivia": true,
                                "leadingTrivia": [
                                    {
                                        "kind": "NewLineTrivia",
                                        "text": "\r\n"
                                    },
                                    {
                                        "kind": "WhitespaceTrivia",
                                        "text": "        "
                                    }
                                ],
                                "trailingTrivia": [
                                    {
                                        "kind": "WhitespaceTrivia",
                                        "text": " "
                                    }
                                ]
                            },
                            "expression": {
                                "kind": "LogicalAndExpression",
                                "fullStart": 648,
                                "fullEnd": 680,
                                "start": 648,
                                "end": 680,
                                "fullWidth": 32,
                                "width": 32,
                                "left": {
                                    "kind": "IdentifierName",
                                    "fullStart": 648,
                                    "fullEnd": 657,
                                    "start": 648,
                                    "end": 656,
                                    "fullWidth": 9,
                                    "width": 8,
                                    "text": "preCheck",
                                    "value": "preCheck",
                                    "valueText": "preCheck",
                                    "hasTrailingTrivia": true,
                                    "trailingTrivia": [
                                        {
                                            "kind": "WhitespaceTrivia",
                                            "text": " "
                                        }
                                    ]
                                },
                                "operatorToken": {
                                    "kind": "AmpersandAmpersandToken",
                                    "fullStart": 657,
                                    "fullEnd": 660,
                                    "start": 657,
                                    "end": 659,
                                    "fullWidth": 3,
                                    "width": 2,
                                    "text": "&&",
                                    "value": "&&",
                                    "valueText": "&&",
                                    "hasTrailingTrivia": true,
                                    "trailingTrivia": [
                                        {
                                            "kind": "WhitespaceTrivia",
                                            "text": " "
                                        }
                                    ]
                                },
                                "right": {
                                    "kind": "InvocationExpression",
                                    "fullStart": 660,
                                    "fullEnd": 680,
                                    "start": 660,
                                    "end": 680,
                                    "fullWidth": 20,
                                    "width": 20,
                                    "expression": {
                                        "kind": "MemberAccessExpression",
                                        "fullStart": 660,
                                        "fullEnd": 675,
                                        "start": 660,
                                        "end": 675,
                                        "fullWidth": 15,
                                        "width": 15,
                                        "expression": {
                                            "kind": "IdentifierName",
                                            "fullStart": 660,
                                            "fullEnd": 666,
                                            "start": 660,
                                            "end": 666,
                                            "fullWidth": 6,
                                            "width": 6,
                                            "text": "Object",
                                            "value": "Object",
                                            "valueText": "Object"
                                        },
                                        "dotToken": {
                                            "kind": "DotToken",
                                            "fullStart": 666,
                                            "fullEnd": 667,
                                            "start": 666,
                                            "end": 667,
                                            "fullWidth": 1,
                                            "width": 1,
                                            "text": ".",
                                            "value": ".",
                                            "valueText": "."
                                        },
                                        "name": {
                                            "kind": "IdentifierName",
                                            "fullStart": 667,
                                            "fullEnd": 675,
                                            "start": 667,
                                            "end": 675,
                                            "fullWidth": 8,
                                            "width": 8,
                                            "text": "isSealed",
                                            "value": "isSealed",
                                            "valueText": "isSealed"
                                        }
                                    },
                                    "argumentList": {
                                        "kind": "ArgumentList",
                                        "fullStart": 675,
                                        "fullEnd": 680,
                                        "start": 675,
                                        "end": 680,
                                        "fullWidth": 5,
                                        "width": 5,
                                        "openParenToken": {
                                            "kind": "OpenParenToken",
                                            "fullStart": 675,
                                            "fullEnd": 676,
                                            "start": 675,
                                            "end": 676,
                                            "fullWidth": 1,
                                            "width": 1,
                                            "text": "(",
                                            "value": "(",
                                            "valueText": "("
                                        },
                                        "arguments": [
                                            {
                                                "kind": "IdentifierName",
                                                "fullStart": 676,
                                                "fullEnd": 679,
                                                "start": 676,
                                                "end": 679,
                                                "fullWidth": 3,
                                                "width": 3,
                                                "text": "arr",
                                                "value": "arr",
                                                "valueText": "arr"
                                            }
                                        ],
                                        "closeParenToken": {
                                            "kind": "CloseParenToken",
                                            "fullStart": 679,
                                            "fullEnd": 680,
                                            "start": 679,
                                            "end": 680,
                                            "fullWidth": 1,
                                            "width": 1,
                                            "text": ")",
                                            "value": ")",
                                            "valueText": ")"
                                        }
                                    }
                                }
                            },
                            "semicolonToken": {
                                "kind": "SemicolonToken",
                                "fullStart": 680,
                                "fullEnd": 683,
                                "start": 680,
                                "end": 681,
                                "fullWidth": 3,
                                "width": 1,
                                "text": ";",
                                "value": ";",
                                "valueText": ";",
                                "hasTrailingTrivia": true,
                                "hasTrailingNewLine": true,
                                "trailingTrivia": [
                                    {
                                        "kind": "NewLineTrivia",
                                        "text": "\r\n"
                                    }
                                ]
                            }
                        }
                    ],
                    "closeBraceToken": {
                        "kind": "CloseBraceToken",
                        "fullStart": 683,
                        "fullEnd": 692,
                        "start": 689,
                        "end": 690,
                        "fullWidth": 9,
                        "width": 1,
                        "text": "}",
                        "value": "}",
                        "valueText": "}",
                        "hasLeadingTrivia": true,
                        "hasLeadingNewLine": true,
                        "hasTrailingTrivia": true,
                        "hasTrailingNewLine": true,
                        "leadingTrivia": [
                            {
                                "kind": "NewLineTrivia",
                                "text": "\r\n"
                            },
                            {
                                "kind": "WhitespaceTrivia",
                                "text": "    "
                            }
                        ],
                        "trailingTrivia": [
                            {
                                "kind": "NewLineTrivia",
                                "text": "\r\n"
                            }
                        ]
                    }
                }
            },
            {
                "kind": "ExpressionStatement",
                "fullStart": 692,
                "fullEnd": 716,
                "start": 692,
                "end": 714,
                "fullWidth": 24,
                "width": 22,
                "expression": {
                    "kind": "InvocationExpression",
                    "fullStart": 692,
                    "fullEnd": 713,
                    "start": 692,
                    "end": 713,
                    "fullWidth": 21,
                    "width": 21,
                    "expression": {
                        "kind": "IdentifierName",
                        "fullStart": 692,
                        "fullEnd": 703,
                        "start": 692,
                        "end": 703,
                        "fullWidth": 11,
                        "width": 11,
                        "text": "runTestCase",
                        "value": "runTestCase",
                        "valueText": "runTestCase"
                    },
                    "argumentList": {
                        "kind": "ArgumentList",
                        "fullStart": 703,
                        "fullEnd": 713,
                        "start": 703,
                        "end": 713,
                        "fullWidth": 10,
                        "width": 10,
                        "openParenToken": {
                            "kind": "OpenParenToken",
                            "fullStart": 703,
                            "fullEnd": 704,
                            "start": 703,
                            "end": 704,
                            "fullWidth": 1,
                            "width": 1,
                            "text": "(",
                            "value": "(",
                            "valueText": "("
                        },
                        "arguments": [
                            {
                                "kind": "IdentifierName",
                                "fullStart": 704,
                                "fullEnd": 712,
                                "start": 704,
                                "end": 712,
                                "fullWidth": 8,
                                "width": 8,
                                "text": "testcase",
                                "value": "testcase",
                                "valueText": "testcase"
                            }
                        ],
                        "closeParenToken": {
                            "kind": "CloseParenToken",
                            "fullStart": 712,
                            "fullEnd": 713,
                            "start": 712,
                            "end": 713,
                            "fullWidth": 1,
                            "width": 1,
                            "text": ")",
                            "value": ")",
                            "valueText": ")"
                        }
                    }
                },
                "semicolonToken": {
                    "kind": "SemicolonToken",
                    "fullStart": 713,
                    "fullEnd": 716,
                    "start": 713,
                    "end": 714,
                    "fullWidth": 3,
                    "width": 1,
                    "text": ";",
                    "value": ";",
                    "valueText": ";",
                    "hasTrailingTrivia": true,
                    "hasTrailingNewLine": true,
                    "trailingTrivia": [
                        {
                            "kind": "NewLineTrivia",
                            "text": "\r\n"
                        }
                    ]
                }
            }
        ],
        "endOfFileToken": {
            "kind": "EndOfFileToken",
            "fullStart": 716,
            "fullEnd": 716,
            "start": 716,
            "end": 716,
            "fullWidth": 0,
            "width": 0,
            "text": ""
        }
    },
    "lineMap": {
        "lineStarts": [
            0,
            67,
            152,
            232,
            308,
            380,
            385,
            439,
            493,
            498,
            500,
            502,
            525,
            527,
            554,
            604,
            631,
            633,
            683,
            685,
            692,
            716
        ],
        "length": 716
    }
}<|MERGE_RESOLUTION|>--- conflicted
+++ resolved
@@ -250,12 +250,8 @@
                                         "start": 539,
                                         "end": 551,
                                         "fullWidth": 12,
-<<<<<<< HEAD
                                         "width": 12,
-                                        "identifier": {
-=======
                                         "propertyName": {
->>>>>>> 85e84683
                                             "kind": "IdentifierName",
                                             "fullStart": 539,
                                             "fullEnd": 543,
@@ -455,12 +451,8 @@
                                         "start": 566,
                                         "end": 601,
                                         "fullWidth": 35,
-<<<<<<< HEAD
                                         "width": 35,
-                                        "identifier": {
-=======
                                         "propertyName": {
->>>>>>> 85e84683
                                             "kind": "IdentifierName",
                                             "fullStart": 566,
                                             "fullEnd": 575,
