{
    "isDeclaration": false,
    "languageVersion": "EcmaScript5",
    "parseOptions": {
        "allowAutomaticSemicolonInsertion": true
    },
    "sourceUnit": {
        "kind": "SourceUnit",
        "fullStart": 0,
        "fullEnd": 735,
        "start": 502,
        "end": 735,
        "fullWidth": 735,
        "width": 233,
        "isIncrementallyUnusable": true,
        "moduleElements": [
            {
                "kind": "FunctionDeclaration",
                "fullStart": 0,
                "fullEnd": 711,
                "start": 502,
                "end": 709,
                "fullWidth": 711,
                "width": 207,
                "modifiers": [],
                "functionKeyword": {
                    "kind": "FunctionKeyword",
                    "fullStart": 0,
                    "fullEnd": 511,
                    "start": 502,
                    "end": 510,
                    "fullWidth": 511,
                    "width": 8,
                    "text": "function",
                    "value": "function",
                    "valueText": "function",
                    "hasLeadingTrivia": true,
                    "hasLeadingComment": true,
                    "hasLeadingNewLine": true,
                    "hasTrailingTrivia": true,
                    "leadingTrivia": [
                        {
                            "kind": "SingleLineCommentTrivia",
                            "text": "/// Copyright (c) 2012 Ecma International.  All rights reserved. "
                        },
                        {
                            "kind": "NewLineTrivia",
                            "text": "\r\n"
                        },
                        {
                            "kind": "SingleLineCommentTrivia",
                            "text": "/// Ecma International makes this code available under the terms and conditions set"
                        },
                        {
                            "kind": "NewLineTrivia",
                            "text": "\r\n"
                        },
                        {
                            "kind": "SingleLineCommentTrivia",
                            "text": "/// forth on http://hg.ecmascript.org/tests/test262/raw-file/tip/LICENSE (the "
                        },
                        {
                            "kind": "NewLineTrivia",
                            "text": "\r\n"
                        },
                        {
                            "kind": "SingleLineCommentTrivia",
                            "text": "/// \"Use Terms\").   Any redistribution of this code must retain the above "
                        },
                        {
                            "kind": "NewLineTrivia",
                            "text": "\r\n"
                        },
                        {
                            "kind": "SingleLineCommentTrivia",
                            "text": "/// copyright and this notice and otherwise comply with the Use Terms."
                        },
                        {
                            "kind": "NewLineTrivia",
                            "text": "\r\n"
                        },
                        {
                            "kind": "MultiLineCommentTrivia",
                            "text": "/**\r\n * @path ch15/15.2/15.2.3/15.2.3.8/15.2.3.8-2-c-5.js\r\n * @description Object.seal - 'O' is a Number object\r\n */"
                        },
                        {
                            "kind": "NewLineTrivia",
                            "text": "\r\n"
                        },
                        {
                            "kind": "NewLineTrivia",
                            "text": "\r\n"
                        },
                        {
                            "kind": "NewLineTrivia",
                            "text": "\r\n"
                        }
                    ],
                    "trailingTrivia": [
                        {
                            "kind": "WhitespaceTrivia",
                            "text": " "
                        }
                    ]
                },
                "identifier": {
                    "kind": "IdentifierName",
                    "fullStart": 511,
                    "fullEnd": 519,
                    "start": 511,
                    "end": 519,
                    "fullWidth": 8,
                    "width": 8,
                    "text": "testcase",
                    "value": "testcase",
                    "valueText": "testcase"
                },
                "callSignature": {
                    "kind": "CallSignature",
                    "fullStart": 519,
                    "fullEnd": 522,
                    "start": 519,
                    "end": 521,
                    "fullWidth": 3,
                    "width": 2,
                    "parameterList": {
                        "kind": "ParameterList",
                        "fullStart": 519,
                        "fullEnd": 522,
                        "start": 519,
                        "end": 521,
                        "fullWidth": 3,
                        "width": 2,
                        "openParenToken": {
                            "kind": "OpenParenToken",
                            "fullStart": 519,
                            "fullEnd": 520,
                            "start": 519,
                            "end": 520,
                            "fullWidth": 1,
                            "width": 1,
                            "text": "(",
                            "value": "(",
                            "valueText": "("
                        },
                        "parameters": [],
                        "closeParenToken": {
                            "kind": "CloseParenToken",
                            "fullStart": 520,
                            "fullEnd": 522,
                            "start": 520,
                            "end": 521,
                            "fullWidth": 2,
                            "width": 1,
                            "text": ")",
                            "value": ")",
                            "valueText": ")",
                            "hasTrailingTrivia": true,
                            "trailingTrivia": [
                                {
                                    "kind": "WhitespaceTrivia",
                                    "text": " "
                                }
                            ]
                        }
                    }
                },
                "block": {
                    "kind": "Block",
                    "fullStart": 522,
                    "fullEnd": 711,
                    "start": 522,
                    "end": 709,
                    "fullWidth": 189,
                    "width": 187,
                    "openBraceToken": {
                        "kind": "OpenBraceToken",
                        "fullStart": 522,
                        "fullEnd": 525,
                        "start": 522,
                        "end": 523,
                        "fullWidth": 3,
                        "width": 1,
                        "text": "{",
                        "value": "{",
                        "valueText": "{",
                        "hasTrailingTrivia": true,
                        "hasTrailingNewLine": true,
                        "trailingTrivia": [
                            {
                                "kind": "NewLineTrivia",
                                "text": "\r\n"
                            }
                        ]
                    },
                    "statements": [
                        {
                            "kind": "VariableStatement",
                            "fullStart": 525,
                            "fullEnd": 564,
                            "start": 535,
                            "end": 562,
                            "fullWidth": 39,
                            "width": 27,
                            "modifiers": [],
                            "variableDeclaration": {
                                "kind": "VariableDeclaration",
                                "fullStart": 525,
                                "fullEnd": 561,
                                "start": 535,
                                "end": 561,
                                "fullWidth": 36,
                                "width": 26,
                                "varKeyword": {
                                    "kind": "VarKeyword",
                                    "fullStart": 525,
                                    "fullEnd": 539,
                                    "start": 535,
                                    "end": 538,
                                    "fullWidth": 14,
                                    "width": 3,
                                    "text": "var",
                                    "value": "var",
                                    "valueText": "var",
                                    "hasLeadingTrivia": true,
                                    "hasLeadingNewLine": true,
                                    "hasTrailingTrivia": true,
                                    "leadingTrivia": [
                                        {
                                            "kind": "NewLineTrivia",
                                            "text": "\r\n"
                                        },
                                        {
                                            "kind": "WhitespaceTrivia",
                                            "text": "        "
                                        }
                                    ],
                                    "trailingTrivia": [
                                        {
                                            "kind": "WhitespaceTrivia",
                                            "text": " "
                                        }
                                    ]
                                },
                                "variableDeclarators": [
                                    {
                                        "kind": "VariableDeclarator",
                                        "fullStart": 539,
                                        "fullEnd": 561,
                                        "start": 539,
                                        "end": 561,
                                        "fullWidth": 22,
<<<<<<< HEAD
                                        "width": 22,
                                        "identifier": {
=======
                                        "propertyName": {
>>>>>>> 85e84683
                                            "kind": "IdentifierName",
                                            "fullStart": 539,
                                            "fullEnd": 546,
                                            "start": 539,
                                            "end": 545,
                                            "fullWidth": 7,
                                            "width": 6,
                                            "text": "numObj",
                                            "value": "numObj",
                                            "valueText": "numObj",
                                            "hasTrailingTrivia": true,
                                            "trailingTrivia": [
                                                {
                                                    "kind": "WhitespaceTrivia",
                                                    "text": " "
                                                }
                                            ]
                                        },
                                        "equalsValueClause": {
                                            "kind": "EqualsValueClause",
                                            "fullStart": 546,
                                            "fullEnd": 561,
                                            "start": 546,
                                            "end": 561,
                                            "fullWidth": 15,
                                            "width": 15,
                                            "equalsToken": {
                                                "kind": "EqualsToken",
                                                "fullStart": 546,
                                                "fullEnd": 548,
                                                "start": 546,
                                                "end": 547,
                                                "fullWidth": 2,
                                                "width": 1,
                                                "text": "=",
                                                "value": "=",
                                                "valueText": "=",
                                                "hasTrailingTrivia": true,
                                                "trailingTrivia": [
                                                    {
                                                        "kind": "WhitespaceTrivia",
                                                        "text": " "
                                                    }
                                                ]
                                            },
                                            "value": {
                                                "kind": "ObjectCreationExpression",
                                                "fullStart": 548,
                                                "fullEnd": 561,
                                                "start": 548,
                                                "end": 561,
                                                "fullWidth": 13,
                                                "width": 13,
                                                "newKeyword": {
                                                    "kind": "NewKeyword",
                                                    "fullStart": 548,
                                                    "fullEnd": 552,
                                                    "start": 548,
                                                    "end": 551,
                                                    "fullWidth": 4,
                                                    "width": 3,
                                                    "text": "new",
                                                    "value": "new",
                                                    "valueText": "new",
                                                    "hasTrailingTrivia": true,
                                                    "trailingTrivia": [
                                                        {
                                                            "kind": "WhitespaceTrivia",
                                                            "text": " "
                                                        }
                                                    ]
                                                },
                                                "expression": {
                                                    "kind": "IdentifierName",
                                                    "fullStart": 552,
                                                    "fullEnd": 558,
                                                    "start": 552,
                                                    "end": 558,
                                                    "fullWidth": 6,
                                                    "width": 6,
                                                    "text": "Number",
                                                    "value": "Number",
                                                    "valueText": "Number"
                                                },
                                                "argumentList": {
                                                    "kind": "ArgumentList",
                                                    "fullStart": 558,
                                                    "fullEnd": 561,
                                                    "start": 558,
                                                    "end": 561,
                                                    "fullWidth": 3,
                                                    "width": 3,
                                                    "openParenToken": {
                                                        "kind": "OpenParenToken",
                                                        "fullStart": 558,
                                                        "fullEnd": 559,
                                                        "start": 558,
                                                        "end": 559,
                                                        "fullWidth": 1,
                                                        "width": 1,
                                                        "text": "(",
                                                        "value": "(",
                                                        "valueText": "("
                                                    },
                                                    "arguments": [
                                                        {
                                                            "kind": "NumericLiteral",
                                                            "fullStart": 559,
                                                            "fullEnd": 560,
                                                            "start": 559,
                                                            "end": 560,
                                                            "fullWidth": 1,
                                                            "width": 1,
                                                            "text": "3",
                                                            "value": 3,
                                                            "valueText": "3"
                                                        }
                                                    ],
                                                    "closeParenToken": {
                                                        "kind": "CloseParenToken",
                                                        "fullStart": 560,
                                                        "fullEnd": 561,
                                                        "start": 560,
                                                        "end": 561,
                                                        "fullWidth": 1,
                                                        "width": 1,
                                                        "text": ")",
                                                        "value": ")",
                                                        "valueText": ")"
                                                    }
                                                }
                                            }
                                        }
                                    }
                                ]
                            },
                            "semicolonToken": {
                                "kind": "SemicolonToken",
                                "fullStart": 561,
                                "fullEnd": 564,
                                "start": 561,
                                "end": 562,
                                "fullWidth": 3,
                                "width": 1,
                                "text": ";",
                                "value": ";",
                                "valueText": ";",
                                "hasTrailingTrivia": true,
                                "hasTrailingNewLine": true,
                                "trailingTrivia": [
                                    {
                                        "kind": "NewLineTrivia",
                                        "text": "\r\n"
                                    }
                                ]
                            }
                        },
                        {
                            "kind": "VariableStatement",
                            "fullStart": 564,
                            "fullEnd": 617,
                            "start": 572,
                            "end": 615,
                            "fullWidth": 53,
                            "width": 43,
                            "modifiers": [],
                            "variableDeclaration": {
                                "kind": "VariableDeclaration",
                                "fullStart": 564,
                                "fullEnd": 614,
                                "start": 572,
                                "end": 614,
                                "fullWidth": 50,
                                "width": 42,
                                "varKeyword": {
                                    "kind": "VarKeyword",
                                    "fullStart": 564,
                                    "fullEnd": 576,
                                    "start": 572,
                                    "end": 575,
                                    "fullWidth": 12,
                                    "width": 3,
                                    "text": "var",
                                    "value": "var",
                                    "valueText": "var",
                                    "hasLeadingTrivia": true,
                                    "hasTrailingTrivia": true,
                                    "leadingTrivia": [
                                        {
                                            "kind": "WhitespaceTrivia",
                                            "text": "        "
                                        }
                                    ],
                                    "trailingTrivia": [
                                        {
                                            "kind": "WhitespaceTrivia",
                                            "text": " "
                                        }
                                    ]
                                },
                                "variableDeclarators": [
                                    {
                                        "kind": "VariableDeclarator",
                                        "fullStart": 576,
                                        "fullEnd": 614,
                                        "start": 576,
                                        "end": 614,
                                        "fullWidth": 38,
<<<<<<< HEAD
                                        "width": 38,
                                        "identifier": {
=======
                                        "propertyName": {
>>>>>>> 85e84683
                                            "kind": "IdentifierName",
                                            "fullStart": 576,
                                            "fullEnd": 585,
                                            "start": 576,
                                            "end": 584,
                                            "fullWidth": 9,
                                            "width": 8,
                                            "text": "preCheck",
                                            "value": "preCheck",
                                            "valueText": "preCheck",
                                            "hasTrailingTrivia": true,
                                            "trailingTrivia": [
                                                {
                                                    "kind": "WhitespaceTrivia",
                                                    "text": " "
                                                }
                                            ]
                                        },
                                        "equalsValueClause": {
                                            "kind": "EqualsValueClause",
                                            "fullStart": 585,
                                            "fullEnd": 614,
                                            "start": 585,
                                            "end": 614,
                                            "fullWidth": 29,
                                            "width": 29,
                                            "equalsToken": {
                                                "kind": "EqualsToken",
                                                "fullStart": 585,
                                                "fullEnd": 587,
                                                "start": 585,
                                                "end": 586,
                                                "fullWidth": 2,
                                                "width": 1,
                                                "text": "=",
                                                "value": "=",
                                                "valueText": "=",
                                                "hasTrailingTrivia": true,
                                                "trailingTrivia": [
                                                    {
                                                        "kind": "WhitespaceTrivia",
                                                        "text": " "
                                                    }
                                                ]
                                            },
                                            "value": {
                                                "kind": "InvocationExpression",
                                                "fullStart": 587,
                                                "fullEnd": 614,
                                                "start": 587,
                                                "end": 614,
                                                "fullWidth": 27,
                                                "width": 27,
                                                "expression": {
                                                    "kind": "MemberAccessExpression",
                                                    "fullStart": 587,
                                                    "fullEnd": 606,
                                                    "start": 587,
                                                    "end": 606,
                                                    "fullWidth": 19,
                                                    "width": 19,
                                                    "expression": {
                                                        "kind": "IdentifierName",
                                                        "fullStart": 587,
                                                        "fullEnd": 593,
                                                        "start": 587,
                                                        "end": 593,
                                                        "fullWidth": 6,
                                                        "width": 6,
                                                        "text": "Object",
                                                        "value": "Object",
                                                        "valueText": "Object"
                                                    },
                                                    "dotToken": {
                                                        "kind": "DotToken",
                                                        "fullStart": 593,
                                                        "fullEnd": 594,
                                                        "start": 593,
                                                        "end": 594,
                                                        "fullWidth": 1,
                                                        "width": 1,
                                                        "text": ".",
                                                        "value": ".",
                                                        "valueText": "."
                                                    },
                                                    "name": {
                                                        "kind": "IdentifierName",
                                                        "fullStart": 594,
                                                        "fullEnd": 606,
                                                        "start": 594,
                                                        "end": 606,
                                                        "fullWidth": 12,
                                                        "width": 12,
                                                        "text": "isExtensible",
                                                        "value": "isExtensible",
                                                        "valueText": "isExtensible"
                                                    }
                                                },
                                                "argumentList": {
                                                    "kind": "ArgumentList",
                                                    "fullStart": 606,
                                                    "fullEnd": 614,
                                                    "start": 606,
                                                    "end": 614,
                                                    "fullWidth": 8,
                                                    "width": 8,
                                                    "openParenToken": {
                                                        "kind": "OpenParenToken",
                                                        "fullStart": 606,
                                                        "fullEnd": 607,
                                                        "start": 606,
                                                        "end": 607,
                                                        "fullWidth": 1,
                                                        "width": 1,
                                                        "text": "(",
                                                        "value": "(",
                                                        "valueText": "("
                                                    },
                                                    "arguments": [
                                                        {
                                                            "kind": "IdentifierName",
                                                            "fullStart": 607,
                                                            "fullEnd": 613,
                                                            "start": 607,
                                                            "end": 613,
                                                            "fullWidth": 6,
                                                            "width": 6,
                                                            "text": "numObj",
                                                            "value": "numObj",
                                                            "valueText": "numObj"
                                                        }
                                                    ],
                                                    "closeParenToken": {
                                                        "kind": "CloseParenToken",
                                                        "fullStart": 613,
                                                        "fullEnd": 614,
                                                        "start": 613,
                                                        "end": 614,
                                                        "fullWidth": 1,
                                                        "width": 1,
                                                        "text": ")",
                                                        "value": ")",
                                                        "valueText": ")"
                                                    }
                                                }
                                            }
                                        }
                                    }
                                ]
                            },
                            "semicolonToken": {
                                "kind": "SemicolonToken",
                                "fullStart": 614,
                                "fullEnd": 617,
                                "start": 614,
                                "end": 615,
                                "fullWidth": 3,
                                "width": 1,
                                "text": ";",
                                "value": ";",
                                "valueText": ";",
                                "hasTrailingTrivia": true,
                                "hasTrailingNewLine": true,
                                "trailingTrivia": [
                                    {
                                        "kind": "NewLineTrivia",
                                        "text": "\r\n"
                                    }
                                ]
                            }
                        },
                        {
                            "kind": "ExpressionStatement",
                            "fullStart": 617,
                            "fullEnd": 647,
                            "start": 625,
                            "end": 645,
                            "fullWidth": 30,
                            "width": 20,
                            "expression": {
                                "kind": "InvocationExpression",
                                "fullStart": 617,
                                "fullEnd": 644,
                                "start": 625,
                                "end": 644,
                                "fullWidth": 27,
                                "width": 19,
                                "expression": {
                                    "kind": "MemberAccessExpression",
                                    "fullStart": 617,
                                    "fullEnd": 636,
                                    "start": 625,
                                    "end": 636,
                                    "fullWidth": 19,
                                    "width": 11,
                                    "expression": {
                                        "kind": "IdentifierName",
                                        "fullStart": 617,
                                        "fullEnd": 631,
                                        "start": 625,
                                        "end": 631,
                                        "fullWidth": 14,
                                        "width": 6,
                                        "text": "Object",
                                        "value": "Object",
                                        "valueText": "Object",
                                        "hasLeadingTrivia": true,
                                        "leadingTrivia": [
                                            {
                                                "kind": "WhitespaceTrivia",
                                                "text": "        "
                                            }
                                        ]
                                    },
                                    "dotToken": {
                                        "kind": "DotToken",
                                        "fullStart": 631,
                                        "fullEnd": 632,
                                        "start": 631,
                                        "end": 632,
                                        "fullWidth": 1,
                                        "width": 1,
                                        "text": ".",
                                        "value": ".",
                                        "valueText": "."
                                    },
                                    "name": {
                                        "kind": "IdentifierName",
                                        "fullStart": 632,
                                        "fullEnd": 636,
                                        "start": 632,
                                        "end": 636,
                                        "fullWidth": 4,
                                        "width": 4,
                                        "text": "seal",
                                        "value": "seal",
                                        "valueText": "seal"
                                    }
                                },
                                "argumentList": {
                                    "kind": "ArgumentList",
                                    "fullStart": 636,
                                    "fullEnd": 644,
                                    "start": 636,
                                    "end": 644,
                                    "fullWidth": 8,
                                    "width": 8,
                                    "openParenToken": {
                                        "kind": "OpenParenToken",
                                        "fullStart": 636,
                                        "fullEnd": 637,
                                        "start": 636,
                                        "end": 637,
                                        "fullWidth": 1,
                                        "width": 1,
                                        "text": "(",
                                        "value": "(",
                                        "valueText": "("
                                    },
                                    "arguments": [
                                        {
                                            "kind": "IdentifierName",
                                            "fullStart": 637,
                                            "fullEnd": 643,
                                            "start": 637,
                                            "end": 643,
                                            "fullWidth": 6,
                                            "width": 6,
                                            "text": "numObj",
                                            "value": "numObj",
                                            "valueText": "numObj"
                                        }
                                    ],
                                    "closeParenToken": {
                                        "kind": "CloseParenToken",
                                        "fullStart": 643,
                                        "fullEnd": 644,
                                        "start": 643,
                                        "end": 644,
                                        "fullWidth": 1,
                                        "width": 1,
                                        "text": ")",
                                        "value": ")",
                                        "valueText": ")"
                                    }
                                }
                            },
                            "semicolonToken": {
                                "kind": "SemicolonToken",
                                "fullStart": 644,
                                "fullEnd": 647,
                                "start": 644,
                                "end": 645,
                                "fullWidth": 3,
                                "width": 1,
                                "text": ";",
                                "value": ";",
                                "valueText": ";",
                                "hasTrailingTrivia": true,
                                "hasTrailingNewLine": true,
                                "trailingTrivia": [
                                    {
                                        "kind": "NewLineTrivia",
                                        "text": "\r\n"
                                    }
                                ]
                            }
                        },
                        {
                            "kind": "ReturnStatement",
                            "fullStart": 647,
                            "fullEnd": 702,
                            "start": 657,
                            "end": 700,
                            "fullWidth": 55,
                            "width": 43,
                            "returnKeyword": {
                                "kind": "ReturnKeyword",
                                "fullStart": 647,
                                "fullEnd": 664,
                                "start": 657,
                                "end": 663,
                                "fullWidth": 17,
                                "width": 6,
                                "text": "return",
                                "value": "return",
                                "valueText": "return",
                                "hasLeadingTrivia": true,
                                "hasLeadingNewLine": true,
                                "hasTrailingTrivia": true,
                                "leadingTrivia": [
                                    {
                                        "kind": "NewLineTrivia",
                                        "text": "\r\n"
                                    },
                                    {
                                        "kind": "WhitespaceTrivia",
                                        "text": "        "
                                    }
                                ],
                                "trailingTrivia": [
                                    {
                                        "kind": "WhitespaceTrivia",
                                        "text": " "
                                    }
                                ]
                            },
                            "expression": {
                                "kind": "LogicalAndExpression",
                                "fullStart": 664,
                                "fullEnd": 699,
                                "start": 664,
                                "end": 699,
                                "fullWidth": 35,
                                "width": 35,
                                "left": {
                                    "kind": "IdentifierName",
                                    "fullStart": 664,
                                    "fullEnd": 673,
                                    "start": 664,
                                    "end": 672,
                                    "fullWidth": 9,
                                    "width": 8,
                                    "text": "preCheck",
                                    "value": "preCheck",
                                    "valueText": "preCheck",
                                    "hasTrailingTrivia": true,
                                    "trailingTrivia": [
                                        {
                                            "kind": "WhitespaceTrivia",
                                            "text": " "
                                        }
                                    ]
                                },
                                "operatorToken": {
                                    "kind": "AmpersandAmpersandToken",
                                    "fullStart": 673,
                                    "fullEnd": 676,
                                    "start": 673,
                                    "end": 675,
                                    "fullWidth": 3,
                                    "width": 2,
                                    "text": "&&",
                                    "value": "&&",
                                    "valueText": "&&",
                                    "hasTrailingTrivia": true,
                                    "trailingTrivia": [
                                        {
                                            "kind": "WhitespaceTrivia",
                                            "text": " "
                                        }
                                    ]
                                },
                                "right": {
                                    "kind": "InvocationExpression",
                                    "fullStart": 676,
                                    "fullEnd": 699,
                                    "start": 676,
                                    "end": 699,
                                    "fullWidth": 23,
                                    "width": 23,
                                    "expression": {
                                        "kind": "MemberAccessExpression",
                                        "fullStart": 676,
                                        "fullEnd": 691,
                                        "start": 676,
                                        "end": 691,
                                        "fullWidth": 15,
                                        "width": 15,
                                        "expression": {
                                            "kind": "IdentifierName",
                                            "fullStart": 676,
                                            "fullEnd": 682,
                                            "start": 676,
                                            "end": 682,
                                            "fullWidth": 6,
                                            "width": 6,
                                            "text": "Object",
                                            "value": "Object",
                                            "valueText": "Object"
                                        },
                                        "dotToken": {
                                            "kind": "DotToken",
                                            "fullStart": 682,
                                            "fullEnd": 683,
                                            "start": 682,
                                            "end": 683,
                                            "fullWidth": 1,
                                            "width": 1,
                                            "text": ".",
                                            "value": ".",
                                            "valueText": "."
                                        },
                                        "name": {
                                            "kind": "IdentifierName",
                                            "fullStart": 683,
                                            "fullEnd": 691,
                                            "start": 683,
                                            "end": 691,
                                            "fullWidth": 8,
                                            "width": 8,
                                            "text": "isSealed",
                                            "value": "isSealed",
                                            "valueText": "isSealed"
                                        }
                                    },
                                    "argumentList": {
                                        "kind": "ArgumentList",
                                        "fullStart": 691,
                                        "fullEnd": 699,
                                        "start": 691,
                                        "end": 699,
                                        "fullWidth": 8,
                                        "width": 8,
                                        "openParenToken": {
                                            "kind": "OpenParenToken",
                                            "fullStart": 691,
                                            "fullEnd": 692,
                                            "start": 691,
                                            "end": 692,
                                            "fullWidth": 1,
                                            "width": 1,
                                            "text": "(",
                                            "value": "(",
                                            "valueText": "("
                                        },
                                        "arguments": [
                                            {
                                                "kind": "IdentifierName",
                                                "fullStart": 692,
                                                "fullEnd": 698,
                                                "start": 692,
                                                "end": 698,
                                                "fullWidth": 6,
                                                "width": 6,
                                                "text": "numObj",
                                                "value": "numObj",
                                                "valueText": "numObj"
                                            }
                                        ],
                                        "closeParenToken": {
                                            "kind": "CloseParenToken",
                                            "fullStart": 698,
                                            "fullEnd": 699,
                                            "start": 698,
                                            "end": 699,
                                            "fullWidth": 1,
                                            "width": 1,
                                            "text": ")",
                                            "value": ")",
                                            "valueText": ")"
                                        }
                                    }
                                }
                            },
                            "semicolonToken": {
                                "kind": "SemicolonToken",
                                "fullStart": 699,
                                "fullEnd": 702,
                                "start": 699,
                                "end": 700,
                                "fullWidth": 3,
                                "width": 1,
                                "text": ";",
                                "value": ";",
                                "valueText": ";",
                                "hasTrailingTrivia": true,
                                "hasTrailingNewLine": true,
                                "trailingTrivia": [
                                    {
                                        "kind": "NewLineTrivia",
                                        "text": "\r\n"
                                    }
                                ]
                            }
                        }
                    ],
                    "closeBraceToken": {
                        "kind": "CloseBraceToken",
                        "fullStart": 702,
                        "fullEnd": 711,
                        "start": 708,
                        "end": 709,
                        "fullWidth": 9,
                        "width": 1,
                        "text": "}",
                        "value": "}",
                        "valueText": "}",
                        "hasLeadingTrivia": true,
                        "hasLeadingNewLine": true,
                        "hasTrailingTrivia": true,
                        "hasTrailingNewLine": true,
                        "leadingTrivia": [
                            {
                                "kind": "NewLineTrivia",
                                "text": "\r\n"
                            },
                            {
                                "kind": "WhitespaceTrivia",
                                "text": "    "
                            }
                        ],
                        "trailingTrivia": [
                            {
                                "kind": "NewLineTrivia",
                                "text": "\r\n"
                            }
                        ]
                    }
                }
            },
            {
                "kind": "ExpressionStatement",
                "fullStart": 711,
                "fullEnd": 735,
                "start": 711,
                "end": 733,
                "fullWidth": 24,
                "width": 22,
                "expression": {
                    "kind": "InvocationExpression",
                    "fullStart": 711,
                    "fullEnd": 732,
                    "start": 711,
                    "end": 732,
                    "fullWidth": 21,
                    "width": 21,
                    "expression": {
                        "kind": "IdentifierName",
                        "fullStart": 711,
                        "fullEnd": 722,
                        "start": 711,
                        "end": 722,
                        "fullWidth": 11,
                        "width": 11,
                        "text": "runTestCase",
                        "value": "runTestCase",
                        "valueText": "runTestCase"
                    },
                    "argumentList": {
                        "kind": "ArgumentList",
                        "fullStart": 722,
                        "fullEnd": 732,
                        "start": 722,
                        "end": 732,
                        "fullWidth": 10,
                        "width": 10,
                        "openParenToken": {
                            "kind": "OpenParenToken",
                            "fullStart": 722,
                            "fullEnd": 723,
                            "start": 722,
                            "end": 723,
                            "fullWidth": 1,
                            "width": 1,
                            "text": "(",
                            "value": "(",
                            "valueText": "("
                        },
                        "arguments": [
                            {
                                "kind": "IdentifierName",
                                "fullStart": 723,
                                "fullEnd": 731,
                                "start": 723,
                                "end": 731,
                                "fullWidth": 8,
                                "width": 8,
                                "text": "testcase",
                                "value": "testcase",
                                "valueText": "testcase"
                            }
                        ],
                        "closeParenToken": {
                            "kind": "CloseParenToken",
                            "fullStart": 731,
                            "fullEnd": 732,
                            "start": 731,
                            "end": 732,
                            "fullWidth": 1,
                            "width": 1,
                            "text": ")",
                            "value": ")",
                            "valueText": ")"
                        }
                    }
                },
                "semicolonToken": {
                    "kind": "SemicolonToken",
                    "fullStart": 732,
                    "fullEnd": 735,
                    "start": 732,
                    "end": 733,
                    "fullWidth": 3,
                    "width": 1,
                    "text": ";",
                    "value": ";",
                    "valueText": ";",
                    "hasTrailingTrivia": true,
                    "hasTrailingNewLine": true,
                    "trailingTrivia": [
                        {
                            "kind": "NewLineTrivia",
                            "text": "\r\n"
                        }
                    ]
                }
            }
        ],
        "endOfFileToken": {
            "kind": "EndOfFileToken",
            "fullStart": 735,
            "fullEnd": 735,
            "start": 735,
            "end": 735,
            "fullWidth": 0,
            "width": 0,
            "text": ""
        }
    },
    "lineMap": {
        "lineStarts": [
            0,
            67,
            152,
            232,
            308,
            380,
            385,
            439,
            493,
            498,
            500,
            502,
            525,
            527,
            564,
            617,
            647,
            649,
            702,
            704,
            711,
            735
        ],
        "length": 735
    }
}<|MERGE_RESOLUTION|>--- conflicted
+++ resolved
@@ -250,12 +250,8 @@
                                         "start": 539,
                                         "end": 561,
                                         "fullWidth": 22,
-<<<<<<< HEAD
                                         "width": 22,
-                                        "identifier": {
-=======
                                         "propertyName": {
->>>>>>> 85e84683
                                             "kind": "IdentifierName",
                                             "fullStart": 539,
                                             "fullEnd": 546,
@@ -464,12 +460,8 @@
                                         "start": 576,
                                         "end": 614,
                                         "fullWidth": 38,
-<<<<<<< HEAD
                                         "width": 38,
-                                        "identifier": {
-=======
                                         "propertyName": {
->>>>>>> 85e84683
                                             "kind": "IdentifierName",
                                             "fullStart": 576,
                                             "fullEnd": 585,
