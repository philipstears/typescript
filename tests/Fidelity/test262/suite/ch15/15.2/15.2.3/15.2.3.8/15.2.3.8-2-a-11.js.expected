{
    "isDeclaration": false,
    "languageVersion": "EcmaScript5",
    "parseOptions": {
        "allowAutomaticSemicolonInsertion": true
    },
    "sourceUnit": {
        "kind": "SourceUnit",
        "fullStart": 0,
        "fullEnd": 837,
        "start": 557,
        "end": 837,
        "fullWidth": 837,
        "width": 280,
        "isIncrementallyUnusable": true,
        "moduleElements": [
            {
                "kind": "FunctionDeclaration",
                "fullStart": 0,
                "fullEnd": 813,
                "start": 557,
                "end": 811,
                "fullWidth": 813,
                "width": 254,
                "modifiers": [],
                "functionKeyword": {
                    "kind": "FunctionKeyword",
                    "fullStart": 0,
                    "fullEnd": 566,
                    "start": 557,
                    "end": 565,
                    "fullWidth": 566,
                    "width": 8,
                    "text": "function",
                    "value": "function",
                    "valueText": "function",
                    "hasLeadingTrivia": true,
                    "hasLeadingComment": true,
                    "hasLeadingNewLine": true,
                    "hasTrailingTrivia": true,
                    "leadingTrivia": [
                        {
                            "kind": "SingleLineCommentTrivia",
                            "text": "/// Copyright (c) 2012 Ecma International.  All rights reserved. "
                        },
                        {
                            "kind": "NewLineTrivia",
                            "text": "\r\n"
                        },
                        {
                            "kind": "SingleLineCommentTrivia",
                            "text": "/// Ecma International makes this code available under the terms and conditions set"
                        },
                        {
                            "kind": "NewLineTrivia",
                            "text": "\r\n"
                        },
                        {
                            "kind": "SingleLineCommentTrivia",
                            "text": "/// forth on http://hg.ecmascript.org/tests/test262/raw-file/tip/LICENSE (the "
                        },
                        {
                            "kind": "NewLineTrivia",
                            "text": "\r\n"
                        },
                        {
                            "kind": "SingleLineCommentTrivia",
                            "text": "/// \"Use Terms\").   Any redistribution of this code must retain the above "
                        },
                        {
                            "kind": "NewLineTrivia",
                            "text": "\r\n"
                        },
                        {
                            "kind": "SingleLineCommentTrivia",
                            "text": "/// copyright and this notice and otherwise comply with the Use Terms."
                        },
                        {
                            "kind": "NewLineTrivia",
                            "text": "\r\n"
                        },
                        {
                            "kind": "MultiLineCommentTrivia",
                            "text": "/**\r\n * @path ch15/15.2/15.2.3/15.2.3.8/15.2.3.8-2-a-11.js\r\n * @description Object.seal - 'P' is own property of a Number object that uses Object's [[GetOwnProperty]]\r\n */"
                        },
                        {
                            "kind": "NewLineTrivia",
                            "text": "\r\n"
                        },
                        {
                            "kind": "NewLineTrivia",
                            "text": "\r\n"
                        },
                        {
                            "kind": "NewLineTrivia",
                            "text": "\r\n"
                        }
                    ],
                    "trailingTrivia": [
                        {
                            "kind": "WhitespaceTrivia",
                            "text": " "
                        }
                    ]
                },
                "identifier": {
                    "kind": "IdentifierName",
                    "fullStart": 566,
                    "fullEnd": 574,
                    "start": 566,
                    "end": 574,
                    "fullWidth": 8,
                    "width": 8,
                    "text": "testcase",
                    "value": "testcase",
                    "valueText": "testcase"
                },
                "callSignature": {
                    "kind": "CallSignature",
                    "fullStart": 574,
                    "fullEnd": 577,
                    "start": 574,
                    "end": 576,
                    "fullWidth": 3,
                    "width": 2,
                    "parameterList": {
                        "kind": "ParameterList",
                        "fullStart": 574,
                        "fullEnd": 577,
                        "start": 574,
                        "end": 576,
                        "fullWidth": 3,
                        "width": 2,
                        "openParenToken": {
                            "kind": "OpenParenToken",
                            "fullStart": 574,
                            "fullEnd": 575,
                            "start": 574,
                            "end": 575,
                            "fullWidth": 1,
                            "width": 1,
                            "text": "(",
                            "value": "(",
                            "valueText": "("
                        },
                        "parameters": [],
                        "closeParenToken": {
                            "kind": "CloseParenToken",
                            "fullStart": 575,
                            "fullEnd": 577,
                            "start": 575,
                            "end": 576,
                            "fullWidth": 2,
                            "width": 1,
                            "text": ")",
                            "value": ")",
                            "valueText": ")",
                            "hasTrailingTrivia": true,
                            "trailingTrivia": [
                                {
                                    "kind": "WhitespaceTrivia",
                                    "text": " "
                                }
                            ]
                        }
                    }
                },
                "block": {
                    "kind": "Block",
                    "fullStart": 577,
                    "fullEnd": 813,
                    "start": 577,
                    "end": 811,
                    "fullWidth": 236,
                    "width": 234,
                    "openBraceToken": {
                        "kind": "OpenBraceToken",
                        "fullStart": 577,
                        "fullEnd": 580,
                        "start": 577,
                        "end": 578,
                        "fullWidth": 3,
                        "width": 1,
                        "text": "{",
                        "value": "{",
                        "valueText": "{",
                        "hasTrailingTrivia": true,
                        "hasTrailingNewLine": true,
                        "trailingTrivia": [
                            {
                                "kind": "NewLineTrivia",
                                "text": "\r\n"
                            }
                        ]
                    },
                    "statements": [
                        {
                            "kind": "VariableStatement",
                            "fullStart": 580,
                            "fullEnd": 618,
                            "start": 588,
                            "end": 616,
                            "fullWidth": 38,
                            "width": 28,
                            "modifiers": [],
                            "variableDeclaration": {
                                "kind": "VariableDeclaration",
                                "fullStart": 580,
                                "fullEnd": 615,
                                "start": 588,
                                "end": 615,
                                "fullWidth": 35,
                                "width": 27,
                                "varKeyword": {
                                    "kind": "VarKeyword",
                                    "fullStart": 580,
                                    "fullEnd": 592,
                                    "start": 588,
                                    "end": 591,
                                    "fullWidth": 12,
                                    "width": 3,
                                    "text": "var",
                                    "value": "var",
                                    "valueText": "var",
                                    "hasLeadingTrivia": true,
                                    "hasTrailingTrivia": true,
                                    "leadingTrivia": [
                                        {
                                            "kind": "WhitespaceTrivia",
                                            "text": "        "
                                        }
                                    ],
                                    "trailingTrivia": [
                                        {
                                            "kind": "WhitespaceTrivia",
                                            "text": " "
                                        }
                                    ]
                                },
                                "variableDeclarators": [
                                    {
                                        "kind": "VariableDeclarator",
                                        "fullStart": 592,
                                        "fullEnd": 615,
                                        "start": 592,
                                        "end": 615,
                                        "fullWidth": 23,
<<<<<<< HEAD
                                        "width": 23,
                                        "identifier": {
=======
                                        "propertyName": {
>>>>>>> 85e84683
                                            "kind": "IdentifierName",
                                            "fullStart": 592,
                                            "fullEnd": 599,
                                            "start": 592,
                                            "end": 598,
                                            "fullWidth": 7,
                                            "width": 6,
                                            "text": "numObj",
                                            "value": "numObj",
                                            "valueText": "numObj",
                                            "hasTrailingTrivia": true,
                                            "trailingTrivia": [
                                                {
                                                    "kind": "WhitespaceTrivia",
                                                    "text": " "
                                                }
                                            ]
                                        },
                                        "equalsValueClause": {
                                            "kind": "EqualsValueClause",
                                            "fullStart": 599,
                                            "fullEnd": 615,
                                            "start": 599,
                                            "end": 615,
                                            "fullWidth": 16,
                                            "width": 16,
                                            "equalsToken": {
                                                "kind": "EqualsToken",
                                                "fullStart": 599,
                                                "fullEnd": 601,
                                                "start": 599,
                                                "end": 600,
                                                "fullWidth": 2,
                                                "width": 1,
                                                "text": "=",
                                                "value": "=",
                                                "valueText": "=",
                                                "hasTrailingTrivia": true,
                                                "trailingTrivia": [
                                                    {
                                                        "kind": "WhitespaceTrivia",
                                                        "text": " "
                                                    }
                                                ]
                                            },
                                            "value": {
                                                "kind": "ObjectCreationExpression",
                                                "fullStart": 601,
                                                "fullEnd": 615,
                                                "start": 601,
                                                "end": 615,
                                                "fullWidth": 14,
                                                "width": 14,
                                                "newKeyword": {
                                                    "kind": "NewKeyword",
                                                    "fullStart": 601,
                                                    "fullEnd": 605,
                                                    "start": 601,
                                                    "end": 604,
                                                    "fullWidth": 4,
                                                    "width": 3,
                                                    "text": "new",
                                                    "value": "new",
                                                    "valueText": "new",
                                                    "hasTrailingTrivia": true,
                                                    "trailingTrivia": [
                                                        {
                                                            "kind": "WhitespaceTrivia",
                                                            "text": " "
                                                        }
                                                    ]
                                                },
                                                "expression": {
                                                    "kind": "IdentifierName",
                                                    "fullStart": 605,
                                                    "fullEnd": 611,
                                                    "start": 605,
                                                    "end": 611,
                                                    "fullWidth": 6,
                                                    "width": 6,
                                                    "text": "Number",
                                                    "value": "Number",
                                                    "valueText": "Number"
                                                },
                                                "argumentList": {
                                                    "kind": "ArgumentList",
                                                    "fullStart": 611,
                                                    "fullEnd": 615,
                                                    "start": 611,
                                                    "end": 615,
                                                    "fullWidth": 4,
                                                    "width": 4,
                                                    "openParenToken": {
                                                        "kind": "OpenParenToken",
                                                        "fullStart": 611,
                                                        "fullEnd": 612,
                                                        "start": 611,
                                                        "end": 612,
                                                        "fullWidth": 1,
                                                        "width": 1,
                                                        "text": "(",
                                                        "value": "(",
                                                        "valueText": "("
                                                    },
                                                    "arguments": [
                                                        {
                                                            "kind": "NegateExpression",
                                                            "fullStart": 612,
                                                            "fullEnd": 614,
                                                            "start": 612,
                                                            "end": 614,
                                                            "fullWidth": 2,
                                                            "width": 2,
                                                            "operatorToken": {
                                                                "kind": "MinusToken",
                                                                "fullStart": 612,
                                                                "fullEnd": 613,
                                                                "start": 612,
                                                                "end": 613,
                                                                "fullWidth": 1,
                                                                "width": 1,
                                                                "text": "-",
                                                                "value": "-",
                                                                "valueText": "-"
                                                            },
                                                            "operand": {
                                                                "kind": "NumericLiteral",
                                                                "fullStart": 613,
                                                                "fullEnd": 614,
                                                                "start": 613,
                                                                "end": 614,
                                                                "fullWidth": 1,
                                                                "width": 1,
                                                                "text": "1",
                                                                "value": 1,
                                                                "valueText": "1"
                                                            }
                                                        }
                                                    ],
                                                    "closeParenToken": {
                                                        "kind": "CloseParenToken",
                                                        "fullStart": 614,
                                                        "fullEnd": 615,
                                                        "start": 614,
                                                        "end": 615,
                                                        "fullWidth": 1,
                                                        "width": 1,
                                                        "text": ")",
                                                        "value": ")",
                                                        "valueText": ")"
                                                    }
                                                }
                                            }
                                        }
                                    }
                                ]
                            },
                            "semicolonToken": {
                                "kind": "SemicolonToken",
                                "fullStart": 615,
                                "fullEnd": 618,
                                "start": 615,
                                "end": 616,
                                "fullWidth": 3,
                                "width": 1,
                                "text": ";",
                                "value": ";",
                                "valueText": ";",
                                "hasTrailingTrivia": true,
                                "hasTrailingNewLine": true,
                                "trailingTrivia": [
                                    {
                                        "kind": "NewLineTrivia",
                                        "text": "\r\n"
                                    }
                                ]
                            }
                        },
                        {
                            "kind": "ExpressionStatement",
                            "fullStart": 618,
                            "fullEnd": 646,
                            "start": 628,
                            "end": 644,
                            "fullWidth": 28,
                            "width": 16,
                            "expression": {
                                "kind": "AssignmentExpression",
                                "fullStart": 618,
                                "fullEnd": 643,
                                "start": 628,
                                "end": 643,
                                "fullWidth": 25,
                                "width": 15,
                                "left": {
                                    "kind": "MemberAccessExpression",
                                    "fullStart": 618,
                                    "fullEnd": 639,
                                    "start": 628,
                                    "end": 638,
                                    "fullWidth": 21,
                                    "width": 10,
                                    "expression": {
                                        "kind": "IdentifierName",
                                        "fullStart": 618,
                                        "fullEnd": 634,
                                        "start": 628,
                                        "end": 634,
                                        "fullWidth": 16,
                                        "width": 6,
                                        "text": "numObj",
                                        "value": "numObj",
                                        "valueText": "numObj",
                                        "hasLeadingTrivia": true,
                                        "hasLeadingNewLine": true,
                                        "leadingTrivia": [
                                            {
                                                "kind": "NewLineTrivia",
                                                "text": "\r\n"
                                            },
                                            {
                                                "kind": "WhitespaceTrivia",
                                                "text": "        "
                                            }
                                        ]
                                    },
                                    "dotToken": {
                                        "kind": "DotToken",
                                        "fullStart": 634,
                                        "fullEnd": 635,
                                        "start": 634,
                                        "end": 635,
                                        "fullWidth": 1,
                                        "width": 1,
                                        "text": ".",
                                        "value": ".",
                                        "valueText": "."
                                    },
                                    "name": {
                                        "kind": "IdentifierName",
                                        "fullStart": 635,
                                        "fullEnd": 639,
                                        "start": 635,
                                        "end": 638,
                                        "fullWidth": 4,
                                        "width": 3,
                                        "text": "foo",
                                        "value": "foo",
                                        "valueText": "foo",
                                        "hasTrailingTrivia": true,
                                        "trailingTrivia": [
                                            {
                                                "kind": "WhitespaceTrivia",
                                                "text": " "
                                            }
                                        ]
                                    }
                                },
                                "operatorToken": {
                                    "kind": "EqualsToken",
                                    "fullStart": 639,
                                    "fullEnd": 641,
                                    "start": 639,
                                    "end": 640,
                                    "fullWidth": 2,
                                    "width": 1,
                                    "text": "=",
                                    "value": "=",
                                    "valueText": "=",
                                    "hasTrailingTrivia": true,
                                    "trailingTrivia": [
                                        {
                                            "kind": "WhitespaceTrivia",
                                            "text": " "
                                        }
                                    ]
                                },
                                "right": {
                                    "kind": "NumericLiteral",
                                    "fullStart": 641,
                                    "fullEnd": 643,
                                    "start": 641,
                                    "end": 643,
                                    "fullWidth": 2,
                                    "width": 2,
                                    "text": "10",
                                    "value": 10,
                                    "valueText": "10"
                                }
                            },
                            "semicolonToken": {
                                "kind": "SemicolonToken",
                                "fullStart": 643,
                                "fullEnd": 646,
                                "start": 643,
                                "end": 644,
                                "fullWidth": 3,
                                "width": 1,
                                "text": ";",
                                "value": ";",
                                "valueText": ";",
                                "hasTrailingTrivia": true,
                                "hasTrailingNewLine": true,
                                "trailingTrivia": [
                                    {
                                        "kind": "NewLineTrivia",
                                        "text": "\r\n"
                                    }
                                ]
                            }
                        },
                        {
                            "kind": "VariableStatement",
                            "fullStart": 646,
                            "fullEnd": 699,
                            "start": 654,
                            "end": 697,
                            "fullWidth": 53,
                            "width": 43,
                            "modifiers": [],
                            "variableDeclaration": {
                                "kind": "VariableDeclaration",
                                "fullStart": 646,
                                "fullEnd": 696,
                                "start": 654,
                                "end": 696,
                                "fullWidth": 50,
                                "width": 42,
                                "varKeyword": {
                                    "kind": "VarKeyword",
                                    "fullStart": 646,
                                    "fullEnd": 658,
                                    "start": 654,
                                    "end": 657,
                                    "fullWidth": 12,
                                    "width": 3,
                                    "text": "var",
                                    "value": "var",
                                    "valueText": "var",
                                    "hasLeadingTrivia": true,
                                    "hasTrailingTrivia": true,
                                    "leadingTrivia": [
                                        {
                                            "kind": "WhitespaceTrivia",
                                            "text": "        "
                                        }
                                    ],
                                    "trailingTrivia": [
                                        {
                                            "kind": "WhitespaceTrivia",
                                            "text": " "
                                        }
                                    ]
                                },
                                "variableDeclarators": [
                                    {
                                        "kind": "VariableDeclarator",
                                        "fullStart": 658,
                                        "fullEnd": 696,
                                        "start": 658,
                                        "end": 696,
                                        "fullWidth": 38,
<<<<<<< HEAD
                                        "width": 38,
                                        "identifier": {
=======
                                        "propertyName": {
>>>>>>> 85e84683
                                            "kind": "IdentifierName",
                                            "fullStart": 658,
                                            "fullEnd": 667,
                                            "start": 658,
                                            "end": 666,
                                            "fullWidth": 9,
                                            "width": 8,
                                            "text": "preCheck",
                                            "value": "preCheck",
                                            "valueText": "preCheck",
                                            "hasTrailingTrivia": true,
                                            "trailingTrivia": [
                                                {
                                                    "kind": "WhitespaceTrivia",
                                                    "text": " "
                                                }
                                            ]
                                        },
                                        "equalsValueClause": {
                                            "kind": "EqualsValueClause",
                                            "fullStart": 667,
                                            "fullEnd": 696,
                                            "start": 667,
                                            "end": 696,
                                            "fullWidth": 29,
                                            "width": 29,
                                            "equalsToken": {
                                                "kind": "EqualsToken",
                                                "fullStart": 667,
                                                "fullEnd": 669,
                                                "start": 667,
                                                "end": 668,
                                                "fullWidth": 2,
                                                "width": 1,
                                                "text": "=",
                                                "value": "=",
                                                "valueText": "=",
                                                "hasTrailingTrivia": true,
                                                "trailingTrivia": [
                                                    {
                                                        "kind": "WhitespaceTrivia",
                                                        "text": " "
                                                    }
                                                ]
                                            },
                                            "value": {
                                                "kind": "InvocationExpression",
                                                "fullStart": 669,
                                                "fullEnd": 696,
                                                "start": 669,
                                                "end": 696,
                                                "fullWidth": 27,
                                                "width": 27,
                                                "expression": {
                                                    "kind": "MemberAccessExpression",
                                                    "fullStart": 669,
                                                    "fullEnd": 688,
                                                    "start": 669,
                                                    "end": 688,
                                                    "fullWidth": 19,
                                                    "width": 19,
                                                    "expression": {
                                                        "kind": "IdentifierName",
                                                        "fullStart": 669,
                                                        "fullEnd": 675,
                                                        "start": 669,
                                                        "end": 675,
                                                        "fullWidth": 6,
                                                        "width": 6,
                                                        "text": "Object",
                                                        "value": "Object",
                                                        "valueText": "Object"
                                                    },
                                                    "dotToken": {
                                                        "kind": "DotToken",
                                                        "fullStart": 675,
                                                        "fullEnd": 676,
                                                        "start": 675,
                                                        "end": 676,
                                                        "fullWidth": 1,
                                                        "width": 1,
                                                        "text": ".",
                                                        "value": ".",
                                                        "valueText": "."
                                                    },
                                                    "name": {
                                                        "kind": "IdentifierName",
                                                        "fullStart": 676,
                                                        "fullEnd": 688,
                                                        "start": 676,
                                                        "end": 688,
                                                        "fullWidth": 12,
                                                        "width": 12,
                                                        "text": "isExtensible",
                                                        "value": "isExtensible",
                                                        "valueText": "isExtensible"
                                                    }
                                                },
                                                "argumentList": {
                                                    "kind": "ArgumentList",
                                                    "fullStart": 688,
                                                    "fullEnd": 696,
                                                    "start": 688,
                                                    "end": 696,
                                                    "fullWidth": 8,
                                                    "width": 8,
                                                    "openParenToken": {
                                                        "kind": "OpenParenToken",
                                                        "fullStart": 688,
                                                        "fullEnd": 689,
                                                        "start": 688,
                                                        "end": 689,
                                                        "fullWidth": 1,
                                                        "width": 1,
                                                        "text": "(",
                                                        "value": "(",
                                                        "valueText": "("
                                                    },
                                                    "arguments": [
                                                        {
                                                            "kind": "IdentifierName",
                                                            "fullStart": 689,
                                                            "fullEnd": 695,
                                                            "start": 689,
                                                            "end": 695,
                                                            "fullWidth": 6,
                                                            "width": 6,
                                                            "text": "numObj",
                                                            "value": "numObj",
                                                            "valueText": "numObj"
                                                        }
                                                    ],
                                                    "closeParenToken": {
                                                        "kind": "CloseParenToken",
                                                        "fullStart": 695,
                                                        "fullEnd": 696,
                                                        "start": 695,
                                                        "end": 696,
                                                        "fullWidth": 1,
                                                        "width": 1,
                                                        "text": ")",
                                                        "value": ")",
                                                        "valueText": ")"
                                                    }
                                                }
                                            }
                                        }
                                    }
                                ]
                            },
                            "semicolonToken": {
                                "kind": "SemicolonToken",
                                "fullStart": 696,
                                "fullEnd": 699,
                                "start": 696,
                                "end": 697,
                                "fullWidth": 3,
                                "width": 1,
                                "text": ";",
                                "value": ";",
                                "valueText": ";",
                                "hasTrailingTrivia": true,
                                "hasTrailingNewLine": true,
                                "trailingTrivia": [
                                    {
                                        "kind": "NewLineTrivia",
                                        "text": "\r\n"
                                    }
                                ]
                            }
                        },
                        {
                            "kind": "ExpressionStatement",
                            "fullStart": 699,
                            "fullEnd": 729,
                            "start": 707,
                            "end": 727,
                            "fullWidth": 30,
                            "width": 20,
                            "expression": {
                                "kind": "InvocationExpression",
                                "fullStart": 699,
                                "fullEnd": 726,
                                "start": 707,
                                "end": 726,
                                "fullWidth": 27,
                                "width": 19,
                                "expression": {
                                    "kind": "MemberAccessExpression",
                                    "fullStart": 699,
                                    "fullEnd": 718,
                                    "start": 707,
                                    "end": 718,
                                    "fullWidth": 19,
                                    "width": 11,
                                    "expression": {
                                        "kind": "IdentifierName",
                                        "fullStart": 699,
                                        "fullEnd": 713,
                                        "start": 707,
                                        "end": 713,
                                        "fullWidth": 14,
                                        "width": 6,
                                        "text": "Object",
                                        "value": "Object",
                                        "valueText": "Object",
                                        "hasLeadingTrivia": true,
                                        "leadingTrivia": [
                                            {
                                                "kind": "WhitespaceTrivia",
                                                "text": "        "
                                            }
                                        ]
                                    },
                                    "dotToken": {
                                        "kind": "DotToken",
                                        "fullStart": 713,
                                        "fullEnd": 714,
                                        "start": 713,
                                        "end": 714,
                                        "fullWidth": 1,
                                        "width": 1,
                                        "text": ".",
                                        "value": ".",
                                        "valueText": "."
                                    },
                                    "name": {
                                        "kind": "IdentifierName",
                                        "fullStart": 714,
                                        "fullEnd": 718,
                                        "start": 714,
                                        "end": 718,
                                        "fullWidth": 4,
                                        "width": 4,
                                        "text": "seal",
                                        "value": "seal",
                                        "valueText": "seal"
                                    }
                                },
                                "argumentList": {
                                    "kind": "ArgumentList",
                                    "fullStart": 718,
                                    "fullEnd": 726,
                                    "start": 718,
                                    "end": 726,
                                    "fullWidth": 8,
                                    "width": 8,
                                    "openParenToken": {
                                        "kind": "OpenParenToken",
                                        "fullStart": 718,
                                        "fullEnd": 719,
                                        "start": 718,
                                        "end": 719,
                                        "fullWidth": 1,
                                        "width": 1,
                                        "text": "(",
                                        "value": "(",
                                        "valueText": "("
                                    },
                                    "arguments": [
                                        {
                                            "kind": "IdentifierName",
                                            "fullStart": 719,
                                            "fullEnd": 725,
                                            "start": 719,
                                            "end": 725,
                                            "fullWidth": 6,
                                            "width": 6,
                                            "text": "numObj",
                                            "value": "numObj",
                                            "valueText": "numObj"
                                        }
                                    ],
                                    "closeParenToken": {
                                        "kind": "CloseParenToken",
                                        "fullStart": 725,
                                        "fullEnd": 726,
                                        "start": 725,
                                        "end": 726,
                                        "fullWidth": 1,
                                        "width": 1,
                                        "text": ")",
                                        "value": ")",
                                        "valueText": ")"
                                    }
                                }
                            },
                            "semicolonToken": {
                                "kind": "SemicolonToken",
                                "fullStart": 726,
                                "fullEnd": 729,
                                "start": 726,
                                "end": 727,
                                "fullWidth": 3,
                                "width": 1,
                                "text": ";",
                                "value": ";",
                                "valueText": ";",
                                "hasTrailingTrivia": true,
                                "hasTrailingNewLine": true,
                                "trailingTrivia": [
                                    {
                                        "kind": "NewLineTrivia",
                                        "text": "\r\n"
                                    }
                                ]
                            }
                        },
                        {
                            "kind": "ExpressionStatement",
                            "fullStart": 729,
                            "fullEnd": 759,
                            "start": 739,
                            "end": 757,
                            "fullWidth": 30,
                            "width": 18,
                            "expression": {
                                "kind": "DeleteExpression",
                                "fullStart": 729,
                                "fullEnd": 756,
                                "start": 739,
                                "end": 756,
                                "fullWidth": 27,
                                "width": 17,
                                "deleteKeyword": {
                                    "kind": "DeleteKeyword",
                                    "fullStart": 729,
                                    "fullEnd": 746,
                                    "start": 739,
                                    "end": 745,
                                    "fullWidth": 17,
                                    "width": 6,
                                    "text": "delete",
                                    "value": "delete",
                                    "valueText": "delete",
                                    "hasLeadingTrivia": true,
                                    "hasLeadingNewLine": true,
                                    "hasTrailingTrivia": true,
                                    "leadingTrivia": [
                                        {
                                            "kind": "NewLineTrivia",
                                            "text": "\r\n"
                                        },
                                        {
                                            "kind": "WhitespaceTrivia",
                                            "text": "        "
                                        }
                                    ],
                                    "trailingTrivia": [
                                        {
                                            "kind": "WhitespaceTrivia",
                                            "text": " "
                                        }
                                    ]
                                },
                                "expression": {
                                    "kind": "MemberAccessExpression",
                                    "fullStart": 746,
                                    "fullEnd": 756,
                                    "start": 746,
                                    "end": 756,
                                    "fullWidth": 10,
                                    "width": 10,
                                    "expression": {
                                        "kind": "IdentifierName",
                                        "fullStart": 746,
                                        "fullEnd": 752,
                                        "start": 746,
                                        "end": 752,
                                        "fullWidth": 6,
                                        "width": 6,
                                        "text": "numObj",
                                        "value": "numObj",
                                        "valueText": "numObj"
                                    },
                                    "dotToken": {
                                        "kind": "DotToken",
                                        "fullStart": 752,
                                        "fullEnd": 753,
                                        "start": 752,
                                        "end": 753,
                                        "fullWidth": 1,
                                        "width": 1,
                                        "text": ".",
                                        "value": ".",
                                        "valueText": "."
                                    },
                                    "name": {
                                        "kind": "IdentifierName",
                                        "fullStart": 753,
                                        "fullEnd": 756,
                                        "start": 753,
                                        "end": 756,
                                        "fullWidth": 3,
                                        "width": 3,
                                        "text": "foo",
                                        "value": "foo",
                                        "valueText": "foo"
                                    }
                                }
                            },
                            "semicolonToken": {
                                "kind": "SemicolonToken",
                                "fullStart": 756,
                                "fullEnd": 759,
                                "start": 756,
                                "end": 757,
                                "fullWidth": 3,
                                "width": 1,
                                "text": ";",
                                "value": ";",
                                "valueText": ";",
                                "hasTrailingTrivia": true,
                                "hasTrailingNewLine": true,
                                "trailingTrivia": [
                                    {
                                        "kind": "NewLineTrivia",
                                        "text": "\r\n"
                                    }
                                ]
                            }
                        },
                        {
                            "kind": "ReturnStatement",
                            "fullStart": 759,
                            "fullEnd": 806,
                            "start": 767,
                            "end": 804,
                            "fullWidth": 47,
                            "width": 37,
                            "returnKeyword": {
                                "kind": "ReturnKeyword",
                                "fullStart": 759,
                                "fullEnd": 774,
                                "start": 767,
                                "end": 773,
                                "fullWidth": 15,
                                "width": 6,
                                "text": "return",
                                "value": "return",
                                "valueText": "return",
                                "hasLeadingTrivia": true,
                                "hasTrailingTrivia": true,
                                "leadingTrivia": [
                                    {
                                        "kind": "WhitespaceTrivia",
                                        "text": "        "
                                    }
                                ],
                                "trailingTrivia": [
                                    {
                                        "kind": "WhitespaceTrivia",
                                        "text": " "
                                    }
                                ]
                            },
                            "expression": {
                                "kind": "LogicalAndExpression",
                                "fullStart": 774,
                                "fullEnd": 803,
                                "start": 774,
                                "end": 803,
                                "fullWidth": 29,
                                "width": 29,
                                "left": {
                                    "kind": "IdentifierName",
                                    "fullStart": 774,
                                    "fullEnd": 783,
                                    "start": 774,
                                    "end": 782,
                                    "fullWidth": 9,
                                    "width": 8,
                                    "text": "preCheck",
                                    "value": "preCheck",
                                    "valueText": "preCheck",
                                    "hasTrailingTrivia": true,
                                    "trailingTrivia": [
                                        {
                                            "kind": "WhitespaceTrivia",
                                            "text": " "
                                        }
                                    ]
                                },
                                "operatorToken": {
                                    "kind": "AmpersandAmpersandToken",
                                    "fullStart": 783,
                                    "fullEnd": 786,
                                    "start": 783,
                                    "end": 785,
                                    "fullWidth": 3,
                                    "width": 2,
                                    "text": "&&",
                                    "value": "&&",
                                    "valueText": "&&",
                                    "hasTrailingTrivia": true,
                                    "trailingTrivia": [
                                        {
                                            "kind": "WhitespaceTrivia",
                                            "text": " "
                                        }
                                    ]
                                },
                                "right": {
                                    "kind": "EqualsExpression",
                                    "fullStart": 786,
                                    "fullEnd": 803,
                                    "start": 786,
                                    "end": 803,
                                    "fullWidth": 17,
                                    "width": 17,
                                    "left": {
                                        "kind": "MemberAccessExpression",
                                        "fullStart": 786,
                                        "fullEnd": 797,
                                        "start": 786,
                                        "end": 796,
                                        "fullWidth": 11,
                                        "width": 10,
                                        "expression": {
                                            "kind": "IdentifierName",
                                            "fullStart": 786,
                                            "fullEnd": 792,
                                            "start": 786,
                                            "end": 792,
                                            "fullWidth": 6,
                                            "width": 6,
                                            "text": "numObj",
                                            "value": "numObj",
                                            "valueText": "numObj"
                                        },
                                        "dotToken": {
                                            "kind": "DotToken",
                                            "fullStart": 792,
                                            "fullEnd": 793,
                                            "start": 792,
                                            "end": 793,
                                            "fullWidth": 1,
                                            "width": 1,
                                            "text": ".",
                                            "value": ".",
                                            "valueText": "."
                                        },
                                        "name": {
                                            "kind": "IdentifierName",
                                            "fullStart": 793,
                                            "fullEnd": 797,
                                            "start": 793,
                                            "end": 796,
                                            "fullWidth": 4,
                                            "width": 3,
                                            "text": "foo",
                                            "value": "foo",
                                            "valueText": "foo",
                                            "hasTrailingTrivia": true,
                                            "trailingTrivia": [
                                                {
                                                    "kind": "WhitespaceTrivia",
                                                    "text": " "
                                                }
                                            ]
                                        }
                                    },
                                    "operatorToken": {
                                        "kind": "EqualsEqualsEqualsToken",
                                        "fullStart": 797,
                                        "fullEnd": 801,
                                        "start": 797,
                                        "end": 800,
                                        "fullWidth": 4,
                                        "width": 3,
                                        "text": "===",
                                        "value": "===",
                                        "valueText": "===",
                                        "hasTrailingTrivia": true,
                                        "trailingTrivia": [
                                            {
                                                "kind": "WhitespaceTrivia",
                                                "text": " "
                                            }
                                        ]
                                    },
                                    "right": {
                                        "kind": "NumericLiteral",
                                        "fullStart": 801,
                                        "fullEnd": 803,
                                        "start": 801,
                                        "end": 803,
                                        "fullWidth": 2,
                                        "width": 2,
                                        "text": "10",
                                        "value": 10,
                                        "valueText": "10"
                                    }
                                }
                            },
                            "semicolonToken": {
                                "kind": "SemicolonToken",
                                "fullStart": 803,
                                "fullEnd": 806,
                                "start": 803,
                                "end": 804,
                                "fullWidth": 3,
                                "width": 1,
                                "text": ";",
                                "value": ";",
                                "valueText": ";",
                                "hasTrailingTrivia": true,
                                "hasTrailingNewLine": true,
                                "trailingTrivia": [
                                    {
                                        "kind": "NewLineTrivia",
                                        "text": "\r\n"
                                    }
                                ]
                            }
                        }
                    ],
                    "closeBraceToken": {
                        "kind": "CloseBraceToken",
                        "fullStart": 806,
                        "fullEnd": 813,
                        "start": 810,
                        "end": 811,
                        "fullWidth": 7,
                        "width": 1,
                        "text": "}",
                        "value": "}",
                        "valueText": "}",
                        "hasLeadingTrivia": true,
                        "hasTrailingTrivia": true,
                        "hasTrailingNewLine": true,
                        "leadingTrivia": [
                            {
                                "kind": "WhitespaceTrivia",
                                "text": "    "
                            }
                        ],
                        "trailingTrivia": [
                            {
                                "kind": "NewLineTrivia",
                                "text": "\r\n"
                            }
                        ]
                    }
                }
            },
            {
                "kind": "ExpressionStatement",
                "fullStart": 813,
                "fullEnd": 837,
                "start": 813,
                "end": 835,
                "fullWidth": 24,
                "width": 22,
                "expression": {
                    "kind": "InvocationExpression",
                    "fullStart": 813,
                    "fullEnd": 834,
                    "start": 813,
                    "end": 834,
                    "fullWidth": 21,
                    "width": 21,
                    "expression": {
                        "kind": "IdentifierName",
                        "fullStart": 813,
                        "fullEnd": 824,
                        "start": 813,
                        "end": 824,
                        "fullWidth": 11,
                        "width": 11,
                        "text": "runTestCase",
                        "value": "runTestCase",
                        "valueText": "runTestCase"
                    },
                    "argumentList": {
                        "kind": "ArgumentList",
                        "fullStart": 824,
                        "fullEnd": 834,
                        "start": 824,
                        "end": 834,
                        "fullWidth": 10,
                        "width": 10,
                        "openParenToken": {
                            "kind": "OpenParenToken",
                            "fullStart": 824,
                            "fullEnd": 825,
                            "start": 824,
                            "end": 825,
                            "fullWidth": 1,
                            "width": 1,
                            "text": "(",
                            "value": "(",
                            "valueText": "("
                        },
                        "arguments": [
                            {
                                "kind": "IdentifierName",
                                "fullStart": 825,
                                "fullEnd": 833,
                                "start": 825,
                                "end": 833,
                                "fullWidth": 8,
                                "width": 8,
                                "text": "testcase",
                                "value": "testcase",
                                "valueText": "testcase"
                            }
                        ],
                        "closeParenToken": {
                            "kind": "CloseParenToken",
                            "fullStart": 833,
                            "fullEnd": 834,
                            "start": 833,
                            "end": 834,
                            "fullWidth": 1,
                            "width": 1,
                            "text": ")",
                            "value": ")",
                            "valueText": ")"
                        }
                    }
                },
                "semicolonToken": {
                    "kind": "SemicolonToken",
                    "fullStart": 834,
                    "fullEnd": 837,
                    "start": 834,
                    "end": 835,
                    "fullWidth": 3,
                    "width": 1,
                    "text": ";",
                    "value": ";",
                    "valueText": ";",
                    "hasTrailingTrivia": true,
                    "hasTrailingNewLine": true,
                    "trailingTrivia": [
                        {
                            "kind": "NewLineTrivia",
                            "text": "\r\n"
                        }
                    ]
                }
            }
        ],
        "endOfFileToken": {
            "kind": "EndOfFileToken",
            "fullStart": 837,
            "fullEnd": 837,
            "start": 837,
            "end": 837,
            "fullWidth": 0,
            "width": 0,
            "text": ""
        }
    },
    "lineMap": {
        "lineStarts": [
            0,
            67,
            152,
            232,
            308,
            380,
            385,
            440,
            548,
            553,
            555,
            557,
            580,
            618,
            620,
            646,
            699,
            729,
            731,
            759,
            806,
            813,
            837
        ],
        "length": 837
    }
}<|MERGE_RESOLUTION|>--- conflicted
+++ resolved
@@ -245,12 +245,8 @@
                                         "start": 592,
                                         "end": 615,
                                         "fullWidth": 23,
-<<<<<<< HEAD
                                         "width": 23,
-                                        "identifier": {
-=======
                                         "propertyName": {
->>>>>>> 85e84683
                                             "kind": "IdentifierName",
                                             "fullStart": 592,
                                             "fullEnd": 599,
@@ -613,12 +609,8 @@
                                         "start": 658,
                                         "end": 696,
                                         "fullWidth": 38,
-<<<<<<< HEAD
                                         "width": 38,
-                                        "identifier": {
-=======
                                         "propertyName": {
->>>>>>> 85e84683
                                             "kind": "IdentifierName",
                                             "fullStart": 658,
                                             "fullEnd": 667,
