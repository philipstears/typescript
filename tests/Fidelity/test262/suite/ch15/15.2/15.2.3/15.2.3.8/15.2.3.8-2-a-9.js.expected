--- conflicted
+++ resolved
@@ -245,12 +245,8 @@
                                         "start": 597,
                                         "end": 623,
                                         "fullWidth": 26,
-<<<<<<< HEAD
                                         "width": 26,
-                                        "identifier": {
-=======
                                         "propertyName": {
->>>>>>> 85e84683
                                             "kind": "IdentifierName",
                                             "fullStart": 597,
                                             "fullEnd": 604,
@@ -601,12 +597,8 @@
                                         "start": 723,
                                         "end": 761,
                                         "fullWidth": 38,
-<<<<<<< HEAD
                                         "width": 38,
-                                        "identifier": {
-=======
                                         "propertyName": {
->>>>>>> 85e84683
                                             "kind": "IdentifierName",
                                             "fullStart": 723,
                                             "fullEnd": 732,
