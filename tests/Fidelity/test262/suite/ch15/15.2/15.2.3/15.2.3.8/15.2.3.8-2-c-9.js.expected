--- conflicted
+++ resolved
@@ -250,12 +250,8 @@
                                         "start": 543,
                                         "end": 589,
                                         "fullWidth": 46,
-<<<<<<< HEAD
                                         "width": 46,
-                                        "identifier": {
-=======
                                         "propertyName": {
->>>>>>> 85e84683
                                             "kind": "IdentifierName",
                                             "fullStart": 543,
                                             "fullEnd": 550,
@@ -637,12 +633,8 @@
                                         "start": 606,
                                         "end": 644,
                                         "fullWidth": 38,
-<<<<<<< HEAD
                                         "width": 38,
-                                        "identifier": {
-=======
                                         "propertyName": {
->>>>>>> 85e84683
                                             "kind": "IdentifierName",
                                             "fullStart": 606,
                                             "fullEnd": 615,
