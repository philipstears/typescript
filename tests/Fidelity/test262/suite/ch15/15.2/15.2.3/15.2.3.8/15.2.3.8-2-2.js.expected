{
    "isDeclaration": false,
    "languageVersion": "EcmaScript5",
    "parseOptions": {
        "allowAutomaticSemicolonInsertion": true
    },
    "sourceUnit": {
        "kind": "SourceUnit",
        "fullStart": 0,
        "fullEnd": 1142,
        "start": 515,
        "end": 1142,
        "fullWidth": 1142,
        "width": 627,
        "isIncrementallyUnusable": true,
        "moduleElements": [
            {
                "kind": "FunctionDeclaration",
                "fullStart": 0,
                "fullEnd": 1118,
                "start": 515,
                "end": 1116,
                "fullWidth": 1118,
                "width": 601,
                "modifiers": [],
                "functionKeyword": {
                    "kind": "FunctionKeyword",
                    "fullStart": 0,
                    "fullEnd": 524,
                    "start": 515,
                    "end": 523,
                    "fullWidth": 524,
                    "width": 8,
                    "text": "function",
                    "value": "function",
                    "valueText": "function",
                    "hasLeadingTrivia": true,
                    "hasLeadingComment": true,
                    "hasLeadingNewLine": true,
                    "hasTrailingTrivia": true,
                    "leadingTrivia": [
                        {
                            "kind": "SingleLineCommentTrivia",
                            "text": "/// Copyright (c) 2012 Ecma International.  All rights reserved. "
                        },
                        {
                            "kind": "NewLineTrivia",
                            "text": "\r\n"
                        },
                        {
                            "kind": "SingleLineCommentTrivia",
                            "text": "/// Ecma International makes this code available under the terms and conditions set"
                        },
                        {
                            "kind": "NewLineTrivia",
                            "text": "\r\n"
                        },
                        {
                            "kind": "SingleLineCommentTrivia",
                            "text": "/// forth on http://hg.ecmascript.org/tests/test262/raw-file/tip/LICENSE (the "
                        },
                        {
                            "kind": "NewLineTrivia",
                            "text": "\r\n"
                        },
                        {
                            "kind": "SingleLineCommentTrivia",
                            "text": "/// \"Use Terms\").   Any redistribution of this code must retain the above "
                        },
                        {
                            "kind": "NewLineTrivia",
                            "text": "\r\n"
                        },
                        {
                            "kind": "SingleLineCommentTrivia",
                            "text": "/// copyright and this notice and otherwise comply with the Use Terms."
                        },
                        {
                            "kind": "NewLineTrivia",
                            "text": "\r\n"
                        },
                        {
                            "kind": "MultiLineCommentTrivia",
                            "text": "/**\r\n * @path ch15/15.2/15.2.3/15.2.3.8/15.2.3.8-2-2.js\r\n * @description Object.seal - inherited data properties are ignored\r\n */"
                        },
                        {
                            "kind": "NewLineTrivia",
                            "text": "\r\n"
                        },
                        {
                            "kind": "NewLineTrivia",
                            "text": "\r\n"
                        },
                        {
                            "kind": "NewLineTrivia",
                            "text": "\r\n"
                        }
                    ],
                    "trailingTrivia": [
                        {
                            "kind": "WhitespaceTrivia",
                            "text": " "
                        }
                    ]
                },
                "identifier": {
                    "kind": "IdentifierName",
                    "fullStart": 524,
                    "fullEnd": 532,
                    "start": 524,
                    "end": 532,
                    "fullWidth": 8,
                    "width": 8,
                    "text": "testcase",
                    "value": "testcase",
                    "valueText": "testcase"
                },
                "callSignature": {
                    "kind": "CallSignature",
                    "fullStart": 532,
                    "fullEnd": 535,
                    "start": 532,
                    "end": 534,
                    "fullWidth": 3,
                    "width": 2,
                    "parameterList": {
                        "kind": "ParameterList",
                        "fullStart": 532,
                        "fullEnd": 535,
                        "start": 532,
                        "end": 534,
                        "fullWidth": 3,
                        "width": 2,
                        "openParenToken": {
                            "kind": "OpenParenToken",
                            "fullStart": 532,
                            "fullEnd": 533,
                            "start": 532,
                            "end": 533,
                            "fullWidth": 1,
                            "width": 1,
                            "text": "(",
                            "value": "(",
                            "valueText": "("
                        },
                        "parameters": [],
                        "closeParenToken": {
                            "kind": "CloseParenToken",
                            "fullStart": 533,
                            "fullEnd": 535,
                            "start": 533,
                            "end": 534,
                            "fullWidth": 2,
                            "width": 1,
                            "text": ")",
                            "value": ")",
                            "valueText": ")",
                            "hasTrailingTrivia": true,
                            "trailingTrivia": [
                                {
                                    "kind": "WhitespaceTrivia",
                                    "text": " "
                                }
                            ]
                        }
                    }
                },
                "block": {
                    "kind": "Block",
                    "fullStart": 535,
                    "fullEnd": 1118,
                    "start": 535,
                    "end": 1116,
                    "fullWidth": 583,
                    "width": 581,
                    "openBraceToken": {
                        "kind": "OpenBraceToken",
                        "fullStart": 535,
                        "fullEnd": 538,
                        "start": 535,
                        "end": 536,
                        "fullWidth": 3,
                        "width": 1,
                        "text": "{",
                        "value": "{",
                        "valueText": "{",
                        "hasTrailingTrivia": true,
                        "hasTrailingNewLine": true,
                        "trailingTrivia": [
                            {
                                "kind": "NewLineTrivia",
                                "text": "\r\n"
                            }
                        ]
                    },
                    "statements": [
                        {
                            "kind": "VariableStatement",
                            "fullStart": 538,
                            "fullEnd": 563,
                            "start": 546,
                            "end": 561,
                            "fullWidth": 25,
                            "width": 15,
                            "modifiers": [],
                            "variableDeclaration": {
                                "kind": "VariableDeclaration",
                                "fullStart": 538,
                                "fullEnd": 560,
                                "start": 546,
                                "end": 560,
                                "fullWidth": 22,
                                "width": 14,
                                "varKeyword": {
                                    "kind": "VarKeyword",
                                    "fullStart": 538,
                                    "fullEnd": 550,
                                    "start": 546,
                                    "end": 549,
                                    "fullWidth": 12,
                                    "width": 3,
                                    "text": "var",
                                    "value": "var",
                                    "valueText": "var",
                                    "hasLeadingTrivia": true,
                                    "hasTrailingTrivia": true,
                                    "leadingTrivia": [
                                        {
                                            "kind": "WhitespaceTrivia",
                                            "text": "        "
                                        }
                                    ],
                                    "trailingTrivia": [
                                        {
                                            "kind": "WhitespaceTrivia",
                                            "text": " "
                                        }
                                    ]
                                },
                                "variableDeclarators": [
                                    {
                                        "kind": "VariableDeclarator",
                                        "fullStart": 550,
                                        "fullEnd": 560,
                                        "start": 550,
                                        "end": 560,
                                        "fullWidth": 10,
<<<<<<< HEAD
                                        "width": 10,
                                        "identifier": {
=======
                                        "propertyName": {
>>>>>>> 85e84683
                                            "kind": "IdentifierName",
                                            "fullStart": 550,
                                            "fullEnd": 556,
                                            "start": 550,
                                            "end": 555,
                                            "fullWidth": 6,
                                            "width": 5,
                                            "text": "proto",
                                            "value": "proto",
                                            "valueText": "proto",
                                            "hasTrailingTrivia": true,
                                            "trailingTrivia": [
                                                {
                                                    "kind": "WhitespaceTrivia",
                                                    "text": " "
                                                }
                                            ]
                                        },
                                        "equalsValueClause": {
                                            "kind": "EqualsValueClause",
                                            "fullStart": 556,
                                            "fullEnd": 560,
                                            "start": 556,
                                            "end": 560,
                                            "fullWidth": 4,
                                            "width": 4,
                                            "equalsToken": {
                                                "kind": "EqualsToken",
                                                "fullStart": 556,
                                                "fullEnd": 558,
                                                "start": 556,
                                                "end": 557,
                                                "fullWidth": 2,
                                                "width": 1,
                                                "text": "=",
                                                "value": "=",
                                                "valueText": "=",
                                                "hasTrailingTrivia": true,
                                                "trailingTrivia": [
                                                    {
                                                        "kind": "WhitespaceTrivia",
                                                        "text": " "
                                                    }
                                                ]
                                            },
                                            "value": {
                                                "kind": "ObjectLiteralExpression",
                                                "fullStart": 558,
                                                "fullEnd": 560,
                                                "start": 558,
                                                "end": 560,
                                                "fullWidth": 2,
                                                "width": 2,
                                                "openBraceToken": {
                                                    "kind": "OpenBraceToken",
                                                    "fullStart": 558,
                                                    "fullEnd": 559,
                                                    "start": 558,
                                                    "end": 559,
                                                    "fullWidth": 1,
                                                    "width": 1,
                                                    "text": "{",
                                                    "value": "{",
                                                    "valueText": "{"
                                                },
                                                "propertyAssignments": [],
                                                "closeBraceToken": {
                                                    "kind": "CloseBraceToken",
                                                    "fullStart": 559,
                                                    "fullEnd": 560,
                                                    "start": 559,
                                                    "end": 560,
                                                    "fullWidth": 1,
                                                    "width": 1,
                                                    "text": "}",
                                                    "value": "}",
                                                    "valueText": "}"
                                                }
                                            }
                                        }
                                    }
                                ]
                            },
                            "semicolonToken": {
                                "kind": "SemicolonToken",
                                "fullStart": 560,
                                "fullEnd": 563,
                                "start": 560,
                                "end": 561,
                                "fullWidth": 3,
                                "width": 1,
                                "text": ";",
                                "value": ";",
                                "valueText": ";",
                                "hasTrailingTrivia": true,
                                "hasTrailingNewLine": true,
                                "trailingTrivia": [
                                    {
                                        "kind": "NewLineTrivia",
                                        "text": "\r\n"
                                    }
                                ]
                            }
                        },
                        {
                            "kind": "ExpressionStatement",
                            "fullStart": 563,
                            "fullEnd": 684,
                            "start": 573,
                            "end": 682,
                            "fullWidth": 121,
                            "width": 109,
                            "expression": {
                                "kind": "InvocationExpression",
                                "fullStart": 563,
                                "fullEnd": 681,
                                "start": 573,
                                "end": 681,
                                "fullWidth": 118,
                                "width": 108,
                                "expression": {
                                    "kind": "MemberAccessExpression",
                                    "fullStart": 563,
                                    "fullEnd": 594,
                                    "start": 573,
                                    "end": 594,
                                    "fullWidth": 31,
                                    "width": 21,
                                    "expression": {
                                        "kind": "IdentifierName",
                                        "fullStart": 563,
                                        "fullEnd": 579,
                                        "start": 573,
                                        "end": 579,
                                        "fullWidth": 16,
                                        "width": 6,
                                        "text": "Object",
                                        "value": "Object",
                                        "valueText": "Object",
                                        "hasLeadingTrivia": true,
                                        "hasLeadingNewLine": true,
                                        "leadingTrivia": [
                                            {
                                                "kind": "NewLineTrivia",
                                                "text": "\r\n"
                                            },
                                            {
                                                "kind": "WhitespaceTrivia",
                                                "text": "        "
                                            }
                                        ]
                                    },
                                    "dotToken": {
                                        "kind": "DotToken",
                                        "fullStart": 579,
                                        "fullEnd": 580,
                                        "start": 579,
                                        "end": 580,
                                        "fullWidth": 1,
                                        "width": 1,
                                        "text": ".",
                                        "value": ".",
                                        "valueText": "."
                                    },
                                    "name": {
                                        "kind": "IdentifierName",
                                        "fullStart": 580,
                                        "fullEnd": 594,
                                        "start": 580,
                                        "end": 594,
                                        "fullWidth": 14,
                                        "width": 14,
                                        "text": "defineProperty",
                                        "value": "defineProperty",
                                        "valueText": "defineProperty"
                                    }
                                },
                                "argumentList": {
                                    "kind": "ArgumentList",
                                    "fullStart": 594,
                                    "fullEnd": 681,
                                    "start": 594,
                                    "end": 681,
                                    "fullWidth": 87,
                                    "width": 87,
                                    "openParenToken": {
                                        "kind": "OpenParenToken",
                                        "fullStart": 594,
                                        "fullEnd": 595,
                                        "start": 594,
                                        "end": 595,
                                        "fullWidth": 1,
                                        "width": 1,
                                        "text": "(",
                                        "value": "(",
                                        "valueText": "("
                                    },
                                    "arguments": [
                                        {
                                            "kind": "IdentifierName",
                                            "fullStart": 595,
                                            "fullEnd": 600,
                                            "start": 595,
                                            "end": 600,
                                            "fullWidth": 5,
                                            "width": 5,
                                            "text": "proto",
                                            "value": "proto",
                                            "valueText": "proto"
                                        },
                                        {
                                            "kind": "CommaToken",
                                            "fullStart": 600,
                                            "fullEnd": 602,
                                            "start": 600,
                                            "end": 601,
                                            "fullWidth": 2,
                                            "width": 1,
                                            "text": ",",
                                            "value": ",",
                                            "valueText": ",",
                                            "hasTrailingTrivia": true,
                                            "trailingTrivia": [
                                                {
                                                    "kind": "WhitespaceTrivia",
                                                    "text": " "
                                                }
                                            ]
                                        },
                                        {
                                            "kind": "StringLiteral",
                                            "fullStart": 602,
                                            "fullEnd": 610,
                                            "start": 602,
                                            "end": 610,
                                            "fullWidth": 8,
                                            "width": 8,
                                            "text": "\"Father\"",
                                            "value": "Father",
                                            "valueText": "Father"
                                        },
                                        {
                                            "kind": "CommaToken",
                                            "fullStart": 610,
                                            "fullEnd": 612,
                                            "start": 610,
                                            "end": 611,
                                            "fullWidth": 2,
                                            "width": 1,
                                            "text": ",",
                                            "value": ",",
                                            "valueText": ",",
                                            "hasTrailingTrivia": true,
                                            "trailingTrivia": [
                                                {
                                                    "kind": "WhitespaceTrivia",
                                                    "text": " "
                                                }
                                            ]
                                        },
                                        {
                                            "kind": "ObjectLiteralExpression",
                                            "fullStart": 612,
                                            "fullEnd": 680,
                                            "start": 612,
                                            "end": 680,
                                            "fullWidth": 68,
                                            "width": 68,
                                            "openBraceToken": {
                                                "kind": "OpenBraceToken",
                                                "fullStart": 612,
                                                "fullEnd": 615,
                                                "start": 612,
                                                "end": 613,
                                                "fullWidth": 3,
                                                "width": 1,
                                                "text": "{",
                                                "value": "{",
                                                "valueText": "{",
                                                "hasTrailingTrivia": true,
                                                "hasTrailingNewLine": true,
                                                "trailingTrivia": [
                                                    {
                                                        "kind": "NewLineTrivia",
                                                        "text": "\r\n"
                                                    }
                                                ]
                                            },
                                            "propertyAssignments": [
                                                {
                                                    "kind": "SimplePropertyAssignment",
                                                    "fullStart": 615,
                                                    "fullEnd": 636,
                                                    "start": 627,
                                                    "end": 636,
                                                    "fullWidth": 21,
                                                    "width": 9,
                                                    "propertyName": {
                                                        "kind": "IdentifierName",
                                                        "fullStart": 615,
                                                        "fullEnd": 632,
                                                        "start": 627,
                                                        "end": 632,
                                                        "fullWidth": 17,
                                                        "width": 5,
                                                        "text": "value",
                                                        "value": "value",
                                                        "valueText": "value",
                                                        "hasLeadingTrivia": true,
                                                        "leadingTrivia": [
                                                            {
                                                                "kind": "WhitespaceTrivia",
                                                                "text": "            "
                                                            }
                                                        ]
                                                    },
                                                    "colonToken": {
                                                        "kind": "ColonToken",
                                                        "fullStart": 632,
                                                        "fullEnd": 634,
                                                        "start": 632,
                                                        "end": 633,
                                                        "fullWidth": 2,
                                                        "width": 1,
                                                        "text": ":",
                                                        "value": ":",
                                                        "valueText": ":",
                                                        "hasTrailingTrivia": true,
                                                        "trailingTrivia": [
                                                            {
                                                                "kind": "WhitespaceTrivia",
                                                                "text": " "
                                                            }
                                                        ]
                                                    },
                                                    "expression": {
                                                        "kind": "NumericLiteral",
                                                        "fullStart": 634,
                                                        "fullEnd": 636,
                                                        "start": 634,
                                                        "end": 636,
                                                        "fullWidth": 2,
                                                        "width": 2,
                                                        "text": "10",
                                                        "value": 10,
                                                        "valueText": "10"
                                                    }
                                                },
                                                {
                                                    "kind": "CommaToken",
                                                    "fullStart": 636,
                                                    "fullEnd": 639,
                                                    "start": 636,
                                                    "end": 637,
                                                    "fullWidth": 3,
                                                    "width": 1,
                                                    "text": ",",
                                                    "value": ",",
                                                    "valueText": ",",
                                                    "hasTrailingTrivia": true,
                                                    "hasTrailingNewLine": true,
                                                    "trailingTrivia": [
                                                        {
                                                            "kind": "NewLineTrivia",
                                                            "text": "\r\n"
                                                        }
                                                    ]
                                                },
                                                {
                                                    "kind": "SimplePropertyAssignment",
                                                    "fullStart": 639,
                                                    "fullEnd": 671,
                                                    "start": 651,
                                                    "end": 669,
                                                    "fullWidth": 32,
                                                    "width": 18,
                                                    "propertyName": {
                                                        "kind": "IdentifierName",
                                                        "fullStart": 639,
                                                        "fullEnd": 663,
                                                        "start": 651,
                                                        "end": 663,
                                                        "fullWidth": 24,
                                                        "width": 12,
                                                        "text": "configurable",
                                                        "value": "configurable",
                                                        "valueText": "configurable",
                                                        "hasLeadingTrivia": true,
                                                        "leadingTrivia": [
                                                            {
                                                                "kind": "WhitespaceTrivia",
                                                                "text": "            "
                                                            }
                                                        ]
                                                    },
                                                    "colonToken": {
                                                        "kind": "ColonToken",
                                                        "fullStart": 663,
                                                        "fullEnd": 665,
                                                        "start": 663,
                                                        "end": 664,
                                                        "fullWidth": 2,
                                                        "width": 1,
                                                        "text": ":",
                                                        "value": ":",
                                                        "valueText": ":",
                                                        "hasTrailingTrivia": true,
                                                        "trailingTrivia": [
                                                            {
                                                                "kind": "WhitespaceTrivia",
                                                                "text": " "
                                                            }
                                                        ]
                                                    },
                                                    "expression": {
                                                        "kind": "TrueKeyword",
                                                        "fullStart": 665,
                                                        "fullEnd": 671,
                                                        "start": 665,
                                                        "end": 669,
                                                        "fullWidth": 6,
                                                        "width": 4,
                                                        "text": "true",
                                                        "value": true,
                                                        "valueText": "true",
                                                        "hasTrailingTrivia": true,
                                                        "hasTrailingNewLine": true,
                                                        "trailingTrivia": [
                                                            {
                                                                "kind": "NewLineTrivia",
                                                                "text": "\r\n"
                                                            }
                                                        ]
                                                    }
                                                }
                                            ],
                                            "closeBraceToken": {
                                                "kind": "CloseBraceToken",
                                                "fullStart": 671,
                                                "fullEnd": 680,
                                                "start": 679,
                                                "end": 680,
                                                "fullWidth": 9,
                                                "width": 1,
                                                "text": "}",
                                                "value": "}",
                                                "valueText": "}",
                                                "hasLeadingTrivia": true,
                                                "leadingTrivia": [
                                                    {
                                                        "kind": "WhitespaceTrivia",
                                                        "text": "        "
                                                    }
                                                ]
                                            }
                                        }
                                    ],
                                    "closeParenToken": {
                                        "kind": "CloseParenToken",
                                        "fullStart": 680,
                                        "fullEnd": 681,
                                        "start": 680,
                                        "end": 681,
                                        "fullWidth": 1,
                                        "width": 1,
                                        "text": ")",
                                        "value": ")",
                                        "valueText": ")"
                                    }
                                }
                            },
                            "semicolonToken": {
                                "kind": "SemicolonToken",
                                "fullStart": 681,
                                "fullEnd": 684,
                                "start": 681,
                                "end": 682,
                                "fullWidth": 3,
                                "width": 1,
                                "text": ";",
                                "value": ";",
                                "valueText": ";",
                                "hasTrailingTrivia": true,
                                "hasTrailingNewLine": true,
                                "trailingTrivia": [
                                    {
                                        "kind": "NewLineTrivia",
                                        "text": "\r\n"
                                    }
                                ]
                            }
                        },
                        {
                            "kind": "VariableStatement",
                            "fullStart": 684,
                            "fullEnd": 731,
                            "start": 694,
                            "end": 729,
                            "fullWidth": 47,
                            "width": 35,
                            "modifiers": [],
                            "variableDeclaration": {
                                "kind": "VariableDeclaration",
                                "fullStart": 684,
                                "fullEnd": 728,
                                "start": 694,
                                "end": 728,
                                "fullWidth": 44,
                                "width": 34,
                                "varKeyword": {
                                    "kind": "VarKeyword",
                                    "fullStart": 684,
                                    "fullEnd": 698,
                                    "start": 694,
                                    "end": 697,
                                    "fullWidth": 14,
                                    "width": 3,
                                    "text": "var",
                                    "value": "var",
                                    "valueText": "var",
                                    "hasLeadingTrivia": true,
                                    "hasLeadingNewLine": true,
                                    "hasTrailingTrivia": true,
                                    "leadingTrivia": [
                                        {
                                            "kind": "NewLineTrivia",
                                            "text": "\r\n"
                                        },
                                        {
                                            "kind": "WhitespaceTrivia",
                                            "text": "        "
                                        }
                                    ],
                                    "trailingTrivia": [
                                        {
                                            "kind": "WhitespaceTrivia",
                                            "text": " "
                                        }
                                    ]
                                },
                                "variableDeclarators": [
                                    {
                                        "kind": "VariableDeclarator",
                                        "fullStart": 698,
                                        "fullEnd": 728,
                                        "start": 698,
                                        "end": 728,
                                        "fullWidth": 30,
<<<<<<< HEAD
                                        "width": 30,
                                        "identifier": {
=======
                                        "propertyName": {
>>>>>>> 85e84683
                                            "kind": "IdentifierName",
                                            "fullStart": 698,
                                            "fullEnd": 711,
                                            "start": 698,
                                            "end": 710,
                                            "fullWidth": 13,
                                            "width": 12,
                                            "text": "ConstructFun",
                                            "value": "ConstructFun",
                                            "valueText": "ConstructFun",
                                            "hasTrailingTrivia": true,
                                            "trailingTrivia": [
                                                {
                                                    "kind": "WhitespaceTrivia",
                                                    "text": " "
                                                }
                                            ]
                                        },
                                        "equalsValueClause": {
                                            "kind": "EqualsValueClause",
                                            "fullStart": 711,
                                            "fullEnd": 728,
                                            "start": 711,
                                            "end": 728,
                                            "fullWidth": 17,
                                            "width": 17,
                                            "equalsToken": {
                                                "kind": "EqualsToken",
                                                "fullStart": 711,
                                                "fullEnd": 713,
                                                "start": 711,
                                                "end": 712,
                                                "fullWidth": 2,
                                                "width": 1,
                                                "text": "=",
                                                "value": "=",
                                                "valueText": "=",
                                                "hasTrailingTrivia": true,
                                                "trailingTrivia": [
                                                    {
                                                        "kind": "WhitespaceTrivia",
                                                        "text": " "
                                                    }
                                                ]
                                            },
                                            "value": {
                                                "kind": "FunctionExpression",
                                                "fullStart": 713,
                                                "fullEnd": 728,
                                                "start": 713,
                                                "end": 728,
                                                "fullWidth": 15,
                                                "width": 15,
                                                "functionKeyword": {
                                                    "kind": "FunctionKeyword",
                                                    "fullStart": 713,
                                                    "fullEnd": 722,
                                                    "start": 713,
                                                    "end": 721,
                                                    "fullWidth": 9,
                                                    "width": 8,
                                                    "text": "function",
                                                    "value": "function",
                                                    "valueText": "function",
                                                    "hasTrailingTrivia": true,
                                                    "trailingTrivia": [
                                                        {
                                                            "kind": "WhitespaceTrivia",
                                                            "text": " "
                                                        }
                                                    ]
                                                },
                                                "callSignature": {
                                                    "kind": "CallSignature",
                                                    "fullStart": 722,
                                                    "fullEnd": 725,
                                                    "start": 722,
                                                    "end": 724,
                                                    "fullWidth": 3,
                                                    "width": 2,
                                                    "parameterList": {
                                                        "kind": "ParameterList",
                                                        "fullStart": 722,
                                                        "fullEnd": 725,
                                                        "start": 722,
                                                        "end": 724,
                                                        "fullWidth": 3,
                                                        "width": 2,
                                                        "openParenToken": {
                                                            "kind": "OpenParenToken",
                                                            "fullStart": 722,
                                                            "fullEnd": 723,
                                                            "start": 722,
                                                            "end": 723,
                                                            "fullWidth": 1,
                                                            "width": 1,
                                                            "text": "(",
                                                            "value": "(",
                                                            "valueText": "("
                                                        },
                                                        "parameters": [],
                                                        "closeParenToken": {
                                                            "kind": "CloseParenToken",
                                                            "fullStart": 723,
                                                            "fullEnd": 725,
                                                            "start": 723,
                                                            "end": 724,
                                                            "fullWidth": 2,
                                                            "width": 1,
                                                            "text": ")",
                                                            "value": ")",
                                                            "valueText": ")",
                                                            "hasTrailingTrivia": true,
                                                            "trailingTrivia": [
                                                                {
                                                                    "kind": "WhitespaceTrivia",
                                                                    "text": " "
                                                                }
                                                            ]
                                                        }
                                                    }
                                                },
                                                "block": {
                                                    "kind": "Block",
                                                    "fullStart": 725,
                                                    "fullEnd": 728,
                                                    "start": 725,
                                                    "end": 728,
                                                    "fullWidth": 3,
                                                    "width": 3,
                                                    "openBraceToken": {
                                                        "kind": "OpenBraceToken",
                                                        "fullStart": 725,
                                                        "fullEnd": 727,
                                                        "start": 725,
                                                        "end": 726,
                                                        "fullWidth": 2,
                                                        "width": 1,
                                                        "text": "{",
                                                        "value": "{",
                                                        "valueText": "{",
                                                        "hasTrailingTrivia": true,
                                                        "trailingTrivia": [
                                                            {
                                                                "kind": "WhitespaceTrivia",
                                                                "text": " "
                                                            }
                                                        ]
                                                    },
                                                    "statements": [],
                                                    "closeBraceToken": {
                                                        "kind": "CloseBraceToken",
                                                        "fullStart": 727,
                                                        "fullEnd": 728,
                                                        "start": 727,
                                                        "end": 728,
                                                        "fullWidth": 1,
                                                        "width": 1,
                                                        "text": "}",
                                                        "value": "}",
                                                        "valueText": "}"
                                                    }
                                                }
                                            }
                                        }
                                    }
                                ]
                            },
                            "semicolonToken": {
                                "kind": "SemicolonToken",
                                "fullStart": 728,
                                "fullEnd": 731,
                                "start": 728,
                                "end": 729,
                                "fullWidth": 3,
                                "width": 1,
                                "text": ";",
                                "value": ";",
                                "valueText": ";",
                                "hasTrailingTrivia": true,
                                "hasTrailingNewLine": true,
                                "trailingTrivia": [
                                    {
                                        "kind": "NewLineTrivia",
                                        "text": "\r\n"
                                    }
                                ]
                            }
                        },
                        {
                            "kind": "ExpressionStatement",
                            "fullStart": 731,
                            "fullEnd": 772,
                            "start": 739,
                            "end": 770,
                            "fullWidth": 41,
                            "width": 31,
                            "expression": {
                                "kind": "AssignmentExpression",
                                "fullStart": 731,
                                "fullEnd": 769,
                                "start": 739,
                                "end": 769,
                                "fullWidth": 38,
                                "width": 30,
                                "left": {
                                    "kind": "MemberAccessExpression",
                                    "fullStart": 731,
                                    "fullEnd": 762,
                                    "start": 739,
                                    "end": 761,
                                    "fullWidth": 31,
                                    "width": 22,
                                    "expression": {
                                        "kind": "IdentifierName",
                                        "fullStart": 731,
                                        "fullEnd": 751,
                                        "start": 739,
                                        "end": 751,
                                        "fullWidth": 20,
                                        "width": 12,
                                        "text": "ConstructFun",
                                        "value": "ConstructFun",
                                        "valueText": "ConstructFun",
                                        "hasLeadingTrivia": true,
                                        "leadingTrivia": [
                                            {
                                                "kind": "WhitespaceTrivia",
                                                "text": "        "
                                            }
                                        ]
                                    },
                                    "dotToken": {
                                        "kind": "DotToken",
                                        "fullStart": 751,
                                        "fullEnd": 752,
                                        "start": 751,
                                        "end": 752,
                                        "fullWidth": 1,
                                        "width": 1,
                                        "text": ".",
                                        "value": ".",
                                        "valueText": "."
                                    },
                                    "name": {
                                        "kind": "IdentifierName",
                                        "fullStart": 752,
                                        "fullEnd": 762,
                                        "start": 752,
                                        "end": 761,
                                        "fullWidth": 10,
                                        "width": 9,
                                        "text": "prototype",
                                        "value": "prototype",
                                        "valueText": "prototype",
                                        "hasTrailingTrivia": true,
                                        "trailingTrivia": [
                                            {
                                                "kind": "WhitespaceTrivia",
                                                "text": " "
                                            }
                                        ]
                                    }
                                },
                                "operatorToken": {
                                    "kind": "EqualsToken",
                                    "fullStart": 762,
                                    "fullEnd": 764,
                                    "start": 762,
                                    "end": 763,
                                    "fullWidth": 2,
                                    "width": 1,
                                    "text": "=",
                                    "value": "=",
                                    "valueText": "=",
                                    "hasTrailingTrivia": true,
                                    "trailingTrivia": [
                                        {
                                            "kind": "WhitespaceTrivia",
                                            "text": " "
                                        }
                                    ]
                                },
                                "right": {
                                    "kind": "IdentifierName",
                                    "fullStart": 764,
                                    "fullEnd": 769,
                                    "start": 764,
                                    "end": 769,
                                    "fullWidth": 5,
                                    "width": 5,
                                    "text": "proto",
                                    "value": "proto",
                                    "valueText": "proto"
                                }
                            },
                            "semicolonToken": {
                                "kind": "SemicolonToken",
                                "fullStart": 769,
                                "fullEnd": 772,
                                "start": 769,
                                "end": 770,
                                "fullWidth": 3,
                                "width": 1,
                                "text": ";",
                                "value": ";",
                                "valueText": ";",
                                "hasTrailingTrivia": true,
                                "hasTrailingNewLine": true,
                                "trailingTrivia": [
                                    {
                                        "kind": "NewLineTrivia",
                                        "text": "\r\n"
                                    }
                                ]
                            }
                        },
                        {
                            "kind": "VariableStatement",
                            "fullStart": 772,
                            "fullEnd": 815,
                            "start": 782,
                            "end": 813,
                            "fullWidth": 43,
                            "width": 31,
                            "modifiers": [],
                            "variableDeclaration": {
                                "kind": "VariableDeclaration",
                                "fullStart": 772,
                                "fullEnd": 812,
                                "start": 782,
                                "end": 812,
                                "fullWidth": 40,
                                "width": 30,
                                "varKeyword": {
                                    "kind": "VarKeyword",
                                    "fullStart": 772,
                                    "fullEnd": 786,
                                    "start": 782,
                                    "end": 785,
                                    "fullWidth": 14,
                                    "width": 3,
                                    "text": "var",
                                    "value": "var",
                                    "valueText": "var",
                                    "hasLeadingTrivia": true,
                                    "hasLeadingNewLine": true,
                                    "hasTrailingTrivia": true,
                                    "leadingTrivia": [
                                        {
                                            "kind": "NewLineTrivia",
                                            "text": "\r\n"
                                        },
                                        {
                                            "kind": "WhitespaceTrivia",
                                            "text": "        "
                                        }
                                    ],
                                    "trailingTrivia": [
                                        {
                                            "kind": "WhitespaceTrivia",
                                            "text": " "
                                        }
                                    ]
                                },
                                "variableDeclarators": [
                                    {
                                        "kind": "VariableDeclarator",
                                        "fullStart": 786,
                                        "fullEnd": 812,
                                        "start": 786,
                                        "end": 812,
                                        "fullWidth": 26,
<<<<<<< HEAD
                                        "width": 26,
                                        "identifier": {
=======
                                        "propertyName": {
>>>>>>> 85e84683
                                            "kind": "IdentifierName",
                                            "fullStart": 786,
                                            "fullEnd": 792,
                                            "start": 786,
                                            "end": 791,
                                            "fullWidth": 6,
                                            "width": 5,
                                            "text": "child",
                                            "value": "child",
                                            "valueText": "child",
                                            "hasTrailingTrivia": true,
                                            "trailingTrivia": [
                                                {
                                                    "kind": "WhitespaceTrivia",
                                                    "text": " "
                                                }
                                            ]
                                        },
                                        "equalsValueClause": {
                                            "kind": "EqualsValueClause",
                                            "fullStart": 792,
                                            "fullEnd": 812,
                                            "start": 792,
                                            "end": 812,
                                            "fullWidth": 20,
                                            "width": 20,
                                            "equalsToken": {
                                                "kind": "EqualsToken",
                                                "fullStart": 792,
                                                "fullEnd": 794,
                                                "start": 792,
                                                "end": 793,
                                                "fullWidth": 2,
                                                "width": 1,
                                                "text": "=",
                                                "value": "=",
                                                "valueText": "=",
                                                "hasTrailingTrivia": true,
                                                "trailingTrivia": [
                                                    {
                                                        "kind": "WhitespaceTrivia",
                                                        "text": " "
                                                    }
                                                ]
                                            },
                                            "value": {
                                                "kind": "ObjectCreationExpression",
                                                "fullStart": 794,
                                                "fullEnd": 812,
                                                "start": 794,
                                                "end": 812,
                                                "fullWidth": 18,
                                                "width": 18,
                                                "newKeyword": {
                                                    "kind": "NewKeyword",
                                                    "fullStart": 794,
                                                    "fullEnd": 798,
                                                    "start": 794,
                                                    "end": 797,
                                                    "fullWidth": 4,
                                                    "width": 3,
                                                    "text": "new",
                                                    "value": "new",
                                                    "valueText": "new",
                                                    "hasTrailingTrivia": true,
                                                    "trailingTrivia": [
                                                        {
                                                            "kind": "WhitespaceTrivia",
                                                            "text": " "
                                                        }
                                                    ]
                                                },
                                                "expression": {
                                                    "kind": "IdentifierName",
                                                    "fullStart": 798,
                                                    "fullEnd": 810,
                                                    "start": 798,
                                                    "end": 810,
                                                    "fullWidth": 12,
                                                    "width": 12,
                                                    "text": "ConstructFun",
                                                    "value": "ConstructFun",
                                                    "valueText": "ConstructFun"
                                                },
                                                "argumentList": {
                                                    "kind": "ArgumentList",
                                                    "fullStart": 810,
                                                    "fullEnd": 812,
                                                    "start": 810,
                                                    "end": 812,
                                                    "fullWidth": 2,
                                                    "width": 2,
                                                    "openParenToken": {
                                                        "kind": "OpenParenToken",
                                                        "fullStart": 810,
                                                        "fullEnd": 811,
                                                        "start": 810,
                                                        "end": 811,
                                                        "fullWidth": 1,
                                                        "width": 1,
                                                        "text": "(",
                                                        "value": "(",
                                                        "valueText": "("
                                                    },
                                                    "arguments": [],
                                                    "closeParenToken": {
                                                        "kind": "CloseParenToken",
                                                        "fullStart": 811,
                                                        "fullEnd": 812,
                                                        "start": 811,
                                                        "end": 812,
                                                        "fullWidth": 1,
                                                        "width": 1,
                                                        "text": ")",
                                                        "value": ")",
                                                        "valueText": ")"
                                                    }
                                                }
                                            }
                                        }
                                    }
                                ]
                            },
                            "semicolonToken": {
                                "kind": "SemicolonToken",
                                "fullStart": 812,
                                "fullEnd": 815,
                                "start": 812,
                                "end": 813,
                                "fullWidth": 3,
                                "width": 1,
                                "text": ";",
                                "value": ";",
                                "valueText": ";",
                                "hasTrailingTrivia": true,
                                "hasTrailingNewLine": true,
                                "trailingTrivia": [
                                    {
                                        "kind": "NewLineTrivia",
                                        "text": "\r\n"
                                    }
                                ]
                            }
                        },
                        {
                            "kind": "VariableStatement",
                            "fullStart": 815,
                            "fullEnd": 867,
                            "start": 823,
                            "end": 865,
                            "fullWidth": 52,
                            "width": 42,
                            "modifiers": [],
                            "variableDeclaration": {
                                "kind": "VariableDeclaration",
                                "fullStart": 815,
                                "fullEnd": 864,
                                "start": 823,
                                "end": 864,
                                "fullWidth": 49,
                                "width": 41,
                                "varKeyword": {
                                    "kind": "VarKeyword",
                                    "fullStart": 815,
                                    "fullEnd": 827,
                                    "start": 823,
                                    "end": 826,
                                    "fullWidth": 12,
                                    "width": 3,
                                    "text": "var",
                                    "value": "var",
                                    "valueText": "var",
                                    "hasLeadingTrivia": true,
                                    "hasTrailingTrivia": true,
                                    "leadingTrivia": [
                                        {
                                            "kind": "WhitespaceTrivia",
                                            "text": "        "
                                        }
                                    ],
                                    "trailingTrivia": [
                                        {
                                            "kind": "WhitespaceTrivia",
                                            "text": " "
                                        }
                                    ]
                                },
                                "variableDeclarators": [
                                    {
                                        "kind": "VariableDeclarator",
                                        "fullStart": 827,
                                        "fullEnd": 864,
                                        "start": 827,
                                        "end": 864,
                                        "fullWidth": 37,
<<<<<<< HEAD
                                        "width": 37,
                                        "identifier": {
=======
                                        "propertyName": {
>>>>>>> 85e84683
                                            "kind": "IdentifierName",
                                            "fullStart": 827,
                                            "fullEnd": 836,
                                            "start": 827,
                                            "end": 835,
                                            "fullWidth": 9,
                                            "width": 8,
                                            "text": "preCheck",
                                            "value": "preCheck",
                                            "valueText": "preCheck",
                                            "hasTrailingTrivia": true,
                                            "trailingTrivia": [
                                                {
                                                    "kind": "WhitespaceTrivia",
                                                    "text": " "
                                                }
                                            ]
                                        },
                                        "equalsValueClause": {
                                            "kind": "EqualsValueClause",
                                            "fullStart": 836,
                                            "fullEnd": 864,
                                            "start": 836,
                                            "end": 864,
                                            "fullWidth": 28,
                                            "width": 28,
                                            "equalsToken": {
                                                "kind": "EqualsToken",
                                                "fullStart": 836,
                                                "fullEnd": 838,
                                                "start": 836,
                                                "end": 837,
                                                "fullWidth": 2,
                                                "width": 1,
                                                "text": "=",
                                                "value": "=",
                                                "valueText": "=",
                                                "hasTrailingTrivia": true,
                                                "trailingTrivia": [
                                                    {
                                                        "kind": "WhitespaceTrivia",
                                                        "text": " "
                                                    }
                                                ]
                                            },
                                            "value": {
                                                "kind": "InvocationExpression",
                                                "fullStart": 838,
                                                "fullEnd": 864,
                                                "start": 838,
                                                "end": 864,
                                                "fullWidth": 26,
                                                "width": 26,
                                                "expression": {
                                                    "kind": "MemberAccessExpression",
                                                    "fullStart": 838,
                                                    "fullEnd": 857,
                                                    "start": 838,
                                                    "end": 857,
                                                    "fullWidth": 19,
                                                    "width": 19,
                                                    "expression": {
                                                        "kind": "IdentifierName",
                                                        "fullStart": 838,
                                                        "fullEnd": 844,
                                                        "start": 838,
                                                        "end": 844,
                                                        "fullWidth": 6,
                                                        "width": 6,
                                                        "text": "Object",
                                                        "value": "Object",
                                                        "valueText": "Object"
                                                    },
                                                    "dotToken": {
                                                        "kind": "DotToken",
                                                        "fullStart": 844,
                                                        "fullEnd": 845,
                                                        "start": 844,
                                                        "end": 845,
                                                        "fullWidth": 1,
                                                        "width": 1,
                                                        "text": ".",
                                                        "value": ".",
                                                        "valueText": "."
                                                    },
                                                    "name": {
                                                        "kind": "IdentifierName",
                                                        "fullStart": 845,
                                                        "fullEnd": 857,
                                                        "start": 845,
                                                        "end": 857,
                                                        "fullWidth": 12,
                                                        "width": 12,
                                                        "text": "isExtensible",
                                                        "value": "isExtensible",
                                                        "valueText": "isExtensible"
                                                    }
                                                },
                                                "argumentList": {
                                                    "kind": "ArgumentList",
                                                    "fullStart": 857,
                                                    "fullEnd": 864,
                                                    "start": 857,
                                                    "end": 864,
                                                    "fullWidth": 7,
                                                    "width": 7,
                                                    "openParenToken": {
                                                        "kind": "OpenParenToken",
                                                        "fullStart": 857,
                                                        "fullEnd": 858,
                                                        "start": 857,
                                                        "end": 858,
                                                        "fullWidth": 1,
                                                        "width": 1,
                                                        "text": "(",
                                                        "value": "(",
                                                        "valueText": "("
                                                    },
                                                    "arguments": [
                                                        {
                                                            "kind": "IdentifierName",
                                                            "fullStart": 858,
                                                            "fullEnd": 863,
                                                            "start": 858,
                                                            "end": 863,
                                                            "fullWidth": 5,
                                                            "width": 5,
                                                            "text": "child",
                                                            "value": "child",
                                                            "valueText": "child"
                                                        }
                                                    ],
                                                    "closeParenToken": {
                                                        "kind": "CloseParenToken",
                                                        "fullStart": 863,
                                                        "fullEnd": 864,
                                                        "start": 863,
                                                        "end": 864,
                                                        "fullWidth": 1,
                                                        "width": 1,
                                                        "text": ")",
                                                        "value": ")",
                                                        "valueText": ")"
                                                    }
                                                }
                                            }
                                        }
                                    }
                                ]
                            },
                            "semicolonToken": {
                                "kind": "SemicolonToken",
                                "fullStart": 864,
                                "fullEnd": 867,
                                "start": 864,
                                "end": 865,
                                "fullWidth": 3,
                                "width": 1,
                                "text": ";",
                                "value": ";",
                                "valueText": ";",
                                "hasTrailingTrivia": true,
                                "hasTrailingNewLine": true,
                                "trailingTrivia": [
                                    {
                                        "kind": "NewLineTrivia",
                                        "text": "\r\n"
                                    }
                                ]
                            }
                        },
                        {
                            "kind": "ExpressionStatement",
                            "fullStart": 867,
                            "fullEnd": 896,
                            "start": 875,
                            "end": 894,
                            "fullWidth": 29,
                            "width": 19,
                            "expression": {
                                "kind": "InvocationExpression",
                                "fullStart": 867,
                                "fullEnd": 893,
                                "start": 875,
                                "end": 893,
                                "fullWidth": 26,
                                "width": 18,
                                "expression": {
                                    "kind": "MemberAccessExpression",
                                    "fullStart": 867,
                                    "fullEnd": 886,
                                    "start": 875,
                                    "end": 886,
                                    "fullWidth": 19,
                                    "width": 11,
                                    "expression": {
                                        "kind": "IdentifierName",
                                        "fullStart": 867,
                                        "fullEnd": 881,
                                        "start": 875,
                                        "end": 881,
                                        "fullWidth": 14,
                                        "width": 6,
                                        "text": "Object",
                                        "value": "Object",
                                        "valueText": "Object",
                                        "hasLeadingTrivia": true,
                                        "leadingTrivia": [
                                            {
                                                "kind": "WhitespaceTrivia",
                                                "text": "        "
                                            }
                                        ]
                                    },
                                    "dotToken": {
                                        "kind": "DotToken",
                                        "fullStart": 881,
                                        "fullEnd": 882,
                                        "start": 881,
                                        "end": 882,
                                        "fullWidth": 1,
                                        "width": 1,
                                        "text": ".",
                                        "value": ".",
                                        "valueText": "."
                                    },
                                    "name": {
                                        "kind": "IdentifierName",
                                        "fullStart": 882,
                                        "fullEnd": 886,
                                        "start": 882,
                                        "end": 886,
                                        "fullWidth": 4,
                                        "width": 4,
                                        "text": "seal",
                                        "value": "seal",
                                        "valueText": "seal"
                                    }
                                },
                                "argumentList": {
                                    "kind": "ArgumentList",
                                    "fullStart": 886,
                                    "fullEnd": 893,
                                    "start": 886,
                                    "end": 893,
                                    "fullWidth": 7,
                                    "width": 7,
                                    "openParenToken": {
                                        "kind": "OpenParenToken",
                                        "fullStart": 886,
                                        "fullEnd": 887,
                                        "start": 886,
                                        "end": 887,
                                        "fullWidth": 1,
                                        "width": 1,
                                        "text": "(",
                                        "value": "(",
                                        "valueText": "("
                                    },
                                    "arguments": [
                                        {
                                            "kind": "IdentifierName",
                                            "fullStart": 887,
                                            "fullEnd": 892,
                                            "start": 887,
                                            "end": 892,
                                            "fullWidth": 5,
                                            "width": 5,
                                            "text": "child",
                                            "value": "child",
                                            "valueText": "child"
                                        }
                                    ],
                                    "closeParenToken": {
                                        "kind": "CloseParenToken",
                                        "fullStart": 892,
                                        "fullEnd": 893,
                                        "start": 892,
                                        "end": 893,
                                        "fullWidth": 1,
                                        "width": 1,
                                        "text": ")",
                                        "value": ")",
                                        "valueText": ")"
                                    }
                                }
                            },
                            "semicolonToken": {
                                "kind": "SemicolonToken",
                                "fullStart": 893,
                                "fullEnd": 896,
                                "start": 893,
                                "end": 894,
                                "fullWidth": 3,
                                "width": 1,
                                "text": ";",
                                "value": ";",
                                "valueText": ";",
                                "hasTrailingTrivia": true,
                                "hasTrailingNewLine": true,
                                "trailingTrivia": [
                                    {
                                        "kind": "NewLineTrivia",
                                        "text": "\r\n"
                                    }
                                ]
                            }
                        },
                        {
                            "kind": "VariableStatement",
                            "fullStart": 896,
                            "fullEnd": 959,
                            "start": 906,
                            "end": 957,
                            "fullWidth": 63,
                            "width": 51,
                            "modifiers": [],
                            "variableDeclaration": {
                                "kind": "VariableDeclaration",
                                "fullStart": 896,
                                "fullEnd": 956,
                                "start": 906,
                                "end": 956,
                                "fullWidth": 60,
                                "width": 50,
                                "varKeyword": {
                                    "kind": "VarKeyword",
                                    "fullStart": 896,
                                    "fullEnd": 910,
                                    "start": 906,
                                    "end": 909,
                                    "fullWidth": 14,
                                    "width": 3,
                                    "text": "var",
                                    "value": "var",
                                    "valueText": "var",
                                    "hasLeadingTrivia": true,
                                    "hasLeadingNewLine": true,
                                    "hasTrailingTrivia": true,
                                    "leadingTrivia": [
                                        {
                                            "kind": "NewLineTrivia",
                                            "text": "\r\n"
                                        },
                                        {
                                            "kind": "WhitespaceTrivia",
                                            "text": "        "
                                        }
                                    ],
                                    "trailingTrivia": [
                                        {
                                            "kind": "WhitespaceTrivia",
                                            "text": " "
                                        }
                                    ]
                                },
                                "variableDeclarators": [
                                    {
                                        "kind": "VariableDeclarator",
                                        "fullStart": 910,
                                        "fullEnd": 956,
                                        "start": 910,
                                        "end": 956,
                                        "fullWidth": 46,
<<<<<<< HEAD
                                        "width": 46,
                                        "identifier": {
=======
                                        "propertyName": {
>>>>>>> 85e84683
                                            "kind": "IdentifierName",
                                            "fullStart": 910,
                                            "fullEnd": 924,
                                            "start": 910,
                                            "end": 923,
                                            "fullWidth": 14,
                                            "width": 13,
                                            "text": "beforeDeleted",
                                            "value": "beforeDeleted",
                                            "valueText": "beforeDeleted",
                                            "hasTrailingTrivia": true,
                                            "trailingTrivia": [
                                                {
                                                    "kind": "WhitespaceTrivia",
                                                    "text": " "
                                                }
                                            ]
                                        },
                                        "equalsValueClause": {
                                            "kind": "EqualsValueClause",
                                            "fullStart": 924,
                                            "fullEnd": 956,
                                            "start": 924,
                                            "end": 956,
                                            "fullWidth": 32,
                                            "width": 32,
                                            "equalsToken": {
                                                "kind": "EqualsToken",
                                                "fullStart": 924,
                                                "fullEnd": 926,
                                                "start": 924,
                                                "end": 925,
                                                "fullWidth": 2,
                                                "width": 1,
                                                "text": "=",
                                                "value": "=",
                                                "valueText": "=",
                                                "hasTrailingTrivia": true,
                                                "trailingTrivia": [
                                                    {
                                                        "kind": "WhitespaceTrivia",
                                                        "text": " "
                                                    }
                                                ]
                                            },
                                            "value": {
                                                "kind": "InvocationExpression",
                                                "fullStart": 926,
                                                "fullEnd": 956,
                                                "start": 926,
                                                "end": 956,
                                                "fullWidth": 30,
                                                "width": 30,
                                                "expression": {
                                                    "kind": "MemberAccessExpression",
                                                    "fullStart": 926,
                                                    "fullEnd": 946,
                                                    "start": 926,
                                                    "end": 946,
                                                    "fullWidth": 20,
                                                    "width": 20,
                                                    "expression": {
                                                        "kind": "IdentifierName",
                                                        "fullStart": 926,
                                                        "fullEnd": 931,
                                                        "start": 926,
                                                        "end": 931,
                                                        "fullWidth": 5,
                                                        "width": 5,
                                                        "text": "proto",
                                                        "value": "proto",
                                                        "valueText": "proto"
                                                    },
                                                    "dotToken": {
                                                        "kind": "DotToken",
                                                        "fullStart": 931,
                                                        "fullEnd": 932,
                                                        "start": 931,
                                                        "end": 932,
                                                        "fullWidth": 1,
                                                        "width": 1,
                                                        "text": ".",
                                                        "value": ".",
                                                        "valueText": "."
                                                    },
                                                    "name": {
                                                        "kind": "IdentifierName",
                                                        "fullStart": 932,
                                                        "fullEnd": 946,
                                                        "start": 932,
                                                        "end": 946,
                                                        "fullWidth": 14,
                                                        "width": 14,
                                                        "text": "hasOwnProperty",
                                                        "value": "hasOwnProperty",
                                                        "valueText": "hasOwnProperty"
                                                    }
                                                },
                                                "argumentList": {
                                                    "kind": "ArgumentList",
                                                    "fullStart": 946,
                                                    "fullEnd": 956,
                                                    "start": 946,
                                                    "end": 956,
                                                    "fullWidth": 10,
                                                    "width": 10,
                                                    "openParenToken": {
                                                        "kind": "OpenParenToken",
                                                        "fullStart": 946,
                                                        "fullEnd": 947,
                                                        "start": 946,
                                                        "end": 947,
                                                        "fullWidth": 1,
                                                        "width": 1,
                                                        "text": "(",
                                                        "value": "(",
                                                        "valueText": "("
                                                    },
                                                    "arguments": [
                                                        {
                                                            "kind": "StringLiteral",
                                                            "fullStart": 947,
                                                            "fullEnd": 955,
                                                            "start": 947,
                                                            "end": 955,
                                                            "fullWidth": 8,
                                                            "width": 8,
                                                            "text": "\"Father\"",
                                                            "value": "Father",
                                                            "valueText": "Father"
                                                        }
                                                    ],
                                                    "closeParenToken": {
                                                        "kind": "CloseParenToken",
                                                        "fullStart": 955,
                                                        "fullEnd": 956,
                                                        "start": 955,
                                                        "end": 956,
                                                        "fullWidth": 1,
                                                        "width": 1,
                                                        "text": ")",
                                                        "value": ")",
                                                        "valueText": ")"
                                                    }
                                                }
                                            }
                                        }
                                    }
                                ]
                            },
                            "semicolonToken": {
                                "kind": "SemicolonToken",
                                "fullStart": 956,
                                "fullEnd": 959,
                                "start": 956,
                                "end": 957,
                                "fullWidth": 3,
                                "width": 1,
                                "text": ";",
                                "value": ";",
                                "valueText": ";",
                                "hasTrailingTrivia": true,
                                "hasTrailingNewLine": true,
                                "trailingTrivia": [
                                    {
                                        "kind": "NewLineTrivia",
                                        "text": "\r\n"
                                    }
                                ]
                            }
                        },
                        {
                            "kind": "ExpressionStatement",
                            "fullStart": 959,
                            "fullEnd": 989,
                            "start": 967,
                            "end": 987,
                            "fullWidth": 30,
                            "width": 20,
                            "expression": {
                                "kind": "DeleteExpression",
                                "fullStart": 959,
                                "fullEnd": 986,
                                "start": 967,
                                "end": 986,
                                "fullWidth": 27,
                                "width": 19,
                                "deleteKeyword": {
                                    "kind": "DeleteKeyword",
                                    "fullStart": 959,
                                    "fullEnd": 974,
                                    "start": 967,
                                    "end": 973,
                                    "fullWidth": 15,
                                    "width": 6,
                                    "text": "delete",
                                    "value": "delete",
                                    "valueText": "delete",
                                    "hasLeadingTrivia": true,
                                    "hasTrailingTrivia": true,
                                    "leadingTrivia": [
                                        {
                                            "kind": "WhitespaceTrivia",
                                            "text": "        "
                                        }
                                    ],
                                    "trailingTrivia": [
                                        {
                                            "kind": "WhitespaceTrivia",
                                            "text": " "
                                        }
                                    ]
                                },
                                "expression": {
                                    "kind": "MemberAccessExpression",
                                    "fullStart": 974,
                                    "fullEnd": 986,
                                    "start": 974,
                                    "end": 986,
                                    "fullWidth": 12,
                                    "width": 12,
                                    "expression": {
                                        "kind": "IdentifierName",
                                        "fullStart": 974,
                                        "fullEnd": 979,
                                        "start": 974,
                                        "end": 979,
                                        "fullWidth": 5,
                                        "width": 5,
                                        "text": "proto",
                                        "value": "proto",
                                        "valueText": "proto"
                                    },
                                    "dotToken": {
                                        "kind": "DotToken",
                                        "fullStart": 979,
                                        "fullEnd": 980,
                                        "start": 979,
                                        "end": 980,
                                        "fullWidth": 1,
                                        "width": 1,
                                        "text": ".",
                                        "value": ".",
                                        "valueText": "."
                                    },
                                    "name": {
                                        "kind": "IdentifierName",
                                        "fullStart": 980,
                                        "fullEnd": 986,
                                        "start": 980,
                                        "end": 986,
                                        "fullWidth": 6,
                                        "width": 6,
                                        "text": "Father",
                                        "value": "Father",
                                        "valueText": "Father"
                                    }
                                }
                            },
                            "semicolonToken": {
                                "kind": "SemicolonToken",
                                "fullStart": 986,
                                "fullEnd": 989,
                                "start": 986,
                                "end": 987,
                                "fullWidth": 3,
                                "width": 1,
                                "text": ";",
                                "value": ";",
                                "valueText": ";",
                                "hasTrailingTrivia": true,
                                "hasTrailingNewLine": true,
                                "trailingTrivia": [
                                    {
                                        "kind": "NewLineTrivia",
                                        "text": "\r\n"
                                    }
                                ]
                            }
                        },
                        {
                            "kind": "VariableStatement",
                            "fullStart": 989,
                            "fullEnd": 1049,
                            "start": 997,
                            "end": 1047,
                            "fullWidth": 60,
                            "width": 50,
                            "modifiers": [],
                            "variableDeclaration": {
                                "kind": "VariableDeclaration",
                                "fullStart": 989,
                                "fullEnd": 1046,
                                "start": 997,
                                "end": 1046,
                                "fullWidth": 57,
                                "width": 49,
                                "varKeyword": {
                                    "kind": "VarKeyword",
                                    "fullStart": 989,
                                    "fullEnd": 1001,
                                    "start": 997,
                                    "end": 1000,
                                    "fullWidth": 12,
                                    "width": 3,
                                    "text": "var",
                                    "value": "var",
                                    "valueText": "var",
                                    "hasLeadingTrivia": true,
                                    "hasTrailingTrivia": true,
                                    "leadingTrivia": [
                                        {
                                            "kind": "WhitespaceTrivia",
                                            "text": "        "
                                        }
                                    ],
                                    "trailingTrivia": [
                                        {
                                            "kind": "WhitespaceTrivia",
                                            "text": " "
                                        }
                                    ]
                                },
                                "variableDeclarators": [
                                    {
                                        "kind": "VariableDeclarator",
                                        "fullStart": 1001,
                                        "fullEnd": 1046,
                                        "start": 1001,
                                        "end": 1046,
                                        "fullWidth": 45,
<<<<<<< HEAD
                                        "width": 45,
                                        "identifier": {
=======
                                        "propertyName": {
>>>>>>> 85e84683
                                            "kind": "IdentifierName",
                                            "fullStart": 1001,
                                            "fullEnd": 1014,
                                            "start": 1001,
                                            "end": 1013,
                                            "fullWidth": 13,
                                            "width": 12,
                                            "text": "afterDeleted",
                                            "value": "afterDeleted",
                                            "valueText": "afterDeleted",
                                            "hasTrailingTrivia": true,
                                            "trailingTrivia": [
                                                {
                                                    "kind": "WhitespaceTrivia",
                                                    "text": " "
                                                }
                                            ]
                                        },
                                        "equalsValueClause": {
                                            "kind": "EqualsValueClause",
                                            "fullStart": 1014,
                                            "fullEnd": 1046,
                                            "start": 1014,
                                            "end": 1046,
                                            "fullWidth": 32,
                                            "width": 32,
                                            "equalsToken": {
                                                "kind": "EqualsToken",
                                                "fullStart": 1014,
                                                "fullEnd": 1016,
                                                "start": 1014,
                                                "end": 1015,
                                                "fullWidth": 2,
                                                "width": 1,
                                                "text": "=",
                                                "value": "=",
                                                "valueText": "=",
                                                "hasTrailingTrivia": true,
                                                "trailingTrivia": [
                                                    {
                                                        "kind": "WhitespaceTrivia",
                                                        "text": " "
                                                    }
                                                ]
                                            },
                                            "value": {
                                                "kind": "InvocationExpression",
                                                "fullStart": 1016,
                                                "fullEnd": 1046,
                                                "start": 1016,
                                                "end": 1046,
                                                "fullWidth": 30,
                                                "width": 30,
                                                "expression": {
                                                    "kind": "MemberAccessExpression",
                                                    "fullStart": 1016,
                                                    "fullEnd": 1036,
                                                    "start": 1016,
                                                    "end": 1036,
                                                    "fullWidth": 20,
                                                    "width": 20,
                                                    "expression": {
                                                        "kind": "IdentifierName",
                                                        "fullStart": 1016,
                                                        "fullEnd": 1021,
                                                        "start": 1016,
                                                        "end": 1021,
                                                        "fullWidth": 5,
                                                        "width": 5,
                                                        "text": "proto",
                                                        "value": "proto",
                                                        "valueText": "proto"
                                                    },
                                                    "dotToken": {
                                                        "kind": "DotToken",
                                                        "fullStart": 1021,
                                                        "fullEnd": 1022,
                                                        "start": 1021,
                                                        "end": 1022,
                                                        "fullWidth": 1,
                                                        "width": 1,
                                                        "text": ".",
                                                        "value": ".",
                                                        "valueText": "."
                                                    },
                                                    "name": {
                                                        "kind": "IdentifierName",
                                                        "fullStart": 1022,
                                                        "fullEnd": 1036,
                                                        "start": 1022,
                                                        "end": 1036,
                                                        "fullWidth": 14,
                                                        "width": 14,
                                                        "text": "hasOwnProperty",
                                                        "value": "hasOwnProperty",
                                                        "valueText": "hasOwnProperty"
                                                    }
                                                },
                                                "argumentList": {
                                                    "kind": "ArgumentList",
                                                    "fullStart": 1036,
                                                    "fullEnd": 1046,
                                                    "start": 1036,
                                                    "end": 1046,
                                                    "fullWidth": 10,
                                                    "width": 10,
                                                    "openParenToken": {
                                                        "kind": "OpenParenToken",
                                                        "fullStart": 1036,
                                                        "fullEnd": 1037,
                                                        "start": 1036,
                                                        "end": 1037,
                                                        "fullWidth": 1,
                                                        "width": 1,
                                                        "text": "(",
                                                        "value": "(",
                                                        "valueText": "("
                                                    },
                                                    "arguments": [
                                                        {
                                                            "kind": "StringLiteral",
                                                            "fullStart": 1037,
                                                            "fullEnd": 1045,
                                                            "start": 1037,
                                                            "end": 1045,
                                                            "fullWidth": 8,
                                                            "width": 8,
                                                            "text": "\"Father\"",
                                                            "value": "Father",
                                                            "valueText": "Father"
                                                        }
                                                    ],
                                                    "closeParenToken": {
                                                        "kind": "CloseParenToken",
                                                        "fullStart": 1045,
                                                        "fullEnd": 1046,
                                                        "start": 1045,
                                                        "end": 1046,
                                                        "fullWidth": 1,
                                                        "width": 1,
                                                        "text": ")",
                                                        "value": ")",
                                                        "valueText": ")"
                                                    }
                                                }
                                            }
                                        }
                                    }
                                ]
                            },
                            "semicolonToken": {
                                "kind": "SemicolonToken",
                                "fullStart": 1046,
                                "fullEnd": 1049,
                                "start": 1046,
                                "end": 1047,
                                "fullWidth": 3,
                                "width": 1,
                                "text": ";",
                                "value": ";",
                                "valueText": ";",
                                "hasTrailingTrivia": true,
                                "hasTrailingNewLine": true,
                                "trailingTrivia": [
                                    {
                                        "kind": "NewLineTrivia",
                                        "text": "\r\n"
                                    }
                                ]
                            }
                        },
                        {
                            "kind": "ReturnStatement",
                            "fullStart": 1049,
                            "fullEnd": 1111,
                            "start": 1059,
                            "end": 1109,
                            "fullWidth": 62,
                            "width": 50,
                            "returnKeyword": {
                                "kind": "ReturnKeyword",
                                "fullStart": 1049,
                                "fullEnd": 1066,
                                "start": 1059,
                                "end": 1065,
                                "fullWidth": 17,
                                "width": 6,
                                "text": "return",
                                "value": "return",
                                "valueText": "return",
                                "hasLeadingTrivia": true,
                                "hasLeadingNewLine": true,
                                "hasTrailingTrivia": true,
                                "leadingTrivia": [
                                    {
                                        "kind": "NewLineTrivia",
                                        "text": "\r\n"
                                    },
                                    {
                                        "kind": "WhitespaceTrivia",
                                        "text": "        "
                                    }
                                ],
                                "trailingTrivia": [
                                    {
                                        "kind": "WhitespaceTrivia",
                                        "text": " "
                                    }
                                ]
                            },
                            "expression": {
                                "kind": "LogicalAndExpression",
                                "fullStart": 1066,
                                "fullEnd": 1108,
                                "start": 1066,
                                "end": 1108,
                                "fullWidth": 42,
                                "width": 42,
                                "left": {
                                    "kind": "LogicalAndExpression",
                                    "fullStart": 1066,
                                    "fullEnd": 1092,
                                    "start": 1066,
                                    "end": 1091,
                                    "fullWidth": 26,
                                    "width": 25,
                                    "left": {
                                        "kind": "IdentifierName",
                                        "fullStart": 1066,
                                        "fullEnd": 1075,
                                        "start": 1066,
                                        "end": 1074,
                                        "fullWidth": 9,
                                        "width": 8,
                                        "text": "preCheck",
                                        "value": "preCheck",
                                        "valueText": "preCheck",
                                        "hasTrailingTrivia": true,
                                        "trailingTrivia": [
                                            {
                                                "kind": "WhitespaceTrivia",
                                                "text": " "
                                            }
                                        ]
                                    },
                                    "operatorToken": {
                                        "kind": "AmpersandAmpersandToken",
                                        "fullStart": 1075,
                                        "fullEnd": 1078,
                                        "start": 1075,
                                        "end": 1077,
                                        "fullWidth": 3,
                                        "width": 2,
                                        "text": "&&",
                                        "value": "&&",
                                        "valueText": "&&",
                                        "hasTrailingTrivia": true,
                                        "trailingTrivia": [
                                            {
                                                "kind": "WhitespaceTrivia",
                                                "text": " "
                                            }
                                        ]
                                    },
                                    "right": {
                                        "kind": "IdentifierName",
                                        "fullStart": 1078,
                                        "fullEnd": 1092,
                                        "start": 1078,
                                        "end": 1091,
                                        "fullWidth": 14,
                                        "width": 13,
                                        "text": "beforeDeleted",
                                        "value": "beforeDeleted",
                                        "valueText": "beforeDeleted",
                                        "hasTrailingTrivia": true,
                                        "trailingTrivia": [
                                            {
                                                "kind": "WhitespaceTrivia",
                                                "text": " "
                                            }
                                        ]
                                    }
                                },
                                "operatorToken": {
                                    "kind": "AmpersandAmpersandToken",
                                    "fullStart": 1092,
                                    "fullEnd": 1095,
                                    "start": 1092,
                                    "end": 1094,
                                    "fullWidth": 3,
                                    "width": 2,
                                    "text": "&&",
                                    "value": "&&",
                                    "valueText": "&&",
                                    "hasTrailingTrivia": true,
                                    "trailingTrivia": [
                                        {
                                            "kind": "WhitespaceTrivia",
                                            "text": " "
                                        }
                                    ]
                                },
                                "right": {
                                    "kind": "LogicalNotExpression",
                                    "fullStart": 1095,
                                    "fullEnd": 1108,
                                    "start": 1095,
                                    "end": 1108,
                                    "fullWidth": 13,
                                    "width": 13,
                                    "operatorToken": {
                                        "kind": "ExclamationToken",
                                        "fullStart": 1095,
                                        "fullEnd": 1096,
                                        "start": 1095,
                                        "end": 1096,
                                        "fullWidth": 1,
                                        "width": 1,
                                        "text": "!",
                                        "value": "!",
                                        "valueText": "!"
                                    },
                                    "operand": {
                                        "kind": "IdentifierName",
                                        "fullStart": 1096,
                                        "fullEnd": 1108,
                                        "start": 1096,
                                        "end": 1108,
                                        "fullWidth": 12,
                                        "width": 12,
                                        "text": "afterDeleted",
                                        "value": "afterDeleted",
                                        "valueText": "afterDeleted"
                                    }
                                }
                            },
                            "semicolonToken": {
                                "kind": "SemicolonToken",
                                "fullStart": 1108,
                                "fullEnd": 1111,
                                "start": 1108,
                                "end": 1109,
                                "fullWidth": 3,
                                "width": 1,
                                "text": ";",
                                "value": ";",
                                "valueText": ";",
                                "hasTrailingTrivia": true,
                                "hasTrailingNewLine": true,
                                "trailingTrivia": [
                                    {
                                        "kind": "NewLineTrivia",
                                        "text": "\r\n"
                                    }
                                ]
                            }
                        }
                    ],
                    "closeBraceToken": {
                        "kind": "CloseBraceToken",
                        "fullStart": 1111,
                        "fullEnd": 1118,
                        "start": 1115,
                        "end": 1116,
                        "fullWidth": 7,
                        "width": 1,
                        "text": "}",
                        "value": "}",
                        "valueText": "}",
                        "hasLeadingTrivia": true,
                        "hasTrailingTrivia": true,
                        "hasTrailingNewLine": true,
                        "leadingTrivia": [
                            {
                                "kind": "WhitespaceTrivia",
                                "text": "    "
                            }
                        ],
                        "trailingTrivia": [
                            {
                                "kind": "NewLineTrivia",
                                "text": "\r\n"
                            }
                        ]
                    }
                }
            },
            {
                "kind": "ExpressionStatement",
                "fullStart": 1118,
                "fullEnd": 1142,
                "start": 1118,
                "end": 1140,
                "fullWidth": 24,
                "width": 22,
                "expression": {
                    "kind": "InvocationExpression",
                    "fullStart": 1118,
                    "fullEnd": 1139,
                    "start": 1118,
                    "end": 1139,
                    "fullWidth": 21,
                    "width": 21,
                    "expression": {
                        "kind": "IdentifierName",
                        "fullStart": 1118,
                        "fullEnd": 1129,
                        "start": 1118,
                        "end": 1129,
                        "fullWidth": 11,
                        "width": 11,
                        "text": "runTestCase",
                        "value": "runTestCase",
                        "valueText": "runTestCase"
                    },
                    "argumentList": {
                        "kind": "ArgumentList",
                        "fullStart": 1129,
                        "fullEnd": 1139,
                        "start": 1129,
                        "end": 1139,
                        "fullWidth": 10,
                        "width": 10,
                        "openParenToken": {
                            "kind": "OpenParenToken",
                            "fullStart": 1129,
                            "fullEnd": 1130,
                            "start": 1129,
                            "end": 1130,
                            "fullWidth": 1,
                            "width": 1,
                            "text": "(",
                            "value": "(",
                            "valueText": "("
                        },
                        "arguments": [
                            {
                                "kind": "IdentifierName",
                                "fullStart": 1130,
                                "fullEnd": 1138,
                                "start": 1130,
                                "end": 1138,
                                "fullWidth": 8,
                                "width": 8,
                                "text": "testcase",
                                "value": "testcase",
                                "valueText": "testcase"
                            }
                        ],
                        "closeParenToken": {
                            "kind": "CloseParenToken",
                            "fullStart": 1138,
                            "fullEnd": 1139,
                            "start": 1138,
                            "end": 1139,
                            "fullWidth": 1,
                            "width": 1,
                            "text": ")",
                            "value": ")",
                            "valueText": ")"
                        }
                    }
                },
                "semicolonToken": {
                    "kind": "SemicolonToken",
                    "fullStart": 1139,
                    "fullEnd": 1142,
                    "start": 1139,
                    "end": 1140,
                    "fullWidth": 3,
                    "width": 1,
                    "text": ";",
                    "value": ";",
                    "valueText": ";",
                    "hasTrailingTrivia": true,
                    "hasTrailingNewLine": true,
                    "trailingTrivia": [
                        {
                            "kind": "NewLineTrivia",
                            "text": "\r\n"
                        }
                    ]
                }
            }
        ],
        "endOfFileToken": {
            "kind": "EndOfFileToken",
            "fullStart": 1142,
            "fullEnd": 1142,
            "start": 1142,
            "end": 1142,
            "fullWidth": 0,
            "width": 0,
            "text": ""
        }
    },
    "lineMap": {
        "lineStarts": [
            0,
            67,
            152,
            232,
            308,
            380,
            385,
            437,
            506,
            511,
            513,
            515,
            538,
            563,
            565,
            615,
            639,
            671,
            684,
            686,
            731,
            772,
            774,
            815,
            867,
            896,
            898,
            959,
            989,
            1049,
            1051,
            1111,
            1118,
            1142
        ],
        "length": 1142
    }
}<|MERGE_RESOLUTION|>--- conflicted
+++ resolved
@@ -245,12 +245,8 @@
                                         "start": 550,
                                         "end": 560,
                                         "fullWidth": 10,
-<<<<<<< HEAD
                                         "width": 10,
-                                        "identifier": {
-=======
                                         "propertyName": {
->>>>>>> 85e84683
                                             "kind": "IdentifierName",
                                             "fullStart": 550,
                                             "fullEnd": 556,
@@ -799,12 +795,8 @@
                                         "start": 698,
                                         "end": 728,
                                         "fullWidth": 30,
-<<<<<<< HEAD
                                         "width": 30,
-                                        "identifier": {
-=======
                                         "propertyName": {
->>>>>>> 85e84683
                                             "kind": "IdentifierName",
                                             "fullStart": 698,
                                             "fullEnd": 711,
@@ -1178,12 +1170,8 @@
                                         "start": 786,
                                         "end": 812,
                                         "fullWidth": 26,
-<<<<<<< HEAD
                                         "width": 26,
-                                        "identifier": {
-=======
                                         "propertyName": {
->>>>>>> 85e84683
                                             "kind": "IdentifierName",
                                             "fullStart": 786,
                                             "fullEnd": 792,
@@ -1379,12 +1367,8 @@
                                         "start": 827,
                                         "end": 864,
                                         "fullWidth": 37,
-<<<<<<< HEAD
                                         "width": 37,
-                                        "identifier": {
-=======
                                         "propertyName": {
->>>>>>> 85e84683
                                             "kind": "IdentifierName",
                                             "fullStart": 827,
                                             "fullEnd": 836,
@@ -1749,12 +1733,8 @@
                                         "start": 910,
                                         "end": 956,
                                         "fullWidth": 46,
-<<<<<<< HEAD
                                         "width": 46,
-                                        "identifier": {
-=======
                                         "propertyName": {
->>>>>>> 85e84683
                                             "kind": "IdentifierName",
                                             "fullStart": 910,
                                             "fullEnd": 924,
@@ -2086,12 +2066,8 @@
                                         "start": 1001,
                                         "end": 1046,
                                         "fullWidth": 45,
-<<<<<<< HEAD
                                         "width": 45,
-                                        "identifier": {
-=======
                                         "propertyName": {
->>>>>>> 85e84683
                                             "kind": "IdentifierName",
                                             "fullStart": 1001,
                                             "fullEnd": 1014,
