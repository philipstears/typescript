{
    "isDeclaration": false,
    "languageVersion": "EcmaScript5",
    "parseOptions": {
        "allowAutomaticSemicolonInsertion": true
    },
    "sourceUnit": {
        "kind": "SourceUnit",
        "fullStart": 0,
        "fullEnd": 819,
        "start": 546,
        "end": 819,
        "fullWidth": 819,
        "width": 273,
        "isIncrementallyUnusable": true,
        "moduleElements": [
            {
                "kind": "FunctionDeclaration",
                "fullStart": 0,
                "fullEnd": 795,
                "start": 546,
                "end": 793,
                "fullWidth": 795,
                "width": 247,
                "modifiers": [],
                "functionKeyword": {
                    "kind": "FunctionKeyword",
                    "fullStart": 0,
                    "fullEnd": 555,
                    "start": 546,
                    "end": 554,
                    "fullWidth": 555,
                    "width": 8,
                    "text": "function",
                    "value": "function",
                    "valueText": "function",
                    "hasLeadingTrivia": true,
                    "hasLeadingComment": true,
                    "hasLeadingNewLine": true,
                    "hasTrailingTrivia": true,
                    "leadingTrivia": [
                        {
                            "kind": "SingleLineCommentTrivia",
                            "text": "/// Copyright (c) 2012 Ecma International.  All rights reserved. "
                        },
                        {
                            "kind": "NewLineTrivia",
                            "text": "\r\n"
                        },
                        {
                            "kind": "SingleLineCommentTrivia",
                            "text": "/// Ecma International makes this code available under the terms and conditions set"
                        },
                        {
                            "kind": "NewLineTrivia",
                            "text": "\r\n"
                        },
                        {
                            "kind": "SingleLineCommentTrivia",
                            "text": "/// forth on http://hg.ecmascript.org/tests/test262/raw-file/tip/LICENSE (the "
                        },
                        {
                            "kind": "NewLineTrivia",
                            "text": "\r\n"
                        },
                        {
                            "kind": "SingleLineCommentTrivia",
                            "text": "/// \"Use Terms\").   Any redistribution of this code must retain the above "
                        },
                        {
                            "kind": "NewLineTrivia",
                            "text": "\r\n"
                        },
                        {
                            "kind": "SingleLineCommentTrivia",
                            "text": "/// copyright and this notice and otherwise comply with the Use Terms."
                        },
                        {
                            "kind": "NewLineTrivia",
                            "text": "\r\n"
                        },
                        {
                            "kind": "MultiLineCommentTrivia",
                            "text": "/**\r\n * @path ch15/15.2/15.2.3/15.2.3.10/15.2.3.10-3-8.js\r\n * @description Object.preventExtensions - indexed properties cannot be added into a Date object\r\n */"
                        },
                        {
                            "kind": "NewLineTrivia",
                            "text": "\r\n"
                        },
                        {
                            "kind": "NewLineTrivia",
                            "text": "\r\n"
                        },
                        {
                            "kind": "NewLineTrivia",
                            "text": "\r\n"
                        }
                    ],
                    "trailingTrivia": [
                        {
                            "kind": "WhitespaceTrivia",
                            "text": " "
                        }
                    ]
                },
                "identifier": {
                    "kind": "IdentifierName",
                    "fullStart": 555,
                    "fullEnd": 563,
                    "start": 555,
                    "end": 563,
                    "fullWidth": 8,
                    "width": 8,
                    "text": "testcase",
                    "value": "testcase",
                    "valueText": "testcase"
                },
                "callSignature": {
                    "kind": "CallSignature",
                    "fullStart": 563,
                    "fullEnd": 566,
                    "start": 563,
                    "end": 565,
                    "fullWidth": 3,
                    "width": 2,
                    "parameterList": {
                        "kind": "ParameterList",
                        "fullStart": 563,
                        "fullEnd": 566,
                        "start": 563,
                        "end": 565,
                        "fullWidth": 3,
                        "width": 2,
                        "openParenToken": {
                            "kind": "OpenParenToken",
                            "fullStart": 563,
                            "fullEnd": 564,
                            "start": 563,
                            "end": 564,
                            "fullWidth": 1,
                            "width": 1,
                            "text": "(",
                            "value": "(",
                            "valueText": "("
                        },
                        "parameters": [],
                        "closeParenToken": {
                            "kind": "CloseParenToken",
                            "fullStart": 564,
                            "fullEnd": 566,
                            "start": 564,
                            "end": 565,
                            "fullWidth": 2,
                            "width": 1,
                            "text": ")",
                            "value": ")",
                            "valueText": ")",
                            "hasTrailingTrivia": true,
                            "trailingTrivia": [
                                {
                                    "kind": "WhitespaceTrivia",
                                    "text": " "
                                }
                            ]
                        }
                    }
                },
                "block": {
                    "kind": "Block",
                    "fullStart": 566,
                    "fullEnd": 795,
                    "start": 566,
                    "end": 793,
                    "fullWidth": 229,
                    "width": 227,
                    "openBraceToken": {
                        "kind": "OpenBraceToken",
                        "fullStart": 566,
                        "fullEnd": 569,
                        "start": 566,
                        "end": 567,
                        "fullWidth": 3,
                        "width": 1,
                        "text": "{",
                        "value": "{",
                        "valueText": "{",
                        "hasTrailingTrivia": true,
                        "hasTrailingNewLine": true,
                        "trailingTrivia": [
                            {
                                "kind": "NewLineTrivia",
                                "text": "\r\n"
                            }
                        ]
                    },
                    "statements": [
                        {
                            "kind": "VariableStatement",
                            "fullStart": 569,
                            "fullEnd": 604,
                            "start": 577,
                            "end": 602,
                            "fullWidth": 35,
                            "width": 25,
                            "modifiers": [],
                            "variableDeclaration": {
                                "kind": "VariableDeclaration",
                                "fullStart": 569,
                                "fullEnd": 601,
                                "start": 577,
                                "end": 601,
                                "fullWidth": 32,
                                "width": 24,
                                "varKeyword": {
                                    "kind": "VarKeyword",
                                    "fullStart": 569,
                                    "fullEnd": 581,
                                    "start": 577,
                                    "end": 580,
                                    "fullWidth": 12,
                                    "width": 3,
                                    "text": "var",
                                    "value": "var",
                                    "valueText": "var",
                                    "hasLeadingTrivia": true,
                                    "hasTrailingTrivia": true,
                                    "leadingTrivia": [
                                        {
                                            "kind": "WhitespaceTrivia",
                                            "text": "        "
                                        }
                                    ],
                                    "trailingTrivia": [
                                        {
                                            "kind": "WhitespaceTrivia",
                                            "text": " "
                                        }
                                    ]
                                },
                                "variableDeclarators": [
                                    {
                                        "kind": "VariableDeclarator",
                                        "fullStart": 581,
                                        "fullEnd": 601,
                                        "start": 581,
                                        "end": 601,
                                        "fullWidth": 20,
<<<<<<< HEAD
                                        "width": 20,
                                        "identifier": {
=======
                                        "propertyName": {
>>>>>>> 85e84683
                                            "kind": "IdentifierName",
                                            "fullStart": 581,
                                            "fullEnd": 589,
                                            "start": 581,
                                            "end": 588,
                                            "fullWidth": 8,
                                            "width": 7,
                                            "text": "dateObj",
                                            "value": "dateObj",
                                            "valueText": "dateObj",
                                            "hasTrailingTrivia": true,
                                            "trailingTrivia": [
                                                {
                                                    "kind": "WhitespaceTrivia",
                                                    "text": " "
                                                }
                                            ]
                                        },
                                        "equalsValueClause": {
                                            "kind": "EqualsValueClause",
                                            "fullStart": 589,
                                            "fullEnd": 601,
                                            "start": 589,
                                            "end": 601,
                                            "fullWidth": 12,
                                            "width": 12,
                                            "equalsToken": {
                                                "kind": "EqualsToken",
                                                "fullStart": 589,
                                                "fullEnd": 591,
                                                "start": 589,
                                                "end": 590,
                                                "fullWidth": 2,
                                                "width": 1,
                                                "text": "=",
                                                "value": "=",
                                                "valueText": "=",
                                                "hasTrailingTrivia": true,
                                                "trailingTrivia": [
                                                    {
                                                        "kind": "WhitespaceTrivia",
                                                        "text": " "
                                                    }
                                                ]
                                            },
                                            "value": {
                                                "kind": "ObjectCreationExpression",
                                                "fullStart": 591,
                                                "fullEnd": 601,
                                                "start": 591,
                                                "end": 601,
                                                "fullWidth": 10,
                                                "width": 10,
                                                "newKeyword": {
                                                    "kind": "NewKeyword",
                                                    "fullStart": 591,
                                                    "fullEnd": 595,
                                                    "start": 591,
                                                    "end": 594,
                                                    "fullWidth": 4,
                                                    "width": 3,
                                                    "text": "new",
                                                    "value": "new",
                                                    "valueText": "new",
                                                    "hasTrailingTrivia": true,
                                                    "trailingTrivia": [
                                                        {
                                                            "kind": "WhitespaceTrivia",
                                                            "text": " "
                                                        }
                                                    ]
                                                },
                                                "expression": {
                                                    "kind": "IdentifierName",
                                                    "fullStart": 595,
                                                    "fullEnd": 599,
                                                    "start": 595,
                                                    "end": 599,
                                                    "fullWidth": 4,
                                                    "width": 4,
                                                    "text": "Date",
                                                    "value": "Date",
                                                    "valueText": "Date"
                                                },
                                                "argumentList": {
                                                    "kind": "ArgumentList",
                                                    "fullStart": 599,
                                                    "fullEnd": 601,
                                                    "start": 599,
                                                    "end": 601,
                                                    "fullWidth": 2,
                                                    "width": 2,
                                                    "openParenToken": {
                                                        "kind": "OpenParenToken",
                                                        "fullStart": 599,
                                                        "fullEnd": 600,
                                                        "start": 599,
                                                        "end": 600,
                                                        "fullWidth": 1,
                                                        "width": 1,
                                                        "text": "(",
                                                        "value": "(",
                                                        "valueText": "("
                                                    },
                                                    "arguments": [],
                                                    "closeParenToken": {
                                                        "kind": "CloseParenToken",
                                                        "fullStart": 600,
                                                        "fullEnd": 601,
                                                        "start": 600,
                                                        "end": 601,
                                                        "fullWidth": 1,
                                                        "width": 1,
                                                        "text": ")",
                                                        "value": ")",
                                                        "valueText": ")"
                                                    }
                                                }
                                            }
                                        }
                                    }
                                ]
                            },
                            "semicolonToken": {
                                "kind": "SemicolonToken",
                                "fullStart": 601,
                                "fullEnd": 604,
                                "start": 601,
                                "end": 602,
                                "fullWidth": 3,
                                "width": 1,
                                "text": ";",
                                "value": ";",
                                "valueText": ";",
                                "hasTrailingTrivia": true,
                                "hasTrailingNewLine": true,
                                "trailingTrivia": [
                                    {
                                        "kind": "NewLineTrivia",
                                        "text": "\r\n"
                                    }
                                ]
                            }
                        },
                        {
                            "kind": "VariableStatement",
                            "fullStart": 604,
                            "fullEnd": 658,
                            "start": 612,
                            "end": 656,
                            "fullWidth": 54,
                            "width": 44,
                            "modifiers": [],
                            "variableDeclaration": {
                                "kind": "VariableDeclaration",
                                "fullStart": 604,
                                "fullEnd": 655,
                                "start": 612,
                                "end": 655,
                                "fullWidth": 51,
                                "width": 43,
                                "varKeyword": {
                                    "kind": "VarKeyword",
                                    "fullStart": 604,
                                    "fullEnd": 616,
                                    "start": 612,
                                    "end": 615,
                                    "fullWidth": 12,
                                    "width": 3,
                                    "text": "var",
                                    "value": "var",
                                    "valueText": "var",
                                    "hasLeadingTrivia": true,
                                    "hasTrailingTrivia": true,
                                    "leadingTrivia": [
                                        {
                                            "kind": "WhitespaceTrivia",
                                            "text": "        "
                                        }
                                    ],
                                    "trailingTrivia": [
                                        {
                                            "kind": "WhitespaceTrivia",
                                            "text": " "
                                        }
                                    ]
                                },
                                "variableDeclarators": [
                                    {
                                        "kind": "VariableDeclarator",
                                        "fullStart": 616,
                                        "fullEnd": 655,
                                        "start": 616,
                                        "end": 655,
                                        "fullWidth": 39,
<<<<<<< HEAD
                                        "width": 39,
                                        "identifier": {
=======
                                        "propertyName": {
>>>>>>> 85e84683
                                            "kind": "IdentifierName",
                                            "fullStart": 616,
                                            "fullEnd": 625,
                                            "start": 616,
                                            "end": 624,
                                            "fullWidth": 9,
                                            "width": 8,
                                            "text": "preCheck",
                                            "value": "preCheck",
                                            "valueText": "preCheck",
                                            "hasTrailingTrivia": true,
                                            "trailingTrivia": [
                                                {
                                                    "kind": "WhitespaceTrivia",
                                                    "text": " "
                                                }
                                            ]
                                        },
                                        "equalsValueClause": {
                                            "kind": "EqualsValueClause",
                                            "fullStart": 625,
                                            "fullEnd": 655,
                                            "start": 625,
                                            "end": 655,
                                            "fullWidth": 30,
                                            "width": 30,
                                            "equalsToken": {
                                                "kind": "EqualsToken",
                                                "fullStart": 625,
                                                "fullEnd": 627,
                                                "start": 625,
                                                "end": 626,
                                                "fullWidth": 2,
                                                "width": 1,
                                                "text": "=",
                                                "value": "=",
                                                "valueText": "=",
                                                "hasTrailingTrivia": true,
                                                "trailingTrivia": [
                                                    {
                                                        "kind": "WhitespaceTrivia",
                                                        "text": " "
                                                    }
                                                ]
                                            },
                                            "value": {
                                                "kind": "InvocationExpression",
                                                "fullStart": 627,
                                                "fullEnd": 655,
                                                "start": 627,
                                                "end": 655,
                                                "fullWidth": 28,
                                                "width": 28,
                                                "expression": {
                                                    "kind": "MemberAccessExpression",
                                                    "fullStart": 627,
                                                    "fullEnd": 646,
                                                    "start": 627,
                                                    "end": 646,
                                                    "fullWidth": 19,
                                                    "width": 19,
                                                    "expression": {
                                                        "kind": "IdentifierName",
                                                        "fullStart": 627,
                                                        "fullEnd": 633,
                                                        "start": 627,
                                                        "end": 633,
                                                        "fullWidth": 6,
                                                        "width": 6,
                                                        "text": "Object",
                                                        "value": "Object",
                                                        "valueText": "Object"
                                                    },
                                                    "dotToken": {
                                                        "kind": "DotToken",
                                                        "fullStart": 633,
                                                        "fullEnd": 634,
                                                        "start": 633,
                                                        "end": 634,
                                                        "fullWidth": 1,
                                                        "width": 1,
                                                        "text": ".",
                                                        "value": ".",
                                                        "valueText": "."
                                                    },
                                                    "name": {
                                                        "kind": "IdentifierName",
                                                        "fullStart": 634,
                                                        "fullEnd": 646,
                                                        "start": 634,
                                                        "end": 646,
                                                        "fullWidth": 12,
                                                        "width": 12,
                                                        "text": "isExtensible",
                                                        "value": "isExtensible",
                                                        "valueText": "isExtensible"
                                                    }
                                                },
                                                "argumentList": {
                                                    "kind": "ArgumentList",
                                                    "fullStart": 646,
                                                    "fullEnd": 655,
                                                    "start": 646,
                                                    "end": 655,
                                                    "fullWidth": 9,
                                                    "width": 9,
                                                    "openParenToken": {
                                                        "kind": "OpenParenToken",
                                                        "fullStart": 646,
                                                        "fullEnd": 647,
                                                        "start": 646,
                                                        "end": 647,
                                                        "fullWidth": 1,
                                                        "width": 1,
                                                        "text": "(",
                                                        "value": "(",
                                                        "valueText": "("
                                                    },
                                                    "arguments": [
                                                        {
                                                            "kind": "IdentifierName",
                                                            "fullStart": 647,
                                                            "fullEnd": 654,
                                                            "start": 647,
                                                            "end": 654,
                                                            "fullWidth": 7,
                                                            "width": 7,
                                                            "text": "dateObj",
                                                            "value": "dateObj",
                                                            "valueText": "dateObj"
                                                        }
                                                    ],
                                                    "closeParenToken": {
                                                        "kind": "CloseParenToken",
                                                        "fullStart": 654,
                                                        "fullEnd": 655,
                                                        "start": 654,
                                                        "end": 655,
                                                        "fullWidth": 1,
                                                        "width": 1,
                                                        "text": ")",
                                                        "value": ")",
                                                        "valueText": ")"
                                                    }
                                                }
                                            }
                                        }
                                    }
                                ]
                            },
                            "semicolonToken": {
                                "kind": "SemicolonToken",
                                "fullStart": 655,
                                "fullEnd": 658,
                                "start": 655,
                                "end": 656,
                                "fullWidth": 3,
                                "width": 1,
                                "text": ";",
                                "value": ";",
                                "valueText": ";",
                                "hasTrailingTrivia": true,
                                "hasTrailingNewLine": true,
                                "trailingTrivia": [
                                    {
                                        "kind": "NewLineTrivia",
                                        "text": "\r\n"
                                    }
                                ]
                            }
                        },
                        {
                            "kind": "ExpressionStatement",
                            "fullStart": 658,
                            "fullEnd": 702,
                            "start": 666,
                            "end": 700,
                            "fullWidth": 44,
                            "width": 34,
                            "expression": {
                                "kind": "InvocationExpression",
                                "fullStart": 658,
                                "fullEnd": 699,
                                "start": 666,
                                "end": 699,
                                "fullWidth": 41,
                                "width": 33,
                                "expression": {
                                    "kind": "MemberAccessExpression",
                                    "fullStart": 658,
                                    "fullEnd": 690,
                                    "start": 666,
                                    "end": 690,
                                    "fullWidth": 32,
                                    "width": 24,
                                    "expression": {
                                        "kind": "IdentifierName",
                                        "fullStart": 658,
                                        "fullEnd": 672,
                                        "start": 666,
                                        "end": 672,
                                        "fullWidth": 14,
                                        "width": 6,
                                        "text": "Object",
                                        "value": "Object",
                                        "valueText": "Object",
                                        "hasLeadingTrivia": true,
                                        "leadingTrivia": [
                                            {
                                                "kind": "WhitespaceTrivia",
                                                "text": "        "
                                            }
                                        ]
                                    },
                                    "dotToken": {
                                        "kind": "DotToken",
                                        "fullStart": 672,
                                        "fullEnd": 673,
                                        "start": 672,
                                        "end": 673,
                                        "fullWidth": 1,
                                        "width": 1,
                                        "text": ".",
                                        "value": ".",
                                        "valueText": "."
                                    },
                                    "name": {
                                        "kind": "IdentifierName",
                                        "fullStart": 673,
                                        "fullEnd": 690,
                                        "start": 673,
                                        "end": 690,
                                        "fullWidth": 17,
                                        "width": 17,
                                        "text": "preventExtensions",
                                        "value": "preventExtensions",
                                        "valueText": "preventExtensions"
                                    }
                                },
                                "argumentList": {
                                    "kind": "ArgumentList",
                                    "fullStart": 690,
                                    "fullEnd": 699,
                                    "start": 690,
                                    "end": 699,
                                    "fullWidth": 9,
                                    "width": 9,
                                    "openParenToken": {
                                        "kind": "OpenParenToken",
                                        "fullStart": 690,
                                        "fullEnd": 691,
                                        "start": 690,
                                        "end": 691,
                                        "fullWidth": 1,
                                        "width": 1,
                                        "text": "(",
                                        "value": "(",
                                        "valueText": "("
                                    },
                                    "arguments": [
                                        {
                                            "kind": "IdentifierName",
                                            "fullStart": 691,
                                            "fullEnd": 698,
                                            "start": 691,
                                            "end": 698,
                                            "fullWidth": 7,
                                            "width": 7,
                                            "text": "dateObj",
                                            "value": "dateObj",
                                            "valueText": "dateObj"
                                        }
                                    ],
                                    "closeParenToken": {
                                        "kind": "CloseParenToken",
                                        "fullStart": 698,
                                        "fullEnd": 699,
                                        "start": 698,
                                        "end": 699,
                                        "fullWidth": 1,
                                        "width": 1,
                                        "text": ")",
                                        "value": ")",
                                        "valueText": ")"
                                    }
                                }
                            },
                            "semicolonToken": {
                                "kind": "SemicolonToken",
                                "fullStart": 699,
                                "fullEnd": 702,
                                "start": 699,
                                "end": 700,
                                "fullWidth": 3,
                                "width": 1,
                                "text": ";",
                                "value": ";",
                                "valueText": ";",
                                "hasTrailingTrivia": true,
                                "hasTrailingNewLine": true,
                                "trailingTrivia": [
                                    {
                                        "kind": "NewLineTrivia",
                                        "text": "\r\n"
                                    }
                                ]
                            }
                        },
                        {
                            "kind": "ExpressionStatement",
                            "fullStart": 702,
                            "fullEnd": 730,
                            "start": 712,
                            "end": 728,
                            "fullWidth": 28,
                            "width": 16,
                            "expression": {
                                "kind": "AssignmentExpression",
                                "fullStart": 702,
                                "fullEnd": 727,
                                "start": 712,
                                "end": 727,
                                "fullWidth": 25,
                                "width": 15,
                                "left": {
                                    "kind": "ElementAccessExpression",
                                    "fullStart": 702,
                                    "fullEnd": 723,
                                    "start": 712,
                                    "end": 722,
                                    "fullWidth": 21,
                                    "width": 10,
                                    "expression": {
                                        "kind": "IdentifierName",
                                        "fullStart": 702,
                                        "fullEnd": 719,
                                        "start": 712,
                                        "end": 719,
                                        "fullWidth": 17,
                                        "width": 7,
                                        "text": "dateObj",
                                        "value": "dateObj",
                                        "valueText": "dateObj",
                                        "hasLeadingTrivia": true,
                                        "hasLeadingNewLine": true,
                                        "leadingTrivia": [
                                            {
                                                "kind": "NewLineTrivia",
                                                "text": "\r\n"
                                            },
                                            {
                                                "kind": "WhitespaceTrivia",
                                                "text": "        "
                                            }
                                        ]
                                    },
                                    "openBracketToken": {
                                        "kind": "OpenBracketToken",
                                        "fullStart": 719,
                                        "fullEnd": 720,
                                        "start": 719,
                                        "end": 720,
                                        "fullWidth": 1,
                                        "width": 1,
                                        "text": "[",
                                        "value": "[",
                                        "valueText": "["
                                    },
                                    "argumentExpression": {
                                        "kind": "NumericLiteral",
                                        "fullStart": 720,
                                        "fullEnd": 721,
                                        "start": 720,
                                        "end": 721,
                                        "fullWidth": 1,
                                        "width": 1,
                                        "text": "0",
                                        "value": 0,
                                        "valueText": "0"
                                    },
                                    "closeBracketToken": {
                                        "kind": "CloseBracketToken",
                                        "fullStart": 721,
                                        "fullEnd": 723,
                                        "start": 721,
                                        "end": 722,
                                        "fullWidth": 2,
                                        "width": 1,
                                        "text": "]",
                                        "value": "]",
                                        "valueText": "]",
                                        "hasTrailingTrivia": true,
                                        "trailingTrivia": [
                                            {
                                                "kind": "WhitespaceTrivia",
                                                "text": " "
                                            }
                                        ]
                                    }
                                },
                                "operatorToken": {
                                    "kind": "EqualsToken",
                                    "fullStart": 723,
                                    "fullEnd": 725,
                                    "start": 723,
                                    "end": 724,
                                    "fullWidth": 2,
                                    "width": 1,
                                    "text": "=",
                                    "value": "=",
                                    "valueText": "=",
                                    "hasTrailingTrivia": true,
                                    "trailingTrivia": [
                                        {
                                            "kind": "WhitespaceTrivia",
                                            "text": " "
                                        }
                                    ]
                                },
                                "right": {
                                    "kind": "NumericLiteral",
                                    "fullStart": 725,
                                    "fullEnd": 727,
                                    "start": 725,
                                    "end": 727,
                                    "fullWidth": 2,
                                    "width": 2,
                                    "text": "12",
                                    "value": 12,
                                    "valueText": "12"
                                }
                            },
                            "semicolonToken": {
                                "kind": "SemicolonToken",
                                "fullStart": 727,
                                "fullEnd": 730,
                                "start": 727,
                                "end": 728,
                                "fullWidth": 3,
                                "width": 1,
                                "text": ";",
                                "value": ";",
                                "valueText": ";",
                                "hasTrailingTrivia": true,
                                "hasTrailingNewLine": true,
                                "trailingTrivia": [
                                    {
                                        "kind": "NewLineTrivia",
                                        "text": "\r\n"
                                    }
                                ]
                            }
                        },
                        {
                            "kind": "ReturnStatement",
                            "fullStart": 730,
                            "fullEnd": 788,
                            "start": 738,
                            "end": 786,
                            "fullWidth": 58,
                            "width": 48,
                            "returnKeyword": {
                                "kind": "ReturnKeyword",
                                "fullStart": 730,
                                "fullEnd": 745,
                                "start": 738,
                                "end": 744,
                                "fullWidth": 15,
                                "width": 6,
                                "text": "return",
                                "value": "return",
                                "valueText": "return",
                                "hasLeadingTrivia": true,
                                "hasTrailingTrivia": true,
                                "leadingTrivia": [
                                    {
                                        "kind": "WhitespaceTrivia",
                                        "text": "        "
                                    }
                                ],
                                "trailingTrivia": [
                                    {
                                        "kind": "WhitespaceTrivia",
                                        "text": " "
                                    }
                                ]
                            },
                            "expression": {
                                "kind": "LogicalAndExpression",
                                "fullStart": 745,
                                "fullEnd": 785,
                                "start": 745,
                                "end": 785,
                                "fullWidth": 40,
                                "width": 40,
                                "left": {
                                    "kind": "IdentifierName",
                                    "fullStart": 745,
                                    "fullEnd": 754,
                                    "start": 745,
                                    "end": 753,
                                    "fullWidth": 9,
                                    "width": 8,
                                    "text": "preCheck",
                                    "value": "preCheck",
                                    "valueText": "preCheck",
                                    "hasTrailingTrivia": true,
                                    "trailingTrivia": [
                                        {
                                            "kind": "WhitespaceTrivia",
                                            "text": " "
                                        }
                                    ]
                                },
                                "operatorToken": {
                                    "kind": "AmpersandAmpersandToken",
                                    "fullStart": 754,
                                    "fullEnd": 757,
                                    "start": 754,
                                    "end": 756,
                                    "fullWidth": 3,
                                    "width": 2,
                                    "text": "&&",
                                    "value": "&&",
                                    "valueText": "&&",
                                    "hasTrailingTrivia": true,
                                    "trailingTrivia": [
                                        {
                                            "kind": "WhitespaceTrivia",
                                            "text": " "
                                        }
                                    ]
                                },
                                "right": {
                                    "kind": "LogicalNotExpression",
                                    "fullStart": 757,
                                    "fullEnd": 785,
                                    "start": 757,
                                    "end": 785,
                                    "fullWidth": 28,
                                    "width": 28,
                                    "operatorToken": {
                                        "kind": "ExclamationToken",
                                        "fullStart": 757,
                                        "fullEnd": 758,
                                        "start": 757,
                                        "end": 758,
                                        "fullWidth": 1,
                                        "width": 1,
                                        "text": "!",
                                        "value": "!",
                                        "valueText": "!"
                                    },
                                    "operand": {
                                        "kind": "InvocationExpression",
                                        "fullStart": 758,
                                        "fullEnd": 785,
                                        "start": 758,
                                        "end": 785,
                                        "fullWidth": 27,
                                        "width": 27,
                                        "expression": {
                                            "kind": "MemberAccessExpression",
                                            "fullStart": 758,
                                            "fullEnd": 780,
                                            "start": 758,
                                            "end": 780,
                                            "fullWidth": 22,
                                            "width": 22,
                                            "expression": {
                                                "kind": "IdentifierName",
                                                "fullStart": 758,
                                                "fullEnd": 765,
                                                "start": 758,
                                                "end": 765,
                                                "fullWidth": 7,
                                                "width": 7,
                                                "text": "dateObj",
                                                "value": "dateObj",
                                                "valueText": "dateObj"
                                            },
                                            "dotToken": {
                                                "kind": "DotToken",
                                                "fullStart": 765,
                                                "fullEnd": 766,
                                                "start": 765,
                                                "end": 766,
                                                "fullWidth": 1,
                                                "width": 1,
                                                "text": ".",
                                                "value": ".",
                                                "valueText": "."
                                            },
                                            "name": {
                                                "kind": "IdentifierName",
                                                "fullStart": 766,
                                                "fullEnd": 780,
                                                "start": 766,
                                                "end": 780,
                                                "fullWidth": 14,
                                                "width": 14,
                                                "text": "hasOwnProperty",
                                                "value": "hasOwnProperty",
                                                "valueText": "hasOwnProperty"
                                            }
                                        },
                                        "argumentList": {
                                            "kind": "ArgumentList",
                                            "fullStart": 780,
                                            "fullEnd": 785,
                                            "start": 780,
                                            "end": 785,
                                            "fullWidth": 5,
                                            "width": 5,
                                            "openParenToken": {
                                                "kind": "OpenParenToken",
                                                "fullStart": 780,
                                                "fullEnd": 781,
                                                "start": 780,
                                                "end": 781,
                                                "fullWidth": 1,
                                                "width": 1,
                                                "text": "(",
                                                "value": "(",
                                                "valueText": "("
                                            },
                                            "arguments": [
                                                {
                                                    "kind": "StringLiteral",
                                                    "fullStart": 781,
                                                    "fullEnd": 784,
                                                    "start": 781,
                                                    "end": 784,
                                                    "fullWidth": 3,
                                                    "width": 3,
                                                    "text": "\"0\"",
                                                    "value": "0",
                                                    "valueText": "0"
                                                }
                                            ],
                                            "closeParenToken": {
                                                "kind": "CloseParenToken",
                                                "fullStart": 784,
                                                "fullEnd": 785,
                                                "start": 784,
                                                "end": 785,
                                                "fullWidth": 1,
                                                "width": 1,
                                                "text": ")",
                                                "value": ")",
                                                "valueText": ")"
                                            }
                                        }
                                    }
                                }
                            },
                            "semicolonToken": {
                                "kind": "SemicolonToken",
                                "fullStart": 785,
                                "fullEnd": 788,
                                "start": 785,
                                "end": 786,
                                "fullWidth": 3,
                                "width": 1,
                                "text": ";",
                                "value": ";",
                                "valueText": ";",
                                "hasTrailingTrivia": true,
                                "hasTrailingNewLine": true,
                                "trailingTrivia": [
                                    {
                                        "kind": "NewLineTrivia",
                                        "text": "\r\n"
                                    }
                                ]
                            }
                        }
                    ],
                    "closeBraceToken": {
                        "kind": "CloseBraceToken",
                        "fullStart": 788,
                        "fullEnd": 795,
                        "start": 792,
                        "end": 793,
                        "fullWidth": 7,
                        "width": 1,
                        "text": "}",
                        "value": "}",
                        "valueText": "}",
                        "hasLeadingTrivia": true,
                        "hasTrailingTrivia": true,
                        "hasTrailingNewLine": true,
                        "leadingTrivia": [
                            {
                                "kind": "WhitespaceTrivia",
                                "text": "    "
                            }
                        ],
                        "trailingTrivia": [
                            {
                                "kind": "NewLineTrivia",
                                "text": "\r\n"
                            }
                        ]
                    }
                }
            },
            {
                "kind": "ExpressionStatement",
                "fullStart": 795,
                "fullEnd": 819,
                "start": 795,
                "end": 817,
                "fullWidth": 24,
                "width": 22,
                "expression": {
                    "kind": "InvocationExpression",
                    "fullStart": 795,
                    "fullEnd": 816,
                    "start": 795,
                    "end": 816,
                    "fullWidth": 21,
                    "width": 21,
                    "expression": {
                        "kind": "IdentifierName",
                        "fullStart": 795,
                        "fullEnd": 806,
                        "start": 795,
                        "end": 806,
                        "fullWidth": 11,
                        "width": 11,
                        "text": "runTestCase",
                        "value": "runTestCase",
                        "valueText": "runTestCase"
                    },
                    "argumentList": {
                        "kind": "ArgumentList",
                        "fullStart": 806,
                        "fullEnd": 816,
                        "start": 806,
                        "end": 816,
                        "fullWidth": 10,
                        "width": 10,
                        "openParenToken": {
                            "kind": "OpenParenToken",
                            "fullStart": 806,
                            "fullEnd": 807,
                            "start": 806,
                            "end": 807,
                            "fullWidth": 1,
                            "width": 1,
                            "text": "(",
                            "value": "(",
                            "valueText": "("
                        },
                        "arguments": [
                            {
                                "kind": "IdentifierName",
                                "fullStart": 807,
                                "fullEnd": 815,
                                "start": 807,
                                "end": 815,
                                "fullWidth": 8,
                                "width": 8,
                                "text": "testcase",
                                "value": "testcase",
                                "valueText": "testcase"
                            }
                        ],
                        "closeParenToken": {
                            "kind": "CloseParenToken",
                            "fullStart": 815,
                            "fullEnd": 816,
                            "start": 815,
                            "end": 816,
                            "fullWidth": 1,
                            "width": 1,
                            "text": ")",
                            "value": ")",
                            "valueText": ")"
                        }
                    }
                },
                "semicolonToken": {
                    "kind": "SemicolonToken",
                    "fullStart": 816,
                    "fullEnd": 819,
                    "start": 816,
                    "end": 817,
                    "fullWidth": 3,
                    "width": 1,
                    "text": ";",
                    "value": ";",
                    "valueText": ";",
                    "hasTrailingTrivia": true,
                    "hasTrailingNewLine": true,
                    "trailingTrivia": [
                        {
                            "kind": "NewLineTrivia",
                            "text": "\r\n"
                        }
                    ]
                }
            }
        ],
        "endOfFileToken": {
            "kind": "EndOfFileToken",
            "fullStart": 819,
            "fullEnd": 819,
            "start": 819,
            "end": 819,
            "fullWidth": 0,
            "width": 0,
            "text": ""
        }
    },
    "lineMap": {
        "lineStarts": [
            0,
            67,
            152,
            232,
            308,
            380,
            385,
            439,
            537,
            542,
            544,
            546,
            569,
            604,
            658,
            702,
            704,
            730,
            788,
            795,
            819
        ],
        "length": 819
    }
}<|MERGE_RESOLUTION|>--- conflicted
+++ resolved
@@ -245,12 +245,8 @@
                                         "start": 581,
                                         "end": 601,
                                         "fullWidth": 20,
-<<<<<<< HEAD
                                         "width": 20,
-                                        "identifier": {
-=======
                                         "propertyName": {
->>>>>>> 85e84683
                                             "kind": "IdentifierName",
                                             "fullStart": 581,
                                             "fullEnd": 589,
@@ -446,12 +442,8 @@
                                         "start": 616,
                                         "end": 655,
                                         "fullWidth": 39,
-<<<<<<< HEAD
                                         "width": 39,
-                                        "identifier": {
-=======
                                         "propertyName": {
->>>>>>> 85e84683
                                             "kind": "IdentifierName",
                                             "fullStart": 616,
                                             "fullEnd": 625,
