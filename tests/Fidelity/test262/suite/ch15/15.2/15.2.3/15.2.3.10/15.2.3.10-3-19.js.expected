--- conflicted
+++ resolved
@@ -245,12 +245,8 @@
                                         "start": 582,
                                         "end": 603,
                                         "fullWidth": 21,
-<<<<<<< HEAD
                                         "width": 21,
-                                        "identifier": {
-=======
                                         "propertyName": {
->>>>>>> 85e84683
                                             "kind": "IdentifierName",
                                             "fullStart": 582,
                                             "fullEnd": 589,
@@ -446,12 +442,8 @@
                                         "start": 618,
                                         "end": 656,
                                         "fullWidth": 38,
-<<<<<<< HEAD
                                         "width": 38,
-                                        "identifier": {
-=======
                                         "propertyName": {
->>>>>>> 85e84683
                                             "kind": "IdentifierName",
                                             "fullStart": 618,
                                             "fullEnd": 627,
