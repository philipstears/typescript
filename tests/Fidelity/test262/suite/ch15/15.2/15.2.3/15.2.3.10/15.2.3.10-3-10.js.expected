--- conflicted
+++ resolved
@@ -245,12 +245,8 @@
                                         "start": 584,
                                         "end": 604,
                                         "fullWidth": 20,
-<<<<<<< HEAD
                                         "width": 20,
-                                        "identifier": {
-=======
                                         "propertyName": {
->>>>>>> 85e84683
                                             "kind": "IdentifierName",
                                             "fullStart": 584,
                                             "fullEnd": 591,
@@ -446,12 +442,8 @@
                                         "start": 619,
                                         "end": 657,
                                         "fullWidth": 38,
-<<<<<<< HEAD
                                         "width": 38,
-                                        "identifier": {
-=======
                                         "propertyName": {
->>>>>>> 85e84683
                                             "kind": "IdentifierName",
                                             "fullStart": 619,
                                             "fullEnd": 628,
