--- conflicted
+++ resolved
@@ -245,12 +245,8 @@
                                         "start": 600,
                                         "end": 618,
                                         "fullWidth": 18,
-<<<<<<< HEAD
                                         "width": 18,
-                                        "identifier": {
-=======
                                         "propertyName": {
->>>>>>> 85e84683
                                             "kind": "IdentifierName",
                                             "fullStart": 600,
                                             "fullEnd": 604,
@@ -473,12 +469,8 @@
                                         "start": 633,
                                         "end": 668,
                                         "fullWidth": 35,
-<<<<<<< HEAD
                                         "width": 35,
-                                        "identifier": {
-=======
                                         "propertyName": {
->>>>>>> 85e84683
                                             "kind": "IdentifierName",
                                             "fullStart": 633,
                                             "fullEnd": 642,
