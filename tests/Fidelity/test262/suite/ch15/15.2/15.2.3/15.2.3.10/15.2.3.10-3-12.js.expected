{
    "isDeclaration": false,
    "languageVersion": "EcmaScript5",
    "parseOptions": {
        "allowAutomaticSemicolonInsertion": true
    },
    "sourceUnit": {
        "kind": "SourceUnit",
        "fullStart": 0,
        "fullEnd": 807,
        "start": 551,
        "end": 807,
        "fullWidth": 807,
        "width": 256,
        "isIncrementallyUnusable": true,
        "moduleElements": [
            {
                "kind": "FunctionDeclaration",
                "fullStart": 0,
                "fullEnd": 783,
                "start": 551,
                "end": 781,
                "fullWidth": 783,
                "width": 230,
                "modifiers": [],
                "functionKeyword": {
                    "kind": "FunctionKeyword",
                    "fullStart": 0,
                    "fullEnd": 560,
                    "start": 551,
                    "end": 559,
                    "fullWidth": 560,
                    "width": 8,
                    "text": "function",
                    "value": "function",
                    "valueText": "function",
                    "hasLeadingTrivia": true,
                    "hasLeadingComment": true,
                    "hasLeadingNewLine": true,
                    "hasTrailingTrivia": true,
                    "leadingTrivia": [
                        {
                            "kind": "SingleLineCommentTrivia",
                            "text": "/// Copyright (c) 2012 Ecma International.  All rights reserved. "
                        },
                        {
                            "kind": "NewLineTrivia",
                            "text": "\r\n"
                        },
                        {
                            "kind": "SingleLineCommentTrivia",
                            "text": "/// Ecma International makes this code available under the terms and conditions set"
                        },
                        {
                            "kind": "NewLineTrivia",
                            "text": "\r\n"
                        },
                        {
                            "kind": "SingleLineCommentTrivia",
                            "text": "/// forth on http://hg.ecmascript.org/tests/test262/raw-file/tip/LICENSE (the "
                        },
                        {
                            "kind": "NewLineTrivia",
                            "text": "\r\n"
                        },
                        {
                            "kind": "SingleLineCommentTrivia",
                            "text": "/// \"Use Terms\").   Any redistribution of this code must retain the above "
                        },
                        {
                            "kind": "NewLineTrivia",
                            "text": "\r\n"
                        },
                        {
                            "kind": "SingleLineCommentTrivia",
                            "text": "/// copyright and this notice and otherwise comply with the Use Terms."
                        },
                        {
                            "kind": "NewLineTrivia",
                            "text": "\r\n"
                        },
                        {
                            "kind": "MultiLineCommentTrivia",
                            "text": "/**\r\n * @path ch15/15.2/15.2.3/15.2.3.10/15.2.3.10-3-12.js\r\n * @description Object.preventExtensions - named properties cannot be added into the returned object\r\n */"
                        },
                        {
                            "kind": "NewLineTrivia",
                            "text": "\r\n"
                        },
                        {
                            "kind": "NewLineTrivia",
                            "text": "\r\n"
                        },
                        {
                            "kind": "NewLineTrivia",
                            "text": "\r\n"
                        }
                    ],
                    "trailingTrivia": [
                        {
                            "kind": "WhitespaceTrivia",
                            "text": " "
                        }
                    ]
                },
                "identifier": {
                    "kind": "IdentifierName",
                    "fullStart": 560,
                    "fullEnd": 568,
                    "start": 560,
                    "end": 568,
                    "fullWidth": 8,
                    "width": 8,
                    "text": "testcase",
                    "value": "testcase",
                    "valueText": "testcase"
                },
                "callSignature": {
                    "kind": "CallSignature",
                    "fullStart": 568,
                    "fullEnd": 571,
                    "start": 568,
                    "end": 570,
                    "fullWidth": 3,
                    "width": 2,
                    "parameterList": {
                        "kind": "ParameterList",
                        "fullStart": 568,
                        "fullEnd": 571,
                        "start": 568,
                        "end": 570,
                        "fullWidth": 3,
                        "width": 2,
                        "openParenToken": {
                            "kind": "OpenParenToken",
                            "fullStart": 568,
                            "fullEnd": 569,
                            "start": 568,
                            "end": 569,
                            "fullWidth": 1,
                            "width": 1,
                            "text": "(",
                            "value": "(",
                            "valueText": "("
                        },
                        "parameters": [],
                        "closeParenToken": {
                            "kind": "CloseParenToken",
                            "fullStart": 569,
                            "fullEnd": 571,
                            "start": 569,
                            "end": 570,
                            "fullWidth": 2,
                            "width": 1,
                            "text": ")",
                            "value": ")",
                            "valueText": ")",
                            "hasTrailingTrivia": true,
                            "trailingTrivia": [
                                {
                                    "kind": "WhitespaceTrivia",
                                    "text": " "
                                }
                            ]
                        }
                    }
                },
                "block": {
                    "kind": "Block",
                    "fullStart": 571,
                    "fullEnd": 783,
                    "start": 571,
                    "end": 781,
                    "fullWidth": 212,
                    "width": 210,
                    "openBraceToken": {
                        "kind": "OpenBraceToken",
                        "fullStart": 571,
                        "fullEnd": 574,
                        "start": 571,
                        "end": 572,
                        "fullWidth": 3,
                        "width": 1,
                        "text": "{",
                        "value": "{",
                        "valueText": "{",
                        "hasTrailingTrivia": true,
                        "hasTrailingNewLine": true,
                        "trailingTrivia": [
                            {
                                "kind": "NewLineTrivia",
                                "text": "\r\n"
                            }
                        ]
                    },
                    "statements": [
                        {
                            "kind": "VariableStatement",
                            "fullStart": 574,
                            "fullEnd": 597,
                            "start": 582,
                            "end": 595,
                            "fullWidth": 23,
                            "width": 13,
                            "modifiers": [],
                            "variableDeclaration": {
                                "kind": "VariableDeclaration",
                                "fullStart": 574,
                                "fullEnd": 594,
                                "start": 582,
                                "end": 594,
                                "fullWidth": 20,
                                "width": 12,
                                "varKeyword": {
                                    "kind": "VarKeyword",
                                    "fullStart": 574,
                                    "fullEnd": 586,
                                    "start": 582,
                                    "end": 585,
                                    "fullWidth": 12,
                                    "width": 3,
                                    "text": "var",
                                    "value": "var",
                                    "valueText": "var",
                                    "hasLeadingTrivia": true,
                                    "hasTrailingTrivia": true,
                                    "leadingTrivia": [
                                        {
                                            "kind": "WhitespaceTrivia",
                                            "text": "        "
                                        }
                                    ],
                                    "trailingTrivia": [
                                        {
                                            "kind": "WhitespaceTrivia",
                                            "text": " "
                                        }
                                    ]
                                },
                                "variableDeclarators": [
                                    {
                                        "kind": "VariableDeclarator",
                                        "fullStart": 586,
                                        "fullEnd": 594,
                                        "start": 586,
                                        "end": 594,
                                        "fullWidth": 8,
<<<<<<< HEAD
                                        "width": 8,
                                        "identifier": {
=======
                                        "propertyName": {
>>>>>>> 85e84683
                                            "kind": "IdentifierName",
                                            "fullStart": 586,
                                            "fullEnd": 590,
                                            "start": 586,
                                            "end": 589,
                                            "fullWidth": 4,
                                            "width": 3,
                                            "text": "obj",
                                            "value": "obj",
                                            "valueText": "obj",
                                            "hasTrailingTrivia": true,
                                            "trailingTrivia": [
                                                {
                                                    "kind": "WhitespaceTrivia",
                                                    "text": " "
                                                }
                                            ]
                                        },
                                        "equalsValueClause": {
                                            "kind": "EqualsValueClause",
                                            "fullStart": 590,
                                            "fullEnd": 594,
                                            "start": 590,
                                            "end": 594,
                                            "fullWidth": 4,
                                            "width": 4,
                                            "equalsToken": {
                                                "kind": "EqualsToken",
                                                "fullStart": 590,
                                                "fullEnd": 592,
                                                "start": 590,
                                                "end": 591,
                                                "fullWidth": 2,
                                                "width": 1,
                                                "text": "=",
                                                "value": "=",
                                                "valueText": "=",
                                                "hasTrailingTrivia": true,
                                                "trailingTrivia": [
                                                    {
                                                        "kind": "WhitespaceTrivia",
                                                        "text": " "
                                                    }
                                                ]
                                            },
                                            "value": {
                                                "kind": "ObjectLiteralExpression",
                                                "fullStart": 592,
                                                "fullEnd": 594,
                                                "start": 592,
                                                "end": 594,
                                                "fullWidth": 2,
                                                "width": 2,
                                                "openBraceToken": {
                                                    "kind": "OpenBraceToken",
                                                    "fullStart": 592,
                                                    "fullEnd": 593,
                                                    "start": 592,
                                                    "end": 593,
                                                    "fullWidth": 1,
                                                    "width": 1,
                                                    "text": "{",
                                                    "value": "{",
                                                    "valueText": "{"
                                                },
                                                "propertyAssignments": [],
                                                "closeBraceToken": {
                                                    "kind": "CloseBraceToken",
                                                    "fullStart": 593,
                                                    "fullEnd": 594,
                                                    "start": 593,
                                                    "end": 594,
                                                    "fullWidth": 1,
                                                    "width": 1,
                                                    "text": "}",
                                                    "value": "}",
                                                    "valueText": "}"
                                                }
                                            }
                                        }
                                    }
                                ]
                            },
                            "semicolonToken": {
                                "kind": "SemicolonToken",
                                "fullStart": 594,
                                "fullEnd": 597,
                                "start": 594,
                                "end": 595,
                                "fullWidth": 3,
                                "width": 1,
                                "text": ";",
                                "value": ";",
                                "valueText": ";",
                                "hasTrailingTrivia": true,
                                "hasTrailingNewLine": true,
                                "trailingTrivia": [
                                    {
                                        "kind": "NewLineTrivia",
                                        "text": "\r\n"
                                    }
                                ]
                            }
                        },
                        {
                            "kind": "VariableStatement",
                            "fullStart": 597,
                            "fullEnd": 647,
                            "start": 605,
                            "end": 645,
                            "fullWidth": 50,
                            "width": 40,
                            "modifiers": [],
                            "variableDeclaration": {
                                "kind": "VariableDeclaration",
                                "fullStart": 597,
                                "fullEnd": 644,
                                "start": 605,
                                "end": 644,
                                "fullWidth": 47,
                                "width": 39,
                                "varKeyword": {
                                    "kind": "VarKeyword",
                                    "fullStart": 597,
                                    "fullEnd": 609,
                                    "start": 605,
                                    "end": 608,
                                    "fullWidth": 12,
                                    "width": 3,
                                    "text": "var",
                                    "value": "var",
                                    "valueText": "var",
                                    "hasLeadingTrivia": true,
                                    "hasTrailingTrivia": true,
                                    "leadingTrivia": [
                                        {
                                            "kind": "WhitespaceTrivia",
                                            "text": "        "
                                        }
                                    ],
                                    "trailingTrivia": [
                                        {
                                            "kind": "WhitespaceTrivia",
                                            "text": " "
                                        }
                                    ]
                                },
                                "variableDeclarators": [
                                    {
                                        "kind": "VariableDeclarator",
                                        "fullStart": 609,
                                        "fullEnd": 644,
                                        "start": 609,
                                        "end": 644,
                                        "fullWidth": 35,
<<<<<<< HEAD
                                        "width": 35,
                                        "identifier": {
=======
                                        "propertyName": {
>>>>>>> 85e84683
                                            "kind": "IdentifierName",
                                            "fullStart": 609,
                                            "fullEnd": 618,
                                            "start": 609,
                                            "end": 617,
                                            "fullWidth": 9,
                                            "width": 8,
                                            "text": "preCheck",
                                            "value": "preCheck",
                                            "valueText": "preCheck",
                                            "hasTrailingTrivia": true,
                                            "trailingTrivia": [
                                                {
                                                    "kind": "WhitespaceTrivia",
                                                    "text": " "
                                                }
                                            ]
                                        },
                                        "equalsValueClause": {
                                            "kind": "EqualsValueClause",
                                            "fullStart": 618,
                                            "fullEnd": 644,
                                            "start": 618,
                                            "end": 644,
                                            "fullWidth": 26,
                                            "width": 26,
                                            "equalsToken": {
                                                "kind": "EqualsToken",
                                                "fullStart": 618,
                                                "fullEnd": 620,
                                                "start": 618,
                                                "end": 619,
                                                "fullWidth": 2,
                                                "width": 1,
                                                "text": "=",
                                                "value": "=",
                                                "valueText": "=",
                                                "hasTrailingTrivia": true,
                                                "trailingTrivia": [
                                                    {
                                                        "kind": "WhitespaceTrivia",
                                                        "text": " "
                                                    }
                                                ]
                                            },
                                            "value": {
                                                "kind": "InvocationExpression",
                                                "fullStart": 620,
                                                "fullEnd": 644,
                                                "start": 620,
                                                "end": 644,
                                                "fullWidth": 24,
                                                "width": 24,
                                                "expression": {
                                                    "kind": "MemberAccessExpression",
                                                    "fullStart": 620,
                                                    "fullEnd": 639,
                                                    "start": 620,
                                                    "end": 639,
                                                    "fullWidth": 19,
                                                    "width": 19,
                                                    "expression": {
                                                        "kind": "IdentifierName",
                                                        "fullStart": 620,
                                                        "fullEnd": 626,
                                                        "start": 620,
                                                        "end": 626,
                                                        "fullWidth": 6,
                                                        "width": 6,
                                                        "text": "Object",
                                                        "value": "Object",
                                                        "valueText": "Object"
                                                    },
                                                    "dotToken": {
                                                        "kind": "DotToken",
                                                        "fullStart": 626,
                                                        "fullEnd": 627,
                                                        "start": 626,
                                                        "end": 627,
                                                        "fullWidth": 1,
                                                        "width": 1,
                                                        "text": ".",
                                                        "value": ".",
                                                        "valueText": "."
                                                    },
                                                    "name": {
                                                        "kind": "IdentifierName",
                                                        "fullStart": 627,
                                                        "fullEnd": 639,
                                                        "start": 627,
                                                        "end": 639,
                                                        "fullWidth": 12,
                                                        "width": 12,
                                                        "text": "isExtensible",
                                                        "value": "isExtensible",
                                                        "valueText": "isExtensible"
                                                    }
                                                },
                                                "argumentList": {
                                                    "kind": "ArgumentList",
                                                    "fullStart": 639,
                                                    "fullEnd": 644,
                                                    "start": 639,
                                                    "end": 644,
                                                    "fullWidth": 5,
                                                    "width": 5,
                                                    "openParenToken": {
                                                        "kind": "OpenParenToken",
                                                        "fullStart": 639,
                                                        "fullEnd": 640,
                                                        "start": 639,
                                                        "end": 640,
                                                        "fullWidth": 1,
                                                        "width": 1,
                                                        "text": "(",
                                                        "value": "(",
                                                        "valueText": "("
                                                    },
                                                    "arguments": [
                                                        {
                                                            "kind": "IdentifierName",
                                                            "fullStart": 640,
                                                            "fullEnd": 643,
                                                            "start": 640,
                                                            "end": 643,
                                                            "fullWidth": 3,
                                                            "width": 3,
                                                            "text": "obj",
                                                            "value": "obj",
                                                            "valueText": "obj"
                                                        }
                                                    ],
                                                    "closeParenToken": {
                                                        "kind": "CloseParenToken",
                                                        "fullStart": 643,
                                                        "fullEnd": 644,
                                                        "start": 643,
                                                        "end": 644,
                                                        "fullWidth": 1,
                                                        "width": 1,
                                                        "text": ")",
                                                        "value": ")",
                                                        "valueText": ")"
                                                    }
                                                }
                                            }
                                        }
                                    }
                                ]
                            },
                            "semicolonToken": {
                                "kind": "SemicolonToken",
                                "fullStart": 644,
                                "fullEnd": 647,
                                "start": 644,
                                "end": 645,
                                "fullWidth": 3,
                                "width": 1,
                                "text": ";",
                                "value": ";",
                                "valueText": ";",
                                "hasTrailingTrivia": true,
                                "hasTrailingNewLine": true,
                                "trailingTrivia": [
                                    {
                                        "kind": "NewLineTrivia",
                                        "text": "\r\n"
                                    }
                                ]
                            }
                        },
                        {
                            "kind": "ExpressionStatement",
                            "fullStart": 647,
                            "fullEnd": 687,
                            "start": 655,
                            "end": 685,
                            "fullWidth": 40,
                            "width": 30,
                            "expression": {
                                "kind": "InvocationExpression",
                                "fullStart": 647,
                                "fullEnd": 684,
                                "start": 655,
                                "end": 684,
                                "fullWidth": 37,
                                "width": 29,
                                "expression": {
                                    "kind": "MemberAccessExpression",
                                    "fullStart": 647,
                                    "fullEnd": 679,
                                    "start": 655,
                                    "end": 679,
                                    "fullWidth": 32,
                                    "width": 24,
                                    "expression": {
                                        "kind": "IdentifierName",
                                        "fullStart": 647,
                                        "fullEnd": 661,
                                        "start": 655,
                                        "end": 661,
                                        "fullWidth": 14,
                                        "width": 6,
                                        "text": "Object",
                                        "value": "Object",
                                        "valueText": "Object",
                                        "hasLeadingTrivia": true,
                                        "leadingTrivia": [
                                            {
                                                "kind": "WhitespaceTrivia",
                                                "text": "        "
                                            }
                                        ]
                                    },
                                    "dotToken": {
                                        "kind": "DotToken",
                                        "fullStart": 661,
                                        "fullEnd": 662,
                                        "start": 661,
                                        "end": 662,
                                        "fullWidth": 1,
                                        "width": 1,
                                        "text": ".",
                                        "value": ".",
                                        "valueText": "."
                                    },
                                    "name": {
                                        "kind": "IdentifierName",
                                        "fullStart": 662,
                                        "fullEnd": 679,
                                        "start": 662,
                                        "end": 679,
                                        "fullWidth": 17,
                                        "width": 17,
                                        "text": "preventExtensions",
                                        "value": "preventExtensions",
                                        "valueText": "preventExtensions"
                                    }
                                },
                                "argumentList": {
                                    "kind": "ArgumentList",
                                    "fullStart": 679,
                                    "fullEnd": 684,
                                    "start": 679,
                                    "end": 684,
                                    "fullWidth": 5,
                                    "width": 5,
                                    "openParenToken": {
                                        "kind": "OpenParenToken",
                                        "fullStart": 679,
                                        "fullEnd": 680,
                                        "start": 679,
                                        "end": 680,
                                        "fullWidth": 1,
                                        "width": 1,
                                        "text": "(",
                                        "value": "(",
                                        "valueText": "("
                                    },
                                    "arguments": [
                                        {
                                            "kind": "IdentifierName",
                                            "fullStart": 680,
                                            "fullEnd": 683,
                                            "start": 680,
                                            "end": 683,
                                            "fullWidth": 3,
                                            "width": 3,
                                            "text": "obj",
                                            "value": "obj",
                                            "valueText": "obj"
                                        }
                                    ],
                                    "closeParenToken": {
                                        "kind": "CloseParenToken",
                                        "fullStart": 683,
                                        "fullEnd": 684,
                                        "start": 683,
                                        "end": 684,
                                        "fullWidth": 1,
                                        "width": 1,
                                        "text": ")",
                                        "value": ")",
                                        "valueText": ")"
                                    }
                                }
                            },
                            "semicolonToken": {
                                "kind": "SemicolonToken",
                                "fullStart": 684,
                                "fullEnd": 687,
                                "start": 684,
                                "end": 685,
                                "fullWidth": 3,
                                "width": 1,
                                "text": ";",
                                "value": ";",
                                "valueText": ";",
                                "hasTrailingTrivia": true,
                                "hasTrailingNewLine": true,
                                "trailingTrivia": [
                                    {
                                        "kind": "NewLineTrivia",
                                        "text": "\r\n"
                                    }
                                ]
                            }
                        },
                        {
                            "kind": "ExpressionStatement",
                            "fullStart": 687,
                            "fullEnd": 714,
                            "start": 697,
                            "end": 712,
                            "fullWidth": 27,
                            "width": 15,
                            "expression": {
                                "kind": "AssignmentExpression",
                                "fullStart": 687,
                                "fullEnd": 711,
                                "start": 697,
                                "end": 711,
                                "fullWidth": 24,
                                "width": 14,
                                "left": {
                                    "kind": "MemberAccessExpression",
                                    "fullStart": 687,
                                    "fullEnd": 708,
                                    "start": 697,
                                    "end": 707,
                                    "fullWidth": 21,
                                    "width": 10,
                                    "expression": {
                                        "kind": "IdentifierName",
                                        "fullStart": 687,
                                        "fullEnd": 700,
                                        "start": 697,
                                        "end": 700,
                                        "fullWidth": 13,
                                        "width": 3,
                                        "text": "obj",
                                        "value": "obj",
                                        "valueText": "obj",
                                        "hasLeadingTrivia": true,
                                        "hasLeadingNewLine": true,
                                        "leadingTrivia": [
                                            {
                                                "kind": "NewLineTrivia",
                                                "text": "\r\n"
                                            },
                                            {
                                                "kind": "WhitespaceTrivia",
                                                "text": "        "
                                            }
                                        ]
                                    },
                                    "dotToken": {
                                        "kind": "DotToken",
                                        "fullStart": 700,
                                        "fullEnd": 701,
                                        "start": 700,
                                        "end": 701,
                                        "fullWidth": 1,
                                        "width": 1,
                                        "text": ".",
                                        "value": ".",
                                        "valueText": "."
                                    },
                                    "name": {
                                        "kind": "IdentifierName",
                                        "fullStart": 701,
                                        "fullEnd": 708,
                                        "start": 701,
                                        "end": 707,
                                        "fullWidth": 7,
                                        "width": 6,
                                        "text": "exName",
                                        "value": "exName",
                                        "valueText": "exName",
                                        "hasTrailingTrivia": true,
                                        "trailingTrivia": [
                                            {
                                                "kind": "WhitespaceTrivia",
                                                "text": " "
                                            }
                                        ]
                                    }
                                },
                                "operatorToken": {
                                    "kind": "EqualsToken",
                                    "fullStart": 708,
                                    "fullEnd": 710,
                                    "start": 708,
                                    "end": 709,
                                    "fullWidth": 2,
                                    "width": 1,
                                    "text": "=",
                                    "value": "=",
                                    "valueText": "=",
                                    "hasTrailingTrivia": true,
                                    "trailingTrivia": [
                                        {
                                            "kind": "WhitespaceTrivia",
                                            "text": " "
                                        }
                                    ]
                                },
                                "right": {
                                    "kind": "NumericLiteral",
                                    "fullStart": 710,
                                    "fullEnd": 711,
                                    "start": 710,
                                    "end": 711,
                                    "fullWidth": 1,
                                    "width": 1,
                                    "text": "2",
                                    "value": 2,
                                    "valueText": "2"
                                }
                            },
                            "semicolonToken": {
                                "kind": "SemicolonToken",
                                "fullStart": 711,
                                "fullEnd": 714,
                                "start": 711,
                                "end": 712,
                                "fullWidth": 3,
                                "width": 1,
                                "text": ";",
                                "value": ";",
                                "valueText": ";",
                                "hasTrailingTrivia": true,
                                "hasTrailingNewLine": true,
                                "trailingTrivia": [
                                    {
                                        "kind": "NewLineTrivia",
                                        "text": "\r\n"
                                    }
                                ]
                            }
                        },
                        {
                            "kind": "ReturnStatement",
                            "fullStart": 714,
                            "fullEnd": 776,
                            "start": 722,
                            "end": 774,
                            "fullWidth": 62,
                            "width": 52,
                            "returnKeyword": {
                                "kind": "ReturnKeyword",
                                "fullStart": 714,
                                "fullEnd": 729,
                                "start": 722,
                                "end": 728,
                                "fullWidth": 15,
                                "width": 6,
                                "text": "return",
                                "value": "return",
                                "valueText": "return",
                                "hasLeadingTrivia": true,
                                "hasTrailingTrivia": true,
                                "leadingTrivia": [
                                    {
                                        "kind": "WhitespaceTrivia",
                                        "text": "        "
                                    }
                                ],
                                "trailingTrivia": [
                                    {
                                        "kind": "WhitespaceTrivia",
                                        "text": " "
                                    }
                                ]
                            },
                            "expression": {
                                "kind": "LogicalAndExpression",
                                "fullStart": 729,
                                "fullEnd": 773,
                                "start": 729,
                                "end": 773,
                                "fullWidth": 44,
                                "width": 44,
                                "left": {
                                    "kind": "IdentifierName",
                                    "fullStart": 729,
                                    "fullEnd": 738,
                                    "start": 729,
                                    "end": 737,
                                    "fullWidth": 9,
                                    "width": 8,
                                    "text": "preCheck",
                                    "value": "preCheck",
                                    "valueText": "preCheck",
                                    "hasTrailingTrivia": true,
                                    "trailingTrivia": [
                                        {
                                            "kind": "WhitespaceTrivia",
                                            "text": " "
                                        }
                                    ]
                                },
                                "operatorToken": {
                                    "kind": "AmpersandAmpersandToken",
                                    "fullStart": 738,
                                    "fullEnd": 741,
                                    "start": 738,
                                    "end": 740,
                                    "fullWidth": 3,
                                    "width": 2,
                                    "text": "&&",
                                    "value": "&&",
                                    "valueText": "&&",
                                    "hasTrailingTrivia": true,
                                    "trailingTrivia": [
                                        {
                                            "kind": "WhitespaceTrivia",
                                            "text": " "
                                        }
                                    ]
                                },
                                "right": {
                                    "kind": "LogicalNotExpression",
                                    "fullStart": 741,
                                    "fullEnd": 773,
                                    "start": 741,
                                    "end": 773,
                                    "fullWidth": 32,
                                    "width": 32,
                                    "operatorToken": {
                                        "kind": "ExclamationToken",
                                        "fullStart": 741,
                                        "fullEnd": 742,
                                        "start": 741,
                                        "end": 742,
                                        "fullWidth": 1,
                                        "width": 1,
                                        "text": "!",
                                        "value": "!",
                                        "valueText": "!"
                                    },
                                    "operand": {
                                        "kind": "InvocationExpression",
                                        "fullStart": 742,
                                        "fullEnd": 773,
                                        "start": 742,
                                        "end": 773,
                                        "fullWidth": 31,
                                        "width": 31,
                                        "expression": {
                                            "kind": "MemberAccessExpression",
                                            "fullStart": 742,
                                            "fullEnd": 763,
                                            "start": 742,
                                            "end": 763,
                                            "fullWidth": 21,
                                            "width": 21,
                                            "expression": {
                                                "kind": "IdentifierName",
                                                "fullStart": 742,
                                                "fullEnd": 748,
                                                "start": 742,
                                                "end": 748,
                                                "fullWidth": 6,
                                                "width": 6,
                                                "text": "Object",
                                                "value": "Object",
                                                "valueText": "Object"
                                            },
                                            "dotToken": {
                                                "kind": "DotToken",
                                                "fullStart": 748,
                                                "fullEnd": 749,
                                                "start": 748,
                                                "end": 749,
                                                "fullWidth": 1,
                                                "width": 1,
                                                "text": ".",
                                                "value": ".",
                                                "valueText": "."
                                            },
                                            "name": {
                                                "kind": "IdentifierName",
                                                "fullStart": 749,
                                                "fullEnd": 763,
                                                "start": 749,
                                                "end": 763,
                                                "fullWidth": 14,
                                                "width": 14,
                                                "text": "hasOwnProperty",
                                                "value": "hasOwnProperty",
                                                "valueText": "hasOwnProperty"
                                            }
                                        },
                                        "argumentList": {
                                            "kind": "ArgumentList",
                                            "fullStart": 763,
                                            "fullEnd": 773,
                                            "start": 763,
                                            "end": 773,
                                            "fullWidth": 10,
                                            "width": 10,
                                            "openParenToken": {
                                                "kind": "OpenParenToken",
                                                "fullStart": 763,
                                                "fullEnd": 764,
                                                "start": 763,
                                                "end": 764,
                                                "fullWidth": 1,
                                                "width": 1,
                                                "text": "(",
                                                "value": "(",
                                                "valueText": "("
                                            },
                                            "arguments": [
                                                {
                                                    "kind": "StringLiteral",
                                                    "fullStart": 764,
                                                    "fullEnd": 772,
                                                    "start": 764,
                                                    "end": 772,
                                                    "fullWidth": 8,
                                                    "width": 8,
                                                    "text": "\"exName\"",
                                                    "value": "exName",
                                                    "valueText": "exName"
                                                }
                                            ],
                                            "closeParenToken": {
                                                "kind": "CloseParenToken",
                                                "fullStart": 772,
                                                "fullEnd": 773,
                                                "start": 772,
                                                "end": 773,
                                                "fullWidth": 1,
                                                "width": 1,
                                                "text": ")",
                                                "value": ")",
                                                "valueText": ")"
                                            }
                                        }
                                    }
                                }
                            },
                            "semicolonToken": {
                                "kind": "SemicolonToken",
                                "fullStart": 773,
                                "fullEnd": 776,
                                "start": 773,
                                "end": 774,
                                "fullWidth": 3,
                                "width": 1,
                                "text": ";",
                                "value": ";",
                                "valueText": ";",
                                "hasTrailingTrivia": true,
                                "hasTrailingNewLine": true,
                                "trailingTrivia": [
                                    {
                                        "kind": "NewLineTrivia",
                                        "text": "\r\n"
                                    }
                                ]
                            }
                        }
                    ],
                    "closeBraceToken": {
                        "kind": "CloseBraceToken",
                        "fullStart": 776,
                        "fullEnd": 783,
                        "start": 780,
                        "end": 781,
                        "fullWidth": 7,
                        "width": 1,
                        "text": "}",
                        "value": "}",
                        "valueText": "}",
                        "hasLeadingTrivia": true,
                        "hasTrailingTrivia": true,
                        "hasTrailingNewLine": true,
                        "leadingTrivia": [
                            {
                                "kind": "WhitespaceTrivia",
                                "text": "    "
                            }
                        ],
                        "trailingTrivia": [
                            {
                                "kind": "NewLineTrivia",
                                "text": "\r\n"
                            }
                        ]
                    }
                }
            },
            {
                "kind": "ExpressionStatement",
                "fullStart": 783,
                "fullEnd": 807,
                "start": 783,
                "end": 805,
                "fullWidth": 24,
                "width": 22,
                "expression": {
                    "kind": "InvocationExpression",
                    "fullStart": 783,
                    "fullEnd": 804,
                    "start": 783,
                    "end": 804,
                    "fullWidth": 21,
                    "width": 21,
                    "expression": {
                        "kind": "IdentifierName",
                        "fullStart": 783,
                        "fullEnd": 794,
                        "start": 783,
                        "end": 794,
                        "fullWidth": 11,
                        "width": 11,
                        "text": "runTestCase",
                        "value": "runTestCase",
                        "valueText": "runTestCase"
                    },
                    "argumentList": {
                        "kind": "ArgumentList",
                        "fullStart": 794,
                        "fullEnd": 804,
                        "start": 794,
                        "end": 804,
                        "fullWidth": 10,
                        "width": 10,
                        "openParenToken": {
                            "kind": "OpenParenToken",
                            "fullStart": 794,
                            "fullEnd": 795,
                            "start": 794,
                            "end": 795,
                            "fullWidth": 1,
                            "width": 1,
                            "text": "(",
                            "value": "(",
                            "valueText": "("
                        },
                        "arguments": [
                            {
                                "kind": "IdentifierName",
                                "fullStart": 795,
                                "fullEnd": 803,
                                "start": 795,
                                "end": 803,
                                "fullWidth": 8,
                                "width": 8,
                                "text": "testcase",
                                "value": "testcase",
                                "valueText": "testcase"
                            }
                        ],
                        "closeParenToken": {
                            "kind": "CloseParenToken",
                            "fullStart": 803,
                            "fullEnd": 804,
                            "start": 803,
                            "end": 804,
                            "fullWidth": 1,
                            "width": 1,
                            "text": ")",
                            "value": ")",
                            "valueText": ")"
                        }
                    }
                },
                "semicolonToken": {
                    "kind": "SemicolonToken",
                    "fullStart": 804,
                    "fullEnd": 807,
                    "start": 804,
                    "end": 805,
                    "fullWidth": 3,
                    "width": 1,
                    "text": ";",
                    "value": ";",
                    "valueText": ";",
                    "hasTrailingTrivia": true,
                    "hasTrailingNewLine": true,
                    "trailingTrivia": [
                        {
                            "kind": "NewLineTrivia",
                            "text": "\r\n"
                        }
                    ]
                }
            }
        ],
        "endOfFileToken": {
            "kind": "EndOfFileToken",
            "fullStart": 807,
            "fullEnd": 807,
            "start": 807,
            "end": 807,
            "fullWidth": 0,
            "width": 0,
            "text": ""
        }
    },
    "lineMap": {
        "lineStarts": [
            0,
            67,
            152,
            232,
            308,
            380,
            385,
            440,
            542,
            547,
            549,
            551,
            574,
            597,
            647,
            687,
            689,
            714,
            776,
            783,
            807
        ],
        "length": 807
    }
}<|MERGE_RESOLUTION|>--- conflicted
+++ resolved
@@ -245,12 +245,8 @@
                                         "start": 586,
                                         "end": 594,
                                         "fullWidth": 8,
-<<<<<<< HEAD
                                         "width": 8,
-                                        "identifier": {
-=======
                                         "propertyName": {
->>>>>>> 85e84683
                                             "kind": "IdentifierName",
                                             "fullStart": 586,
                                             "fullEnd": 590,
@@ -406,12 +402,8 @@
                                         "start": 609,
                                         "end": 644,
                                         "fullWidth": 35,
-<<<<<<< HEAD
                                         "width": 35,
-                                        "identifier": {
-=======
                                         "propertyName": {
->>>>>>> 85e84683
                                             "kind": "IdentifierName",
                                             "fullStart": 609,
                                             "fullEnd": 618,
