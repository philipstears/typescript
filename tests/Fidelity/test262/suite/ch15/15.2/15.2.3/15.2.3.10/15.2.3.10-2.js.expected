{
    "isDeclaration": false,
    "languageVersion": "EcmaScript5",
    "parseOptions": {
        "allowAutomaticSemicolonInsertion": true
    },
    "sourceUnit": {
        "kind": "SourceUnit",
        "fullStart": 0,
        "fullEnd": 846,
        "start": 638,
        "end": 846,
        "fullWidth": 846,
        "width": 208,
        "isIncrementallyUnusable": true,
        "moduleElements": [
            {
                "kind": "FunctionDeclaration",
                "fullStart": 0,
                "fullEnd": 822,
                "start": 638,
                "end": 820,
                "fullWidth": 822,
                "width": 182,
                "modifiers": [],
                "functionKeyword": {
                    "kind": "FunctionKeyword",
                    "fullStart": 0,
                    "fullEnd": 647,
                    "start": 638,
                    "end": 646,
                    "fullWidth": 647,
                    "width": 8,
                    "text": "function",
                    "value": "function",
                    "valueText": "function",
                    "hasLeadingTrivia": true,
                    "hasLeadingComment": true,
                    "hasLeadingNewLine": true,
                    "hasTrailingTrivia": true,
                    "leadingTrivia": [
                        {
                            "kind": "SingleLineCommentTrivia",
                            "text": "/// Copyright (c) 2012 Ecma International.  All rights reserved. "
                        },
                        {
                            "kind": "NewLineTrivia",
                            "text": "\r\n"
                        },
                        {
                            "kind": "SingleLineCommentTrivia",
                            "text": "/// Ecma International makes this code available under the terms and conditions set"
                        },
                        {
                            "kind": "NewLineTrivia",
                            "text": "\r\n"
                        },
                        {
                            "kind": "SingleLineCommentTrivia",
                            "text": "/// forth on http://hg.ecmascript.org/tests/test262/raw-file/tip/LICENSE (the "
                        },
                        {
                            "kind": "NewLineTrivia",
                            "text": "\r\n"
                        },
                        {
                            "kind": "SingleLineCommentTrivia",
                            "text": "/// \"Use Terms\").   Any redistribution of this code must retain the above "
                        },
                        {
                            "kind": "NewLineTrivia",
                            "text": "\r\n"
                        },
                        {
                            "kind": "SingleLineCommentTrivia",
                            "text": "/// copyright and this notice and otherwise comply with the Use Terms."
                        },
                        {
                            "kind": "NewLineTrivia",
                            "text": "\r\n"
                        },
                        {
                            "kind": "MultiLineCommentTrivia",
                            "text": "/**\r\n * The effect of preventExtentions must be testable by calling isExtensible\r\n *\r\n * @path ch15/15.2/15.2.3/15.2.3.10/15.2.3.10-2.js\r\n * @description Object.preventExtensions returns its arguments after setting its extensible property to false\r\n */"
                        },
                        {
                            "kind": "NewLineTrivia",
                            "text": "\r\n"
                        },
                        {
                            "kind": "NewLineTrivia",
                            "text": "\r\n"
                        },
                        {
                            "kind": "NewLineTrivia",
                            "text": "\r\n"
                        }
                    ],
                    "trailingTrivia": [
                        {
                            "kind": "WhitespaceTrivia",
                            "text": " "
                        }
                    ]
                },
                "identifier": {
                    "kind": "IdentifierName",
                    "fullStart": 647,
                    "fullEnd": 655,
                    "start": 647,
                    "end": 655,
                    "fullWidth": 8,
                    "width": 8,
                    "text": "testcase",
                    "value": "testcase",
                    "valueText": "testcase"
                },
                "callSignature": {
                    "kind": "CallSignature",
                    "fullStart": 655,
                    "fullEnd": 658,
                    "start": 655,
                    "end": 657,
                    "fullWidth": 3,
                    "width": 2,
                    "parameterList": {
                        "kind": "ParameterList",
                        "fullStart": 655,
                        "fullEnd": 658,
                        "start": 655,
                        "end": 657,
                        "fullWidth": 3,
                        "width": 2,
                        "openParenToken": {
                            "kind": "OpenParenToken",
                            "fullStart": 655,
                            "fullEnd": 656,
                            "start": 655,
                            "end": 656,
                            "fullWidth": 1,
                            "width": 1,
                            "text": "(",
                            "value": "(",
                            "valueText": "("
                        },
                        "parameters": [],
                        "closeParenToken": {
                            "kind": "CloseParenToken",
                            "fullStart": 656,
                            "fullEnd": 658,
                            "start": 656,
                            "end": 657,
                            "fullWidth": 2,
                            "width": 1,
                            "text": ")",
                            "value": ")",
                            "valueText": ")",
                            "hasTrailingTrivia": true,
                            "trailingTrivia": [
                                {
                                    "kind": "WhitespaceTrivia",
                                    "text": " "
                                }
                            ]
                        }
                    }
                },
                "block": {
                    "kind": "Block",
                    "fullStart": 658,
                    "fullEnd": 822,
                    "start": 658,
                    "end": 820,
                    "fullWidth": 164,
                    "width": 162,
                    "openBraceToken": {
                        "kind": "OpenBraceToken",
                        "fullStart": 658,
                        "fullEnd": 661,
                        "start": 658,
                        "end": 659,
                        "fullWidth": 3,
                        "width": 1,
                        "text": "{",
                        "value": "{",
                        "valueText": "{",
                        "hasTrailingTrivia": true,
                        "hasTrailingNewLine": true,
                        "trailingTrivia": [
                            {
                                "kind": "NewLineTrivia",
                                "text": "\r\n"
                            }
                        ]
                    },
                    "statements": [
                        {
                            "kind": "VariableStatement",
                            "fullStart": 661,
                            "fullEnd": 677,
                            "start": 663,
                            "end": 675,
                            "fullWidth": 16,
                            "width": 12,
                            "modifiers": [],
                            "variableDeclaration": {
                                "kind": "VariableDeclaration",
                                "fullStart": 661,
                                "fullEnd": 674,
                                "start": 663,
                                "end": 674,
                                "fullWidth": 13,
                                "width": 11,
                                "varKeyword": {
                                    "kind": "VarKeyword",
                                    "fullStart": 661,
                                    "fullEnd": 667,
                                    "start": 663,
                                    "end": 666,
                                    "fullWidth": 6,
                                    "width": 3,
                                    "text": "var",
                                    "value": "var",
                                    "valueText": "var",
                                    "hasLeadingTrivia": true,
                                    "hasTrailingTrivia": true,
                                    "leadingTrivia": [
                                        {
                                            "kind": "WhitespaceTrivia",
                                            "text": "  "
                                        }
                                    ],
                                    "trailingTrivia": [
                                        {
                                            "kind": "WhitespaceTrivia",
                                            "text": " "
                                        }
                                    ]
                                },
                                "variableDeclarators": [
                                    {
                                        "kind": "VariableDeclarator",
                                        "fullStart": 667,
                                        "fullEnd": 674,
                                        "start": 667,
                                        "end": 674,
                                        "fullWidth": 7,
<<<<<<< HEAD
                                        "width": 7,
                                        "identifier": {
=======
                                        "propertyName": {
>>>>>>> 85e84683
                                            "kind": "IdentifierName",
                                            "fullStart": 667,
                                            "fullEnd": 670,
                                            "start": 667,
                                            "end": 668,
                                            "fullWidth": 3,
                                            "width": 1,
                                            "text": "o",
                                            "value": "o",
                                            "valueText": "o",
                                            "hasTrailingTrivia": true,
                                            "trailingTrivia": [
                                                {
                                                    "kind": "WhitespaceTrivia",
                                                    "text": "  "
                                                }
                                            ]
                                        },
                                        "equalsValueClause": {
                                            "kind": "EqualsValueClause",
                                            "fullStart": 670,
                                            "fullEnd": 674,
                                            "start": 670,
                                            "end": 674,
                                            "fullWidth": 4,
                                            "width": 4,
                                            "equalsToken": {
                                                "kind": "EqualsToken",
                                                "fullStart": 670,
                                                "fullEnd": 672,
                                                "start": 670,
                                                "end": 671,
                                                "fullWidth": 2,
                                                "width": 1,
                                                "text": "=",
                                                "value": "=",
                                                "valueText": "=",
                                                "hasTrailingTrivia": true,
                                                "trailingTrivia": [
                                                    {
                                                        "kind": "WhitespaceTrivia",
                                                        "text": " "
                                                    }
                                                ]
                                            },
                                            "value": {
                                                "kind": "ObjectLiteralExpression",
                                                "fullStart": 672,
                                                "fullEnd": 674,
                                                "start": 672,
                                                "end": 674,
                                                "fullWidth": 2,
                                                "width": 2,
                                                "openBraceToken": {
                                                    "kind": "OpenBraceToken",
                                                    "fullStart": 672,
                                                    "fullEnd": 673,
                                                    "start": 672,
                                                    "end": 673,
                                                    "fullWidth": 1,
                                                    "width": 1,
                                                    "text": "{",
                                                    "value": "{",
                                                    "valueText": "{"
                                                },
                                                "propertyAssignments": [],
                                                "closeBraceToken": {
                                                    "kind": "CloseBraceToken",
                                                    "fullStart": 673,
                                                    "fullEnd": 674,
                                                    "start": 673,
                                                    "end": 674,
                                                    "fullWidth": 1,
                                                    "width": 1,
                                                    "text": "}",
                                                    "value": "}",
                                                    "valueText": "}"
                                                }
                                            }
                                        }
                                    }
                                ]
                            },
                            "semicolonToken": {
                                "kind": "SemicolonToken",
                                "fullStart": 674,
                                "fullEnd": 677,
                                "start": 674,
                                "end": 675,
                                "fullWidth": 3,
                                "width": 1,
                                "text": ";",
                                "value": ";",
                                "valueText": ";",
                                "hasTrailingTrivia": true,
                                "hasTrailingNewLine": true,
                                "trailingTrivia": [
                                    {
                                        "kind": "NewLineTrivia",
                                        "text": "\r\n"
                                    }
                                ]
                            }
                        },
                        {
                            "kind": "VariableStatement",
                            "fullStart": 677,
                            "fullEnd": 700,
                            "start": 679,
                            "end": 698,
                            "fullWidth": 23,
                            "width": 19,
                            "modifiers": [],
                            "variableDeclaration": {
                                "kind": "VariableDeclaration",
                                "fullStart": 677,
                                "fullEnd": 697,
                                "start": 679,
                                "end": 697,
                                "fullWidth": 20,
                                "width": 18,
                                "varKeyword": {
                                    "kind": "VarKeyword",
                                    "fullStart": 677,
                                    "fullEnd": 683,
                                    "start": 679,
                                    "end": 682,
                                    "fullWidth": 6,
                                    "width": 3,
                                    "text": "var",
                                    "value": "var",
                                    "valueText": "var",
                                    "hasLeadingTrivia": true,
                                    "hasTrailingTrivia": true,
                                    "leadingTrivia": [
                                        {
                                            "kind": "WhitespaceTrivia",
                                            "text": "  "
                                        }
                                    ],
                                    "trailingTrivia": [
                                        {
                                            "kind": "WhitespaceTrivia",
                                            "text": " "
                                        }
                                    ]
                                },
                                "variableDeclarators": [
                                    {
                                        "kind": "VariableDeclarator",
                                        "fullStart": 683,
                                        "fullEnd": 697,
                                        "start": 683,
                                        "end": 697,
                                        "fullWidth": 14,
<<<<<<< HEAD
                                        "width": 14,
                                        "identifier": {
=======
                                        "propertyName": {
>>>>>>> 85e84683
                                            "kind": "IdentifierName",
                                            "fullStart": 683,
                                            "fullEnd": 686,
                                            "start": 683,
                                            "end": 685,
                                            "fullWidth": 3,
                                            "width": 2,
                                            "text": "o2",
                                            "value": "o2",
                                            "valueText": "o2",
                                            "hasTrailingTrivia": true,
                                            "trailingTrivia": [
                                                {
                                                    "kind": "WhitespaceTrivia",
                                                    "text": " "
                                                }
                                            ]
                                        },
                                        "equalsValueClause": {
                                            "kind": "EqualsValueClause",
                                            "fullStart": 686,
                                            "fullEnd": 697,
                                            "start": 686,
                                            "end": 697,
                                            "fullWidth": 11,
                                            "width": 11,
                                            "equalsToken": {
                                                "kind": "EqualsToken",
                                                "fullStart": 686,
                                                "fullEnd": 688,
                                                "start": 686,
                                                "end": 687,
                                                "fullWidth": 2,
                                                "width": 1,
                                                "text": "=",
                                                "value": "=",
                                                "valueText": "=",
                                                "hasTrailingTrivia": true,
                                                "trailingTrivia": [
                                                    {
                                                        "kind": "WhitespaceTrivia",
                                                        "text": " "
                                                    }
                                                ]
                                            },
                                            "value": {
                                                "kind": "IdentifierName",
                                                "fullStart": 688,
                                                "fullEnd": 697,
                                                "start": 688,
                                                "end": 697,
                                                "fullWidth": 9,
                                                "width": 9,
                                                "text": "undefined",
                                                "value": "undefined",
                                                "valueText": "undefined"
                                            }
                                        }
                                    }
                                ]
                            },
                            "semicolonToken": {
                                "kind": "SemicolonToken",
                                "fullStart": 697,
                                "fullEnd": 700,
                                "start": 697,
                                "end": 698,
                                "fullWidth": 3,
                                "width": 1,
                                "text": ";",
                                "value": ";",
                                "valueText": ";",
                                "hasTrailingTrivia": true,
                                "hasTrailingNewLine": true,
                                "trailingTrivia": [
                                    {
                                        "kind": "NewLineTrivia",
                                        "text": "\r\n"
                                    }
                                ]
                            }
                        },
                        {
                            "kind": "ExpressionStatement",
                            "fullStart": 700,
                            "fullEnd": 739,
                            "start": 704,
                            "end": 737,
                            "fullWidth": 39,
                            "width": 33,
                            "expression": {
                                "kind": "AssignmentExpression",
                                "fullStart": 700,
                                "fullEnd": 736,
                                "start": 704,
                                "end": 736,
                                "fullWidth": 36,
                                "width": 32,
                                "left": {
                                    "kind": "IdentifierName",
                                    "fullStart": 700,
                                    "fullEnd": 707,
                                    "start": 704,
                                    "end": 706,
                                    "fullWidth": 7,
                                    "width": 2,
                                    "text": "o2",
                                    "value": "o2",
                                    "valueText": "o2",
                                    "hasLeadingTrivia": true,
                                    "hasLeadingNewLine": true,
                                    "hasTrailingTrivia": true,
                                    "leadingTrivia": [
                                        {
                                            "kind": "NewLineTrivia",
                                            "text": "\r\n"
                                        },
                                        {
                                            "kind": "WhitespaceTrivia",
                                            "text": "  "
                                        }
                                    ],
                                    "trailingTrivia": [
                                        {
                                            "kind": "WhitespaceTrivia",
                                            "text": " "
                                        }
                                    ]
                                },
                                "operatorToken": {
                                    "kind": "EqualsToken",
                                    "fullStart": 707,
                                    "fullEnd": 709,
                                    "start": 707,
                                    "end": 708,
                                    "fullWidth": 2,
                                    "width": 1,
                                    "text": "=",
                                    "value": "=",
                                    "valueText": "=",
                                    "hasTrailingTrivia": true,
                                    "trailingTrivia": [
                                        {
                                            "kind": "WhitespaceTrivia",
                                            "text": " "
                                        }
                                    ]
                                },
                                "right": {
                                    "kind": "InvocationExpression",
                                    "fullStart": 709,
                                    "fullEnd": 736,
                                    "start": 709,
                                    "end": 736,
                                    "fullWidth": 27,
                                    "width": 27,
                                    "expression": {
                                        "kind": "MemberAccessExpression",
                                        "fullStart": 709,
                                        "fullEnd": 733,
                                        "start": 709,
                                        "end": 733,
                                        "fullWidth": 24,
                                        "width": 24,
                                        "expression": {
                                            "kind": "IdentifierName",
                                            "fullStart": 709,
                                            "fullEnd": 715,
                                            "start": 709,
                                            "end": 715,
                                            "fullWidth": 6,
                                            "width": 6,
                                            "text": "Object",
                                            "value": "Object",
                                            "valueText": "Object"
                                        },
                                        "dotToken": {
                                            "kind": "DotToken",
                                            "fullStart": 715,
                                            "fullEnd": 716,
                                            "start": 715,
                                            "end": 716,
                                            "fullWidth": 1,
                                            "width": 1,
                                            "text": ".",
                                            "value": ".",
                                            "valueText": "."
                                        },
                                        "name": {
                                            "kind": "IdentifierName",
                                            "fullStart": 716,
                                            "fullEnd": 733,
                                            "start": 716,
                                            "end": 733,
                                            "fullWidth": 17,
                                            "width": 17,
                                            "text": "preventExtensions",
                                            "value": "preventExtensions",
                                            "valueText": "preventExtensions"
                                        }
                                    },
                                    "argumentList": {
                                        "kind": "ArgumentList",
                                        "fullStart": 733,
                                        "fullEnd": 736,
                                        "start": 733,
                                        "end": 736,
                                        "fullWidth": 3,
                                        "width": 3,
                                        "openParenToken": {
                                            "kind": "OpenParenToken",
                                            "fullStart": 733,
                                            "fullEnd": 734,
                                            "start": 733,
                                            "end": 734,
                                            "fullWidth": 1,
                                            "width": 1,
                                            "text": "(",
                                            "value": "(",
                                            "valueText": "("
                                        },
                                        "arguments": [
                                            {
                                                "kind": "IdentifierName",
                                                "fullStart": 734,
                                                "fullEnd": 735,
                                                "start": 734,
                                                "end": 735,
                                                "fullWidth": 1,
                                                "width": 1,
                                                "text": "o",
                                                "value": "o",
                                                "valueText": "o"
                                            }
                                        ],
                                        "closeParenToken": {
                                            "kind": "CloseParenToken",
                                            "fullStart": 735,
                                            "fullEnd": 736,
                                            "start": 735,
                                            "end": 736,
                                            "fullWidth": 1,
                                            "width": 1,
                                            "text": ")",
                                            "value": ")",
                                            "valueText": ")"
                                        }
                                    }
                                }
                            },
                            "semicolonToken": {
                                "kind": "SemicolonToken",
                                "fullStart": 736,
                                "fullEnd": 739,
                                "start": 736,
                                "end": 737,
                                "fullWidth": 3,
                                "width": 1,
                                "text": ";",
                                "value": ";",
                                "valueText": ";",
                                "hasTrailingTrivia": true,
                                "hasTrailingNewLine": true,
                                "trailingTrivia": [
                                    {
                                        "kind": "NewLineTrivia",
                                        "text": "\r\n"
                                    }
                                ]
                            }
                        },
                        {
                            "kind": "IfStatement",
                            "fullStart": 739,
                            "fullEnd": 818,
                            "start": 741,
                            "end": 816,
                            "fullWidth": 79,
                            "width": 75,
                            "ifKeyword": {
                                "kind": "IfKeyword",
                                "fullStart": 739,
                                "fullEnd": 744,
                                "start": 741,
                                "end": 743,
                                "fullWidth": 5,
                                "width": 2,
                                "text": "if",
                                "value": "if",
                                "valueText": "if",
                                "hasLeadingTrivia": true,
                                "hasTrailingTrivia": true,
                                "leadingTrivia": [
                                    {
                                        "kind": "WhitespaceTrivia",
                                        "text": "  "
                                    }
                                ],
                                "trailingTrivia": [
                                    {
                                        "kind": "WhitespaceTrivia",
                                        "text": " "
                                    }
                                ]
                            },
                            "openParenToken": {
                                "kind": "OpenParenToken",
                                "fullStart": 744,
                                "fullEnd": 745,
                                "start": 744,
                                "end": 745,
                                "fullWidth": 1,
                                "width": 1,
                                "text": "(",
                                "value": "(",
                                "valueText": "("
                            },
                            "condition": {
                                "kind": "LogicalAndExpression",
                                "fullStart": 745,
                                "fullEnd": 790,
                                "start": 745,
                                "end": 790,
                                "fullWidth": 45,
                                "width": 45,
                                "left": {
                                    "kind": "EqualsExpression",
                                    "fullStart": 745,
                                    "fullEnd": 754,
                                    "start": 745,
                                    "end": 753,
                                    "fullWidth": 9,
                                    "width": 8,
                                    "left": {
                                        "kind": "IdentifierName",
                                        "fullStart": 745,
                                        "fullEnd": 748,
                                        "start": 745,
                                        "end": 747,
                                        "fullWidth": 3,
                                        "width": 2,
                                        "text": "o2",
                                        "value": "o2",
                                        "valueText": "o2",
                                        "hasTrailingTrivia": true,
                                        "trailingTrivia": [
                                            {
                                                "kind": "WhitespaceTrivia",
                                                "text": " "
                                            }
                                        ]
                                    },
                                    "operatorToken": {
                                        "kind": "EqualsEqualsEqualsToken",
                                        "fullStart": 748,
                                        "fullEnd": 752,
                                        "start": 748,
                                        "end": 751,
                                        "fullWidth": 4,
                                        "width": 3,
                                        "text": "===",
                                        "value": "===",
                                        "valueText": "===",
                                        "hasTrailingTrivia": true,
                                        "trailingTrivia": [
                                            {
                                                "kind": "WhitespaceTrivia",
                                                "text": " "
                                            }
                                        ]
                                    },
                                    "right": {
                                        "kind": "IdentifierName",
                                        "fullStart": 752,
                                        "fullEnd": 754,
                                        "start": 752,
                                        "end": 753,
                                        "fullWidth": 2,
                                        "width": 1,
                                        "text": "o",
                                        "value": "o",
                                        "valueText": "o",
                                        "hasTrailingTrivia": true,
                                        "trailingTrivia": [
                                            {
                                                "kind": "WhitespaceTrivia",
                                                "text": " "
                                            }
                                        ]
                                    }
                                },
                                "operatorToken": {
                                    "kind": "AmpersandAmpersandToken",
                                    "fullStart": 754,
                                    "fullEnd": 757,
                                    "start": 754,
                                    "end": 756,
                                    "fullWidth": 3,
                                    "width": 2,
                                    "text": "&&",
                                    "value": "&&",
                                    "valueText": "&&",
                                    "hasTrailingTrivia": true,
                                    "trailingTrivia": [
                                        {
                                            "kind": "WhitespaceTrivia",
                                            "text": " "
                                        }
                                    ]
                                },
                                "right": {
                                    "kind": "EqualsExpression",
                                    "fullStart": 757,
                                    "fullEnd": 790,
                                    "start": 757,
                                    "end": 790,
                                    "fullWidth": 33,
                                    "width": 33,
                                    "left": {
                                        "kind": "InvocationExpression",
                                        "fullStart": 757,
                                        "fullEnd": 781,
                                        "start": 757,
                                        "end": 780,
                                        "fullWidth": 24,
                                        "width": 23,
                                        "expression": {
                                            "kind": "MemberAccessExpression",
                                            "fullStart": 757,
                                            "fullEnd": 776,
                                            "start": 757,
                                            "end": 776,
                                            "fullWidth": 19,
                                            "width": 19,
                                            "expression": {
                                                "kind": "IdentifierName",
                                                "fullStart": 757,
                                                "fullEnd": 763,
                                                "start": 757,
                                                "end": 763,
                                                "fullWidth": 6,
                                                "width": 6,
                                                "text": "Object",
                                                "value": "Object",
                                                "valueText": "Object"
                                            },
                                            "dotToken": {
                                                "kind": "DotToken",
                                                "fullStart": 763,
                                                "fullEnd": 764,
                                                "start": 763,
                                                "end": 764,
                                                "fullWidth": 1,
                                                "width": 1,
                                                "text": ".",
                                                "value": ".",
                                                "valueText": "."
                                            },
                                            "name": {
                                                "kind": "IdentifierName",
                                                "fullStart": 764,
                                                "fullEnd": 776,
                                                "start": 764,
                                                "end": 776,
                                                "fullWidth": 12,
                                                "width": 12,
                                                "text": "isExtensible",
                                                "value": "isExtensible",
                                                "valueText": "isExtensible"
                                            }
                                        },
                                        "argumentList": {
                                            "kind": "ArgumentList",
                                            "fullStart": 776,
                                            "fullEnd": 781,
                                            "start": 776,
                                            "end": 780,
                                            "fullWidth": 5,
                                            "width": 4,
                                            "openParenToken": {
                                                "kind": "OpenParenToken",
                                                "fullStart": 776,
                                                "fullEnd": 777,
                                                "start": 776,
                                                "end": 777,
                                                "fullWidth": 1,
                                                "width": 1,
                                                "text": "(",
                                                "value": "(",
                                                "valueText": "("
                                            },
                                            "arguments": [
                                                {
                                                    "kind": "IdentifierName",
                                                    "fullStart": 777,
                                                    "fullEnd": 779,
                                                    "start": 777,
                                                    "end": 779,
                                                    "fullWidth": 2,
                                                    "width": 2,
                                                    "text": "o2",
                                                    "value": "o2",
                                                    "valueText": "o2"
                                                }
                                            ],
                                            "closeParenToken": {
                                                "kind": "CloseParenToken",
                                                "fullStart": 779,
                                                "fullEnd": 781,
                                                "start": 779,
                                                "end": 780,
                                                "fullWidth": 2,
                                                "width": 1,
                                                "text": ")",
                                                "value": ")",
                                                "valueText": ")",
                                                "hasTrailingTrivia": true,
                                                "trailingTrivia": [
                                                    {
                                                        "kind": "WhitespaceTrivia",
                                                        "text": " "
                                                    }
                                                ]
                                            }
                                        }
                                    },
                                    "operatorToken": {
                                        "kind": "EqualsEqualsEqualsToken",
                                        "fullStart": 781,
                                        "fullEnd": 785,
                                        "start": 781,
                                        "end": 784,
                                        "fullWidth": 4,
                                        "width": 3,
                                        "text": "===",
                                        "value": "===",
                                        "valueText": "===",
                                        "hasTrailingTrivia": true,
                                        "trailingTrivia": [
                                            {
                                                "kind": "WhitespaceTrivia",
                                                "text": " "
                                            }
                                        ]
                                    },
                                    "right": {
                                        "kind": "FalseKeyword",
                                        "fullStart": 785,
                                        "fullEnd": 790,
                                        "start": 785,
                                        "end": 790,
                                        "fullWidth": 5,
                                        "width": 5,
                                        "text": "false",
                                        "value": false,
                                        "valueText": "false"
                                    }
                                }
                            },
                            "closeParenToken": {
                                "kind": "CloseParenToken",
                                "fullStart": 790,
                                "fullEnd": 792,
                                "start": 790,
                                "end": 791,
                                "fullWidth": 2,
                                "width": 1,
                                "text": ")",
                                "value": ")",
                                "valueText": ")",
                                "hasTrailingTrivia": true,
                                "trailingTrivia": [
                                    {
                                        "kind": "WhitespaceTrivia",
                                        "text": " "
                                    }
                                ]
                            },
                            "statement": {
                                "kind": "Block",
                                "fullStart": 792,
                                "fullEnd": 818,
                                "start": 792,
                                "end": 816,
                                "fullWidth": 26,
                                "width": 24,
                                "openBraceToken": {
                                    "kind": "OpenBraceToken",
                                    "fullStart": 792,
                                    "fullEnd": 795,
                                    "start": 792,
                                    "end": 793,
                                    "fullWidth": 3,
                                    "width": 1,
                                    "text": "{",
                                    "value": "{",
                                    "valueText": "{",
                                    "hasTrailingTrivia": true,
                                    "hasTrailingNewLine": true,
                                    "trailingTrivia": [
                                        {
                                            "kind": "NewLineTrivia",
                                            "text": "\r\n"
                                        }
                                    ]
                                },
                                "statements": [
                                    {
                                        "kind": "ReturnStatement",
                                        "fullStart": 795,
                                        "fullEnd": 813,
                                        "start": 799,
                                        "end": 811,
                                        "fullWidth": 18,
                                        "width": 12,
                                        "returnKeyword": {
                                            "kind": "ReturnKeyword",
                                            "fullStart": 795,
                                            "fullEnd": 806,
                                            "start": 799,
                                            "end": 805,
                                            "fullWidth": 11,
                                            "width": 6,
                                            "text": "return",
                                            "value": "return",
                                            "valueText": "return",
                                            "hasLeadingTrivia": true,
                                            "hasTrailingTrivia": true,
                                            "leadingTrivia": [
                                                {
                                                    "kind": "WhitespaceTrivia",
                                                    "text": "    "
                                                }
                                            ],
                                            "trailingTrivia": [
                                                {
                                                    "kind": "WhitespaceTrivia",
                                                    "text": " "
                                                }
                                            ]
                                        },
                                        "expression": {
                                            "kind": "TrueKeyword",
                                            "fullStart": 806,
                                            "fullEnd": 810,
                                            "start": 806,
                                            "end": 810,
                                            "fullWidth": 4,
                                            "width": 4,
                                            "text": "true",
                                            "value": true,
                                            "valueText": "true"
                                        },
                                        "semicolonToken": {
                                            "kind": "SemicolonToken",
                                            "fullStart": 810,
                                            "fullEnd": 813,
                                            "start": 810,
                                            "end": 811,
                                            "fullWidth": 3,
                                            "width": 1,
                                            "text": ";",
                                            "value": ";",
                                            "valueText": ";",
                                            "hasTrailingTrivia": true,
                                            "hasTrailingNewLine": true,
                                            "trailingTrivia": [
                                                {
                                                    "kind": "NewLineTrivia",
                                                    "text": "\r\n"
                                                }
                                            ]
                                        }
                                    }
                                ],
                                "closeBraceToken": {
                                    "kind": "CloseBraceToken",
                                    "fullStart": 813,
                                    "fullEnd": 818,
                                    "start": 815,
                                    "end": 816,
                                    "fullWidth": 5,
                                    "width": 1,
                                    "text": "}",
                                    "value": "}",
                                    "valueText": "}",
                                    "hasLeadingTrivia": true,
                                    "hasTrailingTrivia": true,
                                    "hasTrailingNewLine": true,
                                    "leadingTrivia": [
                                        {
                                            "kind": "WhitespaceTrivia",
                                            "text": "  "
                                        }
                                    ],
                                    "trailingTrivia": [
                                        {
                                            "kind": "NewLineTrivia",
                                            "text": "\r\n"
                                        }
                                    ]
                                }
                            }
                        }
                    ],
                    "closeBraceToken": {
                        "kind": "CloseBraceToken",
                        "fullStart": 818,
                        "fullEnd": 822,
                        "start": 819,
                        "end": 820,
                        "fullWidth": 4,
                        "width": 1,
                        "text": "}",
                        "value": "}",
                        "valueText": "}",
                        "hasLeadingTrivia": true,
                        "hasTrailingTrivia": true,
                        "hasTrailingNewLine": true,
                        "leadingTrivia": [
                            {
                                "kind": "WhitespaceTrivia",
                                "text": " "
                            }
                        ],
                        "trailingTrivia": [
                            {
                                "kind": "NewLineTrivia",
                                "text": "\r\n"
                            }
                        ]
                    }
                }
            },
            {
                "kind": "ExpressionStatement",
                "fullStart": 822,
                "fullEnd": 846,
                "start": 822,
                "end": 844,
                "fullWidth": 24,
                "width": 22,
                "expression": {
                    "kind": "InvocationExpression",
                    "fullStart": 822,
                    "fullEnd": 843,
                    "start": 822,
                    "end": 843,
                    "fullWidth": 21,
                    "width": 21,
                    "expression": {
                        "kind": "IdentifierName",
                        "fullStart": 822,
                        "fullEnd": 833,
                        "start": 822,
                        "end": 833,
                        "fullWidth": 11,
                        "width": 11,
                        "text": "runTestCase",
                        "value": "runTestCase",
                        "valueText": "runTestCase"
                    },
                    "argumentList": {
                        "kind": "ArgumentList",
                        "fullStart": 833,
                        "fullEnd": 843,
                        "start": 833,
                        "end": 843,
                        "fullWidth": 10,
                        "width": 10,
                        "openParenToken": {
                            "kind": "OpenParenToken",
                            "fullStart": 833,
                            "fullEnd": 834,
                            "start": 833,
                            "end": 834,
                            "fullWidth": 1,
                            "width": 1,
                            "text": "(",
                            "value": "(",
                            "valueText": "("
                        },
                        "arguments": [
                            {
                                "kind": "IdentifierName",
                                "fullStart": 834,
                                "fullEnd": 842,
                                "start": 834,
                                "end": 842,
                                "fullWidth": 8,
                                "width": 8,
                                "text": "testcase",
                                "value": "testcase",
                                "valueText": "testcase"
                            }
                        ],
                        "closeParenToken": {
                            "kind": "CloseParenToken",
                            "fullStart": 842,
                            "fullEnd": 843,
                            "start": 842,
                            "end": 843,
                            "fullWidth": 1,
                            "width": 1,
                            "text": ")",
                            "value": ")",
                            "valueText": ")"
                        }
                    }
                },
                "semicolonToken": {
                    "kind": "SemicolonToken",
                    "fullStart": 843,
                    "fullEnd": 846,
                    "start": 843,
                    "end": 844,
                    "fullWidth": 3,
                    "width": 1,
                    "text": ";",
                    "value": ";",
                    "valueText": ";",
                    "hasTrailingTrivia": true,
                    "hasTrailingNewLine": true,
                    "trailingTrivia": [
                        {
                            "kind": "NewLineTrivia",
                            "text": "\r\n"
                        }
                    ]
                }
            }
        ],
        "endOfFileToken": {
            "kind": "EndOfFileToken",
            "fullStart": 846,
            "fullEnd": 846,
            "start": 846,
            "end": 846,
            "fullWidth": 0,
            "width": 0,
            "text": ""
        }
    },
    "lineMap": {
        "lineStarts": [
            0,
            67,
            152,
            232,
            308,
            380,
            385,
            462,
            466,
            518,
            629,
            634,
            636,
            638,
            661,
            677,
            700,
            702,
            739,
            795,
            813,
            818,
            822,
            846
        ],
        "length": 846
    }
}<|MERGE_RESOLUTION|>--- conflicted
+++ resolved
@@ -245,12 +245,8 @@
                                         "start": 667,
                                         "end": 674,
                                         "fullWidth": 7,
-<<<<<<< HEAD
                                         "width": 7,
-                                        "identifier": {
-=======
                                         "propertyName": {
->>>>>>> 85e84683
                                             "kind": "IdentifierName",
                                             "fullStart": 667,
                                             "fullEnd": 670,
@@ -406,12 +402,8 @@
                                         "start": 683,
                                         "end": 697,
                                         "fullWidth": 14,
-<<<<<<< HEAD
                                         "width": 14,
-                                        "identifier": {
-=======
                                         "propertyName": {
->>>>>>> 85e84683
                                             "kind": "IdentifierName",
                                             "fullStart": 683,
                                             "fullEnd": 686,
