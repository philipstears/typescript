--- conflicted
+++ resolved
@@ -245,12 +245,8 @@
                                         "start": 535,
                                         "end": 554,
                                         "fullWidth": 19,
-<<<<<<< HEAD
                                         "width": 19,
-                                        "identifier": {
-=======
                                         "propertyName": {
->>>>>>> 85e84683
                                             "kind": "IdentifierName",
                                             "fullStart": 535,
                                             "fullEnd": 537,
