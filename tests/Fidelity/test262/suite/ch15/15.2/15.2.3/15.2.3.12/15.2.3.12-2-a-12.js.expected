--- conflicted
+++ resolved
@@ -250,12 +250,8 @@
                                         "start": 546,
                                         "end": 569,
                                         "fullWidth": 23,
-<<<<<<< HEAD
                                         "width": 23,
-                                        "identifier": {
-=======
                                         "propertyName": {
->>>>>>> 85e84683
                                             "kind": "IdentifierName",
                                             "fullStart": 546,
                                             "fullEnd": 550,
