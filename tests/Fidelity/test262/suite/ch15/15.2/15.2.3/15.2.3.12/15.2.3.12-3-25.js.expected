--- conflicted
+++ resolved
@@ -245,12 +245,8 @@
                                         "start": 562,
                                         "end": 592,
                                         "fullWidth": 30,
-<<<<<<< HEAD
                                         "width": 30,
-                                        "identifier": {
-=======
                                         "propertyName": {
->>>>>>> 85e84683
                                             "kind": "IdentifierName",
                                             "fullStart": 562,
                                             "fullEnd": 564,
