--- conflicted
+++ resolved
@@ -252,12 +252,8 @@
                                         "start": 620,
                                         "end": 630,
                                         "fullWidth": 10,
-<<<<<<< HEAD
                                         "width": 10,
-                                        "identifier": {
-=======
                                         "propertyName": {
->>>>>>> 85e84683
                                             "kind": "IdentifierName",
                                             "fullStart": 620,
                                             "fullEnd": 626,
@@ -994,12 +990,8 @@
                                         "start": 817,
                                         "end": 838,
                                         "fullWidth": 21,
-<<<<<<< HEAD
                                         "width": 21,
-                                        "identifier": {
-=======
                                         "propertyName": {
->>>>>>> 85e84683
                                             "kind": "IdentifierName",
                                             "fullStart": 817,
                                             "fullEnd": 821,
@@ -1368,12 +1360,8 @@
                                         "start": 885,
                                         "end": 902,
                                         "fullWidth": 17,
-<<<<<<< HEAD
                                         "width": 17,
-                                        "identifier": {
-=======
                                         "propertyName": {
->>>>>>> 85e84683
                                             "kind": "IdentifierName",
                                             "fullStart": 885,
                                             "fullEnd": 891,
