{
    "isDeclaration": false,
    "languageVersion": "EcmaScript5",
    "parseOptions": {
        "allowAutomaticSemicolonInsertion": true
    },
    "sourceUnit": {
        "kind": "SourceUnit",
        "fullStart": 0,
        "fullEnd": 1114,
        "start": 556,
        "end": 1114,
        "fullWidth": 1114,
        "width": 558,
        "isIncrementallyUnusable": true,
        "moduleElements": [
            {
                "kind": "FunctionDeclaration",
                "fullStart": 0,
                "fullEnd": 1090,
                "start": 556,
                "end": 1088,
                "fullWidth": 1090,
                "width": 532,
                "isIncrementallyUnusable": true,
                "modifiers": [],
                "functionKeyword": {
                    "kind": "FunctionKeyword",
                    "fullStart": 0,
                    "fullEnd": 565,
                    "start": 556,
                    "end": 564,
                    "fullWidth": 565,
                    "width": 8,
                    "text": "function",
                    "value": "function",
                    "valueText": "function",
                    "hasLeadingTrivia": true,
                    "hasLeadingComment": true,
                    "hasLeadingNewLine": true,
                    "hasTrailingTrivia": true,
                    "leadingTrivia": [
                        {
                            "kind": "SingleLineCommentTrivia",
                            "text": "/// Copyright (c) 2012 Ecma International.  All rights reserved. "
                        },
                        {
                            "kind": "NewLineTrivia",
                            "text": "\r\n"
                        },
                        {
                            "kind": "SingleLineCommentTrivia",
                            "text": "/// Ecma International makes this code available under the terms and conditions set"
                        },
                        {
                            "kind": "NewLineTrivia",
                            "text": "\r\n"
                        },
                        {
                            "kind": "SingleLineCommentTrivia",
                            "text": "/// forth on http://hg.ecmascript.org/tests/test262/raw-file/tip/LICENSE (the "
                        },
                        {
                            "kind": "NewLineTrivia",
                            "text": "\r\n"
                        },
                        {
                            "kind": "SingleLineCommentTrivia",
                            "text": "/// \"Use Terms\").   Any redistribution of this code must retain the above "
                        },
                        {
                            "kind": "NewLineTrivia",
                            "text": "\r\n"
                        },
                        {
                            "kind": "SingleLineCommentTrivia",
                            "text": "/// copyright and this notice and otherwise comply with the Use Terms."
                        },
                        {
                            "kind": "NewLineTrivia",
                            "text": "\r\n"
                        },
                        {
                            "kind": "MultiLineCommentTrivia",
                            "text": "/**\r\n * @path ch15/15.2/15.2.3/15.2.3.12/15.2.3.12-2-a-3.js\r\n * @description Object.isFrozen - 'P' is own data property that overrides an inherited accessor property\r\n */"
                        },
                        {
                            "kind": "NewLineTrivia",
                            "text": "\r\n"
                        },
                        {
                            "kind": "NewLineTrivia",
                            "text": "\r\n"
                        },
                        {
                            "kind": "NewLineTrivia",
                            "text": "\r\n"
                        }
                    ],
                    "trailingTrivia": [
                        {
                            "kind": "WhitespaceTrivia",
                            "text": " "
                        }
                    ]
                },
                "identifier": {
                    "kind": "IdentifierName",
                    "fullStart": 565,
                    "fullEnd": 573,
                    "start": 565,
                    "end": 573,
                    "fullWidth": 8,
                    "width": 8,
                    "text": "testcase",
                    "value": "testcase",
                    "valueText": "testcase"
                },
                "callSignature": {
                    "kind": "CallSignature",
                    "fullStart": 573,
                    "fullEnd": 576,
                    "start": 573,
                    "end": 575,
                    "fullWidth": 3,
                    "width": 2,
                    "parameterList": {
                        "kind": "ParameterList",
                        "fullStart": 573,
                        "fullEnd": 576,
                        "start": 573,
                        "end": 575,
                        "fullWidth": 3,
                        "width": 2,
                        "openParenToken": {
                            "kind": "OpenParenToken",
                            "fullStart": 573,
                            "fullEnd": 574,
                            "start": 573,
                            "end": 574,
                            "fullWidth": 1,
                            "width": 1,
                            "text": "(",
                            "value": "(",
                            "valueText": "("
                        },
                        "parameters": [],
                        "closeParenToken": {
                            "kind": "CloseParenToken",
                            "fullStart": 574,
                            "fullEnd": 576,
                            "start": 574,
                            "end": 575,
                            "fullWidth": 2,
                            "width": 1,
                            "text": ")",
                            "value": ")",
                            "valueText": ")",
                            "hasTrailingTrivia": true,
                            "trailingTrivia": [
                                {
                                    "kind": "WhitespaceTrivia",
                                    "text": " "
                                }
                            ]
                        }
                    }
                },
                "block": {
                    "kind": "Block",
                    "fullStart": 576,
                    "fullEnd": 1090,
                    "start": 576,
                    "end": 1088,
                    "fullWidth": 514,
                    "width": 512,
                    "isIncrementallyUnusable": true,
                    "openBraceToken": {
                        "kind": "OpenBraceToken",
                        "fullStart": 576,
                        "fullEnd": 579,
                        "start": 576,
                        "end": 577,
                        "fullWidth": 3,
                        "width": 1,
                        "text": "{",
                        "value": "{",
                        "valueText": "{",
                        "hasTrailingTrivia": true,
                        "hasTrailingNewLine": true,
                        "trailingTrivia": [
                            {
                                "kind": "NewLineTrivia",
                                "text": "\r\n"
                            }
                        ]
                    },
                    "statements": [
                        {
                            "kind": "VariableStatement",
                            "fullStart": 579,
                            "fullEnd": 606,
                            "start": 589,
                            "end": 604,
                            "fullWidth": 27,
                            "width": 15,
                            "modifiers": [],
                            "variableDeclaration": {
                                "kind": "VariableDeclaration",
                                "fullStart": 579,
                                "fullEnd": 603,
                                "start": 589,
                                "end": 603,
                                "fullWidth": 24,
                                "width": 14,
                                "varKeyword": {
                                    "kind": "VarKeyword",
                                    "fullStart": 579,
                                    "fullEnd": 593,
                                    "start": 589,
                                    "end": 592,
                                    "fullWidth": 14,
                                    "width": 3,
                                    "text": "var",
                                    "value": "var",
                                    "valueText": "var",
                                    "hasLeadingTrivia": true,
                                    "hasLeadingNewLine": true,
                                    "hasTrailingTrivia": true,
                                    "leadingTrivia": [
                                        {
                                            "kind": "NewLineTrivia",
                                            "text": "\r\n"
                                        },
                                        {
                                            "kind": "WhitespaceTrivia",
                                            "text": "        "
                                        }
                                    ],
                                    "trailingTrivia": [
                                        {
                                            "kind": "WhitespaceTrivia",
                                            "text": " "
                                        }
                                    ]
                                },
                                "variableDeclarators": [
                                    {
                                        "kind": "VariableDeclarator",
                                        "fullStart": 593,
                                        "fullEnd": 603,
                                        "start": 593,
                                        "end": 603,
                                        "fullWidth": 10,
<<<<<<< HEAD
                                        "width": 10,
                                        "identifier": {
=======
                                        "propertyName": {
>>>>>>> 85e84683
                                            "kind": "IdentifierName",
                                            "fullStart": 593,
                                            "fullEnd": 599,
                                            "start": 593,
                                            "end": 598,
                                            "fullWidth": 6,
                                            "width": 5,
                                            "text": "proto",
                                            "value": "proto",
                                            "valueText": "proto",
                                            "hasTrailingTrivia": true,
                                            "trailingTrivia": [
                                                {
                                                    "kind": "WhitespaceTrivia",
                                                    "text": " "
                                                }
                                            ]
                                        },
                                        "equalsValueClause": {
                                            "kind": "EqualsValueClause",
                                            "fullStart": 599,
                                            "fullEnd": 603,
                                            "start": 599,
                                            "end": 603,
                                            "fullWidth": 4,
                                            "width": 4,
                                            "equalsToken": {
                                                "kind": "EqualsToken",
                                                "fullStart": 599,
                                                "fullEnd": 601,
                                                "start": 599,
                                                "end": 600,
                                                "fullWidth": 2,
                                                "width": 1,
                                                "text": "=",
                                                "value": "=",
                                                "valueText": "=",
                                                "hasTrailingTrivia": true,
                                                "trailingTrivia": [
                                                    {
                                                        "kind": "WhitespaceTrivia",
                                                        "text": " "
                                                    }
                                                ]
                                            },
                                            "value": {
                                                "kind": "ObjectLiteralExpression",
                                                "fullStart": 601,
                                                "fullEnd": 603,
                                                "start": 601,
                                                "end": 603,
                                                "fullWidth": 2,
                                                "width": 2,
                                                "openBraceToken": {
                                                    "kind": "OpenBraceToken",
                                                    "fullStart": 601,
                                                    "fullEnd": 602,
                                                    "start": 601,
                                                    "end": 602,
                                                    "fullWidth": 1,
                                                    "width": 1,
                                                    "text": "{",
                                                    "value": "{",
                                                    "valueText": "{"
                                                },
                                                "propertyAssignments": [],
                                                "closeBraceToken": {
                                                    "kind": "CloseBraceToken",
                                                    "fullStart": 602,
                                                    "fullEnd": 603,
                                                    "start": 602,
                                                    "end": 603,
                                                    "fullWidth": 1,
                                                    "width": 1,
                                                    "text": "}",
                                                    "value": "}",
                                                    "valueText": "}"
                                                }
                                            }
                                        }
                                    }
                                ]
                            },
                            "semicolonToken": {
                                "kind": "SemicolonToken",
                                "fullStart": 603,
                                "fullEnd": 606,
                                "start": 603,
                                "end": 604,
                                "fullWidth": 3,
                                "width": 1,
                                "text": ";",
                                "value": ";",
                                "valueText": ";",
                                "hasTrailingTrivia": true,
                                "hasTrailingNewLine": true,
                                "trailingTrivia": [
                                    {
                                        "kind": "NewLineTrivia",
                                        "text": "\r\n"
                                    }
                                ]
                            }
                        },
                        {
                            "kind": "ExpressionStatement",
                            "fullStart": 606,
                            "fullEnd": 776,
                            "start": 616,
                            "end": 774,
                            "fullWidth": 170,
                            "width": 158,
                            "isIncrementallyUnusable": true,
                            "expression": {
                                "kind": "InvocationExpression",
                                "fullStart": 606,
                                "fullEnd": 773,
                                "start": 616,
                                "end": 773,
                                "fullWidth": 167,
                                "width": 157,
                                "isIncrementallyUnusable": true,
                                "expression": {
                                    "kind": "MemberAccessExpression",
                                    "fullStart": 606,
                                    "fullEnd": 637,
                                    "start": 616,
                                    "end": 637,
                                    "fullWidth": 31,
                                    "width": 21,
                                    "expression": {
                                        "kind": "IdentifierName",
                                        "fullStart": 606,
                                        "fullEnd": 622,
                                        "start": 616,
                                        "end": 622,
                                        "fullWidth": 16,
                                        "width": 6,
                                        "text": "Object",
                                        "value": "Object",
                                        "valueText": "Object",
                                        "hasLeadingTrivia": true,
                                        "hasLeadingNewLine": true,
                                        "leadingTrivia": [
                                            {
                                                "kind": "NewLineTrivia",
                                                "text": "\r\n"
                                            },
                                            {
                                                "kind": "WhitespaceTrivia",
                                                "text": "        "
                                            }
                                        ]
                                    },
                                    "dotToken": {
                                        "kind": "DotToken",
                                        "fullStart": 622,
                                        "fullEnd": 623,
                                        "start": 622,
                                        "end": 623,
                                        "fullWidth": 1,
                                        "width": 1,
                                        "text": ".",
                                        "value": ".",
                                        "valueText": "."
                                    },
                                    "name": {
                                        "kind": "IdentifierName",
                                        "fullStart": 623,
                                        "fullEnd": 637,
                                        "start": 623,
                                        "end": 637,
                                        "fullWidth": 14,
                                        "width": 14,
                                        "text": "defineProperty",
                                        "value": "defineProperty",
                                        "valueText": "defineProperty"
                                    }
                                },
                                "argumentList": {
                                    "kind": "ArgumentList",
                                    "fullStart": 637,
                                    "fullEnd": 773,
                                    "start": 637,
                                    "end": 773,
                                    "fullWidth": 136,
                                    "width": 136,
                                    "isIncrementallyUnusable": true,
                                    "openParenToken": {
                                        "kind": "OpenParenToken",
                                        "fullStart": 637,
                                        "fullEnd": 638,
                                        "start": 637,
                                        "end": 638,
                                        "fullWidth": 1,
                                        "width": 1,
                                        "text": "(",
                                        "value": "(",
                                        "valueText": "("
                                    },
                                    "arguments": [
                                        {
                                            "kind": "IdentifierName",
                                            "fullStart": 638,
                                            "fullEnd": 643,
                                            "start": 638,
                                            "end": 643,
                                            "fullWidth": 5,
                                            "width": 5,
                                            "text": "proto",
                                            "value": "proto",
                                            "valueText": "proto"
                                        },
                                        {
                                            "kind": "CommaToken",
                                            "fullStart": 643,
                                            "fullEnd": 645,
                                            "start": 643,
                                            "end": 644,
                                            "fullWidth": 2,
                                            "width": 1,
                                            "text": ",",
                                            "value": ",",
                                            "valueText": ",",
                                            "hasTrailingTrivia": true,
                                            "trailingTrivia": [
                                                {
                                                    "kind": "WhitespaceTrivia",
                                                    "text": " "
                                                }
                                            ]
                                        },
                                        {
                                            "kind": "StringLiteral",
                                            "fullStart": 645,
                                            "fullEnd": 650,
                                            "start": 645,
                                            "end": 650,
                                            "fullWidth": 5,
                                            "width": 5,
                                            "text": "\"foo\"",
                                            "value": "foo",
                                            "valueText": "foo"
                                        },
                                        {
                                            "kind": "CommaToken",
                                            "fullStart": 650,
                                            "fullEnd": 652,
                                            "start": 650,
                                            "end": 651,
                                            "fullWidth": 2,
                                            "width": 1,
                                            "text": ",",
                                            "value": ",",
                                            "valueText": ",",
                                            "hasTrailingTrivia": true,
                                            "trailingTrivia": [
                                                {
                                                    "kind": "WhitespaceTrivia",
                                                    "text": " "
                                                }
                                            ]
                                        },
                                        {
                                            "kind": "ObjectLiteralExpression",
                                            "fullStart": 652,
                                            "fullEnd": 772,
                                            "start": 652,
                                            "end": 772,
                                            "fullWidth": 120,
                                            "width": 120,
                                            "isIncrementallyUnusable": true,
                                            "openBraceToken": {
                                                "kind": "OpenBraceToken",
                                                "fullStart": 652,
                                                "fullEnd": 655,
                                                "start": 652,
                                                "end": 653,
                                                "fullWidth": 3,
                                                "width": 1,
                                                "text": "{",
                                                "value": "{",
                                                "valueText": "{",
                                                "hasTrailingTrivia": true,
                                                "hasTrailingNewLine": true,
                                                "trailingTrivia": [
                                                    {
                                                        "kind": "NewLineTrivia",
                                                        "text": "\r\n"
                                                    }
                                                ]
                                            },
                                            "propertyAssignments": [
                                                {
                                                    "kind": "SimplePropertyAssignment",
                                                    "fullStart": 655,
                                                    "fullEnd": 727,
                                                    "start": 667,
                                                    "end": 727,
                                                    "fullWidth": 72,
                                                    "width": 60,
                                                    "isIncrementallyUnusable": true,
                                                    "propertyName": {
                                                        "kind": "IdentifierName",
                                                        "fullStart": 655,
                                                        "fullEnd": 670,
                                                        "start": 667,
                                                        "end": 670,
                                                        "fullWidth": 15,
                                                        "width": 3,
                                                        "text": "get",
                                                        "value": "get",
                                                        "valueText": "get",
                                                        "hasLeadingTrivia": true,
                                                        "leadingTrivia": [
                                                            {
                                                                "kind": "WhitespaceTrivia",
                                                                "text": "            "
                                                            }
                                                        ]
                                                    },
                                                    "colonToken": {
                                                        "kind": "ColonToken",
                                                        "fullStart": 670,
                                                        "fullEnd": 672,
                                                        "start": 670,
                                                        "end": 671,
                                                        "fullWidth": 2,
                                                        "width": 1,
                                                        "text": ":",
                                                        "value": ":",
                                                        "valueText": ":",
                                                        "hasTrailingTrivia": true,
                                                        "trailingTrivia": [
                                                            {
                                                                "kind": "WhitespaceTrivia",
                                                                "text": " "
                                                            }
                                                        ]
                                                    },
                                                    "expression": {
                                                        "kind": "FunctionExpression",
                                                        "fullStart": 672,
                                                        "fullEnd": 727,
                                                        "start": 672,
                                                        "end": 727,
                                                        "fullWidth": 55,
                                                        "width": 55,
                                                        "functionKeyword": {
                                                            "kind": "FunctionKeyword",
                                                            "fullStart": 672,
                                                            "fullEnd": 681,
                                                            "start": 672,
                                                            "end": 680,
                                                            "fullWidth": 9,
                                                            "width": 8,
                                                            "text": "function",
                                                            "value": "function",
                                                            "valueText": "function",
                                                            "hasTrailingTrivia": true,
                                                            "trailingTrivia": [
                                                                {
                                                                    "kind": "WhitespaceTrivia",
                                                                    "text": " "
                                                                }
                                                            ]
                                                        },
                                                        "callSignature": {
                                                            "kind": "CallSignature",
                                                            "fullStart": 681,
                                                            "fullEnd": 684,
                                                            "start": 681,
                                                            "end": 683,
                                                            "fullWidth": 3,
                                                            "width": 2,
                                                            "parameterList": {
                                                                "kind": "ParameterList",
                                                                "fullStart": 681,
                                                                "fullEnd": 684,
                                                                "start": 681,
                                                                "end": 683,
                                                                "fullWidth": 3,
                                                                "width": 2,
                                                                "openParenToken": {
                                                                    "kind": "OpenParenToken",
                                                                    "fullStart": 681,
                                                                    "fullEnd": 682,
                                                                    "start": 681,
                                                                    "end": 682,
                                                                    "fullWidth": 1,
                                                                    "width": 1,
                                                                    "text": "(",
                                                                    "value": "(",
                                                                    "valueText": "("
                                                                },
                                                                "parameters": [],
                                                                "closeParenToken": {
                                                                    "kind": "CloseParenToken",
                                                                    "fullStart": 682,
                                                                    "fullEnd": 684,
                                                                    "start": 682,
                                                                    "end": 683,
                                                                    "fullWidth": 2,
                                                                    "width": 1,
                                                                    "text": ")",
                                                                    "value": ")",
                                                                    "valueText": ")",
                                                                    "hasTrailingTrivia": true,
                                                                    "trailingTrivia": [
                                                                        {
                                                                            "kind": "WhitespaceTrivia",
                                                                            "text": " "
                                                                        }
                                                                    ]
                                                                }
                                                            }
                                                        },
                                                        "block": {
                                                            "kind": "Block",
                                                            "fullStart": 684,
                                                            "fullEnd": 727,
                                                            "start": 684,
                                                            "end": 727,
                                                            "fullWidth": 43,
                                                            "width": 43,
                                                            "openBraceToken": {
                                                                "kind": "OpenBraceToken",
                                                                "fullStart": 684,
                                                                "fullEnd": 687,
                                                                "start": 684,
                                                                "end": 685,
                                                                "fullWidth": 3,
                                                                "width": 1,
                                                                "text": "{",
                                                                "value": "{",
                                                                "valueText": "{",
                                                                "hasTrailingTrivia": true,
                                                                "hasTrailingNewLine": true,
                                                                "trailingTrivia": [
                                                                    {
                                                                        "kind": "NewLineTrivia",
                                                                        "text": "\r\n"
                                                                    }
                                                                ]
                                                            },
                                                            "statements": [
                                                                {
                                                                    "kind": "ReturnStatement",
                                                                    "fullStart": 687,
                                                                    "fullEnd": 714,
                                                                    "start": 703,
                                                                    "end": 712,
                                                                    "fullWidth": 27,
                                                                    "width": 9,
                                                                    "returnKeyword": {
                                                                        "kind": "ReturnKeyword",
                                                                        "fullStart": 687,
                                                                        "fullEnd": 710,
                                                                        "start": 703,
                                                                        "end": 709,
                                                                        "fullWidth": 23,
                                                                        "width": 6,
                                                                        "text": "return",
                                                                        "value": "return",
                                                                        "valueText": "return",
                                                                        "hasLeadingTrivia": true,
                                                                        "hasTrailingTrivia": true,
                                                                        "leadingTrivia": [
                                                                            {
                                                                                "kind": "WhitespaceTrivia",
                                                                                "text": "                "
                                                                            }
                                                                        ],
                                                                        "trailingTrivia": [
                                                                            {
                                                                                "kind": "WhitespaceTrivia",
                                                                                "text": " "
                                                                            }
                                                                        ]
                                                                    },
                                                                    "expression": {
                                                                        "kind": "NumericLiteral",
                                                                        "fullStart": 710,
                                                                        "fullEnd": 711,
                                                                        "start": 710,
                                                                        "end": 711,
                                                                        "fullWidth": 1,
                                                                        "width": 1,
                                                                        "text": "9",
                                                                        "value": 9,
                                                                        "valueText": "9"
                                                                    },
                                                                    "semicolonToken": {
                                                                        "kind": "SemicolonToken",
                                                                        "fullStart": 711,
                                                                        "fullEnd": 714,
                                                                        "start": 711,
                                                                        "end": 712,
                                                                        "fullWidth": 3,
                                                                        "width": 1,
                                                                        "text": ";",
                                                                        "value": ";",
                                                                        "valueText": ";",
                                                                        "hasTrailingTrivia": true,
                                                                        "hasTrailingNewLine": true,
                                                                        "trailingTrivia": [
                                                                            {
                                                                                "kind": "NewLineTrivia",
                                                                                "text": "\r\n"
                                                                            }
                                                                        ]
                                                                    }
                                                                }
                                                            ],
                                                            "closeBraceToken": {
                                                                "kind": "CloseBraceToken",
                                                                "fullStart": 714,
                                                                "fullEnd": 727,
                                                                "start": 726,
                                                                "end": 727,
                                                                "fullWidth": 13,
                                                                "width": 1,
                                                                "text": "}",
                                                                "value": "}",
                                                                "valueText": "}",
                                                                "hasLeadingTrivia": true,
                                                                "leadingTrivia": [
                                                                    {
                                                                        "kind": "WhitespaceTrivia",
                                                                        "text": "            "
                                                                    }
                                                                ]
                                                            }
                                                        }
                                                    }
                                                },
                                                {
                                                    "kind": "CommaToken",
                                                    "fullStart": 727,
                                                    "fullEnd": 730,
                                                    "start": 727,
                                                    "end": 728,
                                                    "fullWidth": 3,
                                                    "width": 1,
                                                    "text": ",",
                                                    "value": ",",
                                                    "valueText": ",",
                                                    "hasTrailingTrivia": true,
                                                    "hasTrailingNewLine": true,
                                                    "trailingTrivia": [
                                                        {
                                                            "kind": "NewLineTrivia",
                                                            "text": "\r\n"
                                                        }
                                                    ]
                                                },
                                                {
                                                    "kind": "SimplePropertyAssignment",
                                                    "fullStart": 730,
                                                    "fullEnd": 763,
                                                    "start": 742,
                                                    "end": 761,
                                                    "fullWidth": 33,
                                                    "width": 19,
                                                    "propertyName": {
                                                        "kind": "IdentifierName",
                                                        "fullStart": 730,
                                                        "fullEnd": 754,
                                                        "start": 742,
                                                        "end": 754,
                                                        "fullWidth": 24,
                                                        "width": 12,
                                                        "text": "configurable",
                                                        "value": "configurable",
                                                        "valueText": "configurable",
                                                        "hasLeadingTrivia": true,
                                                        "leadingTrivia": [
                                                            {
                                                                "kind": "WhitespaceTrivia",
                                                                "text": "            "
                                                            }
                                                        ]
                                                    },
                                                    "colonToken": {
                                                        "kind": "ColonToken",
                                                        "fullStart": 754,
                                                        "fullEnd": 756,
                                                        "start": 754,
                                                        "end": 755,
                                                        "fullWidth": 2,
                                                        "width": 1,
                                                        "text": ":",
                                                        "value": ":",
                                                        "valueText": ":",
                                                        "hasTrailingTrivia": true,
                                                        "trailingTrivia": [
                                                            {
                                                                "kind": "WhitespaceTrivia",
                                                                "text": " "
                                                            }
                                                        ]
                                                    },
                                                    "expression": {
                                                        "kind": "FalseKeyword",
                                                        "fullStart": 756,
                                                        "fullEnd": 763,
                                                        "start": 756,
                                                        "end": 761,
                                                        "fullWidth": 7,
                                                        "width": 5,
                                                        "text": "false",
                                                        "value": false,
                                                        "valueText": "false",
                                                        "hasTrailingTrivia": true,
                                                        "hasTrailingNewLine": true,
                                                        "trailingTrivia": [
                                                            {
                                                                "kind": "NewLineTrivia",
                                                                "text": "\r\n"
                                                            }
                                                        ]
                                                    }
                                                }
                                            ],
                                            "closeBraceToken": {
                                                "kind": "CloseBraceToken",
                                                "fullStart": 763,
                                                "fullEnd": 772,
                                                "start": 771,
                                                "end": 772,
                                                "fullWidth": 9,
                                                "width": 1,
                                                "text": "}",
                                                "value": "}",
                                                "valueText": "}",
                                                "hasLeadingTrivia": true,
                                                "leadingTrivia": [
                                                    {
                                                        "kind": "WhitespaceTrivia",
                                                        "text": "        "
                                                    }
                                                ]
                                            }
                                        }
                                    ],
                                    "closeParenToken": {
                                        "kind": "CloseParenToken",
                                        "fullStart": 772,
                                        "fullEnd": 773,
                                        "start": 772,
                                        "end": 773,
                                        "fullWidth": 1,
                                        "width": 1,
                                        "text": ")",
                                        "value": ")",
                                        "valueText": ")"
                                    }
                                }
                            },
                            "semicolonToken": {
                                "kind": "SemicolonToken",
                                "fullStart": 773,
                                "fullEnd": 776,
                                "start": 773,
                                "end": 774,
                                "fullWidth": 3,
                                "width": 1,
                                "text": ";",
                                "value": ";",
                                "valueText": ";",
                                "hasTrailingTrivia": true,
                                "hasTrailingNewLine": true,
                                "trailingTrivia": [
                                    {
                                        "kind": "NewLineTrivia",
                                        "text": "\r\n"
                                    }
                                ]
                            }
                        },
                        {
                            "kind": "VariableStatement",
                            "fullStart": 776,
                            "fullEnd": 814,
                            "start": 786,
                            "end": 812,
                            "fullWidth": 38,
                            "width": 26,
                            "modifiers": [],
                            "variableDeclaration": {
                                "kind": "VariableDeclaration",
                                "fullStart": 776,
                                "fullEnd": 811,
                                "start": 786,
                                "end": 811,
                                "fullWidth": 35,
                                "width": 25,
                                "varKeyword": {
                                    "kind": "VarKeyword",
                                    "fullStart": 776,
                                    "fullEnd": 790,
                                    "start": 786,
                                    "end": 789,
                                    "fullWidth": 14,
                                    "width": 3,
                                    "text": "var",
                                    "value": "var",
                                    "valueText": "var",
                                    "hasLeadingTrivia": true,
                                    "hasLeadingNewLine": true,
                                    "hasTrailingTrivia": true,
                                    "leadingTrivia": [
                                        {
                                            "kind": "NewLineTrivia",
                                            "text": "\r\n"
                                        },
                                        {
                                            "kind": "WhitespaceTrivia",
                                            "text": "        "
                                        }
                                    ],
                                    "trailingTrivia": [
                                        {
                                            "kind": "WhitespaceTrivia",
                                            "text": " "
                                        }
                                    ]
                                },
                                "variableDeclarators": [
                                    {
                                        "kind": "VariableDeclarator",
                                        "fullStart": 790,
                                        "fullEnd": 811,
                                        "start": 790,
                                        "end": 811,
                                        "fullWidth": 21,
<<<<<<< HEAD
                                        "width": 21,
                                        "identifier": {
=======
                                        "propertyName": {
>>>>>>> 85e84683
                                            "kind": "IdentifierName",
                                            "fullStart": 790,
                                            "fullEnd": 794,
                                            "start": 790,
                                            "end": 793,
                                            "fullWidth": 4,
                                            "width": 3,
                                            "text": "Con",
                                            "value": "Con",
                                            "valueText": "Con",
                                            "hasTrailingTrivia": true,
                                            "trailingTrivia": [
                                                {
                                                    "kind": "WhitespaceTrivia",
                                                    "text": " "
                                                }
                                            ]
                                        },
                                        "equalsValueClause": {
                                            "kind": "EqualsValueClause",
                                            "fullStart": 794,
                                            "fullEnd": 811,
                                            "start": 794,
                                            "end": 811,
                                            "fullWidth": 17,
                                            "width": 17,
                                            "equalsToken": {
                                                "kind": "EqualsToken",
                                                "fullStart": 794,
                                                "fullEnd": 796,
                                                "start": 794,
                                                "end": 795,
                                                "fullWidth": 2,
                                                "width": 1,
                                                "text": "=",
                                                "value": "=",
                                                "valueText": "=",
                                                "hasTrailingTrivia": true,
                                                "trailingTrivia": [
                                                    {
                                                        "kind": "WhitespaceTrivia",
                                                        "text": " "
                                                    }
                                                ]
                                            },
                                            "value": {
                                                "kind": "FunctionExpression",
                                                "fullStart": 796,
                                                "fullEnd": 811,
                                                "start": 796,
                                                "end": 811,
                                                "fullWidth": 15,
                                                "width": 15,
                                                "functionKeyword": {
                                                    "kind": "FunctionKeyword",
                                                    "fullStart": 796,
                                                    "fullEnd": 805,
                                                    "start": 796,
                                                    "end": 804,
                                                    "fullWidth": 9,
                                                    "width": 8,
                                                    "text": "function",
                                                    "value": "function",
                                                    "valueText": "function",
                                                    "hasTrailingTrivia": true,
                                                    "trailingTrivia": [
                                                        {
                                                            "kind": "WhitespaceTrivia",
                                                            "text": " "
                                                        }
                                                    ]
                                                },
                                                "callSignature": {
                                                    "kind": "CallSignature",
                                                    "fullStart": 805,
                                                    "fullEnd": 808,
                                                    "start": 805,
                                                    "end": 807,
                                                    "fullWidth": 3,
                                                    "width": 2,
                                                    "parameterList": {
                                                        "kind": "ParameterList",
                                                        "fullStart": 805,
                                                        "fullEnd": 808,
                                                        "start": 805,
                                                        "end": 807,
                                                        "fullWidth": 3,
                                                        "width": 2,
                                                        "openParenToken": {
                                                            "kind": "OpenParenToken",
                                                            "fullStart": 805,
                                                            "fullEnd": 806,
                                                            "start": 805,
                                                            "end": 806,
                                                            "fullWidth": 1,
                                                            "width": 1,
                                                            "text": "(",
                                                            "value": "(",
                                                            "valueText": "("
                                                        },
                                                        "parameters": [],
                                                        "closeParenToken": {
                                                            "kind": "CloseParenToken",
                                                            "fullStart": 806,
                                                            "fullEnd": 808,
                                                            "start": 806,
                                                            "end": 807,
                                                            "fullWidth": 2,
                                                            "width": 1,
                                                            "text": ")",
                                                            "value": ")",
                                                            "valueText": ")",
                                                            "hasTrailingTrivia": true,
                                                            "trailingTrivia": [
                                                                {
                                                                    "kind": "WhitespaceTrivia",
                                                                    "text": " "
                                                                }
                                                            ]
                                                        }
                                                    }
                                                },
                                                "block": {
                                                    "kind": "Block",
                                                    "fullStart": 808,
                                                    "fullEnd": 811,
                                                    "start": 808,
                                                    "end": 811,
                                                    "fullWidth": 3,
                                                    "width": 3,
                                                    "openBraceToken": {
                                                        "kind": "OpenBraceToken",
                                                        "fullStart": 808,
                                                        "fullEnd": 810,
                                                        "start": 808,
                                                        "end": 809,
                                                        "fullWidth": 2,
                                                        "width": 1,
                                                        "text": "{",
                                                        "value": "{",
                                                        "valueText": "{",
                                                        "hasTrailingTrivia": true,
                                                        "trailingTrivia": [
                                                            {
                                                                "kind": "WhitespaceTrivia",
                                                                "text": " "
                                                            }
                                                        ]
                                                    },
                                                    "statements": [],
                                                    "closeBraceToken": {
                                                        "kind": "CloseBraceToken",
                                                        "fullStart": 810,
                                                        "fullEnd": 811,
                                                        "start": 810,
                                                        "end": 811,
                                                        "fullWidth": 1,
                                                        "width": 1,
                                                        "text": "}",
                                                        "value": "}",
                                                        "valueText": "}"
                                                    }
                                                }
                                            }
                                        }
                                    }
                                ]
                            },
                            "semicolonToken": {
                                "kind": "SemicolonToken",
                                "fullStart": 811,
                                "fullEnd": 814,
                                "start": 811,
                                "end": 812,
                                "fullWidth": 3,
                                "width": 1,
                                "text": ";",
                                "value": ";",
                                "valueText": ";",
                                "hasTrailingTrivia": true,
                                "hasTrailingNewLine": true,
                                "trailingTrivia": [
                                    {
                                        "kind": "NewLineTrivia",
                                        "text": "\r\n"
                                    }
                                ]
                            }
                        },
                        {
                            "kind": "ExpressionStatement",
                            "fullStart": 814,
                            "fullEnd": 846,
                            "start": 822,
                            "end": 844,
                            "fullWidth": 32,
                            "width": 22,
                            "expression": {
                                "kind": "AssignmentExpression",
                                "fullStart": 814,
                                "fullEnd": 843,
                                "start": 822,
                                "end": 843,
                                "fullWidth": 29,
                                "width": 21,
                                "left": {
                                    "kind": "MemberAccessExpression",
                                    "fullStart": 814,
                                    "fullEnd": 836,
                                    "start": 822,
                                    "end": 835,
                                    "fullWidth": 22,
                                    "width": 13,
                                    "expression": {
                                        "kind": "IdentifierName",
                                        "fullStart": 814,
                                        "fullEnd": 825,
                                        "start": 822,
                                        "end": 825,
                                        "fullWidth": 11,
                                        "width": 3,
                                        "text": "Con",
                                        "value": "Con",
                                        "valueText": "Con",
                                        "hasLeadingTrivia": true,
                                        "leadingTrivia": [
                                            {
                                                "kind": "WhitespaceTrivia",
                                                "text": "        "
                                            }
                                        ]
                                    },
                                    "dotToken": {
                                        "kind": "DotToken",
                                        "fullStart": 825,
                                        "fullEnd": 826,
                                        "start": 825,
                                        "end": 826,
                                        "fullWidth": 1,
                                        "width": 1,
                                        "text": ".",
                                        "value": ".",
                                        "valueText": "."
                                    },
                                    "name": {
                                        "kind": "IdentifierName",
                                        "fullStart": 826,
                                        "fullEnd": 836,
                                        "start": 826,
                                        "end": 835,
                                        "fullWidth": 10,
                                        "width": 9,
                                        "text": "prototype",
                                        "value": "prototype",
                                        "valueText": "prototype",
                                        "hasTrailingTrivia": true,
                                        "trailingTrivia": [
                                            {
                                                "kind": "WhitespaceTrivia",
                                                "text": " "
                                            }
                                        ]
                                    }
                                },
                                "operatorToken": {
                                    "kind": "EqualsToken",
                                    "fullStart": 836,
                                    "fullEnd": 838,
                                    "start": 836,
                                    "end": 837,
                                    "fullWidth": 2,
                                    "width": 1,
                                    "text": "=",
                                    "value": "=",
                                    "valueText": "=",
                                    "hasTrailingTrivia": true,
                                    "trailingTrivia": [
                                        {
                                            "kind": "WhitespaceTrivia",
                                            "text": " "
                                        }
                                    ]
                                },
                                "right": {
                                    "kind": "IdentifierName",
                                    "fullStart": 838,
                                    "fullEnd": 843,
                                    "start": 838,
                                    "end": 843,
                                    "fullWidth": 5,
                                    "width": 5,
                                    "text": "proto",
                                    "value": "proto",
                                    "valueText": "proto"
                                }
                            },
                            "semicolonToken": {
                                "kind": "SemicolonToken",
                                "fullStart": 843,
                                "fullEnd": 846,
                                "start": 843,
                                "end": 844,
                                "fullWidth": 3,
                                "width": 1,
                                "text": ";",
                                "value": ";",
                                "valueText": ";",
                                "hasTrailingTrivia": true,
                                "hasTrailingNewLine": true,
                                "trailingTrivia": [
                                    {
                                        "kind": "NewLineTrivia",
                                        "text": "\r\n"
                                    }
                                ]
                            }
                        },
                        {
                            "kind": "VariableStatement",
                            "fullStart": 846,
                            "fullEnd": 878,
                            "start": 854,
                            "end": 876,
                            "fullWidth": 32,
                            "width": 22,
                            "modifiers": [],
                            "variableDeclaration": {
                                "kind": "VariableDeclaration",
                                "fullStart": 846,
                                "fullEnd": 875,
                                "start": 854,
                                "end": 875,
                                "fullWidth": 29,
                                "width": 21,
                                "varKeyword": {
                                    "kind": "VarKeyword",
                                    "fullStart": 846,
                                    "fullEnd": 858,
                                    "start": 854,
                                    "end": 857,
                                    "fullWidth": 12,
                                    "width": 3,
                                    "text": "var",
                                    "value": "var",
                                    "valueText": "var",
                                    "hasLeadingTrivia": true,
                                    "hasTrailingTrivia": true,
                                    "leadingTrivia": [
                                        {
                                            "kind": "WhitespaceTrivia",
                                            "text": "        "
                                        }
                                    ],
                                    "trailingTrivia": [
                                        {
                                            "kind": "WhitespaceTrivia",
                                            "text": " "
                                        }
                                    ]
                                },
                                "variableDeclarators": [
                                    {
                                        "kind": "VariableDeclarator",
                                        "fullStart": 858,
                                        "fullEnd": 875,
                                        "start": 858,
                                        "end": 875,
                                        "fullWidth": 17,
<<<<<<< HEAD
                                        "width": 17,
                                        "identifier": {
=======
                                        "propertyName": {
>>>>>>> 85e84683
                                            "kind": "IdentifierName",
                                            "fullStart": 858,
                                            "fullEnd": 864,
                                            "start": 858,
                                            "end": 863,
                                            "fullWidth": 6,
                                            "width": 5,
                                            "text": "child",
                                            "value": "child",
                                            "valueText": "child",
                                            "hasTrailingTrivia": true,
                                            "trailingTrivia": [
                                                {
                                                    "kind": "WhitespaceTrivia",
                                                    "text": " "
                                                }
                                            ]
                                        },
                                        "equalsValueClause": {
                                            "kind": "EqualsValueClause",
                                            "fullStart": 864,
                                            "fullEnd": 875,
                                            "start": 864,
                                            "end": 875,
                                            "fullWidth": 11,
                                            "width": 11,
                                            "equalsToken": {
                                                "kind": "EqualsToken",
                                                "fullStart": 864,
                                                "fullEnd": 866,
                                                "start": 864,
                                                "end": 865,
                                                "fullWidth": 2,
                                                "width": 1,
                                                "text": "=",
                                                "value": "=",
                                                "valueText": "=",
                                                "hasTrailingTrivia": true,
                                                "trailingTrivia": [
                                                    {
                                                        "kind": "WhitespaceTrivia",
                                                        "text": " "
                                                    }
                                                ]
                                            },
                                            "value": {
                                                "kind": "ObjectCreationExpression",
                                                "fullStart": 866,
                                                "fullEnd": 875,
                                                "start": 866,
                                                "end": 875,
                                                "fullWidth": 9,
                                                "width": 9,
                                                "newKeyword": {
                                                    "kind": "NewKeyword",
                                                    "fullStart": 866,
                                                    "fullEnd": 870,
                                                    "start": 866,
                                                    "end": 869,
                                                    "fullWidth": 4,
                                                    "width": 3,
                                                    "text": "new",
                                                    "value": "new",
                                                    "valueText": "new",
                                                    "hasTrailingTrivia": true,
                                                    "trailingTrivia": [
                                                        {
                                                            "kind": "WhitespaceTrivia",
                                                            "text": " "
                                                        }
                                                    ]
                                                },
                                                "expression": {
                                                    "kind": "IdentifierName",
                                                    "fullStart": 870,
                                                    "fullEnd": 873,
                                                    "start": 870,
                                                    "end": 873,
                                                    "fullWidth": 3,
                                                    "width": 3,
                                                    "text": "Con",
                                                    "value": "Con",
                                                    "valueText": "Con"
                                                },
                                                "argumentList": {
                                                    "kind": "ArgumentList",
                                                    "fullStart": 873,
                                                    "fullEnd": 875,
                                                    "start": 873,
                                                    "end": 875,
                                                    "fullWidth": 2,
                                                    "width": 2,
                                                    "openParenToken": {
                                                        "kind": "OpenParenToken",
                                                        "fullStart": 873,
                                                        "fullEnd": 874,
                                                        "start": 873,
                                                        "end": 874,
                                                        "fullWidth": 1,
                                                        "width": 1,
                                                        "text": "(",
                                                        "value": "(",
                                                        "valueText": "("
                                                    },
                                                    "arguments": [],
                                                    "closeParenToken": {
                                                        "kind": "CloseParenToken",
                                                        "fullStart": 874,
                                                        "fullEnd": 875,
                                                        "start": 874,
                                                        "end": 875,
                                                        "fullWidth": 1,
                                                        "width": 1,
                                                        "text": ")",
                                                        "value": ")",
                                                        "valueText": ")"
                                                    }
                                                }
                                            }
                                        }
                                    }
                                ]
                            },
                            "semicolonToken": {
                                "kind": "SemicolonToken",
                                "fullStart": 875,
                                "fullEnd": 878,
                                "start": 875,
                                "end": 876,
                                "fullWidth": 3,
                                "width": 1,
                                "text": ";",
                                "value": ";",
                                "valueText": ";",
                                "hasTrailingTrivia": true,
                                "hasTrailingNewLine": true,
                                "trailingTrivia": [
                                    {
                                        "kind": "NewLineTrivia",
                                        "text": "\r\n"
                                    }
                                ]
                            }
                        },
                        {
                            "kind": "ExpressionStatement",
                            "fullStart": 878,
                            "fullEnd": 998,
                            "start": 890,
                            "end": 996,
                            "fullWidth": 120,
                            "width": 106,
                            "expression": {
                                "kind": "InvocationExpression",
                                "fullStart": 878,
                                "fullEnd": 995,
                                "start": 890,
                                "end": 995,
                                "fullWidth": 117,
                                "width": 105,
                                "expression": {
                                    "kind": "MemberAccessExpression",
                                    "fullStart": 878,
                                    "fullEnd": 911,
                                    "start": 890,
                                    "end": 911,
                                    "fullWidth": 33,
                                    "width": 21,
                                    "expression": {
                                        "kind": "IdentifierName",
                                        "fullStart": 878,
                                        "fullEnd": 896,
                                        "start": 890,
                                        "end": 896,
                                        "fullWidth": 18,
                                        "width": 6,
                                        "text": "Object",
                                        "value": "Object",
                                        "valueText": "Object",
                                        "hasLeadingTrivia": true,
                                        "hasLeadingNewLine": true,
                                        "leadingTrivia": [
                                            {
                                                "kind": "NewLineTrivia",
                                                "text": "\r\n"
                                            },
                                            {
                                                "kind": "NewLineTrivia",
                                                "text": "\r\n"
                                            },
                                            {
                                                "kind": "WhitespaceTrivia",
                                                "text": "        "
                                            }
                                        ]
                                    },
                                    "dotToken": {
                                        "kind": "DotToken",
                                        "fullStart": 896,
                                        "fullEnd": 897,
                                        "start": 896,
                                        "end": 897,
                                        "fullWidth": 1,
                                        "width": 1,
                                        "text": ".",
                                        "value": ".",
                                        "valueText": "."
                                    },
                                    "name": {
                                        "kind": "IdentifierName",
                                        "fullStart": 897,
                                        "fullEnd": 911,
                                        "start": 897,
                                        "end": 911,
                                        "fullWidth": 14,
                                        "width": 14,
                                        "text": "defineProperty",
                                        "value": "defineProperty",
                                        "valueText": "defineProperty"
                                    }
                                },
                                "argumentList": {
                                    "kind": "ArgumentList",
                                    "fullStart": 911,
                                    "fullEnd": 995,
                                    "start": 911,
                                    "end": 995,
                                    "fullWidth": 84,
                                    "width": 84,
                                    "openParenToken": {
                                        "kind": "OpenParenToken",
                                        "fullStart": 911,
                                        "fullEnd": 912,
                                        "start": 911,
                                        "end": 912,
                                        "fullWidth": 1,
                                        "width": 1,
                                        "text": "(",
                                        "value": "(",
                                        "valueText": "("
                                    },
                                    "arguments": [
                                        {
                                            "kind": "IdentifierName",
                                            "fullStart": 912,
                                            "fullEnd": 917,
                                            "start": 912,
                                            "end": 917,
                                            "fullWidth": 5,
                                            "width": 5,
                                            "text": "child",
                                            "value": "child",
                                            "valueText": "child"
                                        },
                                        {
                                            "kind": "CommaToken",
                                            "fullStart": 917,
                                            "fullEnd": 919,
                                            "start": 917,
                                            "end": 918,
                                            "fullWidth": 2,
                                            "width": 1,
                                            "text": ",",
                                            "value": ",",
                                            "valueText": ",",
                                            "hasTrailingTrivia": true,
                                            "trailingTrivia": [
                                                {
                                                    "kind": "WhitespaceTrivia",
                                                    "text": " "
                                                }
                                            ]
                                        },
                                        {
                                            "kind": "StringLiteral",
                                            "fullStart": 919,
                                            "fullEnd": 924,
                                            "start": 919,
                                            "end": 924,
                                            "fullWidth": 5,
                                            "width": 5,
                                            "text": "\"foo\"",
                                            "value": "foo",
                                            "valueText": "foo"
                                        },
                                        {
                                            "kind": "CommaToken",
                                            "fullStart": 924,
                                            "fullEnd": 926,
                                            "start": 924,
                                            "end": 925,
                                            "fullWidth": 2,
                                            "width": 1,
                                            "text": ",",
                                            "value": ",",
                                            "valueText": ",",
                                            "hasTrailingTrivia": true,
                                            "trailingTrivia": [
                                                {
                                                    "kind": "WhitespaceTrivia",
                                                    "text": " "
                                                }
                                            ]
                                        },
                                        {
                                            "kind": "ObjectLiteralExpression",
                                            "fullStart": 926,
                                            "fullEnd": 994,
                                            "start": 926,
                                            "end": 994,
                                            "fullWidth": 68,
                                            "width": 68,
                                            "openBraceToken": {
                                                "kind": "OpenBraceToken",
                                                "fullStart": 926,
                                                "fullEnd": 929,
                                                "start": 926,
                                                "end": 927,
                                                "fullWidth": 3,
                                                "width": 1,
                                                "text": "{",
                                                "value": "{",
                                                "valueText": "{",
                                                "hasTrailingTrivia": true,
                                                "hasTrailingNewLine": true,
                                                "trailingTrivia": [
                                                    {
                                                        "kind": "NewLineTrivia",
                                                        "text": "\r\n"
                                                    }
                                                ]
                                            },
                                            "propertyAssignments": [
                                                {
                                                    "kind": "SimplePropertyAssignment",
                                                    "fullStart": 929,
                                                    "fullEnd": 950,
                                                    "start": 941,
                                                    "end": 950,
                                                    "fullWidth": 21,
                                                    "width": 9,
                                                    "propertyName": {
                                                        "kind": "IdentifierName",
                                                        "fullStart": 929,
                                                        "fullEnd": 946,
                                                        "start": 941,
                                                        "end": 946,
                                                        "fullWidth": 17,
                                                        "width": 5,
                                                        "text": "value",
                                                        "value": "value",
                                                        "valueText": "value",
                                                        "hasLeadingTrivia": true,
                                                        "leadingTrivia": [
                                                            {
                                                                "kind": "WhitespaceTrivia",
                                                                "text": "            "
                                                            }
                                                        ]
                                                    },
                                                    "colonToken": {
                                                        "kind": "ColonToken",
                                                        "fullStart": 946,
                                                        "fullEnd": 948,
                                                        "start": 946,
                                                        "end": 947,
                                                        "fullWidth": 2,
                                                        "width": 1,
                                                        "text": ":",
                                                        "value": ":",
                                                        "valueText": ":",
                                                        "hasTrailingTrivia": true,
                                                        "trailingTrivia": [
                                                            {
                                                                "kind": "WhitespaceTrivia",
                                                                "text": " "
                                                            }
                                                        ]
                                                    },
                                                    "expression": {
                                                        "kind": "NumericLiteral",
                                                        "fullStart": 948,
                                                        "fullEnd": 950,
                                                        "start": 948,
                                                        "end": 950,
                                                        "fullWidth": 2,
                                                        "width": 2,
                                                        "text": "12",
                                                        "value": 12,
                                                        "valueText": "12"
                                                    }
                                                },
                                                {
                                                    "kind": "CommaToken",
                                                    "fullStart": 950,
                                                    "fullEnd": 953,
                                                    "start": 950,
                                                    "end": 951,
                                                    "fullWidth": 3,
                                                    "width": 1,
                                                    "text": ",",
                                                    "value": ",",
                                                    "valueText": ",",
                                                    "hasTrailingTrivia": true,
                                                    "hasTrailingNewLine": true,
                                                    "trailingTrivia": [
                                                        {
                                                            "kind": "NewLineTrivia",
                                                            "text": "\r\n"
                                                        }
                                                    ]
                                                },
                                                {
                                                    "kind": "SimplePropertyAssignment",
                                                    "fullStart": 953,
                                                    "fullEnd": 985,
                                                    "start": 965,
                                                    "end": 983,
                                                    "fullWidth": 32,
                                                    "width": 18,
                                                    "propertyName": {
                                                        "kind": "IdentifierName",
                                                        "fullStart": 953,
                                                        "fullEnd": 977,
                                                        "start": 965,
                                                        "end": 977,
                                                        "fullWidth": 24,
                                                        "width": 12,
                                                        "text": "configurable",
                                                        "value": "configurable",
                                                        "valueText": "configurable",
                                                        "hasLeadingTrivia": true,
                                                        "leadingTrivia": [
                                                            {
                                                                "kind": "WhitespaceTrivia",
                                                                "text": "            "
                                                            }
                                                        ]
                                                    },
                                                    "colonToken": {
                                                        "kind": "ColonToken",
                                                        "fullStart": 977,
                                                        "fullEnd": 979,
                                                        "start": 977,
                                                        "end": 978,
                                                        "fullWidth": 2,
                                                        "width": 1,
                                                        "text": ":",
                                                        "value": ":",
                                                        "valueText": ":",
                                                        "hasTrailingTrivia": true,
                                                        "trailingTrivia": [
                                                            {
                                                                "kind": "WhitespaceTrivia",
                                                                "text": " "
                                                            }
                                                        ]
                                                    },
                                                    "expression": {
                                                        "kind": "TrueKeyword",
                                                        "fullStart": 979,
                                                        "fullEnd": 985,
                                                        "start": 979,
                                                        "end": 983,
                                                        "fullWidth": 6,
                                                        "width": 4,
                                                        "text": "true",
                                                        "value": true,
                                                        "valueText": "true",
                                                        "hasTrailingTrivia": true,
                                                        "hasTrailingNewLine": true,
                                                        "trailingTrivia": [
                                                            {
                                                                "kind": "NewLineTrivia",
                                                                "text": "\r\n"
                                                            }
                                                        ]
                                                    }
                                                }
                                            ],
                                            "closeBraceToken": {
                                                "kind": "CloseBraceToken",
                                                "fullStart": 985,
                                                "fullEnd": 994,
                                                "start": 993,
                                                "end": 994,
                                                "fullWidth": 9,
                                                "width": 1,
                                                "text": "}",
                                                "value": "}",
                                                "valueText": "}",
                                                "hasLeadingTrivia": true,
                                                "leadingTrivia": [
                                                    {
                                                        "kind": "WhitespaceTrivia",
                                                        "text": "        "
                                                    }
                                                ]
                                            }
                                        }
                                    ],
                                    "closeParenToken": {
                                        "kind": "CloseParenToken",
                                        "fullStart": 994,
                                        "fullEnd": 995,
                                        "start": 994,
                                        "end": 995,
                                        "fullWidth": 1,
                                        "width": 1,
                                        "text": ")",
                                        "value": ")",
                                        "valueText": ")"
                                    }
                                }
                            },
                            "semicolonToken": {
                                "kind": "SemicolonToken",
                                "fullStart": 995,
                                "fullEnd": 998,
                                "start": 995,
                                "end": 996,
                                "fullWidth": 3,
                                "width": 1,
                                "text": ";",
                                "value": ";",
                                "valueText": ";",
                                "hasTrailingTrivia": true,
                                "hasTrailingNewLine": true,
                                "trailingTrivia": [
                                    {
                                        "kind": "NewLineTrivia",
                                        "text": "\r\n"
                                    }
                                ]
                            }
                        },
                        {
                            "kind": "ExpressionStatement",
                            "fullStart": 998,
                            "fullEnd": 1042,
                            "start": 1008,
                            "end": 1040,
                            "fullWidth": 44,
                            "width": 32,
                            "expression": {
                                "kind": "InvocationExpression",
                                "fullStart": 998,
                                "fullEnd": 1039,
                                "start": 1008,
                                "end": 1039,
                                "fullWidth": 41,
                                "width": 31,
                                "expression": {
                                    "kind": "MemberAccessExpression",
                                    "fullStart": 998,
                                    "fullEnd": 1032,
                                    "start": 1008,
                                    "end": 1032,
                                    "fullWidth": 34,
                                    "width": 24,
                                    "expression": {
                                        "kind": "IdentifierName",
                                        "fullStart": 998,
                                        "fullEnd": 1014,
                                        "start": 1008,
                                        "end": 1014,
                                        "fullWidth": 16,
                                        "width": 6,
                                        "text": "Object",
                                        "value": "Object",
                                        "valueText": "Object",
                                        "hasLeadingTrivia": true,
                                        "hasLeadingNewLine": true,
                                        "leadingTrivia": [
                                            {
                                                "kind": "NewLineTrivia",
                                                "text": "\r\n"
                                            },
                                            {
                                                "kind": "WhitespaceTrivia",
                                                "text": "        "
                                            }
                                        ]
                                    },
                                    "dotToken": {
                                        "kind": "DotToken",
                                        "fullStart": 1014,
                                        "fullEnd": 1015,
                                        "start": 1014,
                                        "end": 1015,
                                        "fullWidth": 1,
                                        "width": 1,
                                        "text": ".",
                                        "value": ".",
                                        "valueText": "."
                                    },
                                    "name": {
                                        "kind": "IdentifierName",
                                        "fullStart": 1015,
                                        "fullEnd": 1032,
                                        "start": 1015,
                                        "end": 1032,
                                        "fullWidth": 17,
                                        "width": 17,
                                        "text": "preventExtensions",
                                        "value": "preventExtensions",
                                        "valueText": "preventExtensions"
                                    }
                                },
                                "argumentList": {
                                    "kind": "ArgumentList",
                                    "fullStart": 1032,
                                    "fullEnd": 1039,
                                    "start": 1032,
                                    "end": 1039,
                                    "fullWidth": 7,
                                    "width": 7,
                                    "openParenToken": {
                                        "kind": "OpenParenToken",
                                        "fullStart": 1032,
                                        "fullEnd": 1033,
                                        "start": 1032,
                                        "end": 1033,
                                        "fullWidth": 1,
                                        "width": 1,
                                        "text": "(",
                                        "value": "(",
                                        "valueText": "("
                                    },
                                    "arguments": [
                                        {
                                            "kind": "IdentifierName",
                                            "fullStart": 1033,
                                            "fullEnd": 1038,
                                            "start": 1033,
                                            "end": 1038,
                                            "fullWidth": 5,
                                            "width": 5,
                                            "text": "child",
                                            "value": "child",
                                            "valueText": "child"
                                        }
                                    ],
                                    "closeParenToken": {
                                        "kind": "CloseParenToken",
                                        "fullStart": 1038,
                                        "fullEnd": 1039,
                                        "start": 1038,
                                        "end": 1039,
                                        "fullWidth": 1,
                                        "width": 1,
                                        "text": ")",
                                        "value": ")",
                                        "valueText": ")"
                                    }
                                }
                            },
                            "semicolonToken": {
                                "kind": "SemicolonToken",
                                "fullStart": 1039,
                                "fullEnd": 1042,
                                "start": 1039,
                                "end": 1040,
                                "fullWidth": 3,
                                "width": 1,
                                "text": ";",
                                "value": ";",
                                "valueText": ";",
                                "hasTrailingTrivia": true,
                                "hasTrailingNewLine": true,
                                "trailingTrivia": [
                                    {
                                        "kind": "NewLineTrivia",
                                        "text": "\r\n"
                                    }
                                ]
                            }
                        },
                        {
                            "kind": "ReturnStatement",
                            "fullStart": 1042,
                            "fullEnd": 1083,
                            "start": 1050,
                            "end": 1081,
                            "fullWidth": 41,
                            "width": 31,
                            "returnKeyword": {
                                "kind": "ReturnKeyword",
                                "fullStart": 1042,
                                "fullEnd": 1057,
                                "start": 1050,
                                "end": 1056,
                                "fullWidth": 15,
                                "width": 6,
                                "text": "return",
                                "value": "return",
                                "valueText": "return",
                                "hasLeadingTrivia": true,
                                "hasTrailingTrivia": true,
                                "leadingTrivia": [
                                    {
                                        "kind": "WhitespaceTrivia",
                                        "text": "        "
                                    }
                                ],
                                "trailingTrivia": [
                                    {
                                        "kind": "WhitespaceTrivia",
                                        "text": " "
                                    }
                                ]
                            },
                            "expression": {
                                "kind": "LogicalNotExpression",
                                "fullStart": 1057,
                                "fullEnd": 1080,
                                "start": 1057,
                                "end": 1080,
                                "fullWidth": 23,
                                "width": 23,
                                "operatorToken": {
                                    "kind": "ExclamationToken",
                                    "fullStart": 1057,
                                    "fullEnd": 1058,
                                    "start": 1057,
                                    "end": 1058,
                                    "fullWidth": 1,
                                    "width": 1,
                                    "text": "!",
                                    "value": "!",
                                    "valueText": "!"
                                },
                                "operand": {
                                    "kind": "InvocationExpression",
                                    "fullStart": 1058,
                                    "fullEnd": 1080,
                                    "start": 1058,
                                    "end": 1080,
                                    "fullWidth": 22,
                                    "width": 22,
                                    "expression": {
                                        "kind": "MemberAccessExpression",
                                        "fullStart": 1058,
                                        "fullEnd": 1073,
                                        "start": 1058,
                                        "end": 1073,
                                        "fullWidth": 15,
                                        "width": 15,
                                        "expression": {
                                            "kind": "IdentifierName",
                                            "fullStart": 1058,
                                            "fullEnd": 1064,
                                            "start": 1058,
                                            "end": 1064,
                                            "fullWidth": 6,
                                            "width": 6,
                                            "text": "Object",
                                            "value": "Object",
                                            "valueText": "Object"
                                        },
                                        "dotToken": {
                                            "kind": "DotToken",
                                            "fullStart": 1064,
                                            "fullEnd": 1065,
                                            "start": 1064,
                                            "end": 1065,
                                            "fullWidth": 1,
                                            "width": 1,
                                            "text": ".",
                                            "value": ".",
                                            "valueText": "."
                                        },
                                        "name": {
                                            "kind": "IdentifierName",
                                            "fullStart": 1065,
                                            "fullEnd": 1073,
                                            "start": 1065,
                                            "end": 1073,
                                            "fullWidth": 8,
                                            "width": 8,
                                            "text": "isFrozen",
                                            "value": "isFrozen",
                                            "valueText": "isFrozen"
                                        }
                                    },
                                    "argumentList": {
                                        "kind": "ArgumentList",
                                        "fullStart": 1073,
                                        "fullEnd": 1080,
                                        "start": 1073,
                                        "end": 1080,
                                        "fullWidth": 7,
                                        "width": 7,
                                        "openParenToken": {
                                            "kind": "OpenParenToken",
                                            "fullStart": 1073,
                                            "fullEnd": 1074,
                                            "start": 1073,
                                            "end": 1074,
                                            "fullWidth": 1,
                                            "width": 1,
                                            "text": "(",
                                            "value": "(",
                                            "valueText": "("
                                        },
                                        "arguments": [
                                            {
                                                "kind": "IdentifierName",
                                                "fullStart": 1074,
                                                "fullEnd": 1079,
                                                "start": 1074,
                                                "end": 1079,
                                                "fullWidth": 5,
                                                "width": 5,
                                                "text": "child",
                                                "value": "child",
                                                "valueText": "child"
                                            }
                                        ],
                                        "closeParenToken": {
                                            "kind": "CloseParenToken",
                                            "fullStart": 1079,
                                            "fullEnd": 1080,
                                            "start": 1079,
                                            "end": 1080,
                                            "fullWidth": 1,
                                            "width": 1,
                                            "text": ")",
                                            "value": ")",
                                            "valueText": ")"
                                        }
                                    }
                                }
                            },
                            "semicolonToken": {
                                "kind": "SemicolonToken",
                                "fullStart": 1080,
                                "fullEnd": 1083,
                                "start": 1080,
                                "end": 1081,
                                "fullWidth": 3,
                                "width": 1,
                                "text": ";",
                                "value": ";",
                                "valueText": ";",
                                "hasTrailingTrivia": true,
                                "hasTrailingNewLine": true,
                                "trailingTrivia": [
                                    {
                                        "kind": "NewLineTrivia",
                                        "text": "\r\n"
                                    }
                                ]
                            }
                        }
                    ],
                    "closeBraceToken": {
                        "kind": "CloseBraceToken",
                        "fullStart": 1083,
                        "fullEnd": 1090,
                        "start": 1087,
                        "end": 1088,
                        "fullWidth": 7,
                        "width": 1,
                        "text": "}",
                        "value": "}",
                        "valueText": "}",
                        "hasLeadingTrivia": true,
                        "hasTrailingTrivia": true,
                        "hasTrailingNewLine": true,
                        "leadingTrivia": [
                            {
                                "kind": "WhitespaceTrivia",
                                "text": "    "
                            }
                        ],
                        "trailingTrivia": [
                            {
                                "kind": "NewLineTrivia",
                                "text": "\r\n"
                            }
                        ]
                    }
                }
            },
            {
                "kind": "ExpressionStatement",
                "fullStart": 1090,
                "fullEnd": 1114,
                "start": 1090,
                "end": 1112,
                "fullWidth": 24,
                "width": 22,
                "expression": {
                    "kind": "InvocationExpression",
                    "fullStart": 1090,
                    "fullEnd": 1111,
                    "start": 1090,
                    "end": 1111,
                    "fullWidth": 21,
                    "width": 21,
                    "expression": {
                        "kind": "IdentifierName",
                        "fullStart": 1090,
                        "fullEnd": 1101,
                        "start": 1090,
                        "end": 1101,
                        "fullWidth": 11,
                        "width": 11,
                        "text": "runTestCase",
                        "value": "runTestCase",
                        "valueText": "runTestCase"
                    },
                    "argumentList": {
                        "kind": "ArgumentList",
                        "fullStart": 1101,
                        "fullEnd": 1111,
                        "start": 1101,
                        "end": 1111,
                        "fullWidth": 10,
                        "width": 10,
                        "openParenToken": {
                            "kind": "OpenParenToken",
                            "fullStart": 1101,
                            "fullEnd": 1102,
                            "start": 1101,
                            "end": 1102,
                            "fullWidth": 1,
                            "width": 1,
                            "text": "(",
                            "value": "(",
                            "valueText": "("
                        },
                        "arguments": [
                            {
                                "kind": "IdentifierName",
                                "fullStart": 1102,
                                "fullEnd": 1110,
                                "start": 1102,
                                "end": 1110,
                                "fullWidth": 8,
                                "width": 8,
                                "text": "testcase",
                                "value": "testcase",
                                "valueText": "testcase"
                            }
                        ],
                        "closeParenToken": {
                            "kind": "CloseParenToken",
                            "fullStart": 1110,
                            "fullEnd": 1111,
                            "start": 1110,
                            "end": 1111,
                            "fullWidth": 1,
                            "width": 1,
                            "text": ")",
                            "value": ")",
                            "valueText": ")"
                        }
                    }
                },
                "semicolonToken": {
                    "kind": "SemicolonToken",
                    "fullStart": 1111,
                    "fullEnd": 1114,
                    "start": 1111,
                    "end": 1112,
                    "fullWidth": 3,
                    "width": 1,
                    "text": ";",
                    "value": ";",
                    "valueText": ";",
                    "hasTrailingTrivia": true,
                    "hasTrailingNewLine": true,
                    "trailingTrivia": [
                        {
                            "kind": "NewLineTrivia",
                            "text": "\r\n"
                        }
                    ]
                }
            }
        ],
        "endOfFileToken": {
            "kind": "EndOfFileToken",
            "fullStart": 1114,
            "fullEnd": 1114,
            "start": 1114,
            "end": 1114,
            "fullWidth": 0,
            "width": 0,
            "text": ""
        }
    },
    "lineMap": {
        "lineStarts": [
            0,
            67,
            152,
            232,
            308,
            380,
            385,
            441,
            547,
            552,
            554,
            556,
            579,
            581,
            606,
            608,
            655,
            687,
            714,
            730,
            763,
            776,
            778,
            814,
            846,
            878,
            880,
            882,
            929,
            953,
            985,
            998,
            1000,
            1042,
            1083,
            1090,
            1114
        ],
        "length": 1114
    }
}<|MERGE_RESOLUTION|>--- conflicted
+++ resolved
@@ -252,12 +252,8 @@
                                         "start": 593,
                                         "end": 603,
                                         "fullWidth": 10,
-<<<<<<< HEAD
                                         "width": 10,
-                                        "identifier": {
-=======
                                         "propertyName": {
->>>>>>> 85e84683
                                             "kind": "IdentifierName",
                                             "fullStart": 593,
                                             "fullEnd": 599,
@@ -994,12 +990,8 @@
                                         "start": 790,
                                         "end": 811,
                                         "fullWidth": 21,
-<<<<<<< HEAD
                                         "width": 21,
-                                        "identifier": {
-=======
                                         "propertyName": {
->>>>>>> 85e84683
                                             "kind": "IdentifierName",
                                             "fullStart": 790,
                                             "fullEnd": 794,
@@ -1368,12 +1360,8 @@
                                         "start": 858,
                                         "end": 875,
                                         "fullWidth": 17,
-<<<<<<< HEAD
                                         "width": 17,
-                                        "identifier": {
-=======
                                         "propertyName": {
->>>>>>> 85e84683
                                             "kind": "IdentifierName",
                                             "fullStart": 858,
                                             "fullEnd": 864,
