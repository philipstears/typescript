--- conflicted
+++ resolved
@@ -245,12 +245,8 @@
                                         "start": 568,
                                         "end": 605,
                                         "fullWidth": 37,
-<<<<<<< HEAD
                                         "width": 37,
-                                        "identifier": {
-=======
                                         "propertyName": {
->>>>>>> 85e84683
                                             "kind": "IdentifierName",
                                             "fullStart": 568,
                                             "fullEnd": 570,
