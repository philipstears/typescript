{
    "isDeclaration": false,
    "languageVersion": "EcmaScript5",
    "parseOptions": {
        "allowAutomaticSemicolonInsertion": true
    },
    "sourceUnit": {
        "kind": "SourceUnit",
        "fullStart": 0,
        "fullEnd": 1112,
        "start": 556,
        "end": 1112,
        "fullWidth": 1112,
        "width": 556,
        "isIncrementallyUnusable": true,
        "moduleElements": [
            {
                "kind": "FunctionDeclaration",
                "fullStart": 0,
                "fullEnd": 1088,
                "start": 556,
                "end": 1086,
                "fullWidth": 1088,
                "width": 530,
                "isIncrementallyUnusable": true,
                "modifiers": [],
                "functionKeyword": {
                    "kind": "FunctionKeyword",
                    "fullStart": 0,
                    "fullEnd": 565,
                    "start": 556,
                    "end": 564,
                    "fullWidth": 565,
                    "width": 8,
                    "text": "function",
                    "value": "function",
                    "valueText": "function",
                    "hasLeadingTrivia": true,
                    "hasLeadingComment": true,
                    "hasLeadingNewLine": true,
                    "hasTrailingTrivia": true,
                    "leadingTrivia": [
                        {
                            "kind": "SingleLineCommentTrivia",
                            "text": "/// Copyright (c) 2012 Ecma International.  All rights reserved. "
                        },
                        {
                            "kind": "NewLineTrivia",
                            "text": "\r\n"
                        },
                        {
                            "kind": "SingleLineCommentTrivia",
                            "text": "/// Ecma International makes this code available under the terms and conditions set"
                        },
                        {
                            "kind": "NewLineTrivia",
                            "text": "\r\n"
                        },
                        {
                            "kind": "SingleLineCommentTrivia",
                            "text": "/// forth on http://hg.ecmascript.org/tests/test262/raw-file/tip/LICENSE (the "
                        },
                        {
                            "kind": "NewLineTrivia",
                            "text": "\r\n"
                        },
                        {
                            "kind": "SingleLineCommentTrivia",
                            "text": "/// \"Use Terms\").   Any redistribution of this code must retain the above "
                        },
                        {
                            "kind": "NewLineTrivia",
                            "text": "\r\n"
                        },
                        {
                            "kind": "SingleLineCommentTrivia",
                            "text": "/// copyright and this notice and otherwise comply with the Use Terms."
                        },
                        {
                            "kind": "NewLineTrivia",
                            "text": "\r\n"
                        },
                        {
                            "kind": "MultiLineCommentTrivia",
                            "text": "/**\r\n * @path ch15/15.2/15.2.3/15.2.3.12/15.2.3.12-2-a-5.js\r\n * @description Object.isFrozen - 'P' is own accessor property that overrides an inherited data property\r\n */"
                        },
                        {
                            "kind": "NewLineTrivia",
                            "text": "\r\n"
                        },
                        {
                            "kind": "NewLineTrivia",
                            "text": "\r\n"
                        },
                        {
                            "kind": "NewLineTrivia",
                            "text": "\r\n"
                        }
                    ],
                    "trailingTrivia": [
                        {
                            "kind": "WhitespaceTrivia",
                            "text": " "
                        }
                    ]
                },
                "identifier": {
                    "kind": "IdentifierName",
                    "fullStart": 565,
                    "fullEnd": 573,
                    "start": 565,
                    "end": 573,
                    "fullWidth": 8,
                    "width": 8,
                    "text": "testcase",
                    "value": "testcase",
                    "valueText": "testcase"
                },
                "callSignature": {
                    "kind": "CallSignature",
                    "fullStart": 573,
                    "fullEnd": 576,
                    "start": 573,
                    "end": 575,
                    "fullWidth": 3,
                    "width": 2,
                    "parameterList": {
                        "kind": "ParameterList",
                        "fullStart": 573,
                        "fullEnd": 576,
                        "start": 573,
                        "end": 575,
                        "fullWidth": 3,
                        "width": 2,
                        "openParenToken": {
                            "kind": "OpenParenToken",
                            "fullStart": 573,
                            "fullEnd": 574,
                            "start": 573,
                            "end": 574,
                            "fullWidth": 1,
                            "width": 1,
                            "text": "(",
                            "value": "(",
                            "valueText": "("
                        },
                        "parameters": [],
                        "closeParenToken": {
                            "kind": "CloseParenToken",
                            "fullStart": 574,
                            "fullEnd": 576,
                            "start": 574,
                            "end": 575,
                            "fullWidth": 2,
                            "width": 1,
                            "text": ")",
                            "value": ")",
                            "valueText": ")",
                            "hasTrailingTrivia": true,
                            "trailingTrivia": [
                                {
                                    "kind": "WhitespaceTrivia",
                                    "text": " "
                                }
                            ]
                        }
                    }
                },
                "block": {
                    "kind": "Block",
                    "fullStart": 576,
                    "fullEnd": 1088,
                    "start": 576,
                    "end": 1086,
                    "fullWidth": 512,
                    "width": 510,
                    "isIncrementallyUnusable": true,
                    "openBraceToken": {
                        "kind": "OpenBraceToken",
                        "fullStart": 576,
                        "fullEnd": 579,
                        "start": 576,
                        "end": 577,
                        "fullWidth": 3,
                        "width": 1,
                        "text": "{",
                        "value": "{",
                        "valueText": "{",
                        "hasTrailingTrivia": true,
                        "hasTrailingNewLine": true,
                        "trailingTrivia": [
                            {
                                "kind": "NewLineTrivia",
                                "text": "\r\n"
                            }
                        ]
                    },
                    "statements": [
                        {
                            "kind": "VariableStatement",
                            "fullStart": 579,
                            "fullEnd": 606,
                            "start": 589,
                            "end": 604,
                            "fullWidth": 27,
                            "width": 15,
                            "modifiers": [],
                            "variableDeclaration": {
                                "kind": "VariableDeclaration",
                                "fullStart": 579,
                                "fullEnd": 603,
                                "start": 589,
                                "end": 603,
                                "fullWidth": 24,
                                "width": 14,
                                "varKeyword": {
                                    "kind": "VarKeyword",
                                    "fullStart": 579,
                                    "fullEnd": 593,
                                    "start": 589,
                                    "end": 592,
                                    "fullWidth": 14,
                                    "width": 3,
                                    "text": "var",
                                    "value": "var",
                                    "valueText": "var",
                                    "hasLeadingTrivia": true,
                                    "hasLeadingNewLine": true,
                                    "hasTrailingTrivia": true,
                                    "leadingTrivia": [
                                        {
                                            "kind": "NewLineTrivia",
                                            "text": "\r\n"
                                        },
                                        {
                                            "kind": "WhitespaceTrivia",
                                            "text": "        "
                                        }
                                    ],
                                    "trailingTrivia": [
                                        {
                                            "kind": "WhitespaceTrivia",
                                            "text": " "
                                        }
                                    ]
                                },
                                "variableDeclarators": [
                                    {
                                        "kind": "VariableDeclarator",
                                        "fullStart": 593,
                                        "fullEnd": 603,
                                        "start": 593,
                                        "end": 603,
                                        "fullWidth": 10,
<<<<<<< HEAD
                                        "width": 10,
                                        "identifier": {
=======
                                        "propertyName": {
>>>>>>> 85e84683
                                            "kind": "IdentifierName",
                                            "fullStart": 593,
                                            "fullEnd": 599,
                                            "start": 593,
                                            "end": 598,
                                            "fullWidth": 6,
                                            "width": 5,
                                            "text": "proto",
                                            "value": "proto",
                                            "valueText": "proto",
                                            "hasTrailingTrivia": true,
                                            "trailingTrivia": [
                                                {
                                                    "kind": "WhitespaceTrivia",
                                                    "text": " "
                                                }
                                            ]
                                        },
                                        "equalsValueClause": {
                                            "kind": "EqualsValueClause",
                                            "fullStart": 599,
                                            "fullEnd": 603,
                                            "start": 599,
                                            "end": 603,
                                            "fullWidth": 4,
                                            "width": 4,
                                            "equalsToken": {
                                                "kind": "EqualsToken",
                                                "fullStart": 599,
                                                "fullEnd": 601,
                                                "start": 599,
                                                "end": 600,
                                                "fullWidth": 2,
                                                "width": 1,
                                                "text": "=",
                                                "value": "=",
                                                "valueText": "=",
                                                "hasTrailingTrivia": true,
                                                "trailingTrivia": [
                                                    {
                                                        "kind": "WhitespaceTrivia",
                                                        "text": " "
                                                    }
                                                ]
                                            },
                                            "value": {
                                                "kind": "ObjectLiteralExpression",
                                                "fullStart": 601,
                                                "fullEnd": 603,
                                                "start": 601,
                                                "end": 603,
                                                "fullWidth": 2,
                                                "width": 2,
                                                "openBraceToken": {
                                                    "kind": "OpenBraceToken",
                                                    "fullStart": 601,
                                                    "fullEnd": 602,
                                                    "start": 601,
                                                    "end": 602,
                                                    "fullWidth": 1,
                                                    "width": 1,
                                                    "text": "{",
                                                    "value": "{",
                                                    "valueText": "{"
                                                },
                                                "propertyAssignments": [],
                                                "closeBraceToken": {
                                                    "kind": "CloseBraceToken",
                                                    "fullStart": 602,
                                                    "fullEnd": 603,
                                                    "start": 602,
                                                    "end": 603,
                                                    "fullWidth": 1,
                                                    "width": 1,
                                                    "text": "}",
                                                    "value": "}",
                                                    "valueText": "}"
                                                }
                                            }
                                        }
                                    }
                                ]
                            },
                            "semicolonToken": {
                                "kind": "SemicolonToken",
                                "fullStart": 603,
                                "fullEnd": 606,
                                "start": 603,
                                "end": 604,
                                "fullWidth": 3,
                                "width": 1,
                                "text": ";",
                                "value": ";",
                                "valueText": ";",
                                "hasTrailingTrivia": true,
                                "hasTrailingNewLine": true,
                                "trailingTrivia": [
                                    {
                                        "kind": "NewLineTrivia",
                                        "text": "\r\n"
                                    }
                                ]
                            }
                        },
                        {
                            "kind": "ExpressionStatement",
                            "fullStart": 606,
                            "fullEnd": 725,
                            "start": 616,
                            "end": 723,
                            "fullWidth": 119,
                            "width": 107,
                            "expression": {
                                "kind": "InvocationExpression",
                                "fullStart": 606,
                                "fullEnd": 722,
                                "start": 616,
                                "end": 722,
                                "fullWidth": 116,
                                "width": 106,
                                "expression": {
                                    "kind": "MemberAccessExpression",
                                    "fullStart": 606,
                                    "fullEnd": 637,
                                    "start": 616,
                                    "end": 637,
                                    "fullWidth": 31,
                                    "width": 21,
                                    "expression": {
                                        "kind": "IdentifierName",
                                        "fullStart": 606,
                                        "fullEnd": 622,
                                        "start": 616,
                                        "end": 622,
                                        "fullWidth": 16,
                                        "width": 6,
                                        "text": "Object",
                                        "value": "Object",
                                        "valueText": "Object",
                                        "hasLeadingTrivia": true,
                                        "hasLeadingNewLine": true,
                                        "leadingTrivia": [
                                            {
                                                "kind": "NewLineTrivia",
                                                "text": "\r\n"
                                            },
                                            {
                                                "kind": "WhitespaceTrivia",
                                                "text": "        "
                                            }
                                        ]
                                    },
                                    "dotToken": {
                                        "kind": "DotToken",
                                        "fullStart": 622,
                                        "fullEnd": 623,
                                        "start": 622,
                                        "end": 623,
                                        "fullWidth": 1,
                                        "width": 1,
                                        "text": ".",
                                        "value": ".",
                                        "valueText": "."
                                    },
                                    "name": {
                                        "kind": "IdentifierName",
                                        "fullStart": 623,
                                        "fullEnd": 637,
                                        "start": 623,
                                        "end": 637,
                                        "fullWidth": 14,
                                        "width": 14,
                                        "text": "defineProperty",
                                        "value": "defineProperty",
                                        "valueText": "defineProperty"
                                    }
                                },
                                "argumentList": {
                                    "kind": "ArgumentList",
                                    "fullStart": 637,
                                    "fullEnd": 722,
                                    "start": 637,
                                    "end": 722,
                                    "fullWidth": 85,
                                    "width": 85,
                                    "openParenToken": {
                                        "kind": "OpenParenToken",
                                        "fullStart": 637,
                                        "fullEnd": 638,
                                        "start": 637,
                                        "end": 638,
                                        "fullWidth": 1,
                                        "width": 1,
                                        "text": "(",
                                        "value": "(",
                                        "valueText": "("
                                    },
                                    "arguments": [
                                        {
                                            "kind": "IdentifierName",
                                            "fullStart": 638,
                                            "fullEnd": 643,
                                            "start": 638,
                                            "end": 643,
                                            "fullWidth": 5,
                                            "width": 5,
                                            "text": "proto",
                                            "value": "proto",
                                            "valueText": "proto"
                                        },
                                        {
                                            "kind": "CommaToken",
                                            "fullStart": 643,
                                            "fullEnd": 645,
                                            "start": 643,
                                            "end": 644,
                                            "fullWidth": 2,
                                            "width": 1,
                                            "text": ",",
                                            "value": ",",
                                            "valueText": ",",
                                            "hasTrailingTrivia": true,
                                            "trailingTrivia": [
                                                {
                                                    "kind": "WhitespaceTrivia",
                                                    "text": " "
                                                }
                                            ]
                                        },
                                        {
                                            "kind": "StringLiteral",
                                            "fullStart": 645,
                                            "fullEnd": 650,
                                            "start": 645,
                                            "end": 650,
                                            "fullWidth": 5,
                                            "width": 5,
                                            "text": "\"foo\"",
                                            "value": "foo",
                                            "valueText": "foo"
                                        },
                                        {
                                            "kind": "CommaToken",
                                            "fullStart": 650,
                                            "fullEnd": 652,
                                            "start": 650,
                                            "end": 651,
                                            "fullWidth": 2,
                                            "width": 1,
                                            "text": ",",
                                            "value": ",",
                                            "valueText": ",",
                                            "hasTrailingTrivia": true,
                                            "trailingTrivia": [
                                                {
                                                    "kind": "WhitespaceTrivia",
                                                    "text": " "
                                                }
                                            ]
                                        },
                                        {
                                            "kind": "ObjectLiteralExpression",
                                            "fullStart": 652,
                                            "fullEnd": 721,
                                            "start": 652,
                                            "end": 721,
                                            "fullWidth": 69,
                                            "width": 69,
                                            "openBraceToken": {
                                                "kind": "OpenBraceToken",
                                                "fullStart": 652,
                                                "fullEnd": 655,
                                                "start": 652,
                                                "end": 653,
                                                "fullWidth": 3,
                                                "width": 1,
                                                "text": "{",
                                                "value": "{",
                                                "valueText": "{",
                                                "hasTrailingTrivia": true,
                                                "hasTrailingNewLine": true,
                                                "trailingTrivia": [
                                                    {
                                                        "kind": "NewLineTrivia",
                                                        "text": "\r\n"
                                                    }
                                                ]
                                            },
                                            "propertyAssignments": [
                                                {
                                                    "kind": "SimplePropertyAssignment",
                                                    "fullStart": 655,
                                                    "fullEnd": 676,
                                                    "start": 667,
                                                    "end": 676,
                                                    "fullWidth": 21,
                                                    "width": 9,
                                                    "propertyName": {
                                                        "kind": "IdentifierName",
                                                        "fullStart": 655,
                                                        "fullEnd": 672,
                                                        "start": 667,
                                                        "end": 672,
                                                        "fullWidth": 17,
                                                        "width": 5,
                                                        "text": "value",
                                                        "value": "value",
                                                        "valueText": "value",
                                                        "hasLeadingTrivia": true,
                                                        "leadingTrivia": [
                                                            {
                                                                "kind": "WhitespaceTrivia",
                                                                "text": "            "
                                                            }
                                                        ]
                                                    },
                                                    "colonToken": {
                                                        "kind": "ColonToken",
                                                        "fullStart": 672,
                                                        "fullEnd": 674,
                                                        "start": 672,
                                                        "end": 673,
                                                        "fullWidth": 2,
                                                        "width": 1,
                                                        "text": ":",
                                                        "value": ":",
                                                        "valueText": ":",
                                                        "hasTrailingTrivia": true,
                                                        "trailingTrivia": [
                                                            {
                                                                "kind": "WhitespaceTrivia",
                                                                "text": " "
                                                            }
                                                        ]
                                                    },
                                                    "expression": {
                                                        "kind": "NumericLiteral",
                                                        "fullStart": 674,
                                                        "fullEnd": 676,
                                                        "start": 674,
                                                        "end": 676,
                                                        "fullWidth": 2,
                                                        "width": 2,
                                                        "text": "12",
                                                        "value": 12,
                                                        "valueText": "12"
                                                    }
                                                },
                                                {
                                                    "kind": "CommaToken",
                                                    "fullStart": 676,
                                                    "fullEnd": 679,
                                                    "start": 676,
                                                    "end": 677,
                                                    "fullWidth": 3,
                                                    "width": 1,
                                                    "text": ",",
                                                    "value": ",",
                                                    "valueText": ",",
                                                    "hasTrailingTrivia": true,
                                                    "hasTrailingNewLine": true,
                                                    "trailingTrivia": [
                                                        {
                                                            "kind": "NewLineTrivia",
                                                            "text": "\r\n"
                                                        }
                                                    ]
                                                },
                                                {
                                                    "kind": "SimplePropertyAssignment",
                                                    "fullStart": 679,
                                                    "fullEnd": 712,
                                                    "start": 691,
                                                    "end": 710,
                                                    "fullWidth": 33,
                                                    "width": 19,
                                                    "propertyName": {
                                                        "kind": "IdentifierName",
                                                        "fullStart": 679,
                                                        "fullEnd": 703,
                                                        "start": 691,
                                                        "end": 703,
                                                        "fullWidth": 24,
                                                        "width": 12,
                                                        "text": "configurable",
                                                        "value": "configurable",
                                                        "valueText": "configurable",
                                                        "hasLeadingTrivia": true,
                                                        "leadingTrivia": [
                                                            {
                                                                "kind": "WhitespaceTrivia",
                                                                "text": "            "
                                                            }
                                                        ]
                                                    },
                                                    "colonToken": {
                                                        "kind": "ColonToken",
                                                        "fullStart": 703,
                                                        "fullEnd": 705,
                                                        "start": 703,
                                                        "end": 704,
                                                        "fullWidth": 2,
                                                        "width": 1,
                                                        "text": ":",
                                                        "value": ":",
                                                        "valueText": ":",
                                                        "hasTrailingTrivia": true,
                                                        "trailingTrivia": [
                                                            {
                                                                "kind": "WhitespaceTrivia",
                                                                "text": " "
                                                            }
                                                        ]
                                                    },
                                                    "expression": {
                                                        "kind": "FalseKeyword",
                                                        "fullStart": 705,
                                                        "fullEnd": 712,
                                                        "start": 705,
                                                        "end": 710,
                                                        "fullWidth": 7,
                                                        "width": 5,
                                                        "text": "false",
                                                        "value": false,
                                                        "valueText": "false",
                                                        "hasTrailingTrivia": true,
                                                        "hasTrailingNewLine": true,
                                                        "trailingTrivia": [
                                                            {
                                                                "kind": "NewLineTrivia",
                                                                "text": "\r\n"
                                                            }
                                                        ]
                                                    }
                                                }
                                            ],
                                            "closeBraceToken": {
                                                "kind": "CloseBraceToken",
                                                "fullStart": 712,
                                                "fullEnd": 721,
                                                "start": 720,
                                                "end": 721,
                                                "fullWidth": 9,
                                                "width": 1,
                                                "text": "}",
                                                "value": "}",
                                                "valueText": "}",
                                                "hasLeadingTrivia": true,
                                                "leadingTrivia": [
                                                    {
                                                        "kind": "WhitespaceTrivia",
                                                        "text": "        "
                                                    }
                                                ]
                                            }
                                        }
                                    ],
                                    "closeParenToken": {
                                        "kind": "CloseParenToken",
                                        "fullStart": 721,
                                        "fullEnd": 722,
                                        "start": 721,
                                        "end": 722,
                                        "fullWidth": 1,
                                        "width": 1,
                                        "text": ")",
                                        "value": ")",
                                        "valueText": ")"
                                    }
                                }
                            },
                            "semicolonToken": {
                                "kind": "SemicolonToken",
                                "fullStart": 722,
                                "fullEnd": 725,
                                "start": 722,
                                "end": 723,
                                "fullWidth": 3,
                                "width": 1,
                                "text": ";",
                                "value": ";",
                                "valueText": ";",
                                "hasTrailingTrivia": true,
                                "hasTrailingNewLine": true,
                                "trailingTrivia": [
                                    {
                                        "kind": "NewLineTrivia",
                                        "text": "\r\n"
                                    }
                                ]
                            }
                        },
                        {
                            "kind": "VariableStatement",
                            "fullStart": 725,
                            "fullEnd": 763,
                            "start": 735,
                            "end": 761,
                            "fullWidth": 38,
                            "width": 26,
                            "modifiers": [],
                            "variableDeclaration": {
                                "kind": "VariableDeclaration",
                                "fullStart": 725,
                                "fullEnd": 760,
                                "start": 735,
                                "end": 760,
                                "fullWidth": 35,
                                "width": 25,
                                "varKeyword": {
                                    "kind": "VarKeyword",
                                    "fullStart": 725,
                                    "fullEnd": 739,
                                    "start": 735,
                                    "end": 738,
                                    "fullWidth": 14,
                                    "width": 3,
                                    "text": "var",
                                    "value": "var",
                                    "valueText": "var",
                                    "hasLeadingTrivia": true,
                                    "hasLeadingNewLine": true,
                                    "hasTrailingTrivia": true,
                                    "leadingTrivia": [
                                        {
                                            "kind": "NewLineTrivia",
                                            "text": "\r\n"
                                        },
                                        {
                                            "kind": "WhitespaceTrivia",
                                            "text": "        "
                                        }
                                    ],
                                    "trailingTrivia": [
                                        {
                                            "kind": "WhitespaceTrivia",
                                            "text": " "
                                        }
                                    ]
                                },
                                "variableDeclarators": [
                                    {
                                        "kind": "VariableDeclarator",
                                        "fullStart": 739,
                                        "fullEnd": 760,
                                        "start": 739,
                                        "end": 760,
                                        "fullWidth": 21,
<<<<<<< HEAD
                                        "width": 21,
                                        "identifier": {
=======
                                        "propertyName": {
>>>>>>> 85e84683
                                            "kind": "IdentifierName",
                                            "fullStart": 739,
                                            "fullEnd": 743,
                                            "start": 739,
                                            "end": 742,
                                            "fullWidth": 4,
                                            "width": 3,
                                            "text": "Con",
                                            "value": "Con",
                                            "valueText": "Con",
                                            "hasTrailingTrivia": true,
                                            "trailingTrivia": [
                                                {
                                                    "kind": "WhitespaceTrivia",
                                                    "text": " "
                                                }
                                            ]
                                        },
                                        "equalsValueClause": {
                                            "kind": "EqualsValueClause",
                                            "fullStart": 743,
                                            "fullEnd": 760,
                                            "start": 743,
                                            "end": 760,
                                            "fullWidth": 17,
                                            "width": 17,
                                            "equalsToken": {
                                                "kind": "EqualsToken",
                                                "fullStart": 743,
                                                "fullEnd": 745,
                                                "start": 743,
                                                "end": 744,
                                                "fullWidth": 2,
                                                "width": 1,
                                                "text": "=",
                                                "value": "=",
                                                "valueText": "=",
                                                "hasTrailingTrivia": true,
                                                "trailingTrivia": [
                                                    {
                                                        "kind": "WhitespaceTrivia",
                                                        "text": " "
                                                    }
                                                ]
                                            },
                                            "value": {
                                                "kind": "FunctionExpression",
                                                "fullStart": 745,
                                                "fullEnd": 760,
                                                "start": 745,
                                                "end": 760,
                                                "fullWidth": 15,
                                                "width": 15,
                                                "functionKeyword": {
                                                    "kind": "FunctionKeyword",
                                                    "fullStart": 745,
                                                    "fullEnd": 754,
                                                    "start": 745,
                                                    "end": 753,
                                                    "fullWidth": 9,
                                                    "width": 8,
                                                    "text": "function",
                                                    "value": "function",
                                                    "valueText": "function",
                                                    "hasTrailingTrivia": true,
                                                    "trailingTrivia": [
                                                        {
                                                            "kind": "WhitespaceTrivia",
                                                            "text": " "
                                                        }
                                                    ]
                                                },
                                                "callSignature": {
                                                    "kind": "CallSignature",
                                                    "fullStart": 754,
                                                    "fullEnd": 757,
                                                    "start": 754,
                                                    "end": 756,
                                                    "fullWidth": 3,
                                                    "width": 2,
                                                    "parameterList": {
                                                        "kind": "ParameterList",
                                                        "fullStart": 754,
                                                        "fullEnd": 757,
                                                        "start": 754,
                                                        "end": 756,
                                                        "fullWidth": 3,
                                                        "width": 2,
                                                        "openParenToken": {
                                                            "kind": "OpenParenToken",
                                                            "fullStart": 754,
                                                            "fullEnd": 755,
                                                            "start": 754,
                                                            "end": 755,
                                                            "fullWidth": 1,
                                                            "width": 1,
                                                            "text": "(",
                                                            "value": "(",
                                                            "valueText": "("
                                                        },
                                                        "parameters": [],
                                                        "closeParenToken": {
                                                            "kind": "CloseParenToken",
                                                            "fullStart": 755,
                                                            "fullEnd": 757,
                                                            "start": 755,
                                                            "end": 756,
                                                            "fullWidth": 2,
                                                            "width": 1,
                                                            "text": ")",
                                                            "value": ")",
                                                            "valueText": ")",
                                                            "hasTrailingTrivia": true,
                                                            "trailingTrivia": [
                                                                {
                                                                    "kind": "WhitespaceTrivia",
                                                                    "text": " "
                                                                }
                                                            ]
                                                        }
                                                    }
                                                },
                                                "block": {
                                                    "kind": "Block",
                                                    "fullStart": 757,
                                                    "fullEnd": 760,
                                                    "start": 757,
                                                    "end": 760,
                                                    "fullWidth": 3,
                                                    "width": 3,
                                                    "openBraceToken": {
                                                        "kind": "OpenBraceToken",
                                                        "fullStart": 757,
                                                        "fullEnd": 759,
                                                        "start": 757,
                                                        "end": 758,
                                                        "fullWidth": 2,
                                                        "width": 1,
                                                        "text": "{",
                                                        "value": "{",
                                                        "valueText": "{",
                                                        "hasTrailingTrivia": true,
                                                        "trailingTrivia": [
                                                            {
                                                                "kind": "WhitespaceTrivia",
                                                                "text": " "
                                                            }
                                                        ]
                                                    },
                                                    "statements": [],
                                                    "closeBraceToken": {
                                                        "kind": "CloseBraceToken",
                                                        "fullStart": 759,
                                                        "fullEnd": 760,
                                                        "start": 759,
                                                        "end": 760,
                                                        "fullWidth": 1,
                                                        "width": 1,
                                                        "text": "}",
                                                        "value": "}",
                                                        "valueText": "}"
                                                    }
                                                }
                                            }
                                        }
                                    }
                                ]
                            },
                            "semicolonToken": {
                                "kind": "SemicolonToken",
                                "fullStart": 760,
                                "fullEnd": 763,
                                "start": 760,
                                "end": 761,
                                "fullWidth": 3,
                                "width": 1,
                                "text": ";",
                                "value": ";",
                                "valueText": ";",
                                "hasTrailingTrivia": true,
                                "hasTrailingNewLine": true,
                                "trailingTrivia": [
                                    {
                                        "kind": "NewLineTrivia",
                                        "text": "\r\n"
                                    }
                                ]
                            }
                        },
                        {
                            "kind": "ExpressionStatement",
                            "fullStart": 763,
                            "fullEnd": 795,
                            "start": 771,
                            "end": 793,
                            "fullWidth": 32,
                            "width": 22,
                            "expression": {
                                "kind": "AssignmentExpression",
                                "fullStart": 763,
                                "fullEnd": 792,
                                "start": 771,
                                "end": 792,
                                "fullWidth": 29,
                                "width": 21,
                                "left": {
                                    "kind": "MemberAccessExpression",
                                    "fullStart": 763,
                                    "fullEnd": 785,
                                    "start": 771,
                                    "end": 784,
                                    "fullWidth": 22,
                                    "width": 13,
                                    "expression": {
                                        "kind": "IdentifierName",
                                        "fullStart": 763,
                                        "fullEnd": 774,
                                        "start": 771,
                                        "end": 774,
                                        "fullWidth": 11,
                                        "width": 3,
                                        "text": "Con",
                                        "value": "Con",
                                        "valueText": "Con",
                                        "hasLeadingTrivia": true,
                                        "leadingTrivia": [
                                            {
                                                "kind": "WhitespaceTrivia",
                                                "text": "        "
                                            }
                                        ]
                                    },
                                    "dotToken": {
                                        "kind": "DotToken",
                                        "fullStart": 774,
                                        "fullEnd": 775,
                                        "start": 774,
                                        "end": 775,
                                        "fullWidth": 1,
                                        "width": 1,
                                        "text": ".",
                                        "value": ".",
                                        "valueText": "."
                                    },
                                    "name": {
                                        "kind": "IdentifierName",
                                        "fullStart": 775,
                                        "fullEnd": 785,
                                        "start": 775,
                                        "end": 784,
                                        "fullWidth": 10,
                                        "width": 9,
                                        "text": "prototype",
                                        "value": "prototype",
                                        "valueText": "prototype",
                                        "hasTrailingTrivia": true,
                                        "trailingTrivia": [
                                            {
                                                "kind": "WhitespaceTrivia",
                                                "text": " "
                                            }
                                        ]
                                    }
                                },
                                "operatorToken": {
                                    "kind": "EqualsToken",
                                    "fullStart": 785,
                                    "fullEnd": 787,
                                    "start": 785,
                                    "end": 786,
                                    "fullWidth": 2,
                                    "width": 1,
                                    "text": "=",
                                    "value": "=",
                                    "valueText": "=",
                                    "hasTrailingTrivia": true,
                                    "trailingTrivia": [
                                        {
                                            "kind": "WhitespaceTrivia",
                                            "text": " "
                                        }
                                    ]
                                },
                                "right": {
                                    "kind": "IdentifierName",
                                    "fullStart": 787,
                                    "fullEnd": 792,
                                    "start": 787,
                                    "end": 792,
                                    "fullWidth": 5,
                                    "width": 5,
                                    "text": "proto",
                                    "value": "proto",
                                    "valueText": "proto"
                                }
                            },
                            "semicolonToken": {
                                "kind": "SemicolonToken",
                                "fullStart": 792,
                                "fullEnd": 795,
                                "start": 792,
                                "end": 793,
                                "fullWidth": 3,
                                "width": 1,
                                "text": ";",
                                "value": ";",
                                "valueText": ";",
                                "hasTrailingTrivia": true,
                                "hasTrailingNewLine": true,
                                "trailingTrivia": [
                                    {
                                        "kind": "NewLineTrivia",
                                        "text": "\r\n"
                                    }
                                ]
                            }
                        },
                        {
                            "kind": "VariableStatement",
                            "fullStart": 795,
                            "fullEnd": 827,
                            "start": 803,
                            "end": 825,
                            "fullWidth": 32,
                            "width": 22,
                            "modifiers": [],
                            "variableDeclaration": {
                                "kind": "VariableDeclaration",
                                "fullStart": 795,
                                "fullEnd": 824,
                                "start": 803,
                                "end": 824,
                                "fullWidth": 29,
                                "width": 21,
                                "varKeyword": {
                                    "kind": "VarKeyword",
                                    "fullStart": 795,
                                    "fullEnd": 807,
                                    "start": 803,
                                    "end": 806,
                                    "fullWidth": 12,
                                    "width": 3,
                                    "text": "var",
                                    "value": "var",
                                    "valueText": "var",
                                    "hasLeadingTrivia": true,
                                    "hasTrailingTrivia": true,
                                    "leadingTrivia": [
                                        {
                                            "kind": "WhitespaceTrivia",
                                            "text": "        "
                                        }
                                    ],
                                    "trailingTrivia": [
                                        {
                                            "kind": "WhitespaceTrivia",
                                            "text": " "
                                        }
                                    ]
                                },
                                "variableDeclarators": [
                                    {
                                        "kind": "VariableDeclarator",
                                        "fullStart": 807,
                                        "fullEnd": 824,
                                        "start": 807,
                                        "end": 824,
                                        "fullWidth": 17,
<<<<<<< HEAD
                                        "width": 17,
                                        "identifier": {
=======
                                        "propertyName": {
>>>>>>> 85e84683
                                            "kind": "IdentifierName",
                                            "fullStart": 807,
                                            "fullEnd": 813,
                                            "start": 807,
                                            "end": 812,
                                            "fullWidth": 6,
                                            "width": 5,
                                            "text": "child",
                                            "value": "child",
                                            "valueText": "child",
                                            "hasTrailingTrivia": true,
                                            "trailingTrivia": [
                                                {
                                                    "kind": "WhitespaceTrivia",
                                                    "text": " "
                                                }
                                            ]
                                        },
                                        "equalsValueClause": {
                                            "kind": "EqualsValueClause",
                                            "fullStart": 813,
                                            "fullEnd": 824,
                                            "start": 813,
                                            "end": 824,
                                            "fullWidth": 11,
                                            "width": 11,
                                            "equalsToken": {
                                                "kind": "EqualsToken",
                                                "fullStart": 813,
                                                "fullEnd": 815,
                                                "start": 813,
                                                "end": 814,
                                                "fullWidth": 2,
                                                "width": 1,
                                                "text": "=",
                                                "value": "=",
                                                "valueText": "=",
                                                "hasTrailingTrivia": true,
                                                "trailingTrivia": [
                                                    {
                                                        "kind": "WhitespaceTrivia",
                                                        "text": " "
                                                    }
                                                ]
                                            },
                                            "value": {
                                                "kind": "ObjectCreationExpression",
                                                "fullStart": 815,
                                                "fullEnd": 824,
                                                "start": 815,
                                                "end": 824,
                                                "fullWidth": 9,
                                                "width": 9,
                                                "newKeyword": {
                                                    "kind": "NewKeyword",
                                                    "fullStart": 815,
                                                    "fullEnd": 819,
                                                    "start": 815,
                                                    "end": 818,
                                                    "fullWidth": 4,
                                                    "width": 3,
                                                    "text": "new",
                                                    "value": "new",
                                                    "valueText": "new",
                                                    "hasTrailingTrivia": true,
                                                    "trailingTrivia": [
                                                        {
                                                            "kind": "WhitespaceTrivia",
                                                            "text": " "
                                                        }
                                                    ]
                                                },
                                                "expression": {
                                                    "kind": "IdentifierName",
                                                    "fullStart": 819,
                                                    "fullEnd": 822,
                                                    "start": 819,
                                                    "end": 822,
                                                    "fullWidth": 3,
                                                    "width": 3,
                                                    "text": "Con",
                                                    "value": "Con",
                                                    "valueText": "Con"
                                                },
                                                "argumentList": {
                                                    "kind": "ArgumentList",
                                                    "fullStart": 822,
                                                    "fullEnd": 824,
                                                    "start": 822,
                                                    "end": 824,
                                                    "fullWidth": 2,
                                                    "width": 2,
                                                    "openParenToken": {
                                                        "kind": "OpenParenToken",
                                                        "fullStart": 822,
                                                        "fullEnd": 823,
                                                        "start": 822,
                                                        "end": 823,
                                                        "fullWidth": 1,
                                                        "width": 1,
                                                        "text": "(",
                                                        "value": "(",
                                                        "valueText": "("
                                                    },
                                                    "arguments": [],
                                                    "closeParenToken": {
                                                        "kind": "CloseParenToken",
                                                        "fullStart": 823,
                                                        "fullEnd": 824,
                                                        "start": 823,
                                                        "end": 824,
                                                        "fullWidth": 1,
                                                        "width": 1,
                                                        "text": ")",
                                                        "value": ")",
                                                        "valueText": ")"
                                                    }
                                                }
                                            }
                                        }
                                    }
                                ]
                            },
                            "semicolonToken": {
                                "kind": "SemicolonToken",
                                "fullStart": 824,
                                "fullEnd": 827,
                                "start": 824,
                                "end": 825,
                                "fullWidth": 3,
                                "width": 1,
                                "text": ";",
                                "value": ";",
                                "valueText": ";",
                                "hasTrailingTrivia": true,
                                "hasTrailingNewLine": true,
                                "trailingTrivia": [
                                    {
                                        "kind": "NewLineTrivia",
                                        "text": "\r\n"
                                    }
                                ]
                            }
                        },
                        {
                            "kind": "ExpressionStatement",
                            "fullStart": 827,
                            "fullEnd": 996,
                            "start": 837,
                            "end": 994,
                            "fullWidth": 169,
                            "width": 157,
                            "isIncrementallyUnusable": true,
                            "expression": {
                                "kind": "InvocationExpression",
                                "fullStart": 827,
                                "fullEnd": 993,
                                "start": 837,
                                "end": 993,
                                "fullWidth": 166,
                                "width": 156,
                                "isIncrementallyUnusable": true,
                                "expression": {
                                    "kind": "MemberAccessExpression",
                                    "fullStart": 827,
                                    "fullEnd": 858,
                                    "start": 837,
                                    "end": 858,
                                    "fullWidth": 31,
                                    "width": 21,
                                    "expression": {
                                        "kind": "IdentifierName",
                                        "fullStart": 827,
                                        "fullEnd": 843,
                                        "start": 837,
                                        "end": 843,
                                        "fullWidth": 16,
                                        "width": 6,
                                        "text": "Object",
                                        "value": "Object",
                                        "valueText": "Object",
                                        "hasLeadingTrivia": true,
                                        "hasLeadingNewLine": true,
                                        "leadingTrivia": [
                                            {
                                                "kind": "NewLineTrivia",
                                                "text": "\r\n"
                                            },
                                            {
                                                "kind": "WhitespaceTrivia",
                                                "text": "        "
                                            }
                                        ]
                                    },
                                    "dotToken": {
                                        "kind": "DotToken",
                                        "fullStart": 843,
                                        "fullEnd": 844,
                                        "start": 843,
                                        "end": 844,
                                        "fullWidth": 1,
                                        "width": 1,
                                        "text": ".",
                                        "value": ".",
                                        "valueText": "."
                                    },
                                    "name": {
                                        "kind": "IdentifierName",
                                        "fullStart": 844,
                                        "fullEnd": 858,
                                        "start": 844,
                                        "end": 858,
                                        "fullWidth": 14,
                                        "width": 14,
                                        "text": "defineProperty",
                                        "value": "defineProperty",
                                        "valueText": "defineProperty"
                                    }
                                },
                                "argumentList": {
                                    "kind": "ArgumentList",
                                    "fullStart": 858,
                                    "fullEnd": 993,
                                    "start": 858,
                                    "end": 993,
                                    "fullWidth": 135,
                                    "width": 135,
                                    "isIncrementallyUnusable": true,
                                    "openParenToken": {
                                        "kind": "OpenParenToken",
                                        "fullStart": 858,
                                        "fullEnd": 859,
                                        "start": 858,
                                        "end": 859,
                                        "fullWidth": 1,
                                        "width": 1,
                                        "text": "(",
                                        "value": "(",
                                        "valueText": "("
                                    },
                                    "arguments": [
                                        {
                                            "kind": "IdentifierName",
                                            "fullStart": 859,
                                            "fullEnd": 864,
                                            "start": 859,
                                            "end": 864,
                                            "fullWidth": 5,
                                            "width": 5,
                                            "text": "child",
                                            "value": "child",
                                            "valueText": "child"
                                        },
                                        {
                                            "kind": "CommaToken",
                                            "fullStart": 864,
                                            "fullEnd": 866,
                                            "start": 864,
                                            "end": 865,
                                            "fullWidth": 2,
                                            "width": 1,
                                            "text": ",",
                                            "value": ",",
                                            "valueText": ",",
                                            "hasTrailingTrivia": true,
                                            "trailingTrivia": [
                                                {
                                                    "kind": "WhitespaceTrivia",
                                                    "text": " "
                                                }
                                            ]
                                        },
                                        {
                                            "kind": "StringLiteral",
                                            "fullStart": 866,
                                            "fullEnd": 871,
                                            "start": 866,
                                            "end": 871,
                                            "fullWidth": 5,
                                            "width": 5,
                                            "text": "\"foo\"",
                                            "value": "foo",
                                            "valueText": "foo"
                                        },
                                        {
                                            "kind": "CommaToken",
                                            "fullStart": 871,
                                            "fullEnd": 873,
                                            "start": 871,
                                            "end": 872,
                                            "fullWidth": 2,
                                            "width": 1,
                                            "text": ",",
                                            "value": ",",
                                            "valueText": ",",
                                            "hasTrailingTrivia": true,
                                            "trailingTrivia": [
                                                {
                                                    "kind": "WhitespaceTrivia",
                                                    "text": " "
                                                }
                                            ]
                                        },
                                        {
                                            "kind": "ObjectLiteralExpression",
                                            "fullStart": 873,
                                            "fullEnd": 992,
                                            "start": 873,
                                            "end": 992,
                                            "fullWidth": 119,
                                            "width": 119,
                                            "isIncrementallyUnusable": true,
                                            "openBraceToken": {
                                                "kind": "OpenBraceToken",
                                                "fullStart": 873,
                                                "fullEnd": 876,
                                                "start": 873,
                                                "end": 874,
                                                "fullWidth": 3,
                                                "width": 1,
                                                "text": "{",
                                                "value": "{",
                                                "valueText": "{",
                                                "hasTrailingTrivia": true,
                                                "hasTrailingNewLine": true,
                                                "trailingTrivia": [
                                                    {
                                                        "kind": "NewLineTrivia",
                                                        "text": "\r\n"
                                                    }
                                                ]
                                            },
                                            "propertyAssignments": [
                                                {
                                                    "kind": "SimplePropertyAssignment",
                                                    "fullStart": 876,
                                                    "fullEnd": 948,
                                                    "start": 888,
                                                    "end": 948,
                                                    "fullWidth": 72,
                                                    "width": 60,
                                                    "isIncrementallyUnusable": true,
                                                    "propertyName": {
                                                        "kind": "IdentifierName",
                                                        "fullStart": 876,
                                                        "fullEnd": 891,
                                                        "start": 888,
                                                        "end": 891,
                                                        "fullWidth": 15,
                                                        "width": 3,
                                                        "text": "get",
                                                        "value": "get",
                                                        "valueText": "get",
                                                        "hasLeadingTrivia": true,
                                                        "leadingTrivia": [
                                                            {
                                                                "kind": "WhitespaceTrivia",
                                                                "text": "            "
                                                            }
                                                        ]
                                                    },
                                                    "colonToken": {
                                                        "kind": "ColonToken",
                                                        "fullStart": 891,
                                                        "fullEnd": 893,
                                                        "start": 891,
                                                        "end": 892,
                                                        "fullWidth": 2,
                                                        "width": 1,
                                                        "text": ":",
                                                        "value": ":",
                                                        "valueText": ":",
                                                        "hasTrailingTrivia": true,
                                                        "trailingTrivia": [
                                                            {
                                                                "kind": "WhitespaceTrivia",
                                                                "text": " "
                                                            }
                                                        ]
                                                    },
                                                    "expression": {
                                                        "kind": "FunctionExpression",
                                                        "fullStart": 893,
                                                        "fullEnd": 948,
                                                        "start": 893,
                                                        "end": 948,
                                                        "fullWidth": 55,
                                                        "width": 55,
                                                        "functionKeyword": {
                                                            "kind": "FunctionKeyword",
                                                            "fullStart": 893,
                                                            "fullEnd": 902,
                                                            "start": 893,
                                                            "end": 901,
                                                            "fullWidth": 9,
                                                            "width": 8,
                                                            "text": "function",
                                                            "value": "function",
                                                            "valueText": "function",
                                                            "hasTrailingTrivia": true,
                                                            "trailingTrivia": [
                                                                {
                                                                    "kind": "WhitespaceTrivia",
                                                                    "text": " "
                                                                }
                                                            ]
                                                        },
                                                        "callSignature": {
                                                            "kind": "CallSignature",
                                                            "fullStart": 902,
                                                            "fullEnd": 905,
                                                            "start": 902,
                                                            "end": 904,
                                                            "fullWidth": 3,
                                                            "width": 2,
                                                            "parameterList": {
                                                                "kind": "ParameterList",
                                                                "fullStart": 902,
                                                                "fullEnd": 905,
                                                                "start": 902,
                                                                "end": 904,
                                                                "fullWidth": 3,
                                                                "width": 2,
                                                                "openParenToken": {
                                                                    "kind": "OpenParenToken",
                                                                    "fullStart": 902,
                                                                    "fullEnd": 903,
                                                                    "start": 902,
                                                                    "end": 903,
                                                                    "fullWidth": 1,
                                                                    "width": 1,
                                                                    "text": "(",
                                                                    "value": "(",
                                                                    "valueText": "("
                                                                },
                                                                "parameters": [],
                                                                "closeParenToken": {
                                                                    "kind": "CloseParenToken",
                                                                    "fullStart": 903,
                                                                    "fullEnd": 905,
                                                                    "start": 903,
                                                                    "end": 904,
                                                                    "fullWidth": 2,
                                                                    "width": 1,
                                                                    "text": ")",
                                                                    "value": ")",
                                                                    "valueText": ")",
                                                                    "hasTrailingTrivia": true,
                                                                    "trailingTrivia": [
                                                                        {
                                                                            "kind": "WhitespaceTrivia",
                                                                            "text": " "
                                                                        }
                                                                    ]
                                                                }
                                                            }
                                                        },
                                                        "block": {
                                                            "kind": "Block",
                                                            "fullStart": 905,
                                                            "fullEnd": 948,
                                                            "start": 905,
                                                            "end": 948,
                                                            "fullWidth": 43,
                                                            "width": 43,
                                                            "openBraceToken": {
                                                                "kind": "OpenBraceToken",
                                                                "fullStart": 905,
                                                                "fullEnd": 908,
                                                                "start": 905,
                                                                "end": 906,
                                                                "fullWidth": 3,
                                                                "width": 1,
                                                                "text": "{",
                                                                "value": "{",
                                                                "valueText": "{",
                                                                "hasTrailingTrivia": true,
                                                                "hasTrailingNewLine": true,
                                                                "trailingTrivia": [
                                                                    {
                                                                        "kind": "NewLineTrivia",
                                                                        "text": "\r\n"
                                                                    }
                                                                ]
                                                            },
                                                            "statements": [
                                                                {
                                                                    "kind": "ReturnStatement",
                                                                    "fullStart": 908,
                                                                    "fullEnd": 935,
                                                                    "start": 924,
                                                                    "end": 933,
                                                                    "fullWidth": 27,
                                                                    "width": 9,
                                                                    "returnKeyword": {
                                                                        "kind": "ReturnKeyword",
                                                                        "fullStart": 908,
                                                                        "fullEnd": 931,
                                                                        "start": 924,
                                                                        "end": 930,
                                                                        "fullWidth": 23,
                                                                        "width": 6,
                                                                        "text": "return",
                                                                        "value": "return",
                                                                        "valueText": "return",
                                                                        "hasLeadingTrivia": true,
                                                                        "hasTrailingTrivia": true,
                                                                        "leadingTrivia": [
                                                                            {
                                                                                "kind": "WhitespaceTrivia",
                                                                                "text": "                "
                                                                            }
                                                                        ],
                                                                        "trailingTrivia": [
                                                                            {
                                                                                "kind": "WhitespaceTrivia",
                                                                                "text": " "
                                                                            }
                                                                        ]
                                                                    },
                                                                    "expression": {
                                                                        "kind": "NumericLiteral",
                                                                        "fullStart": 931,
                                                                        "fullEnd": 932,
                                                                        "start": 931,
                                                                        "end": 932,
                                                                        "fullWidth": 1,
                                                                        "width": 1,
                                                                        "text": "9",
                                                                        "value": 9,
                                                                        "valueText": "9"
                                                                    },
                                                                    "semicolonToken": {
                                                                        "kind": "SemicolonToken",
                                                                        "fullStart": 932,
                                                                        "fullEnd": 935,
                                                                        "start": 932,
                                                                        "end": 933,
                                                                        "fullWidth": 3,
                                                                        "width": 1,
                                                                        "text": ";",
                                                                        "value": ";",
                                                                        "valueText": ";",
                                                                        "hasTrailingTrivia": true,
                                                                        "hasTrailingNewLine": true,
                                                                        "trailingTrivia": [
                                                                            {
                                                                                "kind": "NewLineTrivia",
                                                                                "text": "\r\n"
                                                                            }
                                                                        ]
                                                                    }
                                                                }
                                                            ],
                                                            "closeBraceToken": {
                                                                "kind": "CloseBraceToken",
                                                                "fullStart": 935,
                                                                "fullEnd": 948,
                                                                "start": 947,
                                                                "end": 948,
                                                                "fullWidth": 13,
                                                                "width": 1,
                                                                "text": "}",
                                                                "value": "}",
                                                                "valueText": "}",
                                                                "hasLeadingTrivia": true,
                                                                "leadingTrivia": [
                                                                    {
                                                                        "kind": "WhitespaceTrivia",
                                                                        "text": "            "
                                                                    }
                                                                ]
                                                            }
                                                        }
                                                    }
                                                },
                                                {
                                                    "kind": "CommaToken",
                                                    "fullStart": 948,
                                                    "fullEnd": 951,
                                                    "start": 948,
                                                    "end": 949,
                                                    "fullWidth": 3,
                                                    "width": 1,
                                                    "text": ",",
                                                    "value": ",",
                                                    "valueText": ",",
                                                    "hasTrailingTrivia": true,
                                                    "hasTrailingNewLine": true,
                                                    "trailingTrivia": [
                                                        {
                                                            "kind": "NewLineTrivia",
                                                            "text": "\r\n"
                                                        }
                                                    ]
                                                },
                                                {
                                                    "kind": "SimplePropertyAssignment",
                                                    "fullStart": 951,
                                                    "fullEnd": 983,
                                                    "start": 963,
                                                    "end": 981,
                                                    "fullWidth": 32,
                                                    "width": 18,
                                                    "propertyName": {
                                                        "kind": "IdentifierName",
                                                        "fullStart": 951,
                                                        "fullEnd": 975,
                                                        "start": 963,
                                                        "end": 975,
                                                        "fullWidth": 24,
                                                        "width": 12,
                                                        "text": "configurable",
                                                        "value": "configurable",
                                                        "valueText": "configurable",
                                                        "hasLeadingTrivia": true,
                                                        "leadingTrivia": [
                                                            {
                                                                "kind": "WhitespaceTrivia",
                                                                "text": "            "
                                                            }
                                                        ]
                                                    },
                                                    "colonToken": {
                                                        "kind": "ColonToken",
                                                        "fullStart": 975,
                                                        "fullEnd": 977,
                                                        "start": 975,
                                                        "end": 976,
                                                        "fullWidth": 2,
                                                        "width": 1,
                                                        "text": ":",
                                                        "value": ":",
                                                        "valueText": ":",
                                                        "hasTrailingTrivia": true,
                                                        "trailingTrivia": [
                                                            {
                                                                "kind": "WhitespaceTrivia",
                                                                "text": " "
                                                            }
                                                        ]
                                                    },
                                                    "expression": {
                                                        "kind": "TrueKeyword",
                                                        "fullStart": 977,
                                                        "fullEnd": 983,
                                                        "start": 977,
                                                        "end": 981,
                                                        "fullWidth": 6,
                                                        "width": 4,
                                                        "text": "true",
                                                        "value": true,
                                                        "valueText": "true",
                                                        "hasTrailingTrivia": true,
                                                        "hasTrailingNewLine": true,
                                                        "trailingTrivia": [
                                                            {
                                                                "kind": "NewLineTrivia",
                                                                "text": "\r\n"
                                                            }
                                                        ]
                                                    }
                                                }
                                            ],
                                            "closeBraceToken": {
                                                "kind": "CloseBraceToken",
                                                "fullStart": 983,
                                                "fullEnd": 992,
                                                "start": 991,
                                                "end": 992,
                                                "fullWidth": 9,
                                                "width": 1,
                                                "text": "}",
                                                "value": "}",
                                                "valueText": "}",
                                                "hasLeadingTrivia": true,
                                                "leadingTrivia": [
                                                    {
                                                        "kind": "WhitespaceTrivia",
                                                        "text": "        "
                                                    }
                                                ]
                                            }
                                        }
                                    ],
                                    "closeParenToken": {
                                        "kind": "CloseParenToken",
                                        "fullStart": 992,
                                        "fullEnd": 993,
                                        "start": 992,
                                        "end": 993,
                                        "fullWidth": 1,
                                        "width": 1,
                                        "text": ")",
                                        "value": ")",
                                        "valueText": ")"
                                    }
                                }
                            },
                            "semicolonToken": {
                                "kind": "SemicolonToken",
                                "fullStart": 993,
                                "fullEnd": 996,
                                "start": 993,
                                "end": 994,
                                "fullWidth": 3,
                                "width": 1,
                                "text": ";",
                                "value": ";",
                                "valueText": ";",
                                "hasTrailingTrivia": true,
                                "hasTrailingNewLine": true,
                                "trailingTrivia": [
                                    {
                                        "kind": "NewLineTrivia",
                                        "text": "\r\n"
                                    }
                                ]
                            }
                        },
                        {
                            "kind": "ExpressionStatement",
                            "fullStart": 996,
                            "fullEnd": 1040,
                            "start": 1006,
                            "end": 1038,
                            "fullWidth": 44,
                            "width": 32,
                            "expression": {
                                "kind": "InvocationExpression",
                                "fullStart": 996,
                                "fullEnd": 1037,
                                "start": 1006,
                                "end": 1037,
                                "fullWidth": 41,
                                "width": 31,
                                "expression": {
                                    "kind": "MemberAccessExpression",
                                    "fullStart": 996,
                                    "fullEnd": 1030,
                                    "start": 1006,
                                    "end": 1030,
                                    "fullWidth": 34,
                                    "width": 24,
                                    "expression": {
                                        "kind": "IdentifierName",
                                        "fullStart": 996,
                                        "fullEnd": 1012,
                                        "start": 1006,
                                        "end": 1012,
                                        "fullWidth": 16,
                                        "width": 6,
                                        "text": "Object",
                                        "value": "Object",
                                        "valueText": "Object",
                                        "hasLeadingTrivia": true,
                                        "hasLeadingNewLine": true,
                                        "leadingTrivia": [
                                            {
                                                "kind": "NewLineTrivia",
                                                "text": "\r\n"
                                            },
                                            {
                                                "kind": "WhitespaceTrivia",
                                                "text": "        "
                                            }
                                        ]
                                    },
                                    "dotToken": {
                                        "kind": "DotToken",
                                        "fullStart": 1012,
                                        "fullEnd": 1013,
                                        "start": 1012,
                                        "end": 1013,
                                        "fullWidth": 1,
                                        "width": 1,
                                        "text": ".",
                                        "value": ".",
                                        "valueText": "."
                                    },
                                    "name": {
                                        "kind": "IdentifierName",
                                        "fullStart": 1013,
                                        "fullEnd": 1030,
                                        "start": 1013,
                                        "end": 1030,
                                        "fullWidth": 17,
                                        "width": 17,
                                        "text": "preventExtensions",
                                        "value": "preventExtensions",
                                        "valueText": "preventExtensions"
                                    }
                                },
                                "argumentList": {
                                    "kind": "ArgumentList",
                                    "fullStart": 1030,
                                    "fullEnd": 1037,
                                    "start": 1030,
                                    "end": 1037,
                                    "fullWidth": 7,
                                    "width": 7,
                                    "openParenToken": {
                                        "kind": "OpenParenToken",
                                        "fullStart": 1030,
                                        "fullEnd": 1031,
                                        "start": 1030,
                                        "end": 1031,
                                        "fullWidth": 1,
                                        "width": 1,
                                        "text": "(",
                                        "value": "(",
                                        "valueText": "("
                                    },
                                    "arguments": [
                                        {
                                            "kind": "IdentifierName",
                                            "fullStart": 1031,
                                            "fullEnd": 1036,
                                            "start": 1031,
                                            "end": 1036,
                                            "fullWidth": 5,
                                            "width": 5,
                                            "text": "child",
                                            "value": "child",
                                            "valueText": "child"
                                        }
                                    ],
                                    "closeParenToken": {
                                        "kind": "CloseParenToken",
                                        "fullStart": 1036,
                                        "fullEnd": 1037,
                                        "start": 1036,
                                        "end": 1037,
                                        "fullWidth": 1,
                                        "width": 1,
                                        "text": ")",
                                        "value": ")",
                                        "valueText": ")"
                                    }
                                }
                            },
                            "semicolonToken": {
                                "kind": "SemicolonToken",
                                "fullStart": 1037,
                                "fullEnd": 1040,
                                "start": 1037,
                                "end": 1038,
                                "fullWidth": 3,
                                "width": 1,
                                "text": ";",
                                "value": ";",
                                "valueText": ";",
                                "hasTrailingTrivia": true,
                                "hasTrailingNewLine": true,
                                "trailingTrivia": [
                                    {
                                        "kind": "NewLineTrivia",
                                        "text": "\r\n"
                                    }
                                ]
                            }
                        },
                        {
                            "kind": "ReturnStatement",
                            "fullStart": 1040,
                            "fullEnd": 1081,
                            "start": 1048,
                            "end": 1079,
                            "fullWidth": 41,
                            "width": 31,
                            "returnKeyword": {
                                "kind": "ReturnKeyword",
                                "fullStart": 1040,
                                "fullEnd": 1055,
                                "start": 1048,
                                "end": 1054,
                                "fullWidth": 15,
                                "width": 6,
                                "text": "return",
                                "value": "return",
                                "valueText": "return",
                                "hasLeadingTrivia": true,
                                "hasTrailingTrivia": true,
                                "leadingTrivia": [
                                    {
                                        "kind": "WhitespaceTrivia",
                                        "text": "        "
                                    }
                                ],
                                "trailingTrivia": [
                                    {
                                        "kind": "WhitespaceTrivia",
                                        "text": " "
                                    }
                                ]
                            },
                            "expression": {
                                "kind": "LogicalNotExpression",
                                "fullStart": 1055,
                                "fullEnd": 1078,
                                "start": 1055,
                                "end": 1078,
                                "fullWidth": 23,
                                "width": 23,
                                "operatorToken": {
                                    "kind": "ExclamationToken",
                                    "fullStart": 1055,
                                    "fullEnd": 1056,
                                    "start": 1055,
                                    "end": 1056,
                                    "fullWidth": 1,
                                    "width": 1,
                                    "text": "!",
                                    "value": "!",
                                    "valueText": "!"
                                },
                                "operand": {
                                    "kind": "InvocationExpression",
                                    "fullStart": 1056,
                                    "fullEnd": 1078,
                                    "start": 1056,
                                    "end": 1078,
                                    "fullWidth": 22,
                                    "width": 22,
                                    "expression": {
                                        "kind": "MemberAccessExpression",
                                        "fullStart": 1056,
                                        "fullEnd": 1071,
                                        "start": 1056,
                                        "end": 1071,
                                        "fullWidth": 15,
                                        "width": 15,
                                        "expression": {
                                            "kind": "IdentifierName",
                                            "fullStart": 1056,
                                            "fullEnd": 1062,
                                            "start": 1056,
                                            "end": 1062,
                                            "fullWidth": 6,
                                            "width": 6,
                                            "text": "Object",
                                            "value": "Object",
                                            "valueText": "Object"
                                        },
                                        "dotToken": {
                                            "kind": "DotToken",
                                            "fullStart": 1062,
                                            "fullEnd": 1063,
                                            "start": 1062,
                                            "end": 1063,
                                            "fullWidth": 1,
                                            "width": 1,
                                            "text": ".",
                                            "value": ".",
                                            "valueText": "."
                                        },
                                        "name": {
                                            "kind": "IdentifierName",
                                            "fullStart": 1063,
                                            "fullEnd": 1071,
                                            "start": 1063,
                                            "end": 1071,
                                            "fullWidth": 8,
                                            "width": 8,
                                            "text": "isFrozen",
                                            "value": "isFrozen",
                                            "valueText": "isFrozen"
                                        }
                                    },
                                    "argumentList": {
                                        "kind": "ArgumentList",
                                        "fullStart": 1071,
                                        "fullEnd": 1078,
                                        "start": 1071,
                                        "end": 1078,
                                        "fullWidth": 7,
                                        "width": 7,
                                        "openParenToken": {
                                            "kind": "OpenParenToken",
                                            "fullStart": 1071,
                                            "fullEnd": 1072,
                                            "start": 1071,
                                            "end": 1072,
                                            "fullWidth": 1,
                                            "width": 1,
                                            "text": "(",
                                            "value": "(",
                                            "valueText": "("
                                        },
                                        "arguments": [
                                            {
                                                "kind": "IdentifierName",
                                                "fullStart": 1072,
                                                "fullEnd": 1077,
                                                "start": 1072,
                                                "end": 1077,
                                                "fullWidth": 5,
                                                "width": 5,
                                                "text": "child",
                                                "value": "child",
                                                "valueText": "child"
                                            }
                                        ],
                                        "closeParenToken": {
                                            "kind": "CloseParenToken",
                                            "fullStart": 1077,
                                            "fullEnd": 1078,
                                            "start": 1077,
                                            "end": 1078,
                                            "fullWidth": 1,
                                            "width": 1,
                                            "text": ")",
                                            "value": ")",
                                            "valueText": ")"
                                        }
                                    }
                                }
                            },
                            "semicolonToken": {
                                "kind": "SemicolonToken",
                                "fullStart": 1078,
                                "fullEnd": 1081,
                                "start": 1078,
                                "end": 1079,
                                "fullWidth": 3,
                                "width": 1,
                                "text": ";",
                                "value": ";",
                                "valueText": ";",
                                "hasTrailingTrivia": true,
                                "hasTrailingNewLine": true,
                                "trailingTrivia": [
                                    {
                                        "kind": "NewLineTrivia",
                                        "text": "\r\n"
                                    }
                                ]
                            }
                        }
                    ],
                    "closeBraceToken": {
                        "kind": "CloseBraceToken",
                        "fullStart": 1081,
                        "fullEnd": 1088,
                        "start": 1085,
                        "end": 1086,
                        "fullWidth": 7,
                        "width": 1,
                        "text": "}",
                        "value": "}",
                        "valueText": "}",
                        "hasLeadingTrivia": true,
                        "hasTrailingTrivia": true,
                        "hasTrailingNewLine": true,
                        "leadingTrivia": [
                            {
                                "kind": "WhitespaceTrivia",
                                "text": "    "
                            }
                        ],
                        "trailingTrivia": [
                            {
                                "kind": "NewLineTrivia",
                                "text": "\r\n"
                            }
                        ]
                    }
                }
            },
            {
                "kind": "ExpressionStatement",
                "fullStart": 1088,
                "fullEnd": 1112,
                "start": 1088,
                "end": 1110,
                "fullWidth": 24,
                "width": 22,
                "expression": {
                    "kind": "InvocationExpression",
                    "fullStart": 1088,
                    "fullEnd": 1109,
                    "start": 1088,
                    "end": 1109,
                    "fullWidth": 21,
                    "width": 21,
                    "expression": {
                        "kind": "IdentifierName",
                        "fullStart": 1088,
                        "fullEnd": 1099,
                        "start": 1088,
                        "end": 1099,
                        "fullWidth": 11,
                        "width": 11,
                        "text": "runTestCase",
                        "value": "runTestCase",
                        "valueText": "runTestCase"
                    },
                    "argumentList": {
                        "kind": "ArgumentList",
                        "fullStart": 1099,
                        "fullEnd": 1109,
                        "start": 1099,
                        "end": 1109,
                        "fullWidth": 10,
                        "width": 10,
                        "openParenToken": {
                            "kind": "OpenParenToken",
                            "fullStart": 1099,
                            "fullEnd": 1100,
                            "start": 1099,
                            "end": 1100,
                            "fullWidth": 1,
                            "width": 1,
                            "text": "(",
                            "value": "(",
                            "valueText": "("
                        },
                        "arguments": [
                            {
                                "kind": "IdentifierName",
                                "fullStart": 1100,
                                "fullEnd": 1108,
                                "start": 1100,
                                "end": 1108,
                                "fullWidth": 8,
                                "width": 8,
                                "text": "testcase",
                                "value": "testcase",
                                "valueText": "testcase"
                            }
                        ],
                        "closeParenToken": {
                            "kind": "CloseParenToken",
                            "fullStart": 1108,
                            "fullEnd": 1109,
                            "start": 1108,
                            "end": 1109,
                            "fullWidth": 1,
                            "width": 1,
                            "text": ")",
                            "value": ")",
                            "valueText": ")"
                        }
                    }
                },
                "semicolonToken": {
                    "kind": "SemicolonToken",
                    "fullStart": 1109,
                    "fullEnd": 1112,
                    "start": 1109,
                    "end": 1110,
                    "fullWidth": 3,
                    "width": 1,
                    "text": ";",
                    "value": ";",
                    "valueText": ";",
                    "hasTrailingTrivia": true,
                    "hasTrailingNewLine": true,
                    "trailingTrivia": [
                        {
                            "kind": "NewLineTrivia",
                            "text": "\r\n"
                        }
                    ]
                }
            }
        ],
        "endOfFileToken": {
            "kind": "EndOfFileToken",
            "fullStart": 1112,
            "fullEnd": 1112,
            "start": 1112,
            "end": 1112,
            "fullWidth": 0,
            "width": 0,
            "text": ""
        }
    },
    "lineMap": {
        "lineStarts": [
            0,
            67,
            152,
            232,
            308,
            380,
            385,
            441,
            547,
            552,
            554,
            556,
            579,
            581,
            606,
            608,
            655,
            679,
            712,
            725,
            727,
            763,
            795,
            827,
            829,
            876,
            908,
            935,
            951,
            983,
            996,
            998,
            1040,
            1081,
            1088,
            1112
        ],
        "length": 1112
    }
}<|MERGE_RESOLUTION|>--- conflicted
+++ resolved
@@ -252,12 +252,8 @@
                                         "start": 593,
                                         "end": 603,
                                         "fullWidth": 10,
-<<<<<<< HEAD
                                         "width": 10,
-                                        "identifier": {
-=======
                                         "propertyName": {
->>>>>>> 85e84683
                                             "kind": "IdentifierName",
                                             "fullStart": 593,
                                             "fullEnd": 599,
@@ -806,12 +802,8 @@
                                         "start": 739,
                                         "end": 760,
                                         "fullWidth": 21,
-<<<<<<< HEAD
                                         "width": 21,
-                                        "identifier": {
-=======
                                         "propertyName": {
->>>>>>> 85e84683
                                             "kind": "IdentifierName",
                                             "fullStart": 739,
                                             "fullEnd": 743,
@@ -1180,12 +1172,8 @@
                                         "start": 807,
                                         "end": 824,
                                         "fullWidth": 17,
-<<<<<<< HEAD
                                         "width": 17,
-                                        "identifier": {
-=======
                                         "propertyName": {
->>>>>>> 85e84683
                                             "kind": "IdentifierName",
                                             "fullStart": 807,
                                             "fullEnd": 813,
