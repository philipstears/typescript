--- conflicted
+++ resolved
@@ -250,12 +250,8 @@
                                         "start": 547,
                                         "end": 555,
                                         "fullWidth": 8,
-<<<<<<< HEAD
                                         "width": 8,
-                                        "identifier": {
-=======
                                         "propertyName": {
->>>>>>> 85e84683
                                             "kind": "IdentifierName",
                                             "fullStart": 547,
                                             "fullEnd": 551,
