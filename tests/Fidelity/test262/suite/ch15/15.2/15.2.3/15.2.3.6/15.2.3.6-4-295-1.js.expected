--- conflicted
+++ resolved
@@ -1553,12 +1553,8 @@
                                                                                 "start": 1262,
                                                                                 "end": 1285,
                                                                                 "fullWidth": 23,
-<<<<<<< HEAD
                                                                                 "width": 23,
-                                                                                "identifier": {
-=======
                                                                                 "propertyName": {
->>>>>>> 85e84683
                                                                                     "kind": "IdentifierName",
                                                                                     "fullStart": 1262,
                                                                                     "fullEnd": 1275,
