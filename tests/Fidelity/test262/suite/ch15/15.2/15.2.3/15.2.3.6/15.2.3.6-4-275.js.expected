{
    "isDeclaration": false,
    "languageVersion": "EcmaScript5",
    "parseOptions": {
        "allowAutomaticSemicolonInsertion": true
    },
    "sourceUnit": {
        "kind": "SourceUnit",
        "fullStart": 0,
        "fullEnd": 1033,
        "start": 699,
        "end": 1033,
        "fullWidth": 1033,
        "width": 334,
        "isIncrementallyUnusable": true,
        "moduleElements": [
            {
                "kind": "FunctionDeclaration",
                "fullStart": 0,
                "fullEnd": 1009,
                "start": 699,
                "end": 1007,
                "fullWidth": 1009,
                "width": 308,
                "modifiers": [],
                "functionKeyword": {
                    "kind": "FunctionKeyword",
                    "fullStart": 0,
                    "fullEnd": 708,
                    "start": 699,
                    "end": 707,
                    "fullWidth": 708,
                    "width": 8,
                    "text": "function",
                    "value": "function",
                    "valueText": "function",
                    "hasLeadingTrivia": true,
                    "hasLeadingComment": true,
                    "hasLeadingNewLine": true,
                    "hasTrailingTrivia": true,
                    "leadingTrivia": [
                        {
                            "kind": "SingleLineCommentTrivia",
                            "text": "/// Copyright (c) 2012 Ecma International.  All rights reserved. "
                        },
                        {
                            "kind": "NewLineTrivia",
                            "text": "\r\n"
                        },
                        {
                            "kind": "SingleLineCommentTrivia",
                            "text": "/// Ecma International makes this code available under the terms and conditions set"
                        },
                        {
                            "kind": "NewLineTrivia",
                            "text": "\r\n"
                        },
                        {
                            "kind": "SingleLineCommentTrivia",
                            "text": "/// forth on http://hg.ecmascript.org/tests/test262/raw-file/tip/LICENSE (the "
                        },
                        {
                            "kind": "NewLineTrivia",
                            "text": "\r\n"
                        },
                        {
                            "kind": "SingleLineCommentTrivia",
                            "text": "/// \"Use Terms\").   Any redistribution of this code must retain the above "
                        },
                        {
                            "kind": "NewLineTrivia",
                            "text": "\r\n"
                        },
                        {
                            "kind": "SingleLineCommentTrivia",
                            "text": "/// copyright and this notice and otherwise comply with the Use Terms."
                        },
                        {
                            "kind": "NewLineTrivia",
                            "text": "\r\n"
                        },
                        {
                            "kind": "MultiLineCommentTrivia",
                            "text": "/**\r\n * @path ch15/15.2/15.2.3/15.2.3.6/15.2.3.6-4-275.js\r\n * @description Object.defineProperty - 'O' is an Array, 'name' is an array index named property, test the length property of 'O' is set as ToUint32('name') + 1 if ToUint32('name') equals to value of the length property in 'O' (15.4.5.1 step 4.e.ii)\r\n */"
                        },
                        {
                            "kind": "NewLineTrivia",
                            "text": "\r\n"
                        },
                        {
                            "kind": "NewLineTrivia",
                            "text": "\r\n"
                        },
                        {
                            "kind": "NewLineTrivia",
                            "text": "\r\n"
                        }
                    ],
                    "trailingTrivia": [
                        {
                            "kind": "WhitespaceTrivia",
                            "text": " "
                        }
                    ]
                },
                "identifier": {
                    "kind": "IdentifierName",
                    "fullStart": 708,
                    "fullEnd": 716,
                    "start": 708,
                    "end": 716,
                    "fullWidth": 8,
                    "width": 8,
                    "text": "testcase",
                    "value": "testcase",
                    "valueText": "testcase"
                },
                "callSignature": {
                    "kind": "CallSignature",
                    "fullStart": 716,
                    "fullEnd": 719,
                    "start": 716,
                    "end": 718,
                    "fullWidth": 3,
                    "width": 2,
                    "parameterList": {
                        "kind": "ParameterList",
                        "fullStart": 716,
                        "fullEnd": 719,
                        "start": 716,
                        "end": 718,
                        "fullWidth": 3,
                        "width": 2,
                        "openParenToken": {
                            "kind": "OpenParenToken",
                            "fullStart": 716,
                            "fullEnd": 717,
                            "start": 716,
                            "end": 717,
                            "fullWidth": 1,
                            "width": 1,
                            "text": "(",
                            "value": "(",
                            "valueText": "("
                        },
                        "parameters": [],
                        "closeParenToken": {
                            "kind": "CloseParenToken",
                            "fullStart": 717,
                            "fullEnd": 719,
                            "start": 717,
                            "end": 718,
                            "fullWidth": 2,
                            "width": 1,
                            "text": ")",
                            "value": ")",
                            "valueText": ")",
                            "hasTrailingTrivia": true,
                            "trailingTrivia": [
                                {
                                    "kind": "WhitespaceTrivia",
                                    "text": " "
                                }
                            ]
                        }
                    }
                },
                "block": {
                    "kind": "Block",
                    "fullStart": 719,
                    "fullEnd": 1009,
                    "start": 719,
                    "end": 1007,
                    "fullWidth": 290,
                    "width": 288,
                    "openBraceToken": {
                        "kind": "OpenBraceToken",
                        "fullStart": 719,
                        "fullEnd": 722,
                        "start": 719,
                        "end": 720,
                        "fullWidth": 3,
                        "width": 1,
                        "text": "{",
                        "value": "{",
                        "valueText": "{",
                        "hasTrailingTrivia": true,
                        "hasTrailingNewLine": true,
                        "trailingTrivia": [
                            {
                                "kind": "NewLineTrivia",
                                "text": "\r\n"
                            }
                        ]
                    },
                    "statements": [
                        {
                            "kind": "VariableStatement",
                            "fullStart": 722,
                            "fullEnd": 750,
                            "start": 732,
                            "end": 748,
                            "fullWidth": 28,
                            "width": 16,
                            "modifiers": [],
                            "variableDeclaration": {
                                "kind": "VariableDeclaration",
                                "fullStart": 722,
                                "fullEnd": 747,
                                "start": 732,
                                "end": 747,
                                "fullWidth": 25,
                                "width": 15,
                                "varKeyword": {
                                    "kind": "VarKeyword",
                                    "fullStart": 722,
                                    "fullEnd": 736,
                                    "start": 732,
                                    "end": 735,
                                    "fullWidth": 14,
                                    "width": 3,
                                    "text": "var",
                                    "value": "var",
                                    "valueText": "var",
                                    "hasLeadingTrivia": true,
                                    "hasLeadingNewLine": true,
                                    "hasTrailingTrivia": true,
                                    "leadingTrivia": [
                                        {
                                            "kind": "NewLineTrivia",
                                            "text": "\r\n"
                                        },
                                        {
                                            "kind": "WhitespaceTrivia",
                                            "text": "        "
                                        }
                                    ],
                                    "trailingTrivia": [
                                        {
                                            "kind": "WhitespaceTrivia",
                                            "text": " "
                                        }
                                    ]
                                },
                                "variableDeclarators": [
                                    {
                                        "kind": "VariableDeclarator",
                                        "fullStart": 736,
                                        "fullEnd": 747,
                                        "start": 736,
                                        "end": 747,
                                        "fullWidth": 11,
<<<<<<< HEAD
                                        "width": 11,
                                        "identifier": {
=======
                                        "propertyName": {
>>>>>>> 85e84683
                                            "kind": "IdentifierName",
                                            "fullStart": 736,
                                            "fullEnd": 743,
                                            "start": 736,
                                            "end": 742,
                                            "fullWidth": 7,
                                            "width": 6,
                                            "text": "arrObj",
                                            "value": "arrObj",
                                            "valueText": "arrObj",
                                            "hasTrailingTrivia": true,
                                            "trailingTrivia": [
                                                {
                                                    "kind": "WhitespaceTrivia",
                                                    "text": " "
                                                }
                                            ]
                                        },
                                        "equalsValueClause": {
                                            "kind": "EqualsValueClause",
                                            "fullStart": 743,
                                            "fullEnd": 747,
                                            "start": 743,
                                            "end": 747,
                                            "fullWidth": 4,
                                            "width": 4,
                                            "equalsToken": {
                                                "kind": "EqualsToken",
                                                "fullStart": 743,
                                                "fullEnd": 745,
                                                "start": 743,
                                                "end": 744,
                                                "fullWidth": 2,
                                                "width": 1,
                                                "text": "=",
                                                "value": "=",
                                                "valueText": "=",
                                                "hasTrailingTrivia": true,
                                                "trailingTrivia": [
                                                    {
                                                        "kind": "WhitespaceTrivia",
                                                        "text": " "
                                                    }
                                                ]
                                            },
                                            "value": {
                                                "kind": "ArrayLiteralExpression",
                                                "fullStart": 745,
                                                "fullEnd": 747,
                                                "start": 745,
                                                "end": 747,
                                                "fullWidth": 2,
                                                "width": 2,
                                                "openBracketToken": {
                                                    "kind": "OpenBracketToken",
                                                    "fullStart": 745,
                                                    "fullEnd": 746,
                                                    "start": 745,
                                                    "end": 746,
                                                    "fullWidth": 1,
                                                    "width": 1,
                                                    "text": "[",
                                                    "value": "[",
                                                    "valueText": "["
                                                },
                                                "expressions": [],
                                                "closeBracketToken": {
                                                    "kind": "CloseBracketToken",
                                                    "fullStart": 746,
                                                    "fullEnd": 747,
                                                    "start": 746,
                                                    "end": 747,
                                                    "fullWidth": 1,
                                                    "width": 1,
                                                    "text": "]",
                                                    "value": "]",
                                                    "valueText": "]"
                                                }
                                            }
                                        }
                                    }
                                ]
                            },
                            "semicolonToken": {
                                "kind": "SemicolonToken",
                                "fullStart": 747,
                                "fullEnd": 750,
                                "start": 747,
                                "end": 748,
                                "fullWidth": 3,
                                "width": 1,
                                "text": ";",
                                "value": ";",
                                "valueText": ";",
                                "hasTrailingTrivia": true,
                                "hasTrailingNewLine": true,
                                "trailingTrivia": [
                                    {
                                        "kind": "NewLineTrivia",
                                        "text": "\r\n"
                                    }
                                ]
                            }
                        },
                        {
                            "kind": "ExpressionStatement",
                            "fullStart": 750,
                            "fullEnd": 861,
                            "start": 758,
                            "end": 776,
                            "fullWidth": 111,
                            "width": 18,
                            "expression": {
                                "kind": "AssignmentExpression",
                                "fullStart": 750,
                                "fullEnd": 775,
                                "start": 758,
                                "end": 775,
                                "fullWidth": 25,
                                "width": 17,
                                "left": {
                                    "kind": "MemberAccessExpression",
                                    "fullStart": 750,
                                    "fullEnd": 772,
                                    "start": 758,
                                    "end": 771,
                                    "fullWidth": 22,
                                    "width": 13,
                                    "expression": {
                                        "kind": "IdentifierName",
                                        "fullStart": 750,
                                        "fullEnd": 764,
                                        "start": 758,
                                        "end": 764,
                                        "fullWidth": 14,
                                        "width": 6,
                                        "text": "arrObj",
                                        "value": "arrObj",
                                        "valueText": "arrObj",
                                        "hasLeadingTrivia": true,
                                        "leadingTrivia": [
                                            {
                                                "kind": "WhitespaceTrivia",
                                                "text": "        "
                                            }
                                        ]
                                    },
                                    "dotToken": {
                                        "kind": "DotToken",
                                        "fullStart": 764,
                                        "fullEnd": 765,
                                        "start": 764,
                                        "end": 765,
                                        "fullWidth": 1,
                                        "width": 1,
                                        "text": ".",
                                        "value": ".",
                                        "valueText": "."
                                    },
                                    "name": {
                                        "kind": "IdentifierName",
                                        "fullStart": 765,
                                        "fullEnd": 772,
                                        "start": 765,
                                        "end": 771,
                                        "fullWidth": 7,
                                        "width": 6,
                                        "text": "length",
                                        "value": "length",
                                        "valueText": "length",
                                        "hasTrailingTrivia": true,
                                        "trailingTrivia": [
                                            {
                                                "kind": "WhitespaceTrivia",
                                                "text": " "
                                            }
                                        ]
                                    }
                                },
                                "operatorToken": {
                                    "kind": "EqualsToken",
                                    "fullStart": 772,
                                    "fullEnd": 774,
                                    "start": 772,
                                    "end": 773,
                                    "fullWidth": 2,
                                    "width": 1,
                                    "text": "=",
                                    "value": "=",
                                    "valueText": "=",
                                    "hasTrailingTrivia": true,
                                    "trailingTrivia": [
                                        {
                                            "kind": "WhitespaceTrivia",
                                            "text": " "
                                        }
                                    ]
                                },
                                "right": {
                                    "kind": "NumericLiteral",
                                    "fullStart": 774,
                                    "fullEnd": 775,
                                    "start": 774,
                                    "end": 775,
                                    "fullWidth": 1,
                                    "width": 1,
                                    "text": "3",
                                    "value": 3,
                                    "valueText": "3"
                                }
                            },
                            "semicolonToken": {
                                "kind": "SemicolonToken",
                                "fullStart": 775,
                                "fullEnd": 861,
                                "start": 775,
                                "end": 776,
                                "fullWidth": 86,
                                "width": 1,
                                "text": ";",
                                "value": ";",
                                "valueText": ";",
                                "hasTrailingTrivia": true,
                                "hasTrailingComment": true,
                                "hasTrailingNewLine": true,
                                "trailingTrivia": [
                                    {
                                        "kind": "WhitespaceTrivia",
                                        "text": " "
                                    },
                                    {
                                        "kind": "SingleLineCommentTrivia",
                                        "text": "// default value of length: writable: true, configurable: false, enumerable: false"
                                    },
                                    {
                                        "kind": "NewLineTrivia",
                                        "text": "\r\n"
                                    }
                                ]
                            }
                        },
                        {
                            "kind": "ExpressionStatement",
                            "fullStart": 861,
                            "fullEnd": 944,
                            "start": 871,
                            "end": 942,
                            "fullWidth": 83,
                            "width": 71,
                            "expression": {
                                "kind": "InvocationExpression",
                                "fullStart": 861,
                                "fullEnd": 941,
                                "start": 871,
                                "end": 941,
                                "fullWidth": 80,
                                "width": 70,
                                "expression": {
                                    "kind": "MemberAccessExpression",
                                    "fullStart": 861,
                                    "fullEnd": 892,
                                    "start": 871,
                                    "end": 892,
                                    "fullWidth": 31,
                                    "width": 21,
                                    "expression": {
                                        "kind": "IdentifierName",
                                        "fullStart": 861,
                                        "fullEnd": 877,
                                        "start": 871,
                                        "end": 877,
                                        "fullWidth": 16,
                                        "width": 6,
                                        "text": "Object",
                                        "value": "Object",
                                        "valueText": "Object",
                                        "hasLeadingTrivia": true,
                                        "hasLeadingNewLine": true,
                                        "leadingTrivia": [
                                            {
                                                "kind": "NewLineTrivia",
                                                "text": "\r\n"
                                            },
                                            {
                                                "kind": "WhitespaceTrivia",
                                                "text": "        "
                                            }
                                        ]
                                    },
                                    "dotToken": {
                                        "kind": "DotToken",
                                        "fullStart": 877,
                                        "fullEnd": 878,
                                        "start": 877,
                                        "end": 878,
                                        "fullWidth": 1,
                                        "width": 1,
                                        "text": ".",
                                        "value": ".",
                                        "valueText": "."
                                    },
                                    "name": {
                                        "kind": "IdentifierName",
                                        "fullStart": 878,
                                        "fullEnd": 892,
                                        "start": 878,
                                        "end": 892,
                                        "fullWidth": 14,
                                        "width": 14,
                                        "text": "defineProperty",
                                        "value": "defineProperty",
                                        "valueText": "defineProperty"
                                    }
                                },
                                "argumentList": {
                                    "kind": "ArgumentList",
                                    "fullStart": 892,
                                    "fullEnd": 941,
                                    "start": 892,
                                    "end": 941,
                                    "fullWidth": 49,
                                    "width": 49,
                                    "openParenToken": {
                                        "kind": "OpenParenToken",
                                        "fullStart": 892,
                                        "fullEnd": 893,
                                        "start": 892,
                                        "end": 893,
                                        "fullWidth": 1,
                                        "width": 1,
                                        "text": "(",
                                        "value": "(",
                                        "valueText": "("
                                    },
                                    "arguments": [
                                        {
                                            "kind": "IdentifierName",
                                            "fullStart": 893,
                                            "fullEnd": 899,
                                            "start": 893,
                                            "end": 899,
                                            "fullWidth": 6,
                                            "width": 6,
                                            "text": "arrObj",
                                            "value": "arrObj",
                                            "valueText": "arrObj"
                                        },
                                        {
                                            "kind": "CommaToken",
                                            "fullStart": 899,
                                            "fullEnd": 901,
                                            "start": 899,
                                            "end": 900,
                                            "fullWidth": 2,
                                            "width": 1,
                                            "text": ",",
                                            "value": ",",
                                            "valueText": ",",
                                            "hasTrailingTrivia": true,
                                            "trailingTrivia": [
                                                {
                                                    "kind": "WhitespaceTrivia",
                                                    "text": " "
                                                }
                                            ]
                                        },
                                        {
                                            "kind": "StringLiteral",
                                            "fullStart": 901,
                                            "fullEnd": 904,
                                            "start": 901,
                                            "end": 904,
                                            "fullWidth": 3,
                                            "width": 3,
                                            "text": "\"3\"",
                                            "value": "3",
                                            "valueText": "3"
                                        },
                                        {
                                            "kind": "CommaToken",
                                            "fullStart": 904,
                                            "fullEnd": 906,
                                            "start": 904,
                                            "end": 905,
                                            "fullWidth": 2,
                                            "width": 1,
                                            "text": ",",
                                            "value": ",",
                                            "valueText": ",",
                                            "hasTrailingTrivia": true,
                                            "trailingTrivia": [
                                                {
                                                    "kind": "WhitespaceTrivia",
                                                    "text": " "
                                                }
                                            ]
                                        },
                                        {
                                            "kind": "ObjectLiteralExpression",
                                            "fullStart": 906,
                                            "fullEnd": 940,
                                            "start": 906,
                                            "end": 940,
                                            "fullWidth": 34,
                                            "width": 34,
                                            "openBraceToken": {
                                                "kind": "OpenBraceToken",
                                                "fullStart": 906,
                                                "fullEnd": 909,
                                                "start": 906,
                                                "end": 907,
                                                "fullWidth": 3,
                                                "width": 1,
                                                "text": "{",
                                                "value": "{",
                                                "valueText": "{",
                                                "hasTrailingTrivia": true,
                                                "hasTrailingNewLine": true,
                                                "trailingTrivia": [
                                                    {
                                                        "kind": "NewLineTrivia",
                                                        "text": "\r\n"
                                                    }
                                                ]
                                            },
                                            "propertyAssignments": [
                                                {
                                                    "kind": "SimplePropertyAssignment",
                                                    "fullStart": 909,
                                                    "fullEnd": 931,
                                                    "start": 921,
                                                    "end": 929,
                                                    "fullWidth": 22,
                                                    "width": 8,
                                                    "propertyName": {
                                                        "kind": "IdentifierName",
                                                        "fullStart": 909,
                                                        "fullEnd": 926,
                                                        "start": 921,
                                                        "end": 926,
                                                        "fullWidth": 17,
                                                        "width": 5,
                                                        "text": "value",
                                                        "value": "value",
                                                        "valueText": "value",
                                                        "hasLeadingTrivia": true,
                                                        "leadingTrivia": [
                                                            {
                                                                "kind": "WhitespaceTrivia",
                                                                "text": "            "
                                                            }
                                                        ]
                                                    },
                                                    "colonToken": {
                                                        "kind": "ColonToken",
                                                        "fullStart": 926,
                                                        "fullEnd": 928,
                                                        "start": 926,
                                                        "end": 927,
                                                        "fullWidth": 2,
                                                        "width": 1,
                                                        "text": ":",
                                                        "value": ":",
                                                        "valueText": ":",
                                                        "hasTrailingTrivia": true,
                                                        "trailingTrivia": [
                                                            {
                                                                "kind": "WhitespaceTrivia",
                                                                "text": " "
                                                            }
                                                        ]
                                                    },
                                                    "expression": {
                                                        "kind": "NumericLiteral",
                                                        "fullStart": 928,
                                                        "fullEnd": 931,
                                                        "start": 928,
                                                        "end": 929,
                                                        "fullWidth": 3,
                                                        "width": 1,
                                                        "text": "3",
                                                        "value": 3,
                                                        "valueText": "3",
                                                        "hasTrailingTrivia": true,
                                                        "hasTrailingNewLine": true,
                                                        "trailingTrivia": [
                                                            {
                                                                "kind": "NewLineTrivia",
                                                                "text": "\r\n"
                                                            }
                                                        ]
                                                    }
                                                }
                                            ],
                                            "closeBraceToken": {
                                                "kind": "CloseBraceToken",
                                                "fullStart": 931,
                                                "fullEnd": 940,
                                                "start": 939,
                                                "end": 940,
                                                "fullWidth": 9,
                                                "width": 1,
                                                "text": "}",
                                                "value": "}",
                                                "valueText": "}",
                                                "hasLeadingTrivia": true,
                                                "leadingTrivia": [
                                                    {
                                                        "kind": "WhitespaceTrivia",
                                                        "text": "        "
                                                    }
                                                ]
                                            }
                                        }
                                    ],
                                    "closeParenToken": {
                                        "kind": "CloseParenToken",
                                        "fullStart": 940,
                                        "fullEnd": 941,
                                        "start": 940,
                                        "end": 941,
                                        "fullWidth": 1,
                                        "width": 1,
                                        "text": ")",
                                        "value": ")",
                                        "valueText": ")"
                                    }
                                }
                            },
                            "semicolonToken": {
                                "kind": "SemicolonToken",
                                "fullStart": 941,
                                "fullEnd": 944,
                                "start": 941,
                                "end": 942,
                                "fullWidth": 3,
                                "width": 1,
                                "text": ";",
                                "value": ";",
                                "valueText": ";",
                                "hasTrailingTrivia": true,
                                "hasTrailingNewLine": true,
                                "trailingTrivia": [
                                    {
                                        "kind": "NewLineTrivia",
                                        "text": "\r\n"
                                    }
                                ]
                            }
                        },
                        {
                            "kind": "ReturnStatement",
                            "fullStart": 944,
                            "fullEnd": 1002,
                            "start": 954,
                            "end": 1000,
                            "fullWidth": 58,
                            "width": 46,
                            "returnKeyword": {
                                "kind": "ReturnKeyword",
                                "fullStart": 944,
                                "fullEnd": 961,
                                "start": 954,
                                "end": 960,
                                "fullWidth": 17,
                                "width": 6,
                                "text": "return",
                                "value": "return",
                                "valueText": "return",
                                "hasLeadingTrivia": true,
                                "hasLeadingNewLine": true,
                                "hasTrailingTrivia": true,
                                "leadingTrivia": [
                                    {
                                        "kind": "NewLineTrivia",
                                        "text": "\r\n"
                                    },
                                    {
                                        "kind": "WhitespaceTrivia",
                                        "text": "        "
                                    }
                                ],
                                "trailingTrivia": [
                                    {
                                        "kind": "WhitespaceTrivia",
                                        "text": " "
                                    }
                                ]
                            },
                            "expression": {
                                "kind": "LogicalAndExpression",
                                "fullStart": 961,
                                "fullEnd": 999,
                                "start": 961,
                                "end": 999,
                                "fullWidth": 38,
                                "width": 38,
                                "left": {
                                    "kind": "EqualsExpression",
                                    "fullStart": 961,
                                    "fullEnd": 981,
                                    "start": 961,
                                    "end": 980,
                                    "fullWidth": 20,
                                    "width": 19,
                                    "left": {
                                        "kind": "MemberAccessExpression",
                                        "fullStart": 961,
                                        "fullEnd": 975,
                                        "start": 961,
                                        "end": 974,
                                        "fullWidth": 14,
                                        "width": 13,
                                        "expression": {
                                            "kind": "IdentifierName",
                                            "fullStart": 961,
                                            "fullEnd": 967,
                                            "start": 961,
                                            "end": 967,
                                            "fullWidth": 6,
                                            "width": 6,
                                            "text": "arrObj",
                                            "value": "arrObj",
                                            "valueText": "arrObj"
                                        },
                                        "dotToken": {
                                            "kind": "DotToken",
                                            "fullStart": 967,
                                            "fullEnd": 968,
                                            "start": 967,
                                            "end": 968,
                                            "fullWidth": 1,
                                            "width": 1,
                                            "text": ".",
                                            "value": ".",
                                            "valueText": "."
                                        },
                                        "name": {
                                            "kind": "IdentifierName",
                                            "fullStart": 968,
                                            "fullEnd": 975,
                                            "start": 968,
                                            "end": 974,
                                            "fullWidth": 7,
                                            "width": 6,
                                            "text": "length",
                                            "value": "length",
                                            "valueText": "length",
                                            "hasTrailingTrivia": true,
                                            "trailingTrivia": [
                                                {
                                                    "kind": "WhitespaceTrivia",
                                                    "text": " "
                                                }
                                            ]
                                        }
                                    },
                                    "operatorToken": {
                                        "kind": "EqualsEqualsEqualsToken",
                                        "fullStart": 975,
                                        "fullEnd": 979,
                                        "start": 975,
                                        "end": 978,
                                        "fullWidth": 4,
                                        "width": 3,
                                        "text": "===",
                                        "value": "===",
                                        "valueText": "===",
                                        "hasTrailingTrivia": true,
                                        "trailingTrivia": [
                                            {
                                                "kind": "WhitespaceTrivia",
                                                "text": " "
                                            }
                                        ]
                                    },
                                    "right": {
                                        "kind": "NumericLiteral",
                                        "fullStart": 979,
                                        "fullEnd": 981,
                                        "start": 979,
                                        "end": 980,
                                        "fullWidth": 2,
                                        "width": 1,
                                        "text": "4",
                                        "value": 4,
                                        "valueText": "4",
                                        "hasTrailingTrivia": true,
                                        "trailingTrivia": [
                                            {
                                                "kind": "WhitespaceTrivia",
                                                "text": " "
                                            }
                                        ]
                                    }
                                },
                                "operatorToken": {
                                    "kind": "AmpersandAmpersandToken",
                                    "fullStart": 981,
                                    "fullEnd": 984,
                                    "start": 981,
                                    "end": 983,
                                    "fullWidth": 3,
                                    "width": 2,
                                    "text": "&&",
                                    "value": "&&",
                                    "valueText": "&&",
                                    "hasTrailingTrivia": true,
                                    "trailingTrivia": [
                                        {
                                            "kind": "WhitespaceTrivia",
                                            "text": " "
                                        }
                                    ]
                                },
                                "right": {
                                    "kind": "EqualsExpression",
                                    "fullStart": 984,
                                    "fullEnd": 999,
                                    "start": 984,
                                    "end": 999,
                                    "fullWidth": 15,
                                    "width": 15,
                                    "left": {
                                        "kind": "ElementAccessExpression",
                                        "fullStart": 984,
                                        "fullEnd": 994,
                                        "start": 984,
                                        "end": 993,
                                        "fullWidth": 10,
                                        "width": 9,
                                        "expression": {
                                            "kind": "IdentifierName",
                                            "fullStart": 984,
                                            "fullEnd": 990,
                                            "start": 984,
                                            "end": 990,
                                            "fullWidth": 6,
                                            "width": 6,
                                            "text": "arrObj",
                                            "value": "arrObj",
                                            "valueText": "arrObj"
                                        },
                                        "openBracketToken": {
                                            "kind": "OpenBracketToken",
                                            "fullStart": 990,
                                            "fullEnd": 991,
                                            "start": 990,
                                            "end": 991,
                                            "fullWidth": 1,
                                            "width": 1,
                                            "text": "[",
                                            "value": "[",
                                            "valueText": "["
                                        },
                                        "argumentExpression": {
                                            "kind": "NumericLiteral",
                                            "fullStart": 991,
                                            "fullEnd": 992,
                                            "start": 991,
                                            "end": 992,
                                            "fullWidth": 1,
                                            "width": 1,
                                            "text": "3",
                                            "value": 3,
                                            "valueText": "3"
                                        },
                                        "closeBracketToken": {
                                            "kind": "CloseBracketToken",
                                            "fullStart": 992,
                                            "fullEnd": 994,
                                            "start": 992,
                                            "end": 993,
                                            "fullWidth": 2,
                                            "width": 1,
                                            "text": "]",
                                            "value": "]",
                                            "valueText": "]",
                                            "hasTrailingTrivia": true,
                                            "trailingTrivia": [
                                                {
                                                    "kind": "WhitespaceTrivia",
                                                    "text": " "
                                                }
                                            ]
                                        }
                                    },
                                    "operatorToken": {
                                        "kind": "EqualsEqualsEqualsToken",
                                        "fullStart": 994,
                                        "fullEnd": 998,
                                        "start": 994,
                                        "end": 997,
                                        "fullWidth": 4,
                                        "width": 3,
                                        "text": "===",
                                        "value": "===",
                                        "valueText": "===",
                                        "hasTrailingTrivia": true,
                                        "trailingTrivia": [
                                            {
                                                "kind": "WhitespaceTrivia",
                                                "text": " "
                                            }
                                        ]
                                    },
                                    "right": {
                                        "kind": "NumericLiteral",
                                        "fullStart": 998,
                                        "fullEnd": 999,
                                        "start": 998,
                                        "end": 999,
                                        "fullWidth": 1,
                                        "width": 1,
                                        "text": "3",
                                        "value": 3,
                                        "valueText": "3"
                                    }
                                }
                            },
                            "semicolonToken": {
                                "kind": "SemicolonToken",
                                "fullStart": 999,
                                "fullEnd": 1002,
                                "start": 999,
                                "end": 1000,
                                "fullWidth": 3,
                                "width": 1,
                                "text": ";",
                                "value": ";",
                                "valueText": ";",
                                "hasTrailingTrivia": true,
                                "hasTrailingNewLine": true,
                                "trailingTrivia": [
                                    {
                                        "kind": "NewLineTrivia",
                                        "text": "\r\n"
                                    }
                                ]
                            }
                        }
                    ],
                    "closeBraceToken": {
                        "kind": "CloseBraceToken",
                        "fullStart": 1002,
                        "fullEnd": 1009,
                        "start": 1006,
                        "end": 1007,
                        "fullWidth": 7,
                        "width": 1,
                        "text": "}",
                        "value": "}",
                        "valueText": "}",
                        "hasLeadingTrivia": true,
                        "hasTrailingTrivia": true,
                        "hasTrailingNewLine": true,
                        "leadingTrivia": [
                            {
                                "kind": "WhitespaceTrivia",
                                "text": "    "
                            }
                        ],
                        "trailingTrivia": [
                            {
                                "kind": "NewLineTrivia",
                                "text": "\r\n"
                            }
                        ]
                    }
                }
            },
            {
                "kind": "ExpressionStatement",
                "fullStart": 1009,
                "fullEnd": 1033,
                "start": 1009,
                "end": 1031,
                "fullWidth": 24,
                "width": 22,
                "expression": {
                    "kind": "InvocationExpression",
                    "fullStart": 1009,
                    "fullEnd": 1030,
                    "start": 1009,
                    "end": 1030,
                    "fullWidth": 21,
                    "width": 21,
                    "expression": {
                        "kind": "IdentifierName",
                        "fullStart": 1009,
                        "fullEnd": 1020,
                        "start": 1009,
                        "end": 1020,
                        "fullWidth": 11,
                        "width": 11,
                        "text": "runTestCase",
                        "value": "runTestCase",
                        "valueText": "runTestCase"
                    },
                    "argumentList": {
                        "kind": "ArgumentList",
                        "fullStart": 1020,
                        "fullEnd": 1030,
                        "start": 1020,
                        "end": 1030,
                        "fullWidth": 10,
                        "width": 10,
                        "openParenToken": {
                            "kind": "OpenParenToken",
                            "fullStart": 1020,
                            "fullEnd": 1021,
                            "start": 1020,
                            "end": 1021,
                            "fullWidth": 1,
                            "width": 1,
                            "text": "(",
                            "value": "(",
                            "valueText": "("
                        },
                        "arguments": [
                            {
                                "kind": "IdentifierName",
                                "fullStart": 1021,
                                "fullEnd": 1029,
                                "start": 1021,
                                "end": 1029,
                                "fullWidth": 8,
                                "width": 8,
                                "text": "testcase",
                                "value": "testcase",
                                "valueText": "testcase"
                            }
                        ],
                        "closeParenToken": {
                            "kind": "CloseParenToken",
                            "fullStart": 1029,
                            "fullEnd": 1030,
                            "start": 1029,
                            "end": 1030,
                            "fullWidth": 1,
                            "width": 1,
                            "text": ")",
                            "value": ")",
                            "valueText": ")"
                        }
                    }
                },
                "semicolonToken": {
                    "kind": "SemicolonToken",
                    "fullStart": 1030,
                    "fullEnd": 1033,
                    "start": 1030,
                    "end": 1031,
                    "fullWidth": 3,
                    "width": 1,
                    "text": ";",
                    "value": ";",
                    "valueText": ";",
                    "hasTrailingTrivia": true,
                    "hasTrailingNewLine": true,
                    "trailingTrivia": [
                        {
                            "kind": "NewLineTrivia",
                            "text": "\r\n"
                        }
                    ]
                }
            }
        ],
        "endOfFileToken": {
            "kind": "EndOfFileToken",
            "fullStart": 1033,
            "fullEnd": 1033,
            "start": 1033,
            "end": 1033,
            "fullWidth": 0,
            "width": 0,
            "text": ""
        }
    },
    "lineMap": {
        "lineStarts": [
            0,
            67,
            152,
            232,
            308,
            380,
            385,
            439,
            690,
            695,
            697,
            699,
            722,
            724,
            750,
            861,
            863,
            909,
            931,
            944,
            946,
            1002,
            1009,
            1033
        ],
        "length": 1033
    }
}<|MERGE_RESOLUTION|>--- conflicted
+++ resolved
@@ -250,12 +250,8 @@
                                         "start": 736,
                                         "end": 747,
                                         "fullWidth": 11,
-<<<<<<< HEAD
                                         "width": 11,
-                                        "identifier": {
-=======
                                         "propertyName": {
->>>>>>> 85e84683
                                             "kind": "IdentifierName",
                                             "fullStart": 736,
                                             "fullEnd": 743,
