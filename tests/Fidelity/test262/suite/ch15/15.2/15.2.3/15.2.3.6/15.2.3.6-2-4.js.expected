{
    "isDeclaration": false,
    "languageVersion": "EcmaScript5",
    "parseOptions": {
        "allowAutomaticSemicolonInsertion": true
    },
    "sourceUnit": {
        "kind": "SourceUnit",
        "fullStart": 0,
        "fullEnd": 705,
        "start": 533,
        "end": 705,
        "fullWidth": 705,
        "width": 172,
        "isIncrementallyUnusable": true,
        "moduleElements": [
            {
                "kind": "FunctionDeclaration",
                "fullStart": 0,
                "fullEnd": 681,
                "start": 533,
                "end": 679,
                "fullWidth": 681,
                "width": 146,
                "modifiers": [],
                "functionKeyword": {
                    "kind": "FunctionKeyword",
                    "fullStart": 0,
                    "fullEnd": 542,
                    "start": 533,
                    "end": 541,
                    "fullWidth": 542,
                    "width": 8,
                    "text": "function",
                    "value": "function",
                    "valueText": "function",
                    "hasLeadingTrivia": true,
                    "hasLeadingComment": true,
                    "hasLeadingNewLine": true,
                    "hasTrailingTrivia": true,
                    "leadingTrivia": [
                        {
                            "kind": "SingleLineCommentTrivia",
                            "text": "/// Copyright (c) 2012 Ecma International.  All rights reserved. "
                        },
                        {
                            "kind": "NewLineTrivia",
                            "text": "\r\n"
                        },
                        {
                            "kind": "SingleLineCommentTrivia",
                            "text": "/// Ecma International makes this code available under the terms and conditions set"
                        },
                        {
                            "kind": "NewLineTrivia",
                            "text": "\r\n"
                        },
                        {
                            "kind": "SingleLineCommentTrivia",
                            "text": "/// forth on http://hg.ecmascript.org/tests/test262/raw-file/tip/LICENSE (the "
                        },
                        {
                            "kind": "NewLineTrivia",
                            "text": "\r\n"
                        },
                        {
                            "kind": "SingleLineCommentTrivia",
                            "text": "/// \"Use Terms\").   Any redistribution of this code must retain the above "
                        },
                        {
                            "kind": "NewLineTrivia",
                            "text": "\r\n"
                        },
                        {
                            "kind": "SingleLineCommentTrivia",
                            "text": "/// copyright and this notice and otherwise comply with the Use Terms."
                        },
                        {
                            "kind": "NewLineTrivia",
                            "text": "\r\n"
                        },
                        {
                            "kind": "MultiLineCommentTrivia",
                            "text": "/**\r\n * @path ch15/15.2/15.2.3/15.2.3.6/15.2.3.6-2-4.js\r\n * @description Object.defineProperty - argument 'P' is a boolean whose value is true\r\n */"
                        },
                        {
                            "kind": "NewLineTrivia",
                            "text": "\r\n"
                        },
                        {
                            "kind": "NewLineTrivia",
                            "text": "\r\n"
                        },
                        {
                            "kind": "NewLineTrivia",
                            "text": "\r\n"
                        }
                    ],
                    "trailingTrivia": [
                        {
                            "kind": "WhitespaceTrivia",
                            "text": " "
                        }
                    ]
                },
                "identifier": {
                    "kind": "IdentifierName",
                    "fullStart": 542,
                    "fullEnd": 550,
                    "start": 542,
                    "end": 550,
                    "fullWidth": 8,
                    "width": 8,
                    "text": "testcase",
                    "value": "testcase",
                    "valueText": "testcase"
                },
                "callSignature": {
                    "kind": "CallSignature",
                    "fullStart": 550,
                    "fullEnd": 553,
                    "start": 550,
                    "end": 552,
                    "fullWidth": 3,
                    "width": 2,
                    "parameterList": {
                        "kind": "ParameterList",
                        "fullStart": 550,
                        "fullEnd": 553,
                        "start": 550,
                        "end": 552,
                        "fullWidth": 3,
                        "width": 2,
                        "openParenToken": {
                            "kind": "OpenParenToken",
                            "fullStart": 550,
                            "fullEnd": 551,
                            "start": 550,
                            "end": 551,
                            "fullWidth": 1,
                            "width": 1,
                            "text": "(",
                            "value": "(",
                            "valueText": "("
                        },
                        "parameters": [],
                        "closeParenToken": {
                            "kind": "CloseParenToken",
                            "fullStart": 551,
                            "fullEnd": 553,
                            "start": 551,
                            "end": 552,
                            "fullWidth": 2,
                            "width": 1,
                            "text": ")",
                            "value": ")",
                            "valueText": ")",
                            "hasTrailingTrivia": true,
                            "trailingTrivia": [
                                {
                                    "kind": "WhitespaceTrivia",
                                    "text": " "
                                }
                            ]
                        }
                    }
                },
                "block": {
                    "kind": "Block",
                    "fullStart": 553,
                    "fullEnd": 681,
                    "start": 553,
                    "end": 679,
                    "fullWidth": 128,
                    "width": 126,
                    "openBraceToken": {
                        "kind": "OpenBraceToken",
                        "fullStart": 553,
                        "fullEnd": 556,
                        "start": 553,
                        "end": 554,
                        "fullWidth": 3,
                        "width": 1,
                        "text": "{",
                        "value": "{",
                        "valueText": "{",
                        "hasTrailingTrivia": true,
                        "hasTrailingNewLine": true,
                        "trailingTrivia": [
                            {
                                "kind": "NewLineTrivia",
                                "text": "\r\n"
                            }
                        ]
                    },
                    "statements": [
                        {
                            "kind": "VariableStatement",
                            "fullStart": 556,
                            "fullEnd": 579,
                            "start": 564,
                            "end": 577,
                            "fullWidth": 23,
                            "width": 13,
                            "modifiers": [],
                            "variableDeclaration": {
                                "kind": "VariableDeclaration",
                                "fullStart": 556,
                                "fullEnd": 576,
                                "start": 564,
                                "end": 576,
                                "fullWidth": 20,
                                "width": 12,
                                "varKeyword": {
                                    "kind": "VarKeyword",
                                    "fullStart": 556,
                                    "fullEnd": 568,
                                    "start": 564,
                                    "end": 567,
                                    "fullWidth": 12,
                                    "width": 3,
                                    "text": "var",
                                    "value": "var",
                                    "valueText": "var",
                                    "hasLeadingTrivia": true,
                                    "hasTrailingTrivia": true,
                                    "leadingTrivia": [
                                        {
                                            "kind": "WhitespaceTrivia",
                                            "text": "        "
                                        }
                                    ],
                                    "trailingTrivia": [
                                        {
                                            "kind": "WhitespaceTrivia",
                                            "text": " "
                                        }
                                    ]
                                },
                                "variableDeclarators": [
                                    {
                                        "kind": "VariableDeclarator",
                                        "fullStart": 568,
                                        "fullEnd": 576,
                                        "start": 568,
                                        "end": 576,
                                        "fullWidth": 8,
<<<<<<< HEAD
                                        "width": 8,
                                        "identifier": {
=======
                                        "propertyName": {
>>>>>>> 85e84683
                                            "kind": "IdentifierName",
                                            "fullStart": 568,
                                            "fullEnd": 572,
                                            "start": 568,
                                            "end": 571,
                                            "fullWidth": 4,
                                            "width": 3,
                                            "text": "obj",
                                            "value": "obj",
                                            "valueText": "obj",
                                            "hasTrailingTrivia": true,
                                            "trailingTrivia": [
                                                {
                                                    "kind": "WhitespaceTrivia",
                                                    "text": " "
                                                }
                                            ]
                                        },
                                        "equalsValueClause": {
                                            "kind": "EqualsValueClause",
                                            "fullStart": 572,
                                            "fullEnd": 576,
                                            "start": 572,
                                            "end": 576,
                                            "fullWidth": 4,
                                            "width": 4,
                                            "equalsToken": {
                                                "kind": "EqualsToken",
                                                "fullStart": 572,
                                                "fullEnd": 574,
                                                "start": 572,
                                                "end": 573,
                                                "fullWidth": 2,
                                                "width": 1,
                                                "text": "=",
                                                "value": "=",
                                                "valueText": "=",
                                                "hasTrailingTrivia": true,
                                                "trailingTrivia": [
                                                    {
                                                        "kind": "WhitespaceTrivia",
                                                        "text": " "
                                                    }
                                                ]
                                            },
                                            "value": {
                                                "kind": "ObjectLiteralExpression",
                                                "fullStart": 574,
                                                "fullEnd": 576,
                                                "start": 574,
                                                "end": 576,
                                                "fullWidth": 2,
                                                "width": 2,
                                                "openBraceToken": {
                                                    "kind": "OpenBraceToken",
                                                    "fullStart": 574,
                                                    "fullEnd": 575,
                                                    "start": 574,
                                                    "end": 575,
                                                    "fullWidth": 1,
                                                    "width": 1,
                                                    "text": "{",
                                                    "value": "{",
                                                    "valueText": "{"
                                                },
                                                "propertyAssignments": [],
                                                "closeBraceToken": {
                                                    "kind": "CloseBraceToken",
                                                    "fullStart": 575,
                                                    "fullEnd": 576,
                                                    "start": 575,
                                                    "end": 576,
                                                    "fullWidth": 1,
                                                    "width": 1,
                                                    "text": "}",
                                                    "value": "}",
                                                    "valueText": "}"
                                                }
                                            }
                                        }
                                    }
                                ]
                            },
                            "semicolonToken": {
                                "kind": "SemicolonToken",
                                "fullStart": 576,
                                "fullEnd": 579,
                                "start": 576,
                                "end": 577,
                                "fullWidth": 3,
                                "width": 1,
                                "text": ";",
                                "value": ";",
                                "valueText": ";",
                                "hasTrailingTrivia": true,
                                "hasTrailingNewLine": true,
                                "trailingTrivia": [
                                    {
                                        "kind": "NewLineTrivia",
                                        "text": "\r\n"
                                    }
                                ]
                            }
                        },
                        {
                            "kind": "ExpressionStatement",
                            "fullStart": 579,
                            "fullEnd": 626,
                            "start": 587,
                            "end": 624,
                            "fullWidth": 47,
                            "width": 37,
                            "expression": {
                                "kind": "InvocationExpression",
                                "fullStart": 579,
                                "fullEnd": 623,
                                "start": 587,
                                "end": 623,
                                "fullWidth": 44,
                                "width": 36,
                                "expression": {
                                    "kind": "MemberAccessExpression",
                                    "fullStart": 579,
                                    "fullEnd": 608,
                                    "start": 587,
                                    "end": 608,
                                    "fullWidth": 29,
                                    "width": 21,
                                    "expression": {
                                        "kind": "IdentifierName",
                                        "fullStart": 579,
                                        "fullEnd": 593,
                                        "start": 587,
                                        "end": 593,
                                        "fullWidth": 14,
                                        "width": 6,
                                        "text": "Object",
                                        "value": "Object",
                                        "valueText": "Object",
                                        "hasLeadingTrivia": true,
                                        "leadingTrivia": [
                                            {
                                                "kind": "WhitespaceTrivia",
                                                "text": "        "
                                            }
                                        ]
                                    },
                                    "dotToken": {
                                        "kind": "DotToken",
                                        "fullStart": 593,
                                        "fullEnd": 594,
                                        "start": 593,
                                        "end": 594,
                                        "fullWidth": 1,
                                        "width": 1,
                                        "text": ".",
                                        "value": ".",
                                        "valueText": "."
                                    },
                                    "name": {
                                        "kind": "IdentifierName",
                                        "fullStart": 594,
                                        "fullEnd": 608,
                                        "start": 594,
                                        "end": 608,
                                        "fullWidth": 14,
                                        "width": 14,
                                        "text": "defineProperty",
                                        "value": "defineProperty",
                                        "valueText": "defineProperty"
                                    }
                                },
                                "argumentList": {
                                    "kind": "ArgumentList",
                                    "fullStart": 608,
                                    "fullEnd": 623,
                                    "start": 608,
                                    "end": 623,
                                    "fullWidth": 15,
                                    "width": 15,
                                    "openParenToken": {
                                        "kind": "OpenParenToken",
                                        "fullStart": 608,
                                        "fullEnd": 609,
                                        "start": 608,
                                        "end": 609,
                                        "fullWidth": 1,
                                        "width": 1,
                                        "text": "(",
                                        "value": "(",
                                        "valueText": "("
                                    },
                                    "arguments": [
                                        {
                                            "kind": "IdentifierName",
                                            "fullStart": 609,
                                            "fullEnd": 612,
                                            "start": 609,
                                            "end": 612,
                                            "fullWidth": 3,
                                            "width": 3,
                                            "text": "obj",
                                            "value": "obj",
                                            "valueText": "obj"
                                        },
                                        {
                                            "kind": "CommaToken",
                                            "fullStart": 612,
                                            "fullEnd": 614,
                                            "start": 612,
                                            "end": 613,
                                            "fullWidth": 2,
                                            "width": 1,
                                            "text": ",",
                                            "value": ",",
                                            "valueText": ",",
                                            "hasTrailingTrivia": true,
                                            "trailingTrivia": [
                                                {
                                                    "kind": "WhitespaceTrivia",
                                                    "text": " "
                                                }
                                            ]
                                        },
                                        {
                                            "kind": "TrueKeyword",
                                            "fullStart": 614,
                                            "fullEnd": 618,
                                            "start": 614,
                                            "end": 618,
                                            "fullWidth": 4,
                                            "width": 4,
                                            "text": "true",
                                            "value": true,
                                            "valueText": "true"
                                        },
                                        {
                                            "kind": "CommaToken",
                                            "fullStart": 618,
                                            "fullEnd": 620,
                                            "start": 618,
                                            "end": 619,
                                            "fullWidth": 2,
                                            "width": 1,
                                            "text": ",",
                                            "value": ",",
                                            "valueText": ",",
                                            "hasTrailingTrivia": true,
                                            "trailingTrivia": [
                                                {
                                                    "kind": "WhitespaceTrivia",
                                                    "text": " "
                                                }
                                            ]
                                        },
                                        {
                                            "kind": "ObjectLiteralExpression",
                                            "fullStart": 620,
                                            "fullEnd": 622,
                                            "start": 620,
                                            "end": 622,
                                            "fullWidth": 2,
                                            "width": 2,
                                            "openBraceToken": {
                                                "kind": "OpenBraceToken",
                                                "fullStart": 620,
                                                "fullEnd": 621,
                                                "start": 620,
                                                "end": 621,
                                                "fullWidth": 1,
                                                "width": 1,
                                                "text": "{",
                                                "value": "{",
                                                "valueText": "{"
                                            },
                                            "propertyAssignments": [],
                                            "closeBraceToken": {
                                                "kind": "CloseBraceToken",
                                                "fullStart": 621,
                                                "fullEnd": 622,
                                                "start": 621,
                                                "end": 622,
                                                "fullWidth": 1,
                                                "width": 1,
                                                "text": "}",
                                                "value": "}",
                                                "valueText": "}"
                                            }
                                        }
                                    ],
                                    "closeParenToken": {
                                        "kind": "CloseParenToken",
                                        "fullStart": 622,
                                        "fullEnd": 623,
                                        "start": 622,
                                        "end": 623,
                                        "fullWidth": 1,
                                        "width": 1,
                                        "text": ")",
                                        "value": ")",
                                        "valueText": ")"
                                    }
                                }
                            },
                            "semicolonToken": {
                                "kind": "SemicolonToken",
                                "fullStart": 623,
                                "fullEnd": 626,
                                "start": 623,
                                "end": 624,
                                "fullWidth": 3,
                                "width": 1,
                                "text": ";",
                                "value": ";",
                                "valueText": ";",
                                "hasTrailingTrivia": true,
                                "hasTrailingNewLine": true,
                                "trailingTrivia": [
                                    {
                                        "kind": "NewLineTrivia",
                                        "text": "\r\n"
                                    }
                                ]
                            }
                        },
                        {
                            "kind": "ReturnStatement",
                            "fullStart": 626,
                            "fullEnd": 672,
                            "start": 636,
                            "end": 670,
                            "fullWidth": 46,
                            "width": 34,
                            "returnKeyword": {
                                "kind": "ReturnKeyword",
                                "fullStart": 626,
                                "fullEnd": 643,
                                "start": 636,
                                "end": 642,
                                "fullWidth": 17,
                                "width": 6,
                                "text": "return",
                                "value": "return",
                                "valueText": "return",
                                "hasLeadingTrivia": true,
                                "hasLeadingNewLine": true,
                                "hasTrailingTrivia": true,
                                "leadingTrivia": [
                                    {
                                        "kind": "NewLineTrivia",
                                        "text": "\r\n"
                                    },
                                    {
                                        "kind": "WhitespaceTrivia",
                                        "text": "        "
                                    }
                                ],
                                "trailingTrivia": [
                                    {
                                        "kind": "WhitespaceTrivia",
                                        "text": " "
                                    }
                                ]
                            },
                            "expression": {
                                "kind": "InvocationExpression",
                                "fullStart": 643,
                                "fullEnd": 669,
                                "start": 643,
                                "end": 669,
                                "fullWidth": 26,
                                "width": 26,
                                "expression": {
                                    "kind": "MemberAccessExpression",
                                    "fullStart": 643,
                                    "fullEnd": 661,
                                    "start": 643,
                                    "end": 661,
                                    "fullWidth": 18,
                                    "width": 18,
                                    "expression": {
                                        "kind": "IdentifierName",
                                        "fullStart": 643,
                                        "fullEnd": 646,
                                        "start": 643,
                                        "end": 646,
                                        "fullWidth": 3,
                                        "width": 3,
                                        "text": "obj",
                                        "value": "obj",
                                        "valueText": "obj"
                                    },
                                    "dotToken": {
                                        "kind": "DotToken",
                                        "fullStart": 646,
                                        "fullEnd": 647,
                                        "start": 646,
                                        "end": 647,
                                        "fullWidth": 1,
                                        "width": 1,
                                        "text": ".",
                                        "value": ".",
                                        "valueText": "."
                                    },
                                    "name": {
                                        "kind": "IdentifierName",
                                        "fullStart": 647,
                                        "fullEnd": 661,
                                        "start": 647,
                                        "end": 661,
                                        "fullWidth": 14,
                                        "width": 14,
                                        "text": "hasOwnProperty",
                                        "value": "hasOwnProperty",
                                        "valueText": "hasOwnProperty"
                                    }
                                },
                                "argumentList": {
                                    "kind": "ArgumentList",
                                    "fullStart": 661,
                                    "fullEnd": 669,
                                    "start": 661,
                                    "end": 669,
                                    "fullWidth": 8,
                                    "width": 8,
                                    "openParenToken": {
                                        "kind": "OpenParenToken",
                                        "fullStart": 661,
                                        "fullEnd": 662,
                                        "start": 661,
                                        "end": 662,
                                        "fullWidth": 1,
                                        "width": 1,
                                        "text": "(",
                                        "value": "(",
                                        "valueText": "("
                                    },
                                    "arguments": [
                                        {
                                            "kind": "StringLiteral",
                                            "fullStart": 662,
                                            "fullEnd": 668,
                                            "start": 662,
                                            "end": 668,
                                            "fullWidth": 6,
                                            "width": 6,
                                            "text": "\"true\"",
                                            "value": "true",
                                            "valueText": "true"
                                        }
                                    ],
                                    "closeParenToken": {
                                        "kind": "CloseParenToken",
                                        "fullStart": 668,
                                        "fullEnd": 669,
                                        "start": 668,
                                        "end": 669,
                                        "fullWidth": 1,
                                        "width": 1,
                                        "text": ")",
                                        "value": ")",
                                        "valueText": ")"
                                    }
                                }
                            },
                            "semicolonToken": {
                                "kind": "SemicolonToken",
                                "fullStart": 669,
                                "fullEnd": 672,
                                "start": 669,
                                "end": 670,
                                "fullWidth": 3,
                                "width": 1,
                                "text": ";",
                                "value": ";",
                                "valueText": ";",
                                "hasTrailingTrivia": true,
                                "hasTrailingNewLine": true,
                                "trailingTrivia": [
                                    {
                                        "kind": "NewLineTrivia",
                                        "text": "\r\n"
                                    }
                                ]
                            }
                        }
                    ],
                    "closeBraceToken": {
                        "kind": "CloseBraceToken",
                        "fullStart": 672,
                        "fullEnd": 681,
                        "start": 678,
                        "end": 679,
                        "fullWidth": 9,
                        "width": 1,
                        "text": "}",
                        "value": "}",
                        "valueText": "}",
                        "hasLeadingTrivia": true,
                        "hasLeadingNewLine": true,
                        "hasTrailingTrivia": true,
                        "hasTrailingNewLine": true,
                        "leadingTrivia": [
                            {
                                "kind": "NewLineTrivia",
                                "text": "\r\n"
                            },
                            {
                                "kind": "WhitespaceTrivia",
                                "text": "    "
                            }
                        ],
                        "trailingTrivia": [
                            {
                                "kind": "NewLineTrivia",
                                "text": "\r\n"
                            }
                        ]
                    }
                }
            },
            {
                "kind": "ExpressionStatement",
                "fullStart": 681,
                "fullEnd": 705,
                "start": 681,
                "end": 703,
                "fullWidth": 24,
                "width": 22,
                "expression": {
                    "kind": "InvocationExpression",
                    "fullStart": 681,
                    "fullEnd": 702,
                    "start": 681,
                    "end": 702,
                    "fullWidth": 21,
                    "width": 21,
                    "expression": {
                        "kind": "IdentifierName",
                        "fullStart": 681,
                        "fullEnd": 692,
                        "start": 681,
                        "end": 692,
                        "fullWidth": 11,
                        "width": 11,
                        "text": "runTestCase",
                        "value": "runTestCase",
                        "valueText": "runTestCase"
                    },
                    "argumentList": {
                        "kind": "ArgumentList",
                        "fullStart": 692,
                        "fullEnd": 702,
                        "start": 692,
                        "end": 702,
                        "fullWidth": 10,
                        "width": 10,
                        "openParenToken": {
                            "kind": "OpenParenToken",
                            "fullStart": 692,
                            "fullEnd": 693,
                            "start": 692,
                            "end": 693,
                            "fullWidth": 1,
                            "width": 1,
                            "text": "(",
                            "value": "(",
                            "valueText": "("
                        },
                        "arguments": [
                            {
                                "kind": "IdentifierName",
                                "fullStart": 693,
                                "fullEnd": 701,
                                "start": 693,
                                "end": 701,
                                "fullWidth": 8,
                                "width": 8,
                                "text": "testcase",
                                "value": "testcase",
                                "valueText": "testcase"
                            }
                        ],
                        "closeParenToken": {
                            "kind": "CloseParenToken",
                            "fullStart": 701,
                            "fullEnd": 702,
                            "start": 701,
                            "end": 702,
                            "fullWidth": 1,
                            "width": 1,
                            "text": ")",
                            "value": ")",
                            "valueText": ")"
                        }
                    }
                },
                "semicolonToken": {
                    "kind": "SemicolonToken",
                    "fullStart": 702,
                    "fullEnd": 705,
                    "start": 702,
                    "end": 703,
                    "fullWidth": 3,
                    "width": 1,
                    "text": ";",
                    "value": ";",
                    "valueText": ";",
                    "hasTrailingTrivia": true,
                    "hasTrailingNewLine": true,
                    "trailingTrivia": [
                        {
                            "kind": "NewLineTrivia",
                            "text": "\r\n"
                        }
                    ]
                }
            }
        ],
        "endOfFileToken": {
            "kind": "EndOfFileToken",
            "fullStart": 705,
            "fullEnd": 705,
            "start": 705,
            "end": 705,
            "fullWidth": 0,
            "width": 0,
            "text": ""
        }
    },
    "lineMap": {
        "lineStarts": [
            0,
            67,
            152,
            232,
            308,
            380,
            385,
            437,
            524,
            529,
            531,
            533,
            556,
            579,
            626,
            628,
            672,
            674,
            681,
            705
        ],
        "length": 705
    }
}<|MERGE_RESOLUTION|>--- conflicted
+++ resolved
@@ -245,12 +245,8 @@
                                         "start": 568,
                                         "end": 576,
                                         "fullWidth": 8,
-<<<<<<< HEAD
                                         "width": 8,
-                                        "identifier": {
-=======
                                         "propertyName": {
->>>>>>> 85e84683
                                             "kind": "IdentifierName",
                                             "fullStart": 568,
                                             "fullEnd": 572,
