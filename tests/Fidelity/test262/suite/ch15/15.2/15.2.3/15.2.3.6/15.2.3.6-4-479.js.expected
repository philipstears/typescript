--- conflicted
+++ resolved
@@ -247,12 +247,8 @@
                                         "start": 636,
                                         "end": 644,
                                         "fullWidth": 8,
-<<<<<<< HEAD
                                         "width": 8,
-                                        "identifier": {
-=======
                                         "propertyName": {
->>>>>>> 85e84683
                                             "kind": "IdentifierName",
                                             "fullStart": 636,
                                             "fullEnd": 640,
@@ -413,12 +409,8 @@
                                         "start": 661,
                                         "end": 683,
                                         "fullWidth": 22,
-<<<<<<< HEAD
                                         "width": 22,
-                                        "identifier": {
-=======
                                         "propertyName": {
->>>>>>> 85e84683
                                             "kind": "IdentifierName",
                                             "fullStart": 661,
                                             "fullEnd": 675,
@@ -552,12 +544,8 @@
                                         "start": 698,
                                         "end": 773,
                                         "fullWidth": 75,
-<<<<<<< HEAD
                                         "width": 75,
-                                        "identifier": {
-=======
                                         "propertyName": {
->>>>>>> 85e84683
                                             "kind": "IdentifierName",
                                             "fullStart": 698,
                                             "fullEnd": 706,
@@ -1482,12 +1470,8 @@
                                         "start": 971,
                                         "end": 1021,
                                         "fullWidth": 50,
-<<<<<<< HEAD
                                         "width": 50,
-                                        "identifier": {
-=======
                                         "propertyName": {
->>>>>>> 85e84683
                                             "kind": "IdentifierName",
                                             "fullStart": 971,
                                             "fullEnd": 993,
@@ -1710,12 +1694,8 @@
                                         "start": 1036,
                                         "end": 1087,
                                         "fullWidth": 51,
-<<<<<<< HEAD
                                         "width": 51,
-                                        "identifier": {
-=======
                                         "propertyName": {
->>>>>>> 85e84683
                                             "kind": "IdentifierName",
                                             "fullStart": 1036,
                                             "fullEnd": 1041,
