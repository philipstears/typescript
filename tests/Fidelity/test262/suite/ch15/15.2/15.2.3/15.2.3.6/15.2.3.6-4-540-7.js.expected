--- conflicted
+++ resolved
@@ -998,11 +998,8 @@
                                                                 "start": 889,
                                                                 "end": 894,
                                                                 "fullWidth": 5,
-<<<<<<< HEAD
                                                                 "width": 5,
-=======
                                                                 "modifiers": [],
->>>>>>> e3c38734
                                                                 "identifier": {
                                                                     "kind": "IdentifierName",
                                                                     "fullStart": 889,
@@ -3368,11 +3365,8 @@
                                                                                     "start": 1603,
                                                                                     "end": 1608,
                                                                                     "fullWidth": 5,
-<<<<<<< HEAD
                                                                                     "width": 5,
-=======
                                                                                     "modifiers": [],
->>>>>>> e3c38734
                                                                                     "identifier": {
                                                                                         "kind": "IdentifierName",
                                                                                         "fullStart": 1603,
