{
    "isDeclaration": false,
    "languageVersion": "EcmaScript5",
    "parseOptions": {
        "allowAutomaticSemicolonInsertion": true
    },
    "sourceUnit": {
        "kind": "SourceUnit",
        "fullStart": 0,
        "fullEnd": 1029,
        "start": 719,
        "end": 1029,
        "fullWidth": 1029,
        "width": 310,
        "isIncrementallyUnusable": true,
        "moduleElements": [
            {
                "kind": "FunctionDeclaration",
                "fullStart": 0,
                "fullEnd": 1005,
                "start": 719,
                "end": 1003,
                "fullWidth": 1005,
                "width": 284,
                "modifiers": [],
                "functionKeyword": {
                    "kind": "FunctionKeyword",
                    "fullStart": 0,
                    "fullEnd": 728,
                    "start": 719,
                    "end": 727,
                    "fullWidth": 728,
                    "width": 8,
                    "text": "function",
                    "value": "function",
                    "valueText": "function",
                    "hasLeadingTrivia": true,
                    "hasLeadingComment": true,
                    "hasLeadingNewLine": true,
                    "hasTrailingTrivia": true,
                    "leadingTrivia": [
                        {
                            "kind": "SingleLineCommentTrivia",
                            "text": "/// Copyright (c) 2012 Ecma International.  All rights reserved. "
                        },
                        {
                            "kind": "NewLineTrivia",
                            "text": "\r\n"
                        },
                        {
                            "kind": "SingleLineCommentTrivia",
                            "text": "/// Ecma International makes this code available under the terms and conditions set"
                        },
                        {
                            "kind": "NewLineTrivia",
                            "text": "\r\n"
                        },
                        {
                            "kind": "SingleLineCommentTrivia",
                            "text": "/// forth on http://hg.ecmascript.org/tests/test262/raw-file/tip/LICENSE (the "
                        },
                        {
                            "kind": "NewLineTrivia",
                            "text": "\r\n"
                        },
                        {
                            "kind": "SingleLineCommentTrivia",
                            "text": "/// \"Use Terms\").   Any redistribution of this code must retain the above "
                        },
                        {
                            "kind": "NewLineTrivia",
                            "text": "\r\n"
                        },
                        {
                            "kind": "SingleLineCommentTrivia",
                            "text": "/// copyright and this notice and otherwise comply with the Use Terms."
                        },
                        {
                            "kind": "NewLineTrivia",
                            "text": "\r\n"
                        },
                        {
                            "kind": "MultiLineCommentTrivia",
                            "text": "/**\r\n * @path ch15/15.2/15.2.3/15.2.3.6/15.2.3.6-4-120.js\r\n * @description Object.defineProperty - 'O' is an Array, 'name' is the length property of 'O', the [[Value]] field of 'desc' is absent, test TypeError is thrown when updating the [[Configurable]] attribute of the length property from false to true (15.4.5.1 step 3.a.i)\r\n */"
                        },
                        {
                            "kind": "NewLineTrivia",
                            "text": "\r\n"
                        },
                        {
                            "kind": "NewLineTrivia",
                            "text": "\r\n"
                        },
                        {
                            "kind": "NewLineTrivia",
                            "text": "\r\n"
                        }
                    ],
                    "trailingTrivia": [
                        {
                            "kind": "WhitespaceTrivia",
                            "text": " "
                        }
                    ]
                },
                "identifier": {
                    "kind": "IdentifierName",
                    "fullStart": 728,
                    "fullEnd": 736,
                    "start": 728,
                    "end": 736,
                    "fullWidth": 8,
                    "width": 8,
                    "text": "testcase",
                    "value": "testcase",
                    "valueText": "testcase"
                },
                "callSignature": {
                    "kind": "CallSignature",
                    "fullStart": 736,
                    "fullEnd": 739,
                    "start": 736,
                    "end": 738,
                    "fullWidth": 3,
                    "width": 2,
                    "parameterList": {
                        "kind": "ParameterList",
                        "fullStart": 736,
                        "fullEnd": 739,
                        "start": 736,
                        "end": 738,
                        "fullWidth": 3,
                        "width": 2,
                        "openParenToken": {
                            "kind": "OpenParenToken",
                            "fullStart": 736,
                            "fullEnd": 737,
                            "start": 736,
                            "end": 737,
                            "fullWidth": 1,
                            "width": 1,
                            "text": "(",
                            "value": "(",
                            "valueText": "("
                        },
                        "parameters": [],
                        "closeParenToken": {
                            "kind": "CloseParenToken",
                            "fullStart": 737,
                            "fullEnd": 739,
                            "start": 737,
                            "end": 738,
                            "fullWidth": 2,
                            "width": 1,
                            "text": ")",
                            "value": ")",
                            "valueText": ")",
                            "hasTrailingTrivia": true,
                            "trailingTrivia": [
                                {
                                    "kind": "WhitespaceTrivia",
                                    "text": " "
                                }
                            ]
                        }
                    }
                },
                "block": {
                    "kind": "Block",
                    "fullStart": 739,
                    "fullEnd": 1005,
                    "start": 739,
                    "end": 1003,
                    "fullWidth": 266,
                    "width": 264,
                    "openBraceToken": {
                        "kind": "OpenBraceToken",
                        "fullStart": 739,
                        "fullEnd": 742,
                        "start": 739,
                        "end": 740,
                        "fullWidth": 3,
                        "width": 1,
                        "text": "{",
                        "value": "{",
                        "valueText": "{",
                        "hasTrailingTrivia": true,
                        "hasTrailingNewLine": true,
                        "trailingTrivia": [
                            {
                                "kind": "NewLineTrivia",
                                "text": "\r\n"
                            }
                        ]
                    },
                    "statements": [
                        {
                            "kind": "VariableStatement",
                            "fullStart": 742,
                            "fullEnd": 770,
                            "start": 752,
                            "end": 768,
                            "fullWidth": 28,
                            "width": 16,
                            "modifiers": [],
                            "variableDeclaration": {
                                "kind": "VariableDeclaration",
                                "fullStart": 742,
                                "fullEnd": 767,
                                "start": 752,
                                "end": 767,
                                "fullWidth": 25,
                                "width": 15,
                                "varKeyword": {
                                    "kind": "VarKeyword",
                                    "fullStart": 742,
                                    "fullEnd": 756,
                                    "start": 752,
                                    "end": 755,
                                    "fullWidth": 14,
                                    "width": 3,
                                    "text": "var",
                                    "value": "var",
                                    "valueText": "var",
                                    "hasLeadingTrivia": true,
                                    "hasLeadingNewLine": true,
                                    "hasTrailingTrivia": true,
                                    "leadingTrivia": [
                                        {
                                            "kind": "NewLineTrivia",
                                            "text": "\r\n"
                                        },
                                        {
                                            "kind": "WhitespaceTrivia",
                                            "text": "        "
                                        }
                                    ],
                                    "trailingTrivia": [
                                        {
                                            "kind": "WhitespaceTrivia",
                                            "text": " "
                                        }
                                    ]
                                },
                                "variableDeclarators": [
                                    {
                                        "kind": "VariableDeclarator",
                                        "fullStart": 756,
                                        "fullEnd": 767,
                                        "start": 756,
                                        "end": 767,
                                        "fullWidth": 11,
<<<<<<< HEAD
                                        "width": 11,
                                        "identifier": {
=======
                                        "propertyName": {
>>>>>>> 85e84683
                                            "kind": "IdentifierName",
                                            "fullStart": 756,
                                            "fullEnd": 763,
                                            "start": 756,
                                            "end": 762,
                                            "fullWidth": 7,
                                            "width": 6,
                                            "text": "arrObj",
                                            "value": "arrObj",
                                            "valueText": "arrObj",
                                            "hasTrailingTrivia": true,
                                            "trailingTrivia": [
                                                {
                                                    "kind": "WhitespaceTrivia",
                                                    "text": " "
                                                }
                                            ]
                                        },
                                        "equalsValueClause": {
                                            "kind": "EqualsValueClause",
                                            "fullStart": 763,
                                            "fullEnd": 767,
                                            "start": 763,
                                            "end": 767,
                                            "fullWidth": 4,
                                            "width": 4,
                                            "equalsToken": {
                                                "kind": "EqualsToken",
                                                "fullStart": 763,
                                                "fullEnd": 765,
                                                "start": 763,
                                                "end": 764,
                                                "fullWidth": 2,
                                                "width": 1,
                                                "text": "=",
                                                "value": "=",
                                                "valueText": "=",
                                                "hasTrailingTrivia": true,
                                                "trailingTrivia": [
                                                    {
                                                        "kind": "WhitespaceTrivia",
                                                        "text": " "
                                                    }
                                                ]
                                            },
                                            "value": {
                                                "kind": "ArrayLiteralExpression",
                                                "fullStart": 765,
                                                "fullEnd": 767,
                                                "start": 765,
                                                "end": 767,
                                                "fullWidth": 2,
                                                "width": 2,
                                                "openBracketToken": {
                                                    "kind": "OpenBracketToken",
                                                    "fullStart": 765,
                                                    "fullEnd": 766,
                                                    "start": 765,
                                                    "end": 766,
                                                    "fullWidth": 1,
                                                    "width": 1,
                                                    "text": "[",
                                                    "value": "[",
                                                    "valueText": "["
                                                },
                                                "expressions": [],
                                                "closeBracketToken": {
                                                    "kind": "CloseBracketToken",
                                                    "fullStart": 766,
                                                    "fullEnd": 767,
                                                    "start": 766,
                                                    "end": 767,
                                                    "fullWidth": 1,
                                                    "width": 1,
                                                    "text": "]",
                                                    "value": "]",
                                                    "valueText": "]"
                                                }
                                            }
                                        }
                                    }
                                ]
                            },
                            "semicolonToken": {
                                "kind": "SemicolonToken",
                                "fullStart": 767,
                                "fullEnd": 770,
                                "start": 767,
                                "end": 768,
                                "fullWidth": 3,
                                "width": 1,
                                "text": ";",
                                "value": ";",
                                "valueText": ";",
                                "hasTrailingTrivia": true,
                                "hasTrailingNewLine": true,
                                "trailingTrivia": [
                                    {
                                        "kind": "NewLineTrivia",
                                        "text": "\r\n"
                                    }
                                ]
                            }
                        },
                        {
                            "kind": "TryStatement",
                            "fullStart": 770,
                            "fullEnd": 998,
                            "start": 778,
                            "end": 996,
                            "fullWidth": 228,
                            "width": 218,
                            "tryKeyword": {
                                "kind": "TryKeyword",
                                "fullStart": 770,
                                "fullEnd": 782,
                                "start": 778,
                                "end": 781,
                                "fullWidth": 12,
                                "width": 3,
                                "text": "try",
                                "value": "try",
                                "valueText": "try",
                                "hasLeadingTrivia": true,
                                "hasTrailingTrivia": true,
                                "leadingTrivia": [
                                    {
                                        "kind": "WhitespaceTrivia",
                                        "text": "        "
                                    }
                                ],
                                "trailingTrivia": [
                                    {
                                        "kind": "WhitespaceTrivia",
                                        "text": " "
                                    }
                                ]
                            },
                            "block": {
                                "kind": "Block",
                                "fullStart": 782,
                                "fullEnd": 930,
                                "start": 782,
                                "end": 929,
                                "fullWidth": 148,
                                "width": 147,
                                "openBraceToken": {
                                    "kind": "OpenBraceToken",
                                    "fullStart": 782,
                                    "fullEnd": 785,
                                    "start": 782,
                                    "end": 783,
                                    "fullWidth": 3,
                                    "width": 1,
                                    "text": "{",
                                    "value": "{",
                                    "valueText": "{",
                                    "hasTrailingTrivia": true,
                                    "hasTrailingNewLine": true,
                                    "trailingTrivia": [
                                        {
                                            "kind": "NewLineTrivia",
                                            "text": "\r\n"
                                        }
                                    ]
                                },
                                "statements": [
                                    {
                                        "kind": "ExpressionStatement",
                                        "fullStart": 785,
                                        "fullEnd": 893,
                                        "start": 797,
                                        "end": 891,
                                        "fullWidth": 108,
                                        "width": 94,
                                        "expression": {
                                            "kind": "InvocationExpression",
                                            "fullStart": 785,
                                            "fullEnd": 890,
                                            "start": 797,
                                            "end": 890,
                                            "fullWidth": 105,
                                            "width": 93,
                                            "expression": {
                                                "kind": "MemberAccessExpression",
                                                "fullStart": 785,
                                                "fullEnd": 818,
                                                "start": 797,
                                                "end": 818,
                                                "fullWidth": 33,
                                                "width": 21,
                                                "expression": {
                                                    "kind": "IdentifierName",
                                                    "fullStart": 785,
                                                    "fullEnd": 803,
                                                    "start": 797,
                                                    "end": 803,
                                                    "fullWidth": 18,
                                                    "width": 6,
                                                    "text": "Object",
                                                    "value": "Object",
                                                    "valueText": "Object",
                                                    "hasLeadingTrivia": true,
                                                    "leadingTrivia": [
                                                        {
                                                            "kind": "WhitespaceTrivia",
                                                            "text": "            "
                                                        }
                                                    ]
                                                },
                                                "dotToken": {
                                                    "kind": "DotToken",
                                                    "fullStart": 803,
                                                    "fullEnd": 804,
                                                    "start": 803,
                                                    "end": 804,
                                                    "fullWidth": 1,
                                                    "width": 1,
                                                    "text": ".",
                                                    "value": ".",
                                                    "valueText": "."
                                                },
                                                "name": {
                                                    "kind": "IdentifierName",
                                                    "fullStart": 804,
                                                    "fullEnd": 818,
                                                    "start": 804,
                                                    "end": 818,
                                                    "fullWidth": 14,
                                                    "width": 14,
                                                    "text": "defineProperty",
                                                    "value": "defineProperty",
                                                    "valueText": "defineProperty"
                                                }
                                            },
                                            "argumentList": {
                                                "kind": "ArgumentList",
                                                "fullStart": 818,
                                                "fullEnd": 890,
                                                "start": 818,
                                                "end": 890,
                                                "fullWidth": 72,
                                                "width": 72,
                                                "openParenToken": {
                                                    "kind": "OpenParenToken",
                                                    "fullStart": 818,
                                                    "fullEnd": 819,
                                                    "start": 818,
                                                    "end": 819,
                                                    "fullWidth": 1,
                                                    "width": 1,
                                                    "text": "(",
                                                    "value": "(",
                                                    "valueText": "("
                                                },
                                                "arguments": [
                                                    {
                                                        "kind": "IdentifierName",
                                                        "fullStart": 819,
                                                        "fullEnd": 825,
                                                        "start": 819,
                                                        "end": 825,
                                                        "fullWidth": 6,
                                                        "width": 6,
                                                        "text": "arrObj",
                                                        "value": "arrObj",
                                                        "valueText": "arrObj"
                                                    },
                                                    {
                                                        "kind": "CommaToken",
                                                        "fullStart": 825,
                                                        "fullEnd": 827,
                                                        "start": 825,
                                                        "end": 826,
                                                        "fullWidth": 2,
                                                        "width": 1,
                                                        "text": ",",
                                                        "value": ",",
                                                        "valueText": ",",
                                                        "hasTrailingTrivia": true,
                                                        "trailingTrivia": [
                                                            {
                                                                "kind": "WhitespaceTrivia",
                                                                "text": " "
                                                            }
                                                        ]
                                                    },
                                                    {
                                                        "kind": "StringLiteral",
                                                        "fullStart": 827,
                                                        "fullEnd": 835,
                                                        "start": 827,
                                                        "end": 835,
                                                        "fullWidth": 8,
                                                        "width": 8,
                                                        "text": "\"length\"",
                                                        "value": "length",
                                                        "valueText": "length"
                                                    },
                                                    {
                                                        "kind": "CommaToken",
                                                        "fullStart": 835,
                                                        "fullEnd": 837,
                                                        "start": 835,
                                                        "end": 836,
                                                        "fullWidth": 2,
                                                        "width": 1,
                                                        "text": ",",
                                                        "value": ",",
                                                        "valueText": ",",
                                                        "hasTrailingTrivia": true,
                                                        "trailingTrivia": [
                                                            {
                                                                "kind": "WhitespaceTrivia",
                                                                "text": " "
                                                            }
                                                        ]
                                                    },
                                                    {
                                                        "kind": "ObjectLiteralExpression",
                                                        "fullStart": 837,
                                                        "fullEnd": 889,
                                                        "start": 837,
                                                        "end": 889,
                                                        "fullWidth": 52,
                                                        "width": 52,
                                                        "openBraceToken": {
                                                            "kind": "OpenBraceToken",
                                                            "fullStart": 837,
                                                            "fullEnd": 840,
                                                            "start": 837,
                                                            "end": 838,
                                                            "fullWidth": 3,
                                                            "width": 1,
                                                            "text": "{",
                                                            "value": "{",
                                                            "valueText": "{",
                                                            "hasTrailingTrivia": true,
                                                            "hasTrailingNewLine": true,
                                                            "trailingTrivia": [
                                                                {
                                                                    "kind": "NewLineTrivia",
                                                                    "text": "\r\n"
                                                                }
                                                            ]
                                                        },
                                                        "propertyAssignments": [
                                                            {
                                                                "kind": "SimplePropertyAssignment",
                                                                "fullStart": 840,
                                                                "fullEnd": 876,
                                                                "start": 856,
                                                                "end": 874,
                                                                "fullWidth": 36,
                                                                "width": 18,
                                                                "propertyName": {
                                                                    "kind": "IdentifierName",
                                                                    "fullStart": 840,
                                                                    "fullEnd": 868,
                                                                    "start": 856,
                                                                    "end": 868,
                                                                    "fullWidth": 28,
                                                                    "width": 12,
                                                                    "text": "configurable",
                                                                    "value": "configurable",
                                                                    "valueText": "configurable",
                                                                    "hasLeadingTrivia": true,
                                                                    "leadingTrivia": [
                                                                        {
                                                                            "kind": "WhitespaceTrivia",
                                                                            "text": "                "
                                                                        }
                                                                    ]
                                                                },
                                                                "colonToken": {
                                                                    "kind": "ColonToken",
                                                                    "fullStart": 868,
                                                                    "fullEnd": 870,
                                                                    "start": 868,
                                                                    "end": 869,
                                                                    "fullWidth": 2,
                                                                    "width": 1,
                                                                    "text": ":",
                                                                    "value": ":",
                                                                    "valueText": ":",
                                                                    "hasTrailingTrivia": true,
                                                                    "trailingTrivia": [
                                                                        {
                                                                            "kind": "WhitespaceTrivia",
                                                                            "text": " "
                                                                        }
                                                                    ]
                                                                },
                                                                "expression": {
                                                                    "kind": "TrueKeyword",
                                                                    "fullStart": 870,
                                                                    "fullEnd": 876,
                                                                    "start": 870,
                                                                    "end": 874,
                                                                    "fullWidth": 6,
                                                                    "width": 4,
                                                                    "text": "true",
                                                                    "value": true,
                                                                    "valueText": "true",
                                                                    "hasTrailingTrivia": true,
                                                                    "hasTrailingNewLine": true,
                                                                    "trailingTrivia": [
                                                                        {
                                                                            "kind": "NewLineTrivia",
                                                                            "text": "\r\n"
                                                                        }
                                                                    ]
                                                                }
                                                            }
                                                        ],
                                                        "closeBraceToken": {
                                                            "kind": "CloseBraceToken",
                                                            "fullStart": 876,
                                                            "fullEnd": 889,
                                                            "start": 888,
                                                            "end": 889,
                                                            "fullWidth": 13,
                                                            "width": 1,
                                                            "text": "}",
                                                            "value": "}",
                                                            "valueText": "}",
                                                            "hasLeadingTrivia": true,
                                                            "leadingTrivia": [
                                                                {
                                                                    "kind": "WhitespaceTrivia",
                                                                    "text": "            "
                                                                }
                                                            ]
                                                        }
                                                    }
                                                ],
                                                "closeParenToken": {
                                                    "kind": "CloseParenToken",
                                                    "fullStart": 889,
                                                    "fullEnd": 890,
                                                    "start": 889,
                                                    "end": 890,
                                                    "fullWidth": 1,
                                                    "width": 1,
                                                    "text": ")",
                                                    "value": ")",
                                                    "valueText": ")"
                                                }
                                            }
                                        },
                                        "semicolonToken": {
                                            "kind": "SemicolonToken",
                                            "fullStart": 890,
                                            "fullEnd": 893,
                                            "start": 890,
                                            "end": 891,
                                            "fullWidth": 3,
                                            "width": 1,
                                            "text": ";",
                                            "value": ";",
                                            "valueText": ";",
                                            "hasTrailingTrivia": true,
                                            "hasTrailingNewLine": true,
                                            "trailingTrivia": [
                                                {
                                                    "kind": "NewLineTrivia",
                                                    "text": "\r\n"
                                                }
                                            ]
                                        }
                                    },
                                    {
                                        "kind": "ReturnStatement",
                                        "fullStart": 893,
                                        "fullEnd": 920,
                                        "start": 905,
                                        "end": 918,
                                        "fullWidth": 27,
                                        "width": 13,
                                        "returnKeyword": {
                                            "kind": "ReturnKeyword",
                                            "fullStart": 893,
                                            "fullEnd": 912,
                                            "start": 905,
                                            "end": 911,
                                            "fullWidth": 19,
                                            "width": 6,
                                            "text": "return",
                                            "value": "return",
                                            "valueText": "return",
                                            "hasLeadingTrivia": true,
                                            "hasTrailingTrivia": true,
                                            "leadingTrivia": [
                                                {
                                                    "kind": "WhitespaceTrivia",
                                                    "text": "            "
                                                }
                                            ],
                                            "trailingTrivia": [
                                                {
                                                    "kind": "WhitespaceTrivia",
                                                    "text": " "
                                                }
                                            ]
                                        },
                                        "expression": {
                                            "kind": "FalseKeyword",
                                            "fullStart": 912,
                                            "fullEnd": 917,
                                            "start": 912,
                                            "end": 917,
                                            "fullWidth": 5,
                                            "width": 5,
                                            "text": "false",
                                            "value": false,
                                            "valueText": "false"
                                        },
                                        "semicolonToken": {
                                            "kind": "SemicolonToken",
                                            "fullStart": 917,
                                            "fullEnd": 920,
                                            "start": 917,
                                            "end": 918,
                                            "fullWidth": 3,
                                            "width": 1,
                                            "text": ";",
                                            "value": ";",
                                            "valueText": ";",
                                            "hasTrailingTrivia": true,
                                            "hasTrailingNewLine": true,
                                            "trailingTrivia": [
                                                {
                                                    "kind": "NewLineTrivia",
                                                    "text": "\r\n"
                                                }
                                            ]
                                        }
                                    }
                                ],
                                "closeBraceToken": {
                                    "kind": "CloseBraceToken",
                                    "fullStart": 920,
                                    "fullEnd": 930,
                                    "start": 928,
                                    "end": 929,
                                    "fullWidth": 10,
                                    "width": 1,
                                    "text": "}",
                                    "value": "}",
                                    "valueText": "}",
                                    "hasLeadingTrivia": true,
                                    "hasTrailingTrivia": true,
                                    "leadingTrivia": [
                                        {
                                            "kind": "WhitespaceTrivia",
                                            "text": "        "
                                        }
                                    ],
                                    "trailingTrivia": [
                                        {
                                            "kind": "WhitespaceTrivia",
                                            "text": " "
                                        }
                                    ]
                                }
                            },
                            "catchClause": {
                                "kind": "CatchClause",
                                "fullStart": 930,
                                "fullEnd": 998,
                                "start": 930,
                                "end": 996,
                                "fullWidth": 68,
                                "width": 66,
                                "catchKeyword": {
                                    "kind": "CatchKeyword",
                                    "fullStart": 930,
                                    "fullEnd": 936,
                                    "start": 930,
                                    "end": 935,
                                    "fullWidth": 6,
                                    "width": 5,
                                    "text": "catch",
                                    "value": "catch",
                                    "valueText": "catch",
                                    "hasTrailingTrivia": true,
                                    "trailingTrivia": [
                                        {
                                            "kind": "WhitespaceTrivia",
                                            "text": " "
                                        }
                                    ]
                                },
                                "openParenToken": {
                                    "kind": "OpenParenToken",
                                    "fullStart": 936,
                                    "fullEnd": 937,
                                    "start": 936,
                                    "end": 937,
                                    "fullWidth": 1,
                                    "width": 1,
                                    "text": "(",
                                    "value": "(",
                                    "valueText": "("
                                },
                                "identifier": {
                                    "kind": "IdentifierName",
                                    "fullStart": 937,
                                    "fullEnd": 938,
                                    "start": 937,
                                    "end": 938,
                                    "fullWidth": 1,
                                    "width": 1,
                                    "text": "e",
                                    "value": "e",
                                    "valueText": "e"
                                },
                                "closeParenToken": {
                                    "kind": "CloseParenToken",
                                    "fullStart": 938,
                                    "fullEnd": 940,
                                    "start": 938,
                                    "end": 939,
                                    "fullWidth": 2,
                                    "width": 1,
                                    "text": ")",
                                    "value": ")",
                                    "valueText": ")",
                                    "hasTrailingTrivia": true,
                                    "trailingTrivia": [
                                        {
                                            "kind": "WhitespaceTrivia",
                                            "text": " "
                                        }
                                    ]
                                },
                                "block": {
                                    "kind": "Block",
                                    "fullStart": 940,
                                    "fullEnd": 998,
                                    "start": 940,
                                    "end": 996,
                                    "fullWidth": 58,
                                    "width": 56,
                                    "openBraceToken": {
                                        "kind": "OpenBraceToken",
                                        "fullStart": 940,
                                        "fullEnd": 943,
                                        "start": 940,
                                        "end": 941,
                                        "fullWidth": 3,
                                        "width": 1,
                                        "text": "{",
                                        "value": "{",
                                        "valueText": "{",
                                        "hasTrailingTrivia": true,
                                        "hasTrailingNewLine": true,
                                        "trailingTrivia": [
                                            {
                                                "kind": "NewLineTrivia",
                                                "text": "\r\n"
                                            }
                                        ]
                                    },
                                    "statements": [
                                        {
                                            "kind": "ReturnStatement",
                                            "fullStart": 943,
                                            "fullEnd": 987,
                                            "start": 955,
                                            "end": 985,
                                            "fullWidth": 44,
                                            "width": 30,
                                            "returnKeyword": {
                                                "kind": "ReturnKeyword",
                                                "fullStart": 943,
                                                "fullEnd": 962,
                                                "start": 955,
                                                "end": 961,
                                                "fullWidth": 19,
                                                "width": 6,
                                                "text": "return",
                                                "value": "return",
                                                "valueText": "return",
                                                "hasLeadingTrivia": true,
                                                "hasTrailingTrivia": true,
                                                "leadingTrivia": [
                                                    {
                                                        "kind": "WhitespaceTrivia",
                                                        "text": "            "
                                                    }
                                                ],
                                                "trailingTrivia": [
                                                    {
                                                        "kind": "WhitespaceTrivia",
                                                        "text": " "
                                                    }
                                                ]
                                            },
                                            "expression": {
                                                "kind": "InstanceOfExpression",
                                                "fullStart": 962,
                                                "fullEnd": 984,
                                                "start": 962,
                                                "end": 984,
                                                "fullWidth": 22,
                                                "width": 22,
                                                "left": {
                                                    "kind": "IdentifierName",
                                                    "fullStart": 962,
                                                    "fullEnd": 964,
                                                    "start": 962,
                                                    "end": 963,
                                                    "fullWidth": 2,
                                                    "width": 1,
                                                    "text": "e",
                                                    "value": "e",
                                                    "valueText": "e",
                                                    "hasTrailingTrivia": true,
                                                    "trailingTrivia": [
                                                        {
                                                            "kind": "WhitespaceTrivia",
                                                            "text": " "
                                                        }
                                                    ]
                                                },
                                                "operatorToken": {
                                                    "kind": "InstanceOfKeyword",
                                                    "fullStart": 964,
                                                    "fullEnd": 975,
                                                    "start": 964,
                                                    "end": 974,
                                                    "fullWidth": 11,
                                                    "width": 10,
                                                    "text": "instanceof",
                                                    "value": "instanceof",
                                                    "valueText": "instanceof",
                                                    "hasTrailingTrivia": true,
                                                    "trailingTrivia": [
                                                        {
                                                            "kind": "WhitespaceTrivia",
                                                            "text": " "
                                                        }
                                                    ]
                                                },
                                                "right": {
                                                    "kind": "IdentifierName",
                                                    "fullStart": 975,
                                                    "fullEnd": 984,
                                                    "start": 975,
                                                    "end": 984,
                                                    "fullWidth": 9,
                                                    "width": 9,
                                                    "text": "TypeError",
                                                    "value": "TypeError",
                                                    "valueText": "TypeError"
                                                }
                                            },
                                            "semicolonToken": {
                                                "kind": "SemicolonToken",
                                                "fullStart": 984,
                                                "fullEnd": 987,
                                                "start": 984,
                                                "end": 985,
                                                "fullWidth": 3,
                                                "width": 1,
                                                "text": ";",
                                                "value": ";",
                                                "valueText": ";",
                                                "hasTrailingTrivia": true,
                                                "hasTrailingNewLine": true,
                                                "trailingTrivia": [
                                                    {
                                                        "kind": "NewLineTrivia",
                                                        "text": "\r\n"
                                                    }
                                                ]
                                            }
                                        }
                                    ],
                                    "closeBraceToken": {
                                        "kind": "CloseBraceToken",
                                        "fullStart": 987,
                                        "fullEnd": 998,
                                        "start": 995,
                                        "end": 996,
                                        "fullWidth": 11,
                                        "width": 1,
                                        "text": "}",
                                        "value": "}",
                                        "valueText": "}",
                                        "hasLeadingTrivia": true,
                                        "hasTrailingTrivia": true,
                                        "hasTrailingNewLine": true,
                                        "leadingTrivia": [
                                            {
                                                "kind": "WhitespaceTrivia",
                                                "text": "        "
                                            }
                                        ],
                                        "trailingTrivia": [
                                            {
                                                "kind": "NewLineTrivia",
                                                "text": "\r\n"
                                            }
                                        ]
                                    }
                                }
                            }
                        }
                    ],
                    "closeBraceToken": {
                        "kind": "CloseBraceToken",
                        "fullStart": 998,
                        "fullEnd": 1005,
                        "start": 1002,
                        "end": 1003,
                        "fullWidth": 7,
                        "width": 1,
                        "text": "}",
                        "value": "}",
                        "valueText": "}",
                        "hasLeadingTrivia": true,
                        "hasTrailingTrivia": true,
                        "hasTrailingNewLine": true,
                        "leadingTrivia": [
                            {
                                "kind": "WhitespaceTrivia",
                                "text": "    "
                            }
                        ],
                        "trailingTrivia": [
                            {
                                "kind": "NewLineTrivia",
                                "text": "\r\n"
                            }
                        ]
                    }
                }
            },
            {
                "kind": "ExpressionStatement",
                "fullStart": 1005,
                "fullEnd": 1029,
                "start": 1005,
                "end": 1027,
                "fullWidth": 24,
                "width": 22,
                "expression": {
                    "kind": "InvocationExpression",
                    "fullStart": 1005,
                    "fullEnd": 1026,
                    "start": 1005,
                    "end": 1026,
                    "fullWidth": 21,
                    "width": 21,
                    "expression": {
                        "kind": "IdentifierName",
                        "fullStart": 1005,
                        "fullEnd": 1016,
                        "start": 1005,
                        "end": 1016,
                        "fullWidth": 11,
                        "width": 11,
                        "text": "runTestCase",
                        "value": "runTestCase",
                        "valueText": "runTestCase"
                    },
                    "argumentList": {
                        "kind": "ArgumentList",
                        "fullStart": 1016,
                        "fullEnd": 1026,
                        "start": 1016,
                        "end": 1026,
                        "fullWidth": 10,
                        "width": 10,
                        "openParenToken": {
                            "kind": "OpenParenToken",
                            "fullStart": 1016,
                            "fullEnd": 1017,
                            "start": 1016,
                            "end": 1017,
                            "fullWidth": 1,
                            "width": 1,
                            "text": "(",
                            "value": "(",
                            "valueText": "("
                        },
                        "arguments": [
                            {
                                "kind": "IdentifierName",
                                "fullStart": 1017,
                                "fullEnd": 1025,
                                "start": 1017,
                                "end": 1025,
                                "fullWidth": 8,
                                "width": 8,
                                "text": "testcase",
                                "value": "testcase",
                                "valueText": "testcase"
                            }
                        ],
                        "closeParenToken": {
                            "kind": "CloseParenToken",
                            "fullStart": 1025,
                            "fullEnd": 1026,
                            "start": 1025,
                            "end": 1026,
                            "fullWidth": 1,
                            "width": 1,
                            "text": ")",
                            "value": ")",
                            "valueText": ")"
                        }
                    }
                },
                "semicolonToken": {
                    "kind": "SemicolonToken",
                    "fullStart": 1026,
                    "fullEnd": 1029,
                    "start": 1026,
                    "end": 1027,
                    "fullWidth": 3,
                    "width": 1,
                    "text": ";",
                    "value": ";",
                    "valueText": ";",
                    "hasTrailingTrivia": true,
                    "hasTrailingNewLine": true,
                    "trailingTrivia": [
                        {
                            "kind": "NewLineTrivia",
                            "text": "\r\n"
                        }
                    ]
                }
            }
        ],
        "endOfFileToken": {
            "kind": "EndOfFileToken",
            "fullStart": 1029,
            "fullEnd": 1029,
            "start": 1029,
            "end": 1029,
            "fullWidth": 0,
            "width": 0,
            "text": ""
        }
    },
    "lineMap": {
        "lineStarts": [
            0,
            67,
            152,
            232,
            308,
            380,
            385,
            439,
            710,
            715,
            717,
            719,
            742,
            744,
            770,
            785,
            840,
            876,
            893,
            920,
            943,
            987,
            998,
            1005,
            1029
        ],
        "length": 1029
    }
}<|MERGE_RESOLUTION|>--- conflicted
+++ resolved
@@ -250,12 +250,8 @@
                                         "start": 756,
                                         "end": 767,
                                         "fullWidth": 11,
-<<<<<<< HEAD
                                         "width": 11,
-                                        "identifier": {
-=======
                                         "propertyName": {
->>>>>>> 85e84683
                                             "kind": "IdentifierName",
                                             "fullStart": 756,
                                             "fullEnd": 763,
