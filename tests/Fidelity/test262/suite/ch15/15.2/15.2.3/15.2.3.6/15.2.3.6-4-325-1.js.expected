{
    "isDeclaration": false,
    "languageVersion": "EcmaScript5",
    "parseOptions": {
        "allowAutomaticSemicolonInsertion": true
    },
    "sourceUnit": {
        "kind": "SourceUnit",
        "fullStart": 0,
        "fullEnd": 1120,
        "start": 744,
        "end": 1120,
        "fullWidth": 1120,
        "width": 376,
        "isIncrementallyUnusable": true,
        "moduleElements": [
            {
                "kind": "FunctionDeclaration",
                "fullStart": 0,
                "fullEnd": 1096,
                "start": 744,
                "end": 1094,
                "fullWidth": 1096,
                "width": 350,
                "isIncrementallyUnusable": true,
                "modifiers": [],
                "functionKeyword": {
                    "kind": "FunctionKeyword",
                    "fullStart": 0,
                    "fullEnd": 753,
                    "start": 744,
                    "end": 752,
                    "fullWidth": 753,
                    "width": 8,
                    "text": "function",
                    "value": "function",
                    "valueText": "function",
                    "hasLeadingTrivia": true,
                    "hasLeadingComment": true,
                    "hasLeadingNewLine": true,
                    "hasTrailingTrivia": true,
                    "leadingTrivia": [
                        {
                            "kind": "SingleLineCommentTrivia",
                            "text": "/// Copyright (c) 2012 Ecma International.  All rights reserved. "
                        },
                        {
                            "kind": "NewLineTrivia",
                            "text": "\r\n"
                        },
                        {
                            "kind": "SingleLineCommentTrivia",
                            "text": "/// Ecma International makes this code available under the terms and conditions set"
                        },
                        {
                            "kind": "NewLineTrivia",
                            "text": "\r\n"
                        },
                        {
                            "kind": "SingleLineCommentTrivia",
                            "text": "/// forth on http://hg.ecmascript.org/tests/test262/raw-file/tip/LICENSE (the "
                        },
                        {
                            "kind": "NewLineTrivia",
                            "text": "\r\n"
                        },
                        {
                            "kind": "SingleLineCommentTrivia",
                            "text": "/// \"Use Terms\").   Any redistribution of this code must retain the above "
                        },
                        {
                            "kind": "NewLineTrivia",
                            "text": "\r\n"
                        },
                        {
                            "kind": "SingleLineCommentTrivia",
                            "text": "/// copyright and this notice and otherwise comply with the Use Terms."
                        },
                        {
                            "kind": "NewLineTrivia",
                            "text": "\r\n"
                        },
                        {
                            "kind": "MultiLineCommentTrivia",
                            "text": "/**\r\n * @path ch15/15.2/15.2.3/15.2.3.6/15.2.3.6-4-325-1.js\r\n * @description Object.defineProperty - 'O' is an Arguments object which created with function take formal parameters, 'name' is own property of [[ParameterMap]] of 'O', test 'name' is deleted if 'name' is configurable and 'desc' is accessor descriptor (10.6 [[DefineOwnProperty]] step 5.a.i)\r\n */"
                        },
                        {
                            "kind": "NewLineTrivia",
                            "text": "\r\n"
                        },
                        {
                            "kind": "NewLineTrivia",
                            "text": "\r\n"
                        },
                        {
                            "kind": "NewLineTrivia",
                            "text": "\r\n"
                        }
                    ],
                    "trailingTrivia": [
                        {
                            "kind": "WhitespaceTrivia",
                            "text": " "
                        }
                    ]
                },
                "identifier": {
                    "kind": "IdentifierName",
                    "fullStart": 753,
                    "fullEnd": 761,
                    "start": 753,
                    "end": 761,
                    "fullWidth": 8,
                    "width": 8,
                    "text": "testcase",
                    "value": "testcase",
                    "valueText": "testcase"
                },
                "callSignature": {
                    "kind": "CallSignature",
                    "fullStart": 761,
                    "fullEnd": 764,
                    "start": 761,
                    "end": 763,
                    "fullWidth": 3,
                    "width": 2,
                    "parameterList": {
                        "kind": "ParameterList",
                        "fullStart": 761,
                        "fullEnd": 764,
                        "start": 761,
                        "end": 763,
                        "fullWidth": 3,
                        "width": 2,
                        "openParenToken": {
                            "kind": "OpenParenToken",
                            "fullStart": 761,
                            "fullEnd": 762,
                            "start": 761,
                            "end": 762,
                            "fullWidth": 1,
                            "width": 1,
                            "text": "(",
                            "value": "(",
                            "valueText": "("
                        },
                        "parameters": [],
                        "closeParenToken": {
                            "kind": "CloseParenToken",
                            "fullStart": 762,
                            "fullEnd": 764,
                            "start": 762,
                            "end": 763,
                            "fullWidth": 2,
                            "width": 1,
                            "text": ")",
                            "value": ")",
                            "valueText": ")",
                            "hasTrailingTrivia": true,
                            "trailingTrivia": [
                                {
                                    "kind": "WhitespaceTrivia",
                                    "text": " "
                                }
                            ]
                        }
                    }
                },
                "block": {
                    "kind": "Block",
                    "fullStart": 764,
                    "fullEnd": 1096,
                    "start": 764,
                    "end": 1094,
                    "fullWidth": 332,
                    "width": 330,
                    "isIncrementallyUnusable": true,
                    "openBraceToken": {
                        "kind": "OpenBraceToken",
                        "fullStart": 764,
                        "fullEnd": 767,
                        "start": 764,
                        "end": 765,
                        "fullWidth": 3,
                        "width": 1,
                        "text": "{",
                        "value": "{",
                        "valueText": "{",
                        "hasTrailingTrivia": true,
                        "hasTrailingNewLine": true,
                        "trailingTrivia": [
                            {
                                "kind": "NewLineTrivia",
                                "text": "\r\n"
                            }
                        ]
                    },
                    "statements": [
                        {
                            "kind": "VariableStatement",
                            "fullStart": 767,
                            "fullEnd": 842,
                            "start": 775,
                            "end": 840,
                            "fullWidth": 75,
                            "width": 65,
                            "modifiers": [],
                            "variableDeclaration": {
                                "kind": "VariableDeclaration",
                                "fullStart": 767,
                                "fullEnd": 839,
                                "start": 775,
                                "end": 839,
                                "fullWidth": 72,
                                "width": 64,
                                "varKeyword": {
                                    "kind": "VarKeyword",
                                    "fullStart": 767,
                                    "fullEnd": 779,
                                    "start": 775,
                                    "end": 778,
                                    "fullWidth": 12,
                                    "width": 3,
                                    "text": "var",
                                    "value": "var",
                                    "valueText": "var",
                                    "hasLeadingTrivia": true,
                                    "hasTrailingTrivia": true,
                                    "leadingTrivia": [
                                        {
                                            "kind": "WhitespaceTrivia",
                                            "text": "        "
                                        }
                                    ],
                                    "trailingTrivia": [
                                        {
                                            "kind": "WhitespaceTrivia",
                                            "text": " "
                                        }
                                    ]
                                },
                                "variableDeclarators": [
                                    {
                                        "kind": "VariableDeclarator",
                                        "fullStart": 779,
                                        "fullEnd": 839,
                                        "start": 779,
                                        "end": 839,
                                        "fullWidth": 60,
<<<<<<< HEAD
                                        "width": 60,
                                        "identifier": {
=======
                                        "propertyName": {
>>>>>>> 85e84683
                                            "kind": "IdentifierName",
                                            "fullStart": 779,
                                            "fullEnd": 786,
                                            "start": 779,
                                            "end": 785,
                                            "fullWidth": 7,
                                            "width": 6,
                                            "text": "argObj",
                                            "value": "argObj",
                                            "valueText": "argObj",
                                            "hasTrailingTrivia": true,
                                            "trailingTrivia": [
                                                {
                                                    "kind": "WhitespaceTrivia",
                                                    "text": " "
                                                }
                                            ]
                                        },
                                        "equalsValueClause": {
                                            "kind": "EqualsValueClause",
                                            "fullStart": 786,
                                            "fullEnd": 839,
                                            "start": 786,
                                            "end": 839,
                                            "fullWidth": 53,
                                            "width": 53,
                                            "equalsToken": {
                                                "kind": "EqualsToken",
                                                "fullStart": 786,
                                                "fullEnd": 788,
                                                "start": 786,
                                                "end": 787,
                                                "fullWidth": 2,
                                                "width": 1,
                                                "text": "=",
                                                "value": "=",
                                                "valueText": "=",
                                                "hasTrailingTrivia": true,
                                                "trailingTrivia": [
                                                    {
                                                        "kind": "WhitespaceTrivia",
                                                        "text": " "
                                                    }
                                                ]
                                            },
                                            "value": {
                                                "kind": "InvocationExpression",
                                                "fullStart": 788,
                                                "fullEnd": 839,
                                                "start": 788,
                                                "end": 839,
                                                "fullWidth": 51,
                                                "width": 51,
                                                "expression": {
                                                    "kind": "ParenthesizedExpression",
                                                    "fullStart": 788,
                                                    "fullEnd": 830,
                                                    "start": 788,
                                                    "end": 830,
                                                    "fullWidth": 42,
                                                    "width": 42,
                                                    "openParenToken": {
                                                        "kind": "OpenParenToken",
                                                        "fullStart": 788,
                                                        "fullEnd": 789,
                                                        "start": 788,
                                                        "end": 789,
                                                        "fullWidth": 1,
                                                        "width": 1,
                                                        "text": "(",
                                                        "value": "(",
                                                        "valueText": "("
                                                    },
                                                    "expression": {
                                                        "kind": "FunctionExpression",
                                                        "fullStart": 789,
                                                        "fullEnd": 829,
                                                        "start": 789,
                                                        "end": 829,
                                                        "fullWidth": 40,
                                                        "width": 40,
                                                        "functionKeyword": {
                                                            "kind": "FunctionKeyword",
                                                            "fullStart": 789,
                                                            "fullEnd": 798,
                                                            "start": 789,
                                                            "end": 797,
                                                            "fullWidth": 9,
                                                            "width": 8,
                                                            "text": "function",
                                                            "value": "function",
                                                            "valueText": "function",
                                                            "hasTrailingTrivia": true,
                                                            "trailingTrivia": [
                                                                {
                                                                    "kind": "WhitespaceTrivia",
                                                                    "text": " "
                                                                }
                                                            ]
                                                        },
                                                        "callSignature": {
                                                            "kind": "CallSignature",
                                                            "fullStart": 798,
                                                            "fullEnd": 808,
                                                            "start": 798,
                                                            "end": 807,
                                                            "fullWidth": 10,
                                                            "width": 9,
                                                            "parameterList": {
                                                                "kind": "ParameterList",
                                                                "fullStart": 798,
                                                                "fullEnd": 808,
                                                                "start": 798,
                                                                "end": 807,
                                                                "fullWidth": 10,
                                                                "width": 9,
                                                                "openParenToken": {
                                                                    "kind": "OpenParenToken",
                                                                    "fullStart": 798,
                                                                    "fullEnd": 799,
                                                                    "start": 798,
                                                                    "end": 799,
                                                                    "fullWidth": 1,
                                                                    "width": 1,
                                                                    "text": "(",
                                                                    "value": "(",
                                                                    "valueText": "("
                                                                },
                                                                "parameters": [
                                                                    {
                                                                        "kind": "Parameter",
                                                                        "fullStart": 799,
                                                                        "fullEnd": 800,
                                                                        "start": 799,
                                                                        "end": 800,
                                                                        "fullWidth": 1,
                                                                        "width": 1,
                                                                        "modifiers": [],
                                                                        "identifier": {
                                                                            "kind": "IdentifierName",
                                                                            "fullStart": 799,
                                                                            "fullEnd": 800,
                                                                            "start": 799,
                                                                            "end": 800,
                                                                            "fullWidth": 1,
                                                                            "width": 1,
                                                                            "text": "a",
                                                                            "value": "a",
                                                                            "valueText": "a"
                                                                        }
                                                                    },
                                                                    {
                                                                        "kind": "CommaToken",
                                                                        "fullStart": 800,
                                                                        "fullEnd": 802,
                                                                        "start": 800,
                                                                        "end": 801,
                                                                        "fullWidth": 2,
                                                                        "width": 1,
                                                                        "text": ",",
                                                                        "value": ",",
                                                                        "valueText": ",",
                                                                        "hasTrailingTrivia": true,
                                                                        "trailingTrivia": [
                                                                            {
                                                                                "kind": "WhitespaceTrivia",
                                                                                "text": " "
                                                                            }
                                                                        ]
                                                                    },
                                                                    {
                                                                        "kind": "Parameter",
                                                                        "fullStart": 802,
                                                                        "fullEnd": 803,
                                                                        "start": 802,
                                                                        "end": 803,
                                                                        "fullWidth": 1,
                                                                        "width": 1,
                                                                        "modifiers": [],
                                                                        "identifier": {
                                                                            "kind": "IdentifierName",
                                                                            "fullStart": 802,
                                                                            "fullEnd": 803,
                                                                            "start": 802,
                                                                            "end": 803,
                                                                            "fullWidth": 1,
                                                                            "width": 1,
                                                                            "text": "b",
                                                                            "value": "b",
                                                                            "valueText": "b"
                                                                        }
                                                                    },
                                                                    {
                                                                        "kind": "CommaToken",
                                                                        "fullStart": 803,
                                                                        "fullEnd": 805,
                                                                        "start": 803,
                                                                        "end": 804,
                                                                        "fullWidth": 2,
                                                                        "width": 1,
                                                                        "text": ",",
                                                                        "value": ",",
                                                                        "valueText": ",",
                                                                        "hasTrailingTrivia": true,
                                                                        "trailingTrivia": [
                                                                            {
                                                                                "kind": "WhitespaceTrivia",
                                                                                "text": " "
                                                                            }
                                                                        ]
                                                                    },
                                                                    {
                                                                        "kind": "Parameter",
                                                                        "fullStart": 805,
                                                                        "fullEnd": 806,
                                                                        "start": 805,
                                                                        "end": 806,
                                                                        "fullWidth": 1,
                                                                        "width": 1,
                                                                        "modifiers": [],
                                                                        "identifier": {
                                                                            "kind": "IdentifierName",
                                                                            "fullStart": 805,
                                                                            "fullEnd": 806,
                                                                            "start": 805,
                                                                            "end": 806,
                                                                            "fullWidth": 1,
                                                                            "width": 1,
                                                                            "text": "c",
                                                                            "value": "c",
                                                                            "valueText": "c"
                                                                        }
                                                                    }
                                                                ],
                                                                "closeParenToken": {
                                                                    "kind": "CloseParenToken",
                                                                    "fullStart": 806,
                                                                    "fullEnd": 808,
                                                                    "start": 806,
                                                                    "end": 807,
                                                                    "fullWidth": 2,
                                                                    "width": 1,
                                                                    "text": ")",
                                                                    "value": ")",
                                                                    "valueText": ")",
                                                                    "hasTrailingTrivia": true,
                                                                    "trailingTrivia": [
                                                                        {
                                                                            "kind": "WhitespaceTrivia",
                                                                            "text": " "
                                                                        }
                                                                    ]
                                                                }
                                                            }
                                                        },
                                                        "block": {
                                                            "kind": "Block",
                                                            "fullStart": 808,
                                                            "fullEnd": 829,
                                                            "start": 808,
                                                            "end": 829,
                                                            "fullWidth": 21,
                                                            "width": 21,
                                                            "openBraceToken": {
                                                                "kind": "OpenBraceToken",
                                                                "fullStart": 808,
                                                                "fullEnd": 810,
                                                                "start": 808,
                                                                "end": 809,
                                                                "fullWidth": 2,
                                                                "width": 1,
                                                                "text": "{",
                                                                "value": "{",
                                                                "valueText": "{",
                                                                "hasTrailingTrivia": true,
                                                                "trailingTrivia": [
                                                                    {
                                                                        "kind": "WhitespaceTrivia",
                                                                        "text": " "
                                                                    }
                                                                ]
                                                            },
                                                            "statements": [
                                                                {
                                                                    "kind": "ReturnStatement",
                                                                    "fullStart": 810,
                                                                    "fullEnd": 828,
                                                                    "start": 810,
                                                                    "end": 827,
                                                                    "fullWidth": 18,
                                                                    "width": 17,
                                                                    "returnKeyword": {
                                                                        "kind": "ReturnKeyword",
                                                                        "fullStart": 810,
                                                                        "fullEnd": 817,
                                                                        "start": 810,
                                                                        "end": 816,
                                                                        "fullWidth": 7,
                                                                        "width": 6,
                                                                        "text": "return",
                                                                        "value": "return",
                                                                        "valueText": "return",
                                                                        "hasTrailingTrivia": true,
                                                                        "trailingTrivia": [
                                                                            {
                                                                                "kind": "WhitespaceTrivia",
                                                                                "text": " "
                                                                            }
                                                                        ]
                                                                    },
                                                                    "expression": {
                                                                        "kind": "IdentifierName",
                                                                        "fullStart": 817,
                                                                        "fullEnd": 826,
                                                                        "start": 817,
                                                                        "end": 826,
                                                                        "fullWidth": 9,
                                                                        "width": 9,
                                                                        "text": "arguments",
                                                                        "value": "arguments",
                                                                        "valueText": "arguments"
                                                                    },
                                                                    "semicolonToken": {
                                                                        "kind": "SemicolonToken",
                                                                        "fullStart": 826,
                                                                        "fullEnd": 828,
                                                                        "start": 826,
                                                                        "end": 827,
                                                                        "fullWidth": 2,
                                                                        "width": 1,
                                                                        "text": ";",
                                                                        "value": ";",
                                                                        "valueText": ";",
                                                                        "hasTrailingTrivia": true,
                                                                        "trailingTrivia": [
                                                                            {
                                                                                "kind": "WhitespaceTrivia",
                                                                                "text": " "
                                                                            }
                                                                        ]
                                                                    }
                                                                }
                                                            ],
                                                            "closeBraceToken": {
                                                                "kind": "CloseBraceToken",
                                                                "fullStart": 828,
                                                                "fullEnd": 829,
                                                                "start": 828,
                                                                "end": 829,
                                                                "fullWidth": 1,
                                                                "width": 1,
                                                                "text": "}",
                                                                "value": "}",
                                                                "valueText": "}"
                                                            }
                                                        }
                                                    },
                                                    "closeParenToken": {
                                                        "kind": "CloseParenToken",
                                                        "fullStart": 829,
                                                        "fullEnd": 830,
                                                        "start": 829,
                                                        "end": 830,
                                                        "fullWidth": 1,
                                                        "width": 1,
                                                        "text": ")",
                                                        "value": ")",
                                                        "valueText": ")"
                                                    }
                                                },
                                                "argumentList": {
                                                    "kind": "ArgumentList",
                                                    "fullStart": 830,
                                                    "fullEnd": 839,
                                                    "start": 830,
                                                    "end": 839,
                                                    "fullWidth": 9,
                                                    "width": 9,
                                                    "openParenToken": {
                                                        "kind": "OpenParenToken",
                                                        "fullStart": 830,
                                                        "fullEnd": 831,
                                                        "start": 830,
                                                        "end": 831,
                                                        "fullWidth": 1,
                                                        "width": 1,
                                                        "text": "(",
                                                        "value": "(",
                                                        "valueText": "("
                                                    },
                                                    "arguments": [
                                                        {
                                                            "kind": "NumericLiteral",
                                                            "fullStart": 831,
                                                            "fullEnd": 832,
                                                            "start": 831,
                                                            "end": 832,
                                                            "fullWidth": 1,
                                                            "width": 1,
                                                            "text": "1",
                                                            "value": 1,
                                                            "valueText": "1"
                                                        },
                                                        {
                                                            "kind": "CommaToken",
                                                            "fullStart": 832,
                                                            "fullEnd": 834,
                                                            "start": 832,
                                                            "end": 833,
                                                            "fullWidth": 2,
                                                            "width": 1,
                                                            "text": ",",
                                                            "value": ",",
                                                            "valueText": ",",
                                                            "hasTrailingTrivia": true,
                                                            "trailingTrivia": [
                                                                {
                                                                    "kind": "WhitespaceTrivia",
                                                                    "text": " "
                                                                }
                                                            ]
                                                        },
                                                        {
                                                            "kind": "NumericLiteral",
                                                            "fullStart": 834,
                                                            "fullEnd": 835,
                                                            "start": 834,
                                                            "end": 835,
                                                            "fullWidth": 1,
                                                            "width": 1,
                                                            "text": "2",
                                                            "value": 2,
                                                            "valueText": "2"
                                                        },
                                                        {
                                                            "kind": "CommaToken",
                                                            "fullStart": 835,
                                                            "fullEnd": 837,
                                                            "start": 835,
                                                            "end": 836,
                                                            "fullWidth": 2,
                                                            "width": 1,
                                                            "text": ",",
                                                            "value": ",",
                                                            "valueText": ",",
                                                            "hasTrailingTrivia": true,
                                                            "trailingTrivia": [
                                                                {
                                                                    "kind": "WhitespaceTrivia",
                                                                    "text": " "
                                                                }
                                                            ]
                                                        },
                                                        {
                                                            "kind": "NumericLiteral",
                                                            "fullStart": 837,
                                                            "fullEnd": 838,
                                                            "start": 837,
                                                            "end": 838,
                                                            "fullWidth": 1,
                                                            "width": 1,
                                                            "text": "3",
                                                            "value": 3,
                                                            "valueText": "3"
                                                        }
                                                    ],
                                                    "closeParenToken": {
                                                        "kind": "CloseParenToken",
                                                        "fullStart": 838,
                                                        "fullEnd": 839,
                                                        "start": 838,
                                                        "end": 839,
                                                        "fullWidth": 1,
                                                        "width": 1,
                                                        "text": ")",
                                                        "value": ")",
                                                        "valueText": ")"
                                                    }
                                                }
                                            }
                                        }
                                    }
                                ]
                            },
                            "semicolonToken": {
                                "kind": "SemicolonToken",
                                "fullStart": 839,
                                "fullEnd": 842,
                                "start": 839,
                                "end": 840,
                                "fullWidth": 3,
                                "width": 1,
                                "text": ";",
                                "value": ";",
                                "valueText": ";",
                                "hasTrailingTrivia": true,
                                "hasTrailingNewLine": true,
                                "trailingTrivia": [
                                    {
                                        "kind": "NewLineTrivia",
                                        "text": "\r\n"
                                    }
                                ]
                            }
                        },
                        {
                            "kind": "VariableStatement",
                            "fullStart": 842,
                            "fullEnd": 873,
                            "start": 850,
                            "end": 871,
                            "fullWidth": 31,
                            "width": 21,
                            "modifiers": [],
                            "variableDeclaration": {
                                "kind": "VariableDeclaration",
                                "fullStart": 842,
                                "fullEnd": 870,
                                "start": 850,
                                "end": 870,
                                "fullWidth": 28,
                                "width": 20,
                                "varKeyword": {
                                    "kind": "VarKeyword",
                                    "fullStart": 842,
                                    "fullEnd": 854,
                                    "start": 850,
                                    "end": 853,
                                    "fullWidth": 12,
                                    "width": 3,
                                    "text": "var",
                                    "value": "var",
                                    "valueText": "var",
                                    "hasLeadingTrivia": true,
                                    "hasTrailingTrivia": true,
                                    "leadingTrivia": [
                                        {
                                            "kind": "WhitespaceTrivia",
                                            "text": "        "
                                        }
                                    ],
                                    "trailingTrivia": [
                                        {
                                            "kind": "WhitespaceTrivia",
                                            "text": " "
                                        }
                                    ]
                                },
                                "variableDeclarators": [
                                    {
                                        "kind": "VariableDeclarator",
                                        "fullStart": 854,
                                        "fullEnd": 870,
                                        "start": 854,
                                        "end": 870,
                                        "fullWidth": 16,
<<<<<<< HEAD
                                        "width": 16,
                                        "identifier": {
=======
                                        "propertyName": {
>>>>>>> 85e84683
                                            "kind": "IdentifierName",
                                            "fullStart": 854,
                                            "fullEnd": 863,
                                            "start": 854,
                                            "end": 862,
                                            "fullWidth": 9,
                                            "width": 8,
                                            "text": "accessed",
                                            "value": "accessed",
                                            "valueText": "accessed",
                                            "hasTrailingTrivia": true,
                                            "trailingTrivia": [
                                                {
                                                    "kind": "WhitespaceTrivia",
                                                    "text": " "
                                                }
                                            ]
                                        },
                                        "equalsValueClause": {
                                            "kind": "EqualsValueClause",
                                            "fullStart": 863,
                                            "fullEnd": 870,
                                            "start": 863,
                                            "end": 870,
                                            "fullWidth": 7,
                                            "width": 7,
                                            "equalsToken": {
                                                "kind": "EqualsToken",
                                                "fullStart": 863,
                                                "fullEnd": 865,
                                                "start": 863,
                                                "end": 864,
                                                "fullWidth": 2,
                                                "width": 1,
                                                "text": "=",
                                                "value": "=",
                                                "valueText": "=",
                                                "hasTrailingTrivia": true,
                                                "trailingTrivia": [
                                                    {
                                                        "kind": "WhitespaceTrivia",
                                                        "text": " "
                                                    }
                                                ]
                                            },
                                            "value": {
                                                "kind": "FalseKeyword",
                                                "fullStart": 865,
                                                "fullEnd": 870,
                                                "start": 865,
                                                "end": 870,
                                                "fullWidth": 5,
                                                "width": 5,
                                                "text": "false",
                                                "value": false,
                                                "valueText": "false"
                                            }
                                        }
                                    }
                                ]
                            },
                            "semicolonToken": {
                                "kind": "SemicolonToken",
                                "fullStart": 870,
                                "fullEnd": 873,
                                "start": 870,
                                "end": 871,
                                "fullWidth": 3,
                                "width": 1,
                                "text": ";",
                                "value": ";",
                                "valueText": ";",
                                "hasTrailingTrivia": true,
                                "hasTrailingNewLine": true,
                                "trailingTrivia": [
                                    {
                                        "kind": "NewLineTrivia",
                                        "text": "\r\n"
                                    }
                                ]
                            }
                        },
                        {
                            "kind": "ExpressionStatement",
                            "fullStart": 873,
                            "fullEnd": 1041,
                            "start": 883,
                            "end": 1039,
                            "fullWidth": 168,
                            "width": 156,
                            "isIncrementallyUnusable": true,
                            "expression": {
                                "kind": "InvocationExpression",
                                "fullStart": 873,
                                "fullEnd": 1038,
                                "start": 883,
                                "end": 1038,
                                "fullWidth": 165,
                                "width": 155,
                                "isIncrementallyUnusable": true,
                                "expression": {
                                    "kind": "MemberAccessExpression",
                                    "fullStart": 873,
                                    "fullEnd": 904,
                                    "start": 883,
                                    "end": 904,
                                    "fullWidth": 31,
                                    "width": 21,
                                    "expression": {
                                        "kind": "IdentifierName",
                                        "fullStart": 873,
                                        "fullEnd": 889,
                                        "start": 883,
                                        "end": 889,
                                        "fullWidth": 16,
                                        "width": 6,
                                        "text": "Object",
                                        "value": "Object",
                                        "valueText": "Object",
                                        "hasLeadingTrivia": true,
                                        "hasLeadingNewLine": true,
                                        "leadingTrivia": [
                                            {
                                                "kind": "NewLineTrivia",
                                                "text": "\r\n"
                                            },
                                            {
                                                "kind": "WhitespaceTrivia",
                                                "text": "        "
                                            }
                                        ]
                                    },
                                    "dotToken": {
                                        "kind": "DotToken",
                                        "fullStart": 889,
                                        "fullEnd": 890,
                                        "start": 889,
                                        "end": 890,
                                        "fullWidth": 1,
                                        "width": 1,
                                        "text": ".",
                                        "value": ".",
                                        "valueText": "."
                                    },
                                    "name": {
                                        "kind": "IdentifierName",
                                        "fullStart": 890,
                                        "fullEnd": 904,
                                        "start": 890,
                                        "end": 904,
                                        "fullWidth": 14,
                                        "width": 14,
                                        "text": "defineProperty",
                                        "value": "defineProperty",
                                        "valueText": "defineProperty"
                                    }
                                },
                                "argumentList": {
                                    "kind": "ArgumentList",
                                    "fullStart": 904,
                                    "fullEnd": 1038,
                                    "start": 904,
                                    "end": 1038,
                                    "fullWidth": 134,
                                    "width": 134,
                                    "isIncrementallyUnusable": true,
                                    "openParenToken": {
                                        "kind": "OpenParenToken",
                                        "fullStart": 904,
                                        "fullEnd": 905,
                                        "start": 904,
                                        "end": 905,
                                        "fullWidth": 1,
                                        "width": 1,
                                        "text": "(",
                                        "value": "(",
                                        "valueText": "("
                                    },
                                    "arguments": [
                                        {
                                            "kind": "IdentifierName",
                                            "fullStart": 905,
                                            "fullEnd": 911,
                                            "start": 905,
                                            "end": 911,
                                            "fullWidth": 6,
                                            "width": 6,
                                            "text": "argObj",
                                            "value": "argObj",
                                            "valueText": "argObj"
                                        },
                                        {
                                            "kind": "CommaToken",
                                            "fullStart": 911,
                                            "fullEnd": 913,
                                            "start": 911,
                                            "end": 912,
                                            "fullWidth": 2,
                                            "width": 1,
                                            "text": ",",
                                            "value": ",",
                                            "valueText": ",",
                                            "hasTrailingTrivia": true,
                                            "trailingTrivia": [
                                                {
                                                    "kind": "WhitespaceTrivia",
                                                    "text": " "
                                                }
                                            ]
                                        },
                                        {
                                            "kind": "NumericLiteral",
                                            "fullStart": 913,
                                            "fullEnd": 914,
                                            "start": 913,
                                            "end": 914,
                                            "fullWidth": 1,
                                            "width": 1,
                                            "text": "0",
                                            "value": 0,
                                            "valueText": "0"
                                        },
                                        {
                                            "kind": "CommaToken",
                                            "fullStart": 914,
                                            "fullEnd": 916,
                                            "start": 914,
                                            "end": 915,
                                            "fullWidth": 2,
                                            "width": 1,
                                            "text": ",",
                                            "value": ",",
                                            "valueText": ",",
                                            "hasTrailingTrivia": true,
                                            "trailingTrivia": [
                                                {
                                                    "kind": "WhitespaceTrivia",
                                                    "text": " "
                                                }
                                            ]
                                        },
                                        {
                                            "kind": "ObjectLiteralExpression",
                                            "fullStart": 916,
                                            "fullEnd": 1037,
                                            "start": 916,
                                            "end": 1037,
                                            "fullWidth": 121,
                                            "width": 121,
                                            "isIncrementallyUnusable": true,
                                            "openBraceToken": {
                                                "kind": "OpenBraceToken",
                                                "fullStart": 916,
                                                "fullEnd": 919,
                                                "start": 916,
                                                "end": 917,
                                                "fullWidth": 3,
                                                "width": 1,
                                                "text": "{",
                                                "value": "{",
                                                "valueText": "{",
                                                "hasTrailingTrivia": true,
                                                "hasTrailingNewLine": true,
                                                "trailingTrivia": [
                                                    {
                                                        "kind": "NewLineTrivia",
                                                        "text": "\r\n"
                                                    }
                                                ]
                                            },
                                            "propertyAssignments": [
                                                {
                                                    "kind": "SimplePropertyAssignment",
                                                    "fullStart": 919,
                                                    "fullEnd": 1028,
                                                    "start": 931,
                                                    "end": 1026,
                                                    "fullWidth": 109,
                                                    "width": 95,
                                                    "isIncrementallyUnusable": true,
                                                    "propertyName": {
                                                        "kind": "IdentifierName",
                                                        "fullStart": 919,
                                                        "fullEnd": 934,
                                                        "start": 931,
                                                        "end": 934,
                                                        "fullWidth": 15,
                                                        "width": 3,
                                                        "text": "get",
                                                        "value": "get",
                                                        "valueText": "get",
                                                        "hasLeadingTrivia": true,
                                                        "leadingTrivia": [
                                                            {
                                                                "kind": "WhitespaceTrivia",
                                                                "text": "            "
                                                            }
                                                        ]
                                                    },
                                                    "colonToken": {
                                                        "kind": "ColonToken",
                                                        "fullStart": 934,
                                                        "fullEnd": 936,
                                                        "start": 934,
                                                        "end": 935,
                                                        "fullWidth": 2,
                                                        "width": 1,
                                                        "text": ":",
                                                        "value": ":",
                                                        "valueText": ":",
                                                        "hasTrailingTrivia": true,
                                                        "trailingTrivia": [
                                                            {
                                                                "kind": "WhitespaceTrivia",
                                                                "text": " "
                                                            }
                                                        ]
                                                    },
                                                    "expression": {
                                                        "kind": "FunctionExpression",
                                                        "fullStart": 936,
                                                        "fullEnd": 1028,
                                                        "start": 936,
                                                        "end": 1026,
                                                        "fullWidth": 92,
                                                        "width": 90,
                                                        "functionKeyword": {
                                                            "kind": "FunctionKeyword",
                                                            "fullStart": 936,
                                                            "fullEnd": 945,
                                                            "start": 936,
                                                            "end": 944,
                                                            "fullWidth": 9,
                                                            "width": 8,
                                                            "text": "function",
                                                            "value": "function",
                                                            "valueText": "function",
                                                            "hasTrailingTrivia": true,
                                                            "trailingTrivia": [
                                                                {
                                                                    "kind": "WhitespaceTrivia",
                                                                    "text": " "
                                                                }
                                                            ]
                                                        },
                                                        "callSignature": {
                                                            "kind": "CallSignature",
                                                            "fullStart": 945,
                                                            "fullEnd": 948,
                                                            "start": 945,
                                                            "end": 947,
                                                            "fullWidth": 3,
                                                            "width": 2,
                                                            "parameterList": {
                                                                "kind": "ParameterList",
                                                                "fullStart": 945,
                                                                "fullEnd": 948,
                                                                "start": 945,
                                                                "end": 947,
                                                                "fullWidth": 3,
                                                                "width": 2,
                                                                "openParenToken": {
                                                                    "kind": "OpenParenToken",
                                                                    "fullStart": 945,
                                                                    "fullEnd": 946,
                                                                    "start": 945,
                                                                    "end": 946,
                                                                    "fullWidth": 1,
                                                                    "width": 1,
                                                                    "text": "(",
                                                                    "value": "(",
                                                                    "valueText": "("
                                                                },
                                                                "parameters": [],
                                                                "closeParenToken": {
                                                                    "kind": "CloseParenToken",
                                                                    "fullStart": 946,
                                                                    "fullEnd": 948,
                                                                    "start": 946,
                                                                    "end": 947,
                                                                    "fullWidth": 2,
                                                                    "width": 1,
                                                                    "text": ")",
                                                                    "value": ")",
                                                                    "valueText": ")",
                                                                    "hasTrailingTrivia": true,
                                                                    "trailingTrivia": [
                                                                        {
                                                                            "kind": "WhitespaceTrivia",
                                                                            "text": " "
                                                                        }
                                                                    ]
                                                                }
                                                            }
                                                        },
                                                        "block": {
                                                            "kind": "Block",
                                                            "fullStart": 948,
                                                            "fullEnd": 1028,
                                                            "start": 948,
                                                            "end": 1026,
                                                            "fullWidth": 80,
                                                            "width": 78,
                                                            "openBraceToken": {
                                                                "kind": "OpenBraceToken",
                                                                "fullStart": 948,
                                                                "fullEnd": 951,
                                                                "start": 948,
                                                                "end": 949,
                                                                "fullWidth": 3,
                                                                "width": 1,
                                                                "text": "{",
                                                                "value": "{",
                                                                "valueText": "{",
                                                                "hasTrailingTrivia": true,
                                                                "hasTrailingNewLine": true,
                                                                "trailingTrivia": [
                                                                    {
                                                                        "kind": "NewLineTrivia",
                                                                        "text": "\r\n"
                                                                    }
                                                                ]
                                                            },
                                                            "statements": [
                                                                {
                                                                    "kind": "ExpressionStatement",
                                                                    "fullStart": 951,
                                                                    "fullEnd": 985,
                                                                    "start": 967,
                                                                    "end": 983,
                                                                    "fullWidth": 34,
                                                                    "width": 16,
                                                                    "expression": {
                                                                        "kind": "AssignmentExpression",
                                                                        "fullStart": 951,
                                                                        "fullEnd": 982,
                                                                        "start": 967,
                                                                        "end": 982,
                                                                        "fullWidth": 31,
                                                                        "width": 15,
                                                                        "left": {
                                                                            "kind": "IdentifierName",
                                                                            "fullStart": 951,
                                                                            "fullEnd": 976,
                                                                            "start": 967,
                                                                            "end": 975,
                                                                            "fullWidth": 25,
                                                                            "width": 8,
                                                                            "text": "accessed",
                                                                            "value": "accessed",
                                                                            "valueText": "accessed",
                                                                            "hasLeadingTrivia": true,
                                                                            "hasTrailingTrivia": true,
                                                                            "leadingTrivia": [
                                                                                {
                                                                                    "kind": "WhitespaceTrivia",
                                                                                    "text": "                "
                                                                                }
                                                                            ],
                                                                            "trailingTrivia": [
                                                                                {
                                                                                    "kind": "WhitespaceTrivia",
                                                                                    "text": " "
                                                                                }
                                                                            ]
                                                                        },
                                                                        "operatorToken": {
                                                                            "kind": "EqualsToken",
                                                                            "fullStart": 976,
                                                                            "fullEnd": 978,
                                                                            "start": 976,
                                                                            "end": 977,
                                                                            "fullWidth": 2,
                                                                            "width": 1,
                                                                            "text": "=",
                                                                            "value": "=",
                                                                            "valueText": "=",
                                                                            "hasTrailingTrivia": true,
                                                                            "trailingTrivia": [
                                                                                {
                                                                                    "kind": "WhitespaceTrivia",
                                                                                    "text": " "
                                                                                }
                                                                            ]
                                                                        },
                                                                        "right": {
                                                                            "kind": "TrueKeyword",
                                                                            "fullStart": 978,
                                                                            "fullEnd": 982,
                                                                            "start": 978,
                                                                            "end": 982,
                                                                            "fullWidth": 4,
                                                                            "width": 4,
                                                                            "text": "true",
                                                                            "value": true,
                                                                            "valueText": "true"
                                                                        }
                                                                    },
                                                                    "semicolonToken": {
                                                                        "kind": "SemicolonToken",
                                                                        "fullStart": 982,
                                                                        "fullEnd": 985,
                                                                        "start": 982,
                                                                        "end": 983,
                                                                        "fullWidth": 3,
                                                                        "width": 1,
                                                                        "text": ";",
                                                                        "value": ";",
                                                                        "valueText": ";",
                                                                        "hasTrailingTrivia": true,
                                                                        "hasTrailingNewLine": true,
                                                                        "trailingTrivia": [
                                                                            {
                                                                                "kind": "NewLineTrivia",
                                                                                "text": "\r\n"
                                                                            }
                                                                        ]
                                                                    }
                                                                },
                                                                {
                                                                    "kind": "ReturnStatement",
                                                                    "fullStart": 985,
                                                                    "fullEnd": 1013,
                                                                    "start": 1001,
                                                                    "end": 1011,
                                                                    "fullWidth": 28,
                                                                    "width": 10,
                                                                    "returnKeyword": {
                                                                        "kind": "ReturnKeyword",
                                                                        "fullStart": 985,
                                                                        "fullEnd": 1008,
                                                                        "start": 1001,
                                                                        "end": 1007,
                                                                        "fullWidth": 23,
                                                                        "width": 6,
                                                                        "text": "return",
                                                                        "value": "return",
                                                                        "valueText": "return",
                                                                        "hasLeadingTrivia": true,
                                                                        "hasTrailingTrivia": true,
                                                                        "leadingTrivia": [
                                                                            {
                                                                                "kind": "WhitespaceTrivia",
                                                                                "text": "                "
                                                                            }
                                                                        ],
                                                                        "trailingTrivia": [
                                                                            {
                                                                                "kind": "WhitespaceTrivia",
                                                                                "text": " "
                                                                            }
                                                                        ]
                                                                    },
                                                                    "expression": {
                                                                        "kind": "NumericLiteral",
                                                                        "fullStart": 1008,
                                                                        "fullEnd": 1010,
                                                                        "start": 1008,
                                                                        "end": 1010,
                                                                        "fullWidth": 2,
                                                                        "width": 2,
                                                                        "text": "12",
                                                                        "value": 12,
                                                                        "valueText": "12"
                                                                    },
                                                                    "semicolonToken": {
                                                                        "kind": "SemicolonToken",
                                                                        "fullStart": 1010,
                                                                        "fullEnd": 1013,
                                                                        "start": 1010,
                                                                        "end": 1011,
                                                                        "fullWidth": 3,
                                                                        "width": 1,
                                                                        "text": ";",
                                                                        "value": ";",
                                                                        "valueText": ";",
                                                                        "hasTrailingTrivia": true,
                                                                        "hasTrailingNewLine": true,
                                                                        "trailingTrivia": [
                                                                            {
                                                                                "kind": "NewLineTrivia",
                                                                                "text": "\r\n"
                                                                            }
                                                                        ]
                                                                    }
                                                                }
                                                            ],
                                                            "closeBraceToken": {
                                                                "kind": "CloseBraceToken",
                                                                "fullStart": 1013,
                                                                "fullEnd": 1028,
                                                                "start": 1025,
                                                                "end": 1026,
                                                                "fullWidth": 15,
                                                                "width": 1,
                                                                "text": "}",
                                                                "value": "}",
                                                                "valueText": "}",
                                                                "hasLeadingTrivia": true,
                                                                "hasTrailingTrivia": true,
                                                                "hasTrailingNewLine": true,
                                                                "leadingTrivia": [
                                                                    {
                                                                        "kind": "WhitespaceTrivia",
                                                                        "text": "            "
                                                                    }
                                                                ],
                                                                "trailingTrivia": [
                                                                    {
                                                                        "kind": "NewLineTrivia",
                                                                        "text": "\r\n"
                                                                    }
                                                                ]
                                                            }
                                                        }
                                                    }
                                                }
                                            ],
                                            "closeBraceToken": {
                                                "kind": "CloseBraceToken",
                                                "fullStart": 1028,
                                                "fullEnd": 1037,
                                                "start": 1036,
                                                "end": 1037,
                                                "fullWidth": 9,
                                                "width": 1,
                                                "text": "}",
                                                "value": "}",
                                                "valueText": "}",
                                                "hasLeadingTrivia": true,
                                                "leadingTrivia": [
                                                    {
                                                        "kind": "WhitespaceTrivia",
                                                        "text": "        "
                                                    }
                                                ]
                                            }
                                        }
                                    ],
                                    "closeParenToken": {
                                        "kind": "CloseParenToken",
                                        "fullStart": 1037,
                                        "fullEnd": 1038,
                                        "start": 1037,
                                        "end": 1038,
                                        "fullWidth": 1,
                                        "width": 1,
                                        "text": ")",
                                        "value": ")",
                                        "valueText": ")"
                                    }
                                }
                            },
                            "semicolonToken": {
                                "kind": "SemicolonToken",
                                "fullStart": 1038,
                                "fullEnd": 1041,
                                "start": 1038,
                                "end": 1039,
                                "fullWidth": 3,
                                "width": 1,
                                "text": ";",
                                "value": ";",
                                "valueText": ";",
                                "hasTrailingTrivia": true,
                                "hasTrailingNewLine": true,
                                "trailingTrivia": [
                                    {
                                        "kind": "NewLineTrivia",
                                        "text": "\r\n"
                                    }
                                ]
                            }
                        },
                        {
                            "kind": "ReturnStatement",
                            "fullStart": 1041,
                            "fullEnd": 1089,
                            "start": 1051,
                            "end": 1087,
                            "fullWidth": 48,
                            "width": 36,
                            "returnKeyword": {
                                "kind": "ReturnKeyword",
                                "fullStart": 1041,
                                "fullEnd": 1058,
                                "start": 1051,
                                "end": 1057,
                                "fullWidth": 17,
                                "width": 6,
                                "text": "return",
                                "value": "return",
                                "valueText": "return",
                                "hasLeadingTrivia": true,
                                "hasLeadingNewLine": true,
                                "hasTrailingTrivia": true,
                                "leadingTrivia": [
                                    {
                                        "kind": "NewLineTrivia",
                                        "text": "\r\n"
                                    },
                                    {
                                        "kind": "WhitespaceTrivia",
                                        "text": "        "
                                    }
                                ],
                                "trailingTrivia": [
                                    {
                                        "kind": "WhitespaceTrivia",
                                        "text": " "
                                    }
                                ]
                            },
                            "expression": {
                                "kind": "LogicalAndExpression",
                                "fullStart": 1058,
                                "fullEnd": 1086,
                                "start": 1058,
                                "end": 1086,
                                "fullWidth": 28,
                                "width": 28,
                                "left": {
                                    "kind": "EqualsExpression",
                                    "fullStart": 1058,
                                    "fullEnd": 1075,
                                    "start": 1058,
                                    "end": 1074,
                                    "fullWidth": 17,
                                    "width": 16,
                                    "left": {
                                        "kind": "ElementAccessExpression",
                                        "fullStart": 1058,
                                        "fullEnd": 1068,
                                        "start": 1058,
                                        "end": 1067,
                                        "fullWidth": 10,
                                        "width": 9,
                                        "expression": {
                                            "kind": "IdentifierName",
                                            "fullStart": 1058,
                                            "fullEnd": 1064,
                                            "start": 1058,
                                            "end": 1064,
                                            "fullWidth": 6,
                                            "width": 6,
                                            "text": "argObj",
                                            "value": "argObj",
                                            "valueText": "argObj"
                                        },
                                        "openBracketToken": {
                                            "kind": "OpenBracketToken",
                                            "fullStart": 1064,
                                            "fullEnd": 1065,
                                            "start": 1064,
                                            "end": 1065,
                                            "fullWidth": 1,
                                            "width": 1,
                                            "text": "[",
                                            "value": "[",
                                            "valueText": "["
                                        },
                                        "argumentExpression": {
                                            "kind": "NumericLiteral",
                                            "fullStart": 1065,
                                            "fullEnd": 1066,
                                            "start": 1065,
                                            "end": 1066,
                                            "fullWidth": 1,
                                            "width": 1,
                                            "text": "0",
                                            "value": 0,
                                            "valueText": "0"
                                        },
                                        "closeBracketToken": {
                                            "kind": "CloseBracketToken",
                                            "fullStart": 1066,
                                            "fullEnd": 1068,
                                            "start": 1066,
                                            "end": 1067,
                                            "fullWidth": 2,
                                            "width": 1,
                                            "text": "]",
                                            "value": "]",
                                            "valueText": "]",
                                            "hasTrailingTrivia": true,
                                            "trailingTrivia": [
                                                {
                                                    "kind": "WhitespaceTrivia",
                                                    "text": " "
                                                }
                                            ]
                                        }
                                    },
                                    "operatorToken": {
                                        "kind": "EqualsEqualsEqualsToken",
                                        "fullStart": 1068,
                                        "fullEnd": 1072,
                                        "start": 1068,
                                        "end": 1071,
                                        "fullWidth": 4,
                                        "width": 3,
                                        "text": "===",
                                        "value": "===",
                                        "valueText": "===",
                                        "hasTrailingTrivia": true,
                                        "trailingTrivia": [
                                            {
                                                "kind": "WhitespaceTrivia",
                                                "text": " "
                                            }
                                        ]
                                    },
                                    "right": {
                                        "kind": "NumericLiteral",
                                        "fullStart": 1072,
                                        "fullEnd": 1075,
                                        "start": 1072,
                                        "end": 1074,
                                        "fullWidth": 3,
                                        "width": 2,
                                        "text": "12",
                                        "value": 12,
                                        "valueText": "12",
                                        "hasTrailingTrivia": true,
                                        "trailingTrivia": [
                                            {
                                                "kind": "WhitespaceTrivia",
                                                "text": " "
                                            }
                                        ]
                                    }
                                },
                                "operatorToken": {
                                    "kind": "AmpersandAmpersandToken",
                                    "fullStart": 1075,
                                    "fullEnd": 1078,
                                    "start": 1075,
                                    "end": 1077,
                                    "fullWidth": 3,
                                    "width": 2,
                                    "text": "&&",
                                    "value": "&&",
                                    "valueText": "&&",
                                    "hasTrailingTrivia": true,
                                    "trailingTrivia": [
                                        {
                                            "kind": "WhitespaceTrivia",
                                            "text": " "
                                        }
                                    ]
                                },
                                "right": {
                                    "kind": "IdentifierName",
                                    "fullStart": 1078,
                                    "fullEnd": 1086,
                                    "start": 1078,
                                    "end": 1086,
                                    "fullWidth": 8,
                                    "width": 8,
                                    "text": "accessed",
                                    "value": "accessed",
                                    "valueText": "accessed"
                                }
                            },
                            "semicolonToken": {
                                "kind": "SemicolonToken",
                                "fullStart": 1086,
                                "fullEnd": 1089,
                                "start": 1086,
                                "end": 1087,
                                "fullWidth": 3,
                                "width": 1,
                                "text": ";",
                                "value": ";",
                                "valueText": ";",
                                "hasTrailingTrivia": true,
                                "hasTrailingNewLine": true,
                                "trailingTrivia": [
                                    {
                                        "kind": "NewLineTrivia",
                                        "text": "\r\n"
                                    }
                                ]
                            }
                        }
                    ],
                    "closeBraceToken": {
                        "kind": "CloseBraceToken",
                        "fullStart": 1089,
                        "fullEnd": 1096,
                        "start": 1093,
                        "end": 1094,
                        "fullWidth": 7,
                        "width": 1,
                        "text": "}",
                        "value": "}",
                        "valueText": "}",
                        "hasLeadingTrivia": true,
                        "hasTrailingTrivia": true,
                        "hasTrailingNewLine": true,
                        "leadingTrivia": [
                            {
                                "kind": "WhitespaceTrivia",
                                "text": "    "
                            }
                        ],
                        "trailingTrivia": [
                            {
                                "kind": "NewLineTrivia",
                                "text": "\r\n"
                            }
                        ]
                    }
                }
            },
            {
                "kind": "ExpressionStatement",
                "fullStart": 1096,
                "fullEnd": 1120,
                "start": 1096,
                "end": 1118,
                "fullWidth": 24,
                "width": 22,
                "expression": {
                    "kind": "InvocationExpression",
                    "fullStart": 1096,
                    "fullEnd": 1117,
                    "start": 1096,
                    "end": 1117,
                    "fullWidth": 21,
                    "width": 21,
                    "expression": {
                        "kind": "IdentifierName",
                        "fullStart": 1096,
                        "fullEnd": 1107,
                        "start": 1096,
                        "end": 1107,
                        "fullWidth": 11,
                        "width": 11,
                        "text": "runTestCase",
                        "value": "runTestCase",
                        "valueText": "runTestCase"
                    },
                    "argumentList": {
                        "kind": "ArgumentList",
                        "fullStart": 1107,
                        "fullEnd": 1117,
                        "start": 1107,
                        "end": 1117,
                        "fullWidth": 10,
                        "width": 10,
                        "openParenToken": {
                            "kind": "OpenParenToken",
                            "fullStart": 1107,
                            "fullEnd": 1108,
                            "start": 1107,
                            "end": 1108,
                            "fullWidth": 1,
                            "width": 1,
                            "text": "(",
                            "value": "(",
                            "valueText": "("
                        },
                        "arguments": [
                            {
                                "kind": "IdentifierName",
                                "fullStart": 1108,
                                "fullEnd": 1116,
                                "start": 1108,
                                "end": 1116,
                                "fullWidth": 8,
                                "width": 8,
                                "text": "testcase",
                                "value": "testcase",
                                "valueText": "testcase"
                            }
                        ],
                        "closeParenToken": {
                            "kind": "CloseParenToken",
                            "fullStart": 1116,
                            "fullEnd": 1117,
                            "start": 1116,
                            "end": 1117,
                            "fullWidth": 1,
                            "width": 1,
                            "text": ")",
                            "value": ")",
                            "valueText": ")"
                        }
                    }
                },
                "semicolonToken": {
                    "kind": "SemicolonToken",
                    "fullStart": 1117,
                    "fullEnd": 1120,
                    "start": 1117,
                    "end": 1118,
                    "fullWidth": 3,
                    "width": 1,
                    "text": ";",
                    "value": ";",
                    "valueText": ";",
                    "hasTrailingTrivia": true,
                    "hasTrailingNewLine": true,
                    "trailingTrivia": [
                        {
                            "kind": "NewLineTrivia",
                            "text": "\r\n"
                        }
                    ]
                }
            }
        ],
        "endOfFileToken": {
            "kind": "EndOfFileToken",
            "fullStart": 1120,
            "fullEnd": 1120,
            "start": 1120,
            "end": 1120,
            "fullWidth": 0,
            "width": 0,
            "text": ""
        }
    },
    "lineMap": {
        "lineStarts": [
            0,
            67,
            152,
            232,
            308,
            380,
            385,
            441,
            735,
            740,
            742,
            744,
            767,
            842,
            873,
            875,
            919,
            951,
            985,
            1013,
            1028,
            1041,
            1043,
            1089,
            1096,
            1120
        ],
        "length": 1120
    }
}<|MERGE_RESOLUTION|>--- conflicted
+++ resolved
@@ -247,12 +247,8 @@
                                         "start": 779,
                                         "end": 839,
                                         "fullWidth": 60,
-<<<<<<< HEAD
                                         "width": 60,
-                                        "identifier": {
-=======
                                         "propertyName": {
->>>>>>> 85e84683
                                             "kind": "IdentifierName",
                                             "fullStart": 779,
                                             "fullEnd": 786,
@@ -809,12 +805,8 @@
                                         "start": 854,
                                         "end": 870,
                                         "fullWidth": 16,
-<<<<<<< HEAD
                                         "width": 16,
-                                        "identifier": {
-=======
                                         "propertyName": {
->>>>>>> 85e84683
                                             "kind": "IdentifierName",
                                             "fullStart": 854,
                                             "fullEnd": 863,
