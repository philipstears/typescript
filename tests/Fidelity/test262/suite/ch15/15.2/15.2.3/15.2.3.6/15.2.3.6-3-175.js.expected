{
    "isDeclaration": false,
    "languageVersion": "EcmaScript5",
    "parseOptions": {
        "allowAutomaticSemicolonInsertion": true
    },
    "sourceUnit": {
        "kind": "SourceUnit",
        "fullStart": 0,
        "fullEnd": 1077,
        "start": 618,
        "end": 1077,
        "fullWidth": 1077,
        "width": 459,
        "isIncrementallyUnusable": true,
        "moduleElements": [
            {
                "kind": "FunctionDeclaration",
                "fullStart": 0,
                "fullEnd": 1053,
                "start": 618,
                "end": 1051,
                "fullWidth": 1053,
                "width": 433,
                "modifiers": [],
                "functionKeyword": {
                    "kind": "FunctionKeyword",
                    "fullStart": 0,
                    "fullEnd": 627,
                    "start": 618,
                    "end": 626,
                    "fullWidth": 627,
                    "width": 8,
                    "text": "function",
                    "value": "function",
                    "valueText": "function",
                    "hasLeadingTrivia": true,
                    "hasLeadingComment": true,
                    "hasLeadingNewLine": true,
                    "hasTrailingTrivia": true,
                    "leadingTrivia": [
                        {
                            "kind": "SingleLineCommentTrivia",
                            "text": "/// Copyright (c) 2012 Ecma International.  All rights reserved. "
                        },
                        {
                            "kind": "NewLineTrivia",
                            "text": "\r\n"
                        },
                        {
                            "kind": "SingleLineCommentTrivia",
                            "text": "/// Ecma International makes this code available under the terms and conditions set"
                        },
                        {
                            "kind": "NewLineTrivia",
                            "text": "\r\n"
                        },
                        {
                            "kind": "SingleLineCommentTrivia",
                            "text": "/// forth on http://hg.ecmascript.org/tests/test262/raw-file/tip/LICENSE (the "
                        },
                        {
                            "kind": "NewLineTrivia",
                            "text": "\r\n"
                        },
                        {
                            "kind": "SingleLineCommentTrivia",
                            "text": "/// \"Use Terms\").   Any redistribution of this code must retain the above "
                        },
                        {
                            "kind": "NewLineTrivia",
                            "text": "\r\n"
                        },
                        {
                            "kind": "SingleLineCommentTrivia",
                            "text": "/// copyright and this notice and otherwise comply with the Use Terms."
                        },
                        {
                            "kind": "NewLineTrivia",
                            "text": "\r\n"
                        },
                        {
                            "kind": "MultiLineCommentTrivia",
                            "text": "/**\r\n * @path ch15/15.2/15.2.3/15.2.3.6/15.2.3.6-3-175.js\r\n * @description Object.defineProperty - 'Attributes' is an Arguments object which implements its own [[Get]] method to access the 'writable' property  (8.10.5 step 6.a)\r\n */"
                        },
                        {
                            "kind": "NewLineTrivia",
                            "text": "\r\n"
                        },
                        {
                            "kind": "NewLineTrivia",
                            "text": "\r\n"
                        },
                        {
                            "kind": "NewLineTrivia",
                            "text": "\r\n"
                        }
                    ],
                    "trailingTrivia": [
                        {
                            "kind": "WhitespaceTrivia",
                            "text": " "
                        }
                    ]
                },
                "identifier": {
                    "kind": "IdentifierName",
                    "fullStart": 627,
                    "fullEnd": 635,
                    "start": 627,
                    "end": 635,
                    "fullWidth": 8,
                    "width": 8,
                    "text": "testcase",
                    "value": "testcase",
                    "valueText": "testcase"
                },
                "callSignature": {
                    "kind": "CallSignature",
                    "fullStart": 635,
                    "fullEnd": 638,
                    "start": 635,
                    "end": 637,
                    "fullWidth": 3,
                    "width": 2,
                    "parameterList": {
                        "kind": "ParameterList",
                        "fullStart": 635,
                        "fullEnd": 638,
                        "start": 635,
                        "end": 637,
                        "fullWidth": 3,
                        "width": 2,
                        "openParenToken": {
                            "kind": "OpenParenToken",
                            "fullStart": 635,
                            "fullEnd": 636,
                            "start": 635,
                            "end": 636,
                            "fullWidth": 1,
                            "width": 1,
                            "text": "(",
                            "value": "(",
                            "valueText": "("
                        },
                        "parameters": [],
                        "closeParenToken": {
                            "kind": "CloseParenToken",
                            "fullStart": 636,
                            "fullEnd": 638,
                            "start": 636,
                            "end": 637,
                            "fullWidth": 2,
                            "width": 1,
                            "text": ")",
                            "value": ")",
                            "valueText": ")",
                            "hasTrailingTrivia": true,
                            "trailingTrivia": [
                                {
                                    "kind": "WhitespaceTrivia",
                                    "text": " "
                                }
                            ]
                        }
                    }
                },
                "block": {
                    "kind": "Block",
                    "fullStart": 638,
                    "fullEnd": 1053,
                    "start": 638,
                    "end": 1051,
                    "fullWidth": 415,
                    "width": 413,
                    "openBraceToken": {
                        "kind": "OpenBraceToken",
                        "fullStart": 638,
                        "fullEnd": 641,
                        "start": 638,
                        "end": 639,
                        "fullWidth": 3,
                        "width": 1,
                        "text": "{",
                        "value": "{",
                        "valueText": "{",
                        "hasTrailingTrivia": true,
                        "hasTrailingNewLine": true,
                        "trailingTrivia": [
                            {
                                "kind": "NewLineTrivia",
                                "text": "\r\n"
                            }
                        ]
                    },
                    "statements": [
                        {
                            "kind": "VariableStatement",
                            "fullStart": 641,
                            "fullEnd": 664,
                            "start": 649,
                            "end": 662,
                            "fullWidth": 23,
                            "width": 13,
                            "modifiers": [],
                            "variableDeclaration": {
                                "kind": "VariableDeclaration",
                                "fullStart": 641,
                                "fullEnd": 661,
                                "start": 649,
                                "end": 661,
                                "fullWidth": 20,
                                "width": 12,
                                "varKeyword": {
                                    "kind": "VarKeyword",
                                    "fullStart": 641,
                                    "fullEnd": 653,
                                    "start": 649,
                                    "end": 652,
                                    "fullWidth": 12,
                                    "width": 3,
                                    "text": "var",
                                    "value": "var",
                                    "valueText": "var",
                                    "hasLeadingTrivia": true,
                                    "hasTrailingTrivia": true,
                                    "leadingTrivia": [
                                        {
                                            "kind": "WhitespaceTrivia",
                                            "text": "        "
                                        }
                                    ],
                                    "trailingTrivia": [
                                        {
                                            "kind": "WhitespaceTrivia",
                                            "text": " "
                                        }
                                    ]
                                },
                                "variableDeclarators": [
                                    {
                                        "kind": "VariableDeclarator",
                                        "fullStart": 653,
                                        "fullEnd": 661,
                                        "start": 653,
                                        "end": 661,
                                        "fullWidth": 8,
<<<<<<< HEAD
                                        "width": 8,
                                        "identifier": {
=======
                                        "propertyName": {
>>>>>>> 85e84683
                                            "kind": "IdentifierName",
                                            "fullStart": 653,
                                            "fullEnd": 657,
                                            "start": 653,
                                            "end": 656,
                                            "fullWidth": 4,
                                            "width": 3,
                                            "text": "obj",
                                            "value": "obj",
                                            "valueText": "obj",
                                            "hasTrailingTrivia": true,
                                            "trailingTrivia": [
                                                {
                                                    "kind": "WhitespaceTrivia",
                                                    "text": " "
                                                }
                                            ]
                                        },
                                        "equalsValueClause": {
                                            "kind": "EqualsValueClause",
                                            "fullStart": 657,
                                            "fullEnd": 661,
                                            "start": 657,
                                            "end": 661,
                                            "fullWidth": 4,
                                            "width": 4,
                                            "equalsToken": {
                                                "kind": "EqualsToken",
                                                "fullStart": 657,
                                                "fullEnd": 659,
                                                "start": 657,
                                                "end": 658,
                                                "fullWidth": 2,
                                                "width": 1,
                                                "text": "=",
                                                "value": "=",
                                                "valueText": "=",
                                                "hasTrailingTrivia": true,
                                                "trailingTrivia": [
                                                    {
                                                        "kind": "WhitespaceTrivia",
                                                        "text": " "
                                                    }
                                                ]
                                            },
                                            "value": {
                                                "kind": "ObjectLiteralExpression",
                                                "fullStart": 659,
                                                "fullEnd": 661,
                                                "start": 659,
                                                "end": 661,
                                                "fullWidth": 2,
                                                "width": 2,
                                                "openBraceToken": {
                                                    "kind": "OpenBraceToken",
                                                    "fullStart": 659,
                                                    "fullEnd": 660,
                                                    "start": 659,
                                                    "end": 660,
                                                    "fullWidth": 1,
                                                    "width": 1,
                                                    "text": "{",
                                                    "value": "{",
                                                    "valueText": "{"
                                                },
                                                "propertyAssignments": [],
                                                "closeBraceToken": {
                                                    "kind": "CloseBraceToken",
                                                    "fullStart": 660,
                                                    "fullEnd": 661,
                                                    "start": 660,
                                                    "end": 661,
                                                    "fullWidth": 1,
                                                    "width": 1,
                                                    "text": "}",
                                                    "value": "}",
                                                    "valueText": "}"
                                                }
                                            }
                                        }
                                    }
                                ]
                            },
                            "semicolonToken": {
                                "kind": "SemicolonToken",
                                "fullStart": 661,
                                "fullEnd": 664,
                                "start": 661,
                                "end": 662,
                                "fullWidth": 3,
                                "width": 1,
                                "text": ";",
                                "value": ";",
                                "valueText": ";",
                                "hasTrailingTrivia": true,
                                "hasTrailingNewLine": true,
                                "trailingTrivia": [
                                    {
                                        "kind": "NewLineTrivia",
                                        "text": "\r\n"
                                    }
                                ]
                            }
                        },
                        {
                            "kind": "VariableStatement",
                            "fullStart": 664,
                            "fullEnd": 727,
                            "start": 674,
                            "end": 725,
                            "fullWidth": 63,
                            "width": 51,
                            "modifiers": [],
                            "variableDeclaration": {
                                "kind": "VariableDeclaration",
                                "fullStart": 664,
                                "fullEnd": 724,
                                "start": 674,
                                "end": 724,
                                "fullWidth": 60,
                                "width": 50,
                                "varKeyword": {
                                    "kind": "VarKeyword",
                                    "fullStart": 664,
                                    "fullEnd": 678,
                                    "start": 674,
                                    "end": 677,
                                    "fullWidth": 14,
                                    "width": 3,
                                    "text": "var",
                                    "value": "var",
                                    "valueText": "var",
                                    "hasLeadingTrivia": true,
                                    "hasLeadingNewLine": true,
                                    "hasTrailingTrivia": true,
                                    "leadingTrivia": [
                                        {
                                            "kind": "NewLineTrivia",
                                            "text": "\r\n"
                                        },
                                        {
                                            "kind": "WhitespaceTrivia",
                                            "text": "        "
                                        }
                                    ],
                                    "trailingTrivia": [
                                        {
                                            "kind": "WhitespaceTrivia",
                                            "text": " "
                                        }
                                    ]
                                },
                                "variableDeclarators": [
                                    {
                                        "kind": "VariableDeclarator",
                                        "fullStart": 678,
                                        "fullEnd": 724,
                                        "start": 678,
                                        "end": 724,
                                        "fullWidth": 46,
<<<<<<< HEAD
                                        "width": 46,
                                        "identifier": {
=======
                                        "propertyName": {
>>>>>>> 85e84683
                                            "kind": "IdentifierName",
                                            "fullStart": 678,
                                            "fullEnd": 685,
                                            "start": 678,
                                            "end": 684,
                                            "fullWidth": 7,
                                            "width": 6,
                                            "text": "argObj",
                                            "value": "argObj",
                                            "valueText": "argObj",
                                            "hasTrailingTrivia": true,
                                            "trailingTrivia": [
                                                {
                                                    "kind": "WhitespaceTrivia",
                                                    "text": " "
                                                }
                                            ]
                                        },
                                        "equalsValueClause": {
                                            "kind": "EqualsValueClause",
                                            "fullStart": 685,
                                            "fullEnd": 724,
                                            "start": 685,
                                            "end": 724,
                                            "fullWidth": 39,
                                            "width": 39,
                                            "equalsToken": {
                                                "kind": "EqualsToken",
                                                "fullStart": 685,
                                                "fullEnd": 687,
                                                "start": 685,
                                                "end": 686,
                                                "fullWidth": 2,
                                                "width": 1,
                                                "text": "=",
                                                "value": "=",
                                                "valueText": "=",
                                                "hasTrailingTrivia": true,
                                                "trailingTrivia": [
                                                    {
                                                        "kind": "WhitespaceTrivia",
                                                        "text": " "
                                                    }
                                                ]
                                            },
                                            "value": {
                                                "kind": "InvocationExpression",
                                                "fullStart": 687,
                                                "fullEnd": 724,
                                                "start": 687,
                                                "end": 724,
                                                "fullWidth": 37,
                                                "width": 37,
                                                "expression": {
                                                    "kind": "ParenthesizedExpression",
                                                    "fullStart": 687,
                                                    "fullEnd": 722,
                                                    "start": 687,
                                                    "end": 722,
                                                    "fullWidth": 35,
                                                    "width": 35,
                                                    "openParenToken": {
                                                        "kind": "OpenParenToken",
                                                        "fullStart": 687,
                                                        "fullEnd": 688,
                                                        "start": 687,
                                                        "end": 688,
                                                        "fullWidth": 1,
                                                        "width": 1,
                                                        "text": "(",
                                                        "value": "(",
                                                        "valueText": "("
                                                    },
                                                    "expression": {
                                                        "kind": "FunctionExpression",
                                                        "fullStart": 688,
                                                        "fullEnd": 721,
                                                        "start": 688,
                                                        "end": 721,
                                                        "fullWidth": 33,
                                                        "width": 33,
                                                        "functionKeyword": {
                                                            "kind": "FunctionKeyword",
                                                            "fullStart": 688,
                                                            "fullEnd": 697,
                                                            "start": 688,
                                                            "end": 696,
                                                            "fullWidth": 9,
                                                            "width": 8,
                                                            "text": "function",
                                                            "value": "function",
                                                            "valueText": "function",
                                                            "hasTrailingTrivia": true,
                                                            "trailingTrivia": [
                                                                {
                                                                    "kind": "WhitespaceTrivia",
                                                                    "text": " "
                                                                }
                                                            ]
                                                        },
                                                        "callSignature": {
                                                            "kind": "CallSignature",
                                                            "fullStart": 697,
                                                            "fullEnd": 700,
                                                            "start": 697,
                                                            "end": 699,
                                                            "fullWidth": 3,
                                                            "width": 2,
                                                            "parameterList": {
                                                                "kind": "ParameterList",
                                                                "fullStart": 697,
                                                                "fullEnd": 700,
                                                                "start": 697,
                                                                "end": 699,
                                                                "fullWidth": 3,
                                                                "width": 2,
                                                                "openParenToken": {
                                                                    "kind": "OpenParenToken",
                                                                    "fullStart": 697,
                                                                    "fullEnd": 698,
                                                                    "start": 697,
                                                                    "end": 698,
                                                                    "fullWidth": 1,
                                                                    "width": 1,
                                                                    "text": "(",
                                                                    "value": "(",
                                                                    "valueText": "("
                                                                },
                                                                "parameters": [],
                                                                "closeParenToken": {
                                                                    "kind": "CloseParenToken",
                                                                    "fullStart": 698,
                                                                    "fullEnd": 700,
                                                                    "start": 698,
                                                                    "end": 699,
                                                                    "fullWidth": 2,
                                                                    "width": 1,
                                                                    "text": ")",
                                                                    "value": ")",
                                                                    "valueText": ")",
                                                                    "hasTrailingTrivia": true,
                                                                    "trailingTrivia": [
                                                                        {
                                                                            "kind": "WhitespaceTrivia",
                                                                            "text": " "
                                                                        }
                                                                    ]
                                                                }
                                                            }
                                                        },
                                                        "block": {
                                                            "kind": "Block",
                                                            "fullStart": 700,
                                                            "fullEnd": 721,
                                                            "start": 700,
                                                            "end": 721,
                                                            "fullWidth": 21,
                                                            "width": 21,
                                                            "openBraceToken": {
                                                                "kind": "OpenBraceToken",
                                                                "fullStart": 700,
                                                                "fullEnd": 702,
                                                                "start": 700,
                                                                "end": 701,
                                                                "fullWidth": 2,
                                                                "width": 1,
                                                                "text": "{",
                                                                "value": "{",
                                                                "valueText": "{",
                                                                "hasTrailingTrivia": true,
                                                                "trailingTrivia": [
                                                                    {
                                                                        "kind": "WhitespaceTrivia",
                                                                        "text": " "
                                                                    }
                                                                ]
                                                            },
                                                            "statements": [
                                                                {
                                                                    "kind": "ReturnStatement",
                                                                    "fullStart": 702,
                                                                    "fullEnd": 720,
                                                                    "start": 702,
                                                                    "end": 719,
                                                                    "fullWidth": 18,
                                                                    "width": 17,
                                                                    "returnKeyword": {
                                                                        "kind": "ReturnKeyword",
                                                                        "fullStart": 702,
                                                                        "fullEnd": 709,
                                                                        "start": 702,
                                                                        "end": 708,
                                                                        "fullWidth": 7,
                                                                        "width": 6,
                                                                        "text": "return",
                                                                        "value": "return",
                                                                        "valueText": "return",
                                                                        "hasTrailingTrivia": true,
                                                                        "trailingTrivia": [
                                                                            {
                                                                                "kind": "WhitespaceTrivia",
                                                                                "text": " "
                                                                            }
                                                                        ]
                                                                    },
                                                                    "expression": {
                                                                        "kind": "IdentifierName",
                                                                        "fullStart": 709,
                                                                        "fullEnd": 718,
                                                                        "start": 709,
                                                                        "end": 718,
                                                                        "fullWidth": 9,
                                                                        "width": 9,
                                                                        "text": "arguments",
                                                                        "value": "arguments",
                                                                        "valueText": "arguments"
                                                                    },
                                                                    "semicolonToken": {
                                                                        "kind": "SemicolonToken",
                                                                        "fullStart": 718,
                                                                        "fullEnd": 720,
                                                                        "start": 718,
                                                                        "end": 719,
                                                                        "fullWidth": 2,
                                                                        "width": 1,
                                                                        "text": ";",
                                                                        "value": ";",
                                                                        "valueText": ";",
                                                                        "hasTrailingTrivia": true,
                                                                        "trailingTrivia": [
                                                                            {
                                                                                "kind": "WhitespaceTrivia",
                                                                                "text": " "
                                                                            }
                                                                        ]
                                                                    }
                                                                }
                                                            ],
                                                            "closeBraceToken": {
                                                                "kind": "CloseBraceToken",
                                                                "fullStart": 720,
                                                                "fullEnd": 721,
                                                                "start": 720,
                                                                "end": 721,
                                                                "fullWidth": 1,
                                                                "width": 1,
                                                                "text": "}",
                                                                "value": "}",
                                                                "valueText": "}"
                                                            }
                                                        }
                                                    },
                                                    "closeParenToken": {
                                                        "kind": "CloseParenToken",
                                                        "fullStart": 721,
                                                        "fullEnd": 722,
                                                        "start": 721,
                                                        "end": 722,
                                                        "fullWidth": 1,
                                                        "width": 1,
                                                        "text": ")",
                                                        "value": ")",
                                                        "valueText": ")"
                                                    }
                                                },
                                                "argumentList": {
                                                    "kind": "ArgumentList",
                                                    "fullStart": 722,
                                                    "fullEnd": 724,
                                                    "start": 722,
                                                    "end": 724,
                                                    "fullWidth": 2,
                                                    "width": 2,
                                                    "openParenToken": {
                                                        "kind": "OpenParenToken",
                                                        "fullStart": 722,
                                                        "fullEnd": 723,
                                                        "start": 722,
                                                        "end": 723,
                                                        "fullWidth": 1,
                                                        "width": 1,
                                                        "text": "(",
                                                        "value": "(",
                                                        "valueText": "("
                                                    },
                                                    "arguments": [],
                                                    "closeParenToken": {
                                                        "kind": "CloseParenToken",
                                                        "fullStart": 723,
                                                        "fullEnd": 724,
                                                        "start": 723,
                                                        "end": 724,
                                                        "fullWidth": 1,
                                                        "width": 1,
                                                        "text": ")",
                                                        "value": ")",
                                                        "valueText": ")"
                                                    }
                                                }
                                            }
                                        }
                                    }
                                ]
                            },
                            "semicolonToken": {
                                "kind": "SemicolonToken",
                                "fullStart": 724,
                                "fullEnd": 727,
                                "start": 724,
                                "end": 725,
                                "fullWidth": 3,
                                "width": 1,
                                "text": ";",
                                "value": ";",
                                "valueText": ";",
                                "hasTrailingTrivia": true,
                                "hasTrailingNewLine": true,
                                "trailingTrivia": [
                                    {
                                        "kind": "NewLineTrivia",
                                        "text": "\r\n"
                                    }
                                ]
                            }
                        },
                        {
                            "kind": "ExpressionStatement",
                            "fullStart": 727,
                            "fullEnd": 762,
                            "start": 737,
                            "end": 760,
                            "fullWidth": 35,
                            "width": 23,
                            "expression": {
                                "kind": "AssignmentExpression",
                                "fullStart": 727,
                                "fullEnd": 759,
                                "start": 737,
                                "end": 759,
                                "fullWidth": 32,
                                "width": 22,
                                "left": {
                                    "kind": "MemberAccessExpression",
                                    "fullStart": 727,
                                    "fullEnd": 753,
                                    "start": 737,
                                    "end": 752,
                                    "fullWidth": 26,
                                    "width": 15,
                                    "expression": {
                                        "kind": "IdentifierName",
                                        "fullStart": 727,
                                        "fullEnd": 743,
                                        "start": 737,
                                        "end": 743,
                                        "fullWidth": 16,
                                        "width": 6,
                                        "text": "argObj",
                                        "value": "argObj",
                                        "valueText": "argObj",
                                        "hasLeadingTrivia": true,
                                        "hasLeadingNewLine": true,
                                        "leadingTrivia": [
                                            {
                                                "kind": "NewLineTrivia",
                                                "text": "\r\n"
                                            },
                                            {
                                                "kind": "WhitespaceTrivia",
                                                "text": "        "
                                            }
                                        ]
                                    },
                                    "dotToken": {
                                        "kind": "DotToken",
                                        "fullStart": 743,
                                        "fullEnd": 744,
                                        "start": 743,
                                        "end": 744,
                                        "fullWidth": 1,
                                        "width": 1,
                                        "text": ".",
                                        "value": ".",
                                        "valueText": "."
                                    },
                                    "name": {
                                        "kind": "IdentifierName",
                                        "fullStart": 744,
                                        "fullEnd": 753,
                                        "start": 744,
                                        "end": 752,
                                        "fullWidth": 9,
                                        "width": 8,
                                        "text": "writable",
                                        "value": "writable",
                                        "valueText": "writable",
                                        "hasTrailingTrivia": true,
                                        "trailingTrivia": [
                                            {
                                                "kind": "WhitespaceTrivia",
                                                "text": " "
                                            }
                                        ]
                                    }
                                },
                                "operatorToken": {
                                    "kind": "EqualsToken",
                                    "fullStart": 753,
                                    "fullEnd": 755,
                                    "start": 753,
                                    "end": 754,
                                    "fullWidth": 2,
                                    "width": 1,
                                    "text": "=",
                                    "value": "=",
                                    "valueText": "=",
                                    "hasTrailingTrivia": true,
                                    "trailingTrivia": [
                                        {
                                            "kind": "WhitespaceTrivia",
                                            "text": " "
                                        }
                                    ]
                                },
                                "right": {
                                    "kind": "TrueKeyword",
                                    "fullStart": 755,
                                    "fullEnd": 759,
                                    "start": 755,
                                    "end": 759,
                                    "fullWidth": 4,
                                    "width": 4,
                                    "text": "true",
                                    "value": true,
                                    "valueText": "true"
                                }
                            },
                            "semicolonToken": {
                                "kind": "SemicolonToken",
                                "fullStart": 759,
                                "fullEnd": 762,
                                "start": 759,
                                "end": 760,
                                "fullWidth": 3,
                                "width": 1,
                                "text": ";",
                                "value": ";",
                                "valueText": ";",
                                "hasTrailingTrivia": true,
                                "hasTrailingNewLine": true,
                                "trailingTrivia": [
                                    {
                                        "kind": "NewLineTrivia",
                                        "text": "\r\n"
                                    }
                                ]
                            }
                        },
                        {
                            "kind": "ExpressionStatement",
                            "fullStart": 762,
                            "fullEnd": 821,
                            "start": 772,
                            "end": 819,
                            "fullWidth": 59,
                            "width": 47,
                            "expression": {
                                "kind": "InvocationExpression",
                                "fullStart": 762,
                                "fullEnd": 818,
                                "start": 772,
                                "end": 818,
                                "fullWidth": 56,
                                "width": 46,
                                "expression": {
                                    "kind": "MemberAccessExpression",
                                    "fullStart": 762,
                                    "fullEnd": 793,
                                    "start": 772,
                                    "end": 793,
                                    "fullWidth": 31,
                                    "width": 21,
                                    "expression": {
                                        "kind": "IdentifierName",
                                        "fullStart": 762,
                                        "fullEnd": 778,
                                        "start": 772,
                                        "end": 778,
                                        "fullWidth": 16,
                                        "width": 6,
                                        "text": "Object",
                                        "value": "Object",
                                        "valueText": "Object",
                                        "hasLeadingTrivia": true,
                                        "hasLeadingNewLine": true,
                                        "leadingTrivia": [
                                            {
                                                "kind": "NewLineTrivia",
                                                "text": "\r\n"
                                            },
                                            {
                                                "kind": "WhitespaceTrivia",
                                                "text": "        "
                                            }
                                        ]
                                    },
                                    "dotToken": {
                                        "kind": "DotToken",
                                        "fullStart": 778,
                                        "fullEnd": 779,
                                        "start": 778,
                                        "end": 779,
                                        "fullWidth": 1,
                                        "width": 1,
                                        "text": ".",
                                        "value": ".",
                                        "valueText": "."
                                    },
                                    "name": {
                                        "kind": "IdentifierName",
                                        "fullStart": 779,
                                        "fullEnd": 793,
                                        "start": 779,
                                        "end": 793,
                                        "fullWidth": 14,
                                        "width": 14,
                                        "text": "defineProperty",
                                        "value": "defineProperty",
                                        "valueText": "defineProperty"
                                    }
                                },
                                "argumentList": {
                                    "kind": "ArgumentList",
                                    "fullStart": 793,
                                    "fullEnd": 818,
                                    "start": 793,
                                    "end": 818,
                                    "fullWidth": 25,
                                    "width": 25,
                                    "openParenToken": {
                                        "kind": "OpenParenToken",
                                        "fullStart": 793,
                                        "fullEnd": 794,
                                        "start": 793,
                                        "end": 794,
                                        "fullWidth": 1,
                                        "width": 1,
                                        "text": "(",
                                        "value": "(",
                                        "valueText": "("
                                    },
                                    "arguments": [
                                        {
                                            "kind": "IdentifierName",
                                            "fullStart": 794,
                                            "fullEnd": 797,
                                            "start": 794,
                                            "end": 797,
                                            "fullWidth": 3,
                                            "width": 3,
                                            "text": "obj",
                                            "value": "obj",
                                            "valueText": "obj"
                                        },
                                        {
                                            "kind": "CommaToken",
                                            "fullStart": 797,
                                            "fullEnd": 799,
                                            "start": 797,
                                            "end": 798,
                                            "fullWidth": 2,
                                            "width": 1,
                                            "text": ",",
                                            "value": ",",
                                            "valueText": ",",
                                            "hasTrailingTrivia": true,
                                            "trailingTrivia": [
                                                {
                                                    "kind": "WhitespaceTrivia",
                                                    "text": " "
                                                }
                                            ]
                                        },
                                        {
                                            "kind": "StringLiteral",
                                            "fullStart": 799,
                                            "fullEnd": 809,
                                            "start": 799,
                                            "end": 809,
                                            "fullWidth": 10,
                                            "width": 10,
                                            "text": "\"property\"",
                                            "value": "property",
                                            "valueText": "property"
                                        },
                                        {
                                            "kind": "CommaToken",
                                            "fullStart": 809,
                                            "fullEnd": 811,
                                            "start": 809,
                                            "end": 810,
                                            "fullWidth": 2,
                                            "width": 1,
                                            "text": ",",
                                            "value": ",",
                                            "valueText": ",",
                                            "hasTrailingTrivia": true,
                                            "trailingTrivia": [
                                                {
                                                    "kind": "WhitespaceTrivia",
                                                    "text": " "
                                                }
                                            ]
                                        },
                                        {
                                            "kind": "IdentifierName",
                                            "fullStart": 811,
                                            "fullEnd": 817,
                                            "start": 811,
                                            "end": 817,
                                            "fullWidth": 6,
                                            "width": 6,
                                            "text": "argObj",
                                            "value": "argObj",
                                            "valueText": "argObj"
                                        }
                                    ],
                                    "closeParenToken": {
                                        "kind": "CloseParenToken",
                                        "fullStart": 817,
                                        "fullEnd": 818,
                                        "start": 817,
                                        "end": 818,
                                        "fullWidth": 1,
                                        "width": 1,
                                        "text": ")",
                                        "value": ")",
                                        "valueText": ")"
                                    }
                                }
                            },
                            "semicolonToken": {
                                "kind": "SemicolonToken",
                                "fullStart": 818,
                                "fullEnd": 821,
                                "start": 818,
                                "end": 819,
                                "fullWidth": 3,
                                "width": 1,
                                "text": ";",
                                "value": ";",
                                "valueText": ";",
                                "hasTrailingTrivia": true,
                                "hasTrailingNewLine": true,
                                "trailingTrivia": [
                                    {
                                        "kind": "NewLineTrivia",
                                        "text": "\r\n"
                                    }
                                ]
                            }
                        },
                        {
                            "kind": "VariableStatement",
                            "fullStart": 821,
                            "fullEnd": 882,
                            "start": 831,
                            "end": 880,
                            "fullWidth": 61,
                            "width": 49,
                            "modifiers": [],
                            "variableDeclaration": {
                                "kind": "VariableDeclaration",
                                "fullStart": 821,
                                "fullEnd": 879,
                                "start": 831,
                                "end": 879,
                                "fullWidth": 58,
                                "width": 48,
                                "varKeyword": {
                                    "kind": "VarKeyword",
                                    "fullStart": 821,
                                    "fullEnd": 835,
                                    "start": 831,
                                    "end": 834,
                                    "fullWidth": 14,
                                    "width": 3,
                                    "text": "var",
                                    "value": "var",
                                    "valueText": "var",
                                    "hasLeadingTrivia": true,
                                    "hasLeadingNewLine": true,
                                    "hasTrailingTrivia": true,
                                    "leadingTrivia": [
                                        {
                                            "kind": "NewLineTrivia",
                                            "text": "\r\n"
                                        },
                                        {
                                            "kind": "WhitespaceTrivia",
                                            "text": "        "
                                        }
                                    ],
                                    "trailingTrivia": [
                                        {
                                            "kind": "WhitespaceTrivia",
                                            "text": " "
                                        }
                                    ]
                                },
                                "variableDeclarators": [
                                    {
                                        "kind": "VariableDeclarator",
                                        "fullStart": 835,
                                        "fullEnd": 879,
                                        "start": 835,
                                        "end": 879,
                                        "fullWidth": 44,
<<<<<<< HEAD
                                        "width": 44,
                                        "identifier": {
=======
                                        "propertyName": {
>>>>>>> 85e84683
                                            "kind": "IdentifierName",
                                            "fullStart": 835,
                                            "fullEnd": 847,
                                            "start": 835,
                                            "end": 846,
                                            "fullWidth": 12,
                                            "width": 11,
                                            "text": "beforeWrite",
                                            "value": "beforeWrite",
                                            "valueText": "beforeWrite",
                                            "hasTrailingTrivia": true,
                                            "trailingTrivia": [
                                                {
                                                    "kind": "WhitespaceTrivia",
                                                    "text": " "
                                                }
                                            ]
                                        },
                                        "equalsValueClause": {
                                            "kind": "EqualsValueClause",
                                            "fullStart": 847,
                                            "fullEnd": 879,
                                            "start": 847,
                                            "end": 879,
                                            "fullWidth": 32,
                                            "width": 32,
                                            "equalsToken": {
                                                "kind": "EqualsToken",
                                                "fullStart": 847,
                                                "fullEnd": 849,
                                                "start": 847,
                                                "end": 848,
                                                "fullWidth": 2,
                                                "width": 1,
                                                "text": "=",
                                                "value": "=",
                                                "valueText": "=",
                                                "hasTrailingTrivia": true,
                                                "trailingTrivia": [
                                                    {
                                                        "kind": "WhitespaceTrivia",
                                                        "text": " "
                                                    }
                                                ]
                                            },
                                            "value": {
                                                "kind": "InvocationExpression",
                                                "fullStart": 849,
                                                "fullEnd": 879,
                                                "start": 849,
                                                "end": 879,
                                                "fullWidth": 30,
                                                "width": 30,
                                                "expression": {
                                                    "kind": "MemberAccessExpression",
                                                    "fullStart": 849,
                                                    "fullEnd": 867,
                                                    "start": 849,
                                                    "end": 867,
                                                    "fullWidth": 18,
                                                    "width": 18,
                                                    "expression": {
                                                        "kind": "IdentifierName",
                                                        "fullStart": 849,
                                                        "fullEnd": 852,
                                                        "start": 849,
                                                        "end": 852,
                                                        "fullWidth": 3,
                                                        "width": 3,
                                                        "text": "obj",
                                                        "value": "obj",
                                                        "valueText": "obj"
                                                    },
                                                    "dotToken": {
                                                        "kind": "DotToken",
                                                        "fullStart": 852,
                                                        "fullEnd": 853,
                                                        "start": 852,
                                                        "end": 853,
                                                        "fullWidth": 1,
                                                        "width": 1,
                                                        "text": ".",
                                                        "value": ".",
                                                        "valueText": "."
                                                    },
                                                    "name": {
                                                        "kind": "IdentifierName",
                                                        "fullStart": 853,
                                                        "fullEnd": 867,
                                                        "start": 853,
                                                        "end": 867,
                                                        "fullWidth": 14,
                                                        "width": 14,
                                                        "text": "hasOwnProperty",
                                                        "value": "hasOwnProperty",
                                                        "valueText": "hasOwnProperty"
                                                    }
                                                },
                                                "argumentList": {
                                                    "kind": "ArgumentList",
                                                    "fullStart": 867,
                                                    "fullEnd": 879,
                                                    "start": 867,
                                                    "end": 879,
                                                    "fullWidth": 12,
                                                    "width": 12,
                                                    "openParenToken": {
                                                        "kind": "OpenParenToken",
                                                        "fullStart": 867,
                                                        "fullEnd": 868,
                                                        "start": 867,
                                                        "end": 868,
                                                        "fullWidth": 1,
                                                        "width": 1,
                                                        "text": "(",
                                                        "value": "(",
                                                        "valueText": "("
                                                    },
                                                    "arguments": [
                                                        {
                                                            "kind": "StringLiteral",
                                                            "fullStart": 868,
                                                            "fullEnd": 878,
                                                            "start": 868,
                                                            "end": 878,
                                                            "fullWidth": 10,
                                                            "width": 10,
                                                            "text": "\"property\"",
                                                            "value": "property",
                                                            "valueText": "property"
                                                        }
                                                    ],
                                                    "closeParenToken": {
                                                        "kind": "CloseParenToken",
                                                        "fullStart": 878,
                                                        "fullEnd": 879,
                                                        "start": 878,
                                                        "end": 879,
                                                        "fullWidth": 1,
                                                        "width": 1,
                                                        "text": ")",
                                                        "value": ")",
                                                        "valueText": ")"
                                                    }
                                                }
                                            }
                                        }
                                    }
                                ]
                            },
                            "semicolonToken": {
                                "kind": "SemicolonToken",
                                "fullStart": 879,
                                "fullEnd": 882,
                                "start": 879,
                                "end": 880,
                                "fullWidth": 3,
                                "width": 1,
                                "text": ";",
                                "value": ";",
                                "valueText": ";",
                                "hasTrailingTrivia": true,
                                "hasTrailingNewLine": true,
                                "trailingTrivia": [
                                    {
                                        "kind": "NewLineTrivia",
                                        "text": "\r\n"
                                    }
                                ]
                            }
                        },
                        {
                            "kind": "ExpressionStatement",
                            "fullStart": 882,
                            "fullEnd": 922,
                            "start": 892,
                            "end": 920,
                            "fullWidth": 40,
                            "width": 28,
                            "expression": {
                                "kind": "AssignmentExpression",
                                "fullStart": 882,
                                "fullEnd": 919,
                                "start": 892,
                                "end": 919,
                                "fullWidth": 37,
                                "width": 27,
                                "left": {
                                    "kind": "MemberAccessExpression",
                                    "fullStart": 882,
                                    "fullEnd": 905,
                                    "start": 892,
                                    "end": 904,
                                    "fullWidth": 23,
                                    "width": 12,
                                    "expression": {
                                        "kind": "IdentifierName",
                                        "fullStart": 882,
                                        "fullEnd": 895,
                                        "start": 892,
                                        "end": 895,
                                        "fullWidth": 13,
                                        "width": 3,
                                        "text": "obj",
                                        "value": "obj",
                                        "valueText": "obj",
                                        "hasLeadingTrivia": true,
                                        "hasLeadingNewLine": true,
                                        "leadingTrivia": [
                                            {
                                                "kind": "NewLineTrivia",
                                                "text": "\r\n"
                                            },
                                            {
                                                "kind": "WhitespaceTrivia",
                                                "text": "        "
                                            }
                                        ]
                                    },
                                    "dotToken": {
                                        "kind": "DotToken",
                                        "fullStart": 895,
                                        "fullEnd": 896,
                                        "start": 895,
                                        "end": 896,
                                        "fullWidth": 1,
                                        "width": 1,
                                        "text": ".",
                                        "value": ".",
                                        "valueText": "."
                                    },
                                    "name": {
                                        "kind": "IdentifierName",
                                        "fullStart": 896,
                                        "fullEnd": 905,
                                        "start": 896,
                                        "end": 904,
                                        "fullWidth": 9,
                                        "width": 8,
                                        "text": "property",
                                        "value": "property",
                                        "valueText": "property",
                                        "hasTrailingTrivia": true,
                                        "trailingTrivia": [
                                            {
                                                "kind": "WhitespaceTrivia",
                                                "text": " "
                                            }
                                        ]
                                    }
                                },
                                "operatorToken": {
                                    "kind": "EqualsToken",
                                    "fullStart": 905,
                                    "fullEnd": 907,
                                    "start": 905,
                                    "end": 906,
                                    "fullWidth": 2,
                                    "width": 1,
                                    "text": "=",
                                    "value": "=",
                                    "valueText": "=",
                                    "hasTrailingTrivia": true,
                                    "trailingTrivia": [
                                        {
                                            "kind": "WhitespaceTrivia",
                                            "text": " "
                                        }
                                    ]
                                },
                                "right": {
                                    "kind": "StringLiteral",
                                    "fullStart": 907,
                                    "fullEnd": 919,
                                    "start": 907,
                                    "end": 919,
                                    "fullWidth": 12,
                                    "width": 12,
                                    "text": "\"isWritable\"",
                                    "value": "isWritable",
                                    "valueText": "isWritable"
                                }
                            },
                            "semicolonToken": {
                                "kind": "SemicolonToken",
                                "fullStart": 919,
                                "fullEnd": 922,
                                "start": 919,
                                "end": 920,
                                "fullWidth": 3,
                                "width": 1,
                                "text": ";",
                                "value": ";",
                                "valueText": ";",
                                "hasTrailingTrivia": true,
                                "hasTrailingNewLine": true,
                                "trailingTrivia": [
                                    {
                                        "kind": "NewLineTrivia",
                                        "text": "\r\n"
                                    }
                                ]
                            }
                        },
                        {
                            "kind": "VariableStatement",
                            "fullStart": 922,
                            "fullEnd": 983,
                            "start": 932,
                            "end": 981,
                            "fullWidth": 61,
                            "width": 49,
                            "modifiers": [],
                            "variableDeclaration": {
                                "kind": "VariableDeclaration",
                                "fullStart": 922,
                                "fullEnd": 980,
                                "start": 932,
                                "end": 980,
                                "fullWidth": 58,
                                "width": 48,
                                "varKeyword": {
                                    "kind": "VarKeyword",
                                    "fullStart": 922,
                                    "fullEnd": 936,
                                    "start": 932,
                                    "end": 935,
                                    "fullWidth": 14,
                                    "width": 3,
                                    "text": "var",
                                    "value": "var",
                                    "valueText": "var",
                                    "hasLeadingTrivia": true,
                                    "hasLeadingNewLine": true,
                                    "hasTrailingTrivia": true,
                                    "leadingTrivia": [
                                        {
                                            "kind": "NewLineTrivia",
                                            "text": "\r\n"
                                        },
                                        {
                                            "kind": "WhitespaceTrivia",
                                            "text": "        "
                                        }
                                    ],
                                    "trailingTrivia": [
                                        {
                                            "kind": "WhitespaceTrivia",
                                            "text": " "
                                        }
                                    ]
                                },
                                "variableDeclarators": [
                                    {
                                        "kind": "VariableDeclarator",
                                        "fullStart": 936,
                                        "fullEnd": 980,
                                        "start": 936,
                                        "end": 980,
                                        "fullWidth": 44,
<<<<<<< HEAD
                                        "width": 44,
                                        "identifier": {
=======
                                        "propertyName": {
>>>>>>> 85e84683
                                            "kind": "IdentifierName",
                                            "fullStart": 936,
                                            "fullEnd": 947,
                                            "start": 936,
                                            "end": 946,
                                            "fullWidth": 11,
                                            "width": 10,
                                            "text": "afterWrite",
                                            "value": "afterWrite",
                                            "valueText": "afterWrite",
                                            "hasTrailingTrivia": true,
                                            "trailingTrivia": [
                                                {
                                                    "kind": "WhitespaceTrivia",
                                                    "text": " "
                                                }
                                            ]
                                        },
                                        "equalsValueClause": {
                                            "kind": "EqualsValueClause",
                                            "fullStart": 947,
                                            "fullEnd": 980,
                                            "start": 947,
                                            "end": 980,
                                            "fullWidth": 33,
                                            "width": 33,
                                            "equalsToken": {
                                                "kind": "EqualsToken",
                                                "fullStart": 947,
                                                "fullEnd": 949,
                                                "start": 947,
                                                "end": 948,
                                                "fullWidth": 2,
                                                "width": 1,
                                                "text": "=",
                                                "value": "=",
                                                "valueText": "=",
                                                "hasTrailingTrivia": true,
                                                "trailingTrivia": [
                                                    {
                                                        "kind": "WhitespaceTrivia",
                                                        "text": " "
                                                    }
                                                ]
                                            },
                                            "value": {
                                                "kind": "ParenthesizedExpression",
                                                "fullStart": 949,
                                                "fullEnd": 980,
                                                "start": 949,
                                                "end": 980,
                                                "fullWidth": 31,
                                                "width": 31,
                                                "openParenToken": {
                                                    "kind": "OpenParenToken",
                                                    "fullStart": 949,
                                                    "fullEnd": 950,
                                                    "start": 949,
                                                    "end": 950,
                                                    "fullWidth": 1,
                                                    "width": 1,
                                                    "text": "(",
                                                    "value": "(",
                                                    "valueText": "("
                                                },
                                                "expression": {
                                                    "kind": "EqualsExpression",
                                                    "fullStart": 950,
                                                    "fullEnd": 979,
                                                    "start": 950,
                                                    "end": 979,
                                                    "fullWidth": 29,
                                                    "width": 29,
                                                    "left": {
                                                        "kind": "MemberAccessExpression",
                                                        "fullStart": 950,
                                                        "fullEnd": 963,
                                                        "start": 950,
                                                        "end": 962,
                                                        "fullWidth": 13,
                                                        "width": 12,
                                                        "expression": {
                                                            "kind": "IdentifierName",
                                                            "fullStart": 950,
                                                            "fullEnd": 953,
                                                            "start": 950,
                                                            "end": 953,
                                                            "fullWidth": 3,
                                                            "width": 3,
                                                            "text": "obj",
                                                            "value": "obj",
                                                            "valueText": "obj"
                                                        },
                                                        "dotToken": {
                                                            "kind": "DotToken",
                                                            "fullStart": 953,
                                                            "fullEnd": 954,
                                                            "start": 953,
                                                            "end": 954,
                                                            "fullWidth": 1,
                                                            "width": 1,
                                                            "text": ".",
                                                            "value": ".",
                                                            "valueText": "."
                                                        },
                                                        "name": {
                                                            "kind": "IdentifierName",
                                                            "fullStart": 954,
                                                            "fullEnd": 963,
                                                            "start": 954,
                                                            "end": 962,
                                                            "fullWidth": 9,
                                                            "width": 8,
                                                            "text": "property",
                                                            "value": "property",
                                                            "valueText": "property",
                                                            "hasTrailingTrivia": true,
                                                            "trailingTrivia": [
                                                                {
                                                                    "kind": "WhitespaceTrivia",
                                                                    "text": " "
                                                                }
                                                            ]
                                                        }
                                                    },
                                                    "operatorToken": {
                                                        "kind": "EqualsEqualsEqualsToken",
                                                        "fullStart": 963,
                                                        "fullEnd": 967,
                                                        "start": 963,
                                                        "end": 966,
                                                        "fullWidth": 4,
                                                        "width": 3,
                                                        "text": "===",
                                                        "value": "===",
                                                        "valueText": "===",
                                                        "hasTrailingTrivia": true,
                                                        "trailingTrivia": [
                                                            {
                                                                "kind": "WhitespaceTrivia",
                                                                "text": " "
                                                            }
                                                        ]
                                                    },
                                                    "right": {
                                                        "kind": "StringLiteral",
                                                        "fullStart": 967,
                                                        "fullEnd": 979,
                                                        "start": 967,
                                                        "end": 979,
                                                        "fullWidth": 12,
                                                        "width": 12,
                                                        "text": "\"isWritable\"",
                                                        "value": "isWritable",
                                                        "valueText": "isWritable"
                                                    }
                                                },
                                                "closeParenToken": {
                                                    "kind": "CloseParenToken",
                                                    "fullStart": 979,
                                                    "fullEnd": 980,
                                                    "start": 979,
                                                    "end": 980,
                                                    "fullWidth": 1,
                                                    "width": 1,
                                                    "text": ")",
                                                    "value": ")",
                                                    "valueText": ")"
                                                }
                                            }
                                        }
                                    }
                                ]
                            },
                            "semicolonToken": {
                                "kind": "SemicolonToken",
                                "fullStart": 980,
                                "fullEnd": 983,
                                "start": 980,
                                "end": 981,
                                "fullWidth": 3,
                                "width": 1,
                                "text": ";",
                                "value": ";",
                                "valueText": ";",
                                "hasTrailingTrivia": true,
                                "hasTrailingNewLine": true,
                                "trailingTrivia": [
                                    {
                                        "kind": "NewLineTrivia",
                                        "text": "\r\n"
                                    }
                                ]
                            }
                        },
                        {
                            "kind": "ReturnStatement",
                            "fullStart": 983,
                            "fullEnd": 1046,
                            "start": 993,
                            "end": 1044,
                            "fullWidth": 63,
                            "width": 51,
                            "returnKeyword": {
                                "kind": "ReturnKeyword",
                                "fullStart": 983,
                                "fullEnd": 1000,
                                "start": 993,
                                "end": 999,
                                "fullWidth": 17,
                                "width": 6,
                                "text": "return",
                                "value": "return",
                                "valueText": "return",
                                "hasLeadingTrivia": true,
                                "hasLeadingNewLine": true,
                                "hasTrailingTrivia": true,
                                "leadingTrivia": [
                                    {
                                        "kind": "NewLineTrivia",
                                        "text": "\r\n"
                                    },
                                    {
                                        "kind": "WhitespaceTrivia",
                                        "text": "        "
                                    }
                                ],
                                "trailingTrivia": [
                                    {
                                        "kind": "WhitespaceTrivia",
                                        "text": " "
                                    }
                                ]
                            },
                            "expression": {
                                "kind": "LogicalAndExpression",
                                "fullStart": 1000,
                                "fullEnd": 1043,
                                "start": 1000,
                                "end": 1043,
                                "fullWidth": 43,
                                "width": 43,
                                "left": {
                                    "kind": "EqualsExpression",
                                    "fullStart": 1000,
                                    "fullEnd": 1021,
                                    "start": 1000,
                                    "end": 1020,
                                    "fullWidth": 21,
                                    "width": 20,
                                    "left": {
                                        "kind": "IdentifierName",
                                        "fullStart": 1000,
                                        "fullEnd": 1012,
                                        "start": 1000,
                                        "end": 1011,
                                        "fullWidth": 12,
                                        "width": 11,
                                        "text": "beforeWrite",
                                        "value": "beforeWrite",
                                        "valueText": "beforeWrite",
                                        "hasTrailingTrivia": true,
                                        "trailingTrivia": [
                                            {
                                                "kind": "WhitespaceTrivia",
                                                "text": " "
                                            }
                                        ]
                                    },
                                    "operatorToken": {
                                        "kind": "EqualsEqualsEqualsToken",
                                        "fullStart": 1012,
                                        "fullEnd": 1016,
                                        "start": 1012,
                                        "end": 1015,
                                        "fullWidth": 4,
                                        "width": 3,
                                        "text": "===",
                                        "value": "===",
                                        "valueText": "===",
                                        "hasTrailingTrivia": true,
                                        "trailingTrivia": [
                                            {
                                                "kind": "WhitespaceTrivia",
                                                "text": " "
                                            }
                                        ]
                                    },
                                    "right": {
                                        "kind": "TrueKeyword",
                                        "fullStart": 1016,
                                        "fullEnd": 1021,
                                        "start": 1016,
                                        "end": 1020,
                                        "fullWidth": 5,
                                        "width": 4,
                                        "text": "true",
                                        "value": true,
                                        "valueText": "true",
                                        "hasTrailingTrivia": true,
                                        "trailingTrivia": [
                                            {
                                                "kind": "WhitespaceTrivia",
                                                "text": " "
                                            }
                                        ]
                                    }
                                },
                                "operatorToken": {
                                    "kind": "AmpersandAmpersandToken",
                                    "fullStart": 1021,
                                    "fullEnd": 1024,
                                    "start": 1021,
                                    "end": 1023,
                                    "fullWidth": 3,
                                    "width": 2,
                                    "text": "&&",
                                    "value": "&&",
                                    "valueText": "&&",
                                    "hasTrailingTrivia": true,
                                    "trailingTrivia": [
                                        {
                                            "kind": "WhitespaceTrivia",
                                            "text": " "
                                        }
                                    ]
                                },
                                "right": {
                                    "kind": "EqualsExpression",
                                    "fullStart": 1024,
                                    "fullEnd": 1043,
                                    "start": 1024,
                                    "end": 1043,
                                    "fullWidth": 19,
                                    "width": 19,
                                    "left": {
                                        "kind": "IdentifierName",
                                        "fullStart": 1024,
                                        "fullEnd": 1035,
                                        "start": 1024,
                                        "end": 1034,
                                        "fullWidth": 11,
                                        "width": 10,
                                        "text": "afterWrite",
                                        "value": "afterWrite",
                                        "valueText": "afterWrite",
                                        "hasTrailingTrivia": true,
                                        "trailingTrivia": [
                                            {
                                                "kind": "WhitespaceTrivia",
                                                "text": " "
                                            }
                                        ]
                                    },
                                    "operatorToken": {
                                        "kind": "EqualsEqualsEqualsToken",
                                        "fullStart": 1035,
                                        "fullEnd": 1039,
                                        "start": 1035,
                                        "end": 1038,
                                        "fullWidth": 4,
                                        "width": 3,
                                        "text": "===",
                                        "value": "===",
                                        "valueText": "===",
                                        "hasTrailingTrivia": true,
                                        "trailingTrivia": [
                                            {
                                                "kind": "WhitespaceTrivia",
                                                "text": " "
                                            }
                                        ]
                                    },
                                    "right": {
                                        "kind": "TrueKeyword",
                                        "fullStart": 1039,
                                        "fullEnd": 1043,
                                        "start": 1039,
                                        "end": 1043,
                                        "fullWidth": 4,
                                        "width": 4,
                                        "text": "true",
                                        "value": true,
                                        "valueText": "true"
                                    }
                                }
                            },
                            "semicolonToken": {
                                "kind": "SemicolonToken",
                                "fullStart": 1043,
                                "fullEnd": 1046,
                                "start": 1043,
                                "end": 1044,
                                "fullWidth": 3,
                                "width": 1,
                                "text": ";",
                                "value": ";",
                                "valueText": ";",
                                "hasTrailingTrivia": true,
                                "hasTrailingNewLine": true,
                                "trailingTrivia": [
                                    {
                                        "kind": "NewLineTrivia",
                                        "text": "\r\n"
                                    }
                                ]
                            }
                        }
                    ],
                    "closeBraceToken": {
                        "kind": "CloseBraceToken",
                        "fullStart": 1046,
                        "fullEnd": 1053,
                        "start": 1050,
                        "end": 1051,
                        "fullWidth": 7,
                        "width": 1,
                        "text": "}",
                        "value": "}",
                        "valueText": "}",
                        "hasLeadingTrivia": true,
                        "hasTrailingTrivia": true,
                        "hasTrailingNewLine": true,
                        "leadingTrivia": [
                            {
                                "kind": "WhitespaceTrivia",
                                "text": "    "
                            }
                        ],
                        "trailingTrivia": [
                            {
                                "kind": "NewLineTrivia",
                                "text": "\r\n"
                            }
                        ]
                    }
                }
            },
            {
                "kind": "ExpressionStatement",
                "fullStart": 1053,
                "fullEnd": 1077,
                "start": 1053,
                "end": 1075,
                "fullWidth": 24,
                "width": 22,
                "expression": {
                    "kind": "InvocationExpression",
                    "fullStart": 1053,
                    "fullEnd": 1074,
                    "start": 1053,
                    "end": 1074,
                    "fullWidth": 21,
                    "width": 21,
                    "expression": {
                        "kind": "IdentifierName",
                        "fullStart": 1053,
                        "fullEnd": 1064,
                        "start": 1053,
                        "end": 1064,
                        "fullWidth": 11,
                        "width": 11,
                        "text": "runTestCase",
                        "value": "runTestCase",
                        "valueText": "runTestCase"
                    },
                    "argumentList": {
                        "kind": "ArgumentList",
                        "fullStart": 1064,
                        "fullEnd": 1074,
                        "start": 1064,
                        "end": 1074,
                        "fullWidth": 10,
                        "width": 10,
                        "openParenToken": {
                            "kind": "OpenParenToken",
                            "fullStart": 1064,
                            "fullEnd": 1065,
                            "start": 1064,
                            "end": 1065,
                            "fullWidth": 1,
                            "width": 1,
                            "text": "(",
                            "value": "(",
                            "valueText": "("
                        },
                        "arguments": [
                            {
                                "kind": "IdentifierName",
                                "fullStart": 1065,
                                "fullEnd": 1073,
                                "start": 1065,
                                "end": 1073,
                                "fullWidth": 8,
                                "width": 8,
                                "text": "testcase",
                                "value": "testcase",
                                "valueText": "testcase"
                            }
                        ],
                        "closeParenToken": {
                            "kind": "CloseParenToken",
                            "fullStart": 1073,
                            "fullEnd": 1074,
                            "start": 1073,
                            "end": 1074,
                            "fullWidth": 1,
                            "width": 1,
                            "text": ")",
                            "value": ")",
                            "valueText": ")"
                        }
                    }
                },
                "semicolonToken": {
                    "kind": "SemicolonToken",
                    "fullStart": 1074,
                    "fullEnd": 1077,
                    "start": 1074,
                    "end": 1075,
                    "fullWidth": 3,
                    "width": 1,
                    "text": ";",
                    "value": ";",
                    "valueText": ";",
                    "hasTrailingTrivia": true,
                    "hasTrailingNewLine": true,
                    "trailingTrivia": [
                        {
                            "kind": "NewLineTrivia",
                            "text": "\r\n"
                        }
                    ]
                }
            }
        ],
        "endOfFileToken": {
            "kind": "EndOfFileToken",
            "fullStart": 1077,
            "fullEnd": 1077,
            "start": 1077,
            "end": 1077,
            "fullWidth": 0,
            "width": 0,
            "text": ""
        }
    },
    "lineMap": {
        "lineStarts": [
            0,
            67,
            152,
            232,
            308,
            380,
            385,
            439,
            609,
            614,
            616,
            618,
            641,
            664,
            666,
            727,
            729,
            762,
            764,
            821,
            823,
            882,
            884,
            922,
            924,
            983,
            985,
            1046,
            1053,
            1077
        ],
        "length": 1077
    }
}<|MERGE_RESOLUTION|>--- conflicted
+++ resolved
@@ -245,12 +245,8 @@
                                         "start": 653,
                                         "end": 661,
                                         "fullWidth": 8,
-<<<<<<< HEAD
                                         "width": 8,
-                                        "identifier": {
-=======
                                         "propertyName": {
->>>>>>> 85e84683
                                             "kind": "IdentifierName",
                                             "fullStart": 653,
                                             "fullEnd": 657,
@@ -411,12 +407,8 @@
                                         "start": 678,
                                         "end": 724,
                                         "fullWidth": 46,
-<<<<<<< HEAD
                                         "width": 46,
-                                        "identifier": {
-=======
                                         "propertyName": {
->>>>>>> 85e84683
                                             "kind": "IdentifierName",
                                             "fullStart": 678,
                                             "fullEnd": 685,
@@ -1135,12 +1127,8 @@
                                         "start": 835,
                                         "end": 879,
                                         "fullWidth": 44,
-<<<<<<< HEAD
                                         "width": 44,
-                                        "identifier": {
-=======
                                         "propertyName": {
->>>>>>> 85e84683
                                             "kind": "IdentifierName",
                                             "fullStart": 835,
                                             "fullEnd": 847,
@@ -1501,12 +1489,8 @@
                                         "start": 936,
                                         "end": 980,
                                         "fullWidth": 44,
-<<<<<<< HEAD
                                         "width": 44,
-                                        "identifier": {
-=======
                                         "propertyName": {
->>>>>>> 85e84683
                                             "kind": "IdentifierName",
                                             "fullStart": 936,
                                             "fullEnd": 947,
