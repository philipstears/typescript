{
    "isDeclaration": false,
    "languageVersion": "EcmaScript5",
    "parseOptions": {
        "allowAutomaticSemicolonInsertion": true
    },
    "sourceUnit": {
        "kind": "SourceUnit",
        "fullStart": 0,
        "fullEnd": 974,
        "start": 551,
        "end": 974,
        "fullWidth": 974,
        "width": 423,
        "isIncrementallyUnusable": true,
        "moduleElements": [
            {
                "kind": "FunctionDeclaration",
                "fullStart": 0,
                "fullEnd": 950,
                "start": 551,
                "end": 948,
                "fullWidth": 950,
                "width": 397,
                "isIncrementallyUnusable": true,
                "modifiers": [],
                "functionKeyword": {
                    "kind": "FunctionKeyword",
                    "fullStart": 0,
                    "fullEnd": 560,
                    "start": 551,
                    "end": 559,
                    "fullWidth": 560,
                    "width": 8,
                    "text": "function",
                    "value": "function",
                    "valueText": "function",
                    "hasLeadingTrivia": true,
                    "hasLeadingComment": true,
                    "hasLeadingNewLine": true,
                    "hasTrailingTrivia": true,
                    "leadingTrivia": [
                        {
                            "kind": "SingleLineCommentTrivia",
                            "text": "/// Copyright (c) 2012 Ecma International.  All rights reserved. "
                        },
                        {
                            "kind": "NewLineTrivia",
                            "text": "\r\n"
                        },
                        {
                            "kind": "SingleLineCommentTrivia",
                            "text": "/// Ecma International makes this code available under the terms and conditions set"
                        },
                        {
                            "kind": "NewLineTrivia",
                            "text": "\r\n"
                        },
                        {
                            "kind": "SingleLineCommentTrivia",
                            "text": "/// forth on http://hg.ecmascript.org/tests/test262/raw-file/tip/LICENSE (the "
                        },
                        {
                            "kind": "NewLineTrivia",
                            "text": "\r\n"
                        },
                        {
                            "kind": "SingleLineCommentTrivia",
                            "text": "/// \"Use Terms\").   Any redistribution of this code must retain the above "
                        },
                        {
                            "kind": "NewLineTrivia",
                            "text": "\r\n"
                        },
                        {
                            "kind": "SingleLineCommentTrivia",
                            "text": "/// copyright and this notice and otherwise comply with the Use Terms."
                        },
                        {
                            "kind": "NewLineTrivia",
                            "text": "\r\n"
                        },
                        {
                            "kind": "MultiLineCommentTrivia",
                            "text": "/**\r\n * @path ch15/15.2/15.2.3/15.2.3.6/15.2.3.6-3-236.js\r\n * @description Object.defineProperty - 'set' property in 'Attributes' is not present (8.10.5 step 8)\r\n */"
                        },
                        {
                            "kind": "NewLineTrivia",
                            "text": "\r\n"
                        },
                        {
                            "kind": "NewLineTrivia",
                            "text": "\r\n"
                        },
                        {
                            "kind": "NewLineTrivia",
                            "text": "\r\n"
                        }
                    ],
                    "trailingTrivia": [
                        {
                            "kind": "WhitespaceTrivia",
                            "text": " "
                        }
                    ]
                },
                "identifier": {
                    "kind": "IdentifierName",
                    "fullStart": 560,
                    "fullEnd": 568,
                    "start": 560,
                    "end": 568,
                    "fullWidth": 8,
                    "width": 8,
                    "text": "testcase",
                    "value": "testcase",
                    "valueText": "testcase"
                },
                "callSignature": {
                    "kind": "CallSignature",
                    "fullStart": 568,
                    "fullEnd": 571,
                    "start": 568,
                    "end": 570,
                    "fullWidth": 3,
                    "width": 2,
                    "parameterList": {
                        "kind": "ParameterList",
                        "fullStart": 568,
                        "fullEnd": 571,
                        "start": 568,
                        "end": 570,
                        "fullWidth": 3,
                        "width": 2,
                        "openParenToken": {
                            "kind": "OpenParenToken",
                            "fullStart": 568,
                            "fullEnd": 569,
                            "start": 568,
                            "end": 569,
                            "fullWidth": 1,
                            "width": 1,
                            "text": "(",
                            "value": "(",
                            "valueText": "("
                        },
                        "parameters": [],
                        "closeParenToken": {
                            "kind": "CloseParenToken",
                            "fullStart": 569,
                            "fullEnd": 571,
                            "start": 569,
                            "end": 570,
                            "fullWidth": 2,
                            "width": 1,
                            "text": ")",
                            "value": ")",
                            "valueText": ")",
                            "hasTrailingTrivia": true,
                            "trailingTrivia": [
                                {
                                    "kind": "WhitespaceTrivia",
                                    "text": " "
                                }
                            ]
                        }
                    }
                },
                "block": {
                    "kind": "Block",
                    "fullStart": 571,
                    "fullEnd": 950,
                    "start": 571,
                    "end": 948,
                    "fullWidth": 379,
                    "width": 377,
                    "isIncrementallyUnusable": true,
                    "openBraceToken": {
                        "kind": "OpenBraceToken",
                        "fullStart": 571,
                        "fullEnd": 574,
                        "start": 571,
                        "end": 572,
                        "fullWidth": 3,
                        "width": 1,
                        "text": "{",
                        "value": "{",
                        "valueText": "{",
                        "hasTrailingTrivia": true,
                        "hasTrailingNewLine": true,
                        "trailingTrivia": [
                            {
                                "kind": "NewLineTrivia",
                                "text": "\r\n"
                            }
                        ]
                    },
                    "statements": [
                        {
                            "kind": "VariableStatement",
                            "fullStart": 574,
                            "fullEnd": 597,
                            "start": 582,
                            "end": 595,
                            "fullWidth": 23,
                            "width": 13,
                            "modifiers": [],
                            "variableDeclaration": {
                                "kind": "VariableDeclaration",
                                "fullStart": 574,
                                "fullEnd": 594,
                                "start": 582,
                                "end": 594,
                                "fullWidth": 20,
                                "width": 12,
                                "varKeyword": {
                                    "kind": "VarKeyword",
                                    "fullStart": 574,
                                    "fullEnd": 586,
                                    "start": 582,
                                    "end": 585,
                                    "fullWidth": 12,
                                    "width": 3,
                                    "text": "var",
                                    "value": "var",
                                    "valueText": "var",
                                    "hasLeadingTrivia": true,
                                    "hasTrailingTrivia": true,
                                    "leadingTrivia": [
                                        {
                                            "kind": "WhitespaceTrivia",
                                            "text": "        "
                                        }
                                    ],
                                    "trailingTrivia": [
                                        {
                                            "kind": "WhitespaceTrivia",
                                            "text": " "
                                        }
                                    ]
                                },
                                "variableDeclarators": [
                                    {
                                        "kind": "VariableDeclarator",
                                        "fullStart": 586,
                                        "fullEnd": 594,
                                        "start": 586,
                                        "end": 594,
                                        "fullWidth": 8,
<<<<<<< HEAD
                                        "width": 8,
                                        "identifier": {
=======
                                        "propertyName": {
>>>>>>> 85e84683
                                            "kind": "IdentifierName",
                                            "fullStart": 586,
                                            "fullEnd": 590,
                                            "start": 586,
                                            "end": 589,
                                            "fullWidth": 4,
                                            "width": 3,
                                            "text": "obj",
                                            "value": "obj",
                                            "valueText": "obj",
                                            "hasTrailingTrivia": true,
                                            "trailingTrivia": [
                                                {
                                                    "kind": "WhitespaceTrivia",
                                                    "text": " "
                                                }
                                            ]
                                        },
                                        "equalsValueClause": {
                                            "kind": "EqualsValueClause",
                                            "fullStart": 590,
                                            "fullEnd": 594,
                                            "start": 590,
                                            "end": 594,
                                            "fullWidth": 4,
                                            "width": 4,
                                            "equalsToken": {
                                                "kind": "EqualsToken",
                                                "fullStart": 590,
                                                "fullEnd": 592,
                                                "start": 590,
                                                "end": 591,
                                                "fullWidth": 2,
                                                "width": 1,
                                                "text": "=",
                                                "value": "=",
                                                "valueText": "=",
                                                "hasTrailingTrivia": true,
                                                "trailingTrivia": [
                                                    {
                                                        "kind": "WhitespaceTrivia",
                                                        "text": " "
                                                    }
                                                ]
                                            },
                                            "value": {
                                                "kind": "ObjectLiteralExpression",
                                                "fullStart": 592,
                                                "fullEnd": 594,
                                                "start": 592,
                                                "end": 594,
                                                "fullWidth": 2,
                                                "width": 2,
                                                "openBraceToken": {
                                                    "kind": "OpenBraceToken",
                                                    "fullStart": 592,
                                                    "fullEnd": 593,
                                                    "start": 592,
                                                    "end": 593,
                                                    "fullWidth": 1,
                                                    "width": 1,
                                                    "text": "{",
                                                    "value": "{",
                                                    "valueText": "{"
                                                },
                                                "propertyAssignments": [],
                                                "closeBraceToken": {
                                                    "kind": "CloseBraceToken",
                                                    "fullStart": 593,
                                                    "fullEnd": 594,
                                                    "start": 593,
                                                    "end": 594,
                                                    "fullWidth": 1,
                                                    "width": 1,
                                                    "text": "}",
                                                    "value": "}",
                                                    "valueText": "}"
                                                }
                                            }
                                        }
                                    }
                                ]
                            },
                            "semicolonToken": {
                                "kind": "SemicolonToken",
                                "fullStart": 594,
                                "fullEnd": 597,
                                "start": 594,
                                "end": 595,
                                "fullWidth": 3,
                                "width": 1,
                                "text": ";",
                                "value": ";",
                                "valueText": ";",
                                "hasTrailingTrivia": true,
                                "hasTrailingNewLine": true,
                                "trailingTrivia": [
                                    {
                                        "kind": "NewLineTrivia",
                                        "text": "\r\n"
                                    }
                                ]
                            }
                        },
                        {
                            "kind": "ExpressionStatement",
                            "fullStart": 597,
                            "fullEnd": 737,
                            "start": 607,
                            "end": 735,
                            "fullWidth": 140,
                            "width": 128,
                            "isIncrementallyUnusable": true,
                            "expression": {
                                "kind": "InvocationExpression",
                                "fullStart": 597,
                                "fullEnd": 734,
                                "start": 607,
                                "end": 734,
                                "fullWidth": 137,
                                "width": 127,
                                "isIncrementallyUnusable": true,
                                "expression": {
                                    "kind": "MemberAccessExpression",
                                    "fullStart": 597,
                                    "fullEnd": 628,
                                    "start": 607,
                                    "end": 628,
                                    "fullWidth": 31,
                                    "width": 21,
                                    "expression": {
                                        "kind": "IdentifierName",
                                        "fullStart": 597,
                                        "fullEnd": 613,
                                        "start": 607,
                                        "end": 613,
                                        "fullWidth": 16,
                                        "width": 6,
                                        "text": "Object",
                                        "value": "Object",
                                        "valueText": "Object",
                                        "hasLeadingTrivia": true,
                                        "hasLeadingNewLine": true,
                                        "leadingTrivia": [
                                            {
                                                "kind": "NewLineTrivia",
                                                "text": "\r\n"
                                            },
                                            {
                                                "kind": "WhitespaceTrivia",
                                                "text": "        "
                                            }
                                        ]
                                    },
                                    "dotToken": {
                                        "kind": "DotToken",
                                        "fullStart": 613,
                                        "fullEnd": 614,
                                        "start": 613,
                                        "end": 614,
                                        "fullWidth": 1,
                                        "width": 1,
                                        "text": ".",
                                        "value": ".",
                                        "valueText": "."
                                    },
                                    "name": {
                                        "kind": "IdentifierName",
                                        "fullStart": 614,
                                        "fullEnd": 628,
                                        "start": 614,
                                        "end": 628,
                                        "fullWidth": 14,
                                        "width": 14,
                                        "text": "defineProperty",
                                        "value": "defineProperty",
                                        "valueText": "defineProperty"
                                    }
                                },
                                "argumentList": {
                                    "kind": "ArgumentList",
                                    "fullStart": 628,
                                    "fullEnd": 734,
                                    "start": 628,
                                    "end": 734,
                                    "fullWidth": 106,
                                    "width": 106,
                                    "isIncrementallyUnusable": true,
                                    "openParenToken": {
                                        "kind": "OpenParenToken",
                                        "fullStart": 628,
                                        "fullEnd": 629,
                                        "start": 628,
                                        "end": 629,
                                        "fullWidth": 1,
                                        "width": 1,
                                        "text": "(",
                                        "value": "(",
                                        "valueText": "("
                                    },
                                    "arguments": [
                                        {
                                            "kind": "IdentifierName",
                                            "fullStart": 629,
                                            "fullEnd": 632,
                                            "start": 629,
                                            "end": 632,
                                            "fullWidth": 3,
                                            "width": 3,
                                            "text": "obj",
                                            "value": "obj",
                                            "valueText": "obj"
                                        },
                                        {
                                            "kind": "CommaToken",
                                            "fullStart": 632,
                                            "fullEnd": 634,
                                            "start": 632,
                                            "end": 633,
                                            "fullWidth": 2,
                                            "width": 1,
                                            "text": ",",
                                            "value": ",",
                                            "valueText": ",",
                                            "hasTrailingTrivia": true,
                                            "trailingTrivia": [
                                                {
                                                    "kind": "WhitespaceTrivia",
                                                    "text": " "
                                                }
                                            ]
                                        },
                                        {
                                            "kind": "StringLiteral",
                                            "fullStart": 634,
                                            "fullEnd": 644,
                                            "start": 634,
                                            "end": 644,
                                            "fullWidth": 10,
                                            "width": 10,
                                            "text": "\"property\"",
                                            "value": "property",
                                            "valueText": "property"
                                        },
                                        {
                                            "kind": "CommaToken",
                                            "fullStart": 644,
                                            "fullEnd": 646,
                                            "start": 644,
                                            "end": 645,
                                            "fullWidth": 2,
                                            "width": 1,
                                            "text": ",",
                                            "value": ",",
                                            "valueText": ",",
                                            "hasTrailingTrivia": true,
                                            "trailingTrivia": [
                                                {
                                                    "kind": "WhitespaceTrivia",
                                                    "text": " "
                                                }
                                            ]
                                        },
                                        {
                                            "kind": "ObjectLiteralExpression",
                                            "fullStart": 646,
                                            "fullEnd": 733,
                                            "start": 646,
                                            "end": 733,
                                            "fullWidth": 87,
                                            "width": 87,
                                            "isIncrementallyUnusable": true,
                                            "openBraceToken": {
                                                "kind": "OpenBraceToken",
                                                "fullStart": 646,
                                                "fullEnd": 649,
                                                "start": 646,
                                                "end": 647,
                                                "fullWidth": 3,
                                                "width": 1,
                                                "text": "{",
                                                "value": "{",
                                                "valueText": "{",
                                                "hasTrailingTrivia": true,
                                                "hasTrailingNewLine": true,
                                                "trailingTrivia": [
                                                    {
                                                        "kind": "NewLineTrivia",
                                                        "text": "\r\n"
                                                    }
                                                ]
                                            },
                                            "propertyAssignments": [
                                                {
                                                    "kind": "SimplePropertyAssignment",
                                                    "fullStart": 649,
                                                    "fullEnd": 724,
                                                    "start": 661,
                                                    "end": 722,
                                                    "fullWidth": 75,
                                                    "width": 61,
                                                    "isIncrementallyUnusable": true,
                                                    "propertyName": {
                                                        "kind": "IdentifierName",
                                                        "fullStart": 649,
                                                        "fullEnd": 664,
                                                        "start": 661,
                                                        "end": 664,
                                                        "fullWidth": 15,
                                                        "width": 3,
                                                        "text": "get",
                                                        "value": "get",
                                                        "valueText": "get",
                                                        "hasLeadingTrivia": true,
                                                        "leadingTrivia": [
                                                            {
                                                                "kind": "WhitespaceTrivia",
                                                                "text": "            "
                                                            }
                                                        ]
                                                    },
                                                    "colonToken": {
                                                        "kind": "ColonToken",
                                                        "fullStart": 664,
                                                        "fullEnd": 666,
                                                        "start": 664,
                                                        "end": 665,
                                                        "fullWidth": 2,
                                                        "width": 1,
                                                        "text": ":",
                                                        "value": ":",
                                                        "valueText": ":",
                                                        "hasTrailingTrivia": true,
                                                        "trailingTrivia": [
                                                            {
                                                                "kind": "WhitespaceTrivia",
                                                                "text": " "
                                                            }
                                                        ]
                                                    },
                                                    "expression": {
                                                        "kind": "FunctionExpression",
                                                        "fullStart": 666,
                                                        "fullEnd": 724,
                                                        "start": 666,
                                                        "end": 722,
                                                        "fullWidth": 58,
                                                        "width": 56,
                                                        "functionKeyword": {
                                                            "kind": "FunctionKeyword",
                                                            "fullStart": 666,
                                                            "fullEnd": 675,
                                                            "start": 666,
                                                            "end": 674,
                                                            "fullWidth": 9,
                                                            "width": 8,
                                                            "text": "function",
                                                            "value": "function",
                                                            "valueText": "function",
                                                            "hasTrailingTrivia": true,
                                                            "trailingTrivia": [
                                                                {
                                                                    "kind": "WhitespaceTrivia",
                                                                    "text": " "
                                                                }
                                                            ]
                                                        },
                                                        "callSignature": {
                                                            "kind": "CallSignature",
                                                            "fullStart": 675,
                                                            "fullEnd": 678,
                                                            "start": 675,
                                                            "end": 677,
                                                            "fullWidth": 3,
                                                            "width": 2,
                                                            "parameterList": {
                                                                "kind": "ParameterList",
                                                                "fullStart": 675,
                                                                "fullEnd": 678,
                                                                "start": 675,
                                                                "end": 677,
                                                                "fullWidth": 3,
                                                                "width": 2,
                                                                "openParenToken": {
                                                                    "kind": "OpenParenToken",
                                                                    "fullStart": 675,
                                                                    "fullEnd": 676,
                                                                    "start": 675,
                                                                    "end": 676,
                                                                    "fullWidth": 1,
                                                                    "width": 1,
                                                                    "text": "(",
                                                                    "value": "(",
                                                                    "valueText": "("
                                                                },
                                                                "parameters": [],
                                                                "closeParenToken": {
                                                                    "kind": "CloseParenToken",
                                                                    "fullStart": 676,
                                                                    "fullEnd": 678,
                                                                    "start": 676,
                                                                    "end": 677,
                                                                    "fullWidth": 2,
                                                                    "width": 1,
                                                                    "text": ")",
                                                                    "value": ")",
                                                                    "valueText": ")",
                                                                    "hasTrailingTrivia": true,
                                                                    "trailingTrivia": [
                                                                        {
                                                                            "kind": "WhitespaceTrivia",
                                                                            "text": " "
                                                                        }
                                                                    ]
                                                                }
                                                            }
                                                        },
                                                        "block": {
                                                            "kind": "Block",
                                                            "fullStart": 678,
                                                            "fullEnd": 724,
                                                            "start": 678,
                                                            "end": 722,
                                                            "fullWidth": 46,
                                                            "width": 44,
                                                            "openBraceToken": {
                                                                "kind": "OpenBraceToken",
                                                                "fullStart": 678,
                                                                "fullEnd": 681,
                                                                "start": 678,
                                                                "end": 679,
                                                                "fullWidth": 3,
                                                                "width": 1,
                                                                "text": "{",
                                                                "value": "{",
                                                                "valueText": "{",
                                                                "hasTrailingTrivia": true,
                                                                "hasTrailingNewLine": true,
                                                                "trailingTrivia": [
                                                                    {
                                                                        "kind": "NewLineTrivia",
                                                                        "text": "\r\n"
                                                                    }
                                                                ]
                                                            },
                                                            "statements": [
                                                                {
                                                                    "kind": "ReturnStatement",
                                                                    "fullStart": 681,
                                                                    "fullEnd": 709,
                                                                    "start": 697,
                                                                    "end": 707,
                                                                    "fullWidth": 28,
                                                                    "width": 10,
                                                                    "returnKeyword": {
                                                                        "kind": "ReturnKeyword",
                                                                        "fullStart": 681,
                                                                        "fullEnd": 704,
                                                                        "start": 697,
                                                                        "end": 703,
                                                                        "fullWidth": 23,
                                                                        "width": 6,
                                                                        "text": "return",
                                                                        "value": "return",
                                                                        "valueText": "return",
                                                                        "hasLeadingTrivia": true,
                                                                        "hasTrailingTrivia": true,
                                                                        "leadingTrivia": [
                                                                            {
                                                                                "kind": "WhitespaceTrivia",
                                                                                "text": "                "
                                                                            }
                                                                        ],
                                                                        "trailingTrivia": [
                                                                            {
                                                                                "kind": "WhitespaceTrivia",
                                                                                "text": " "
                                                                            }
                                                                        ]
                                                                    },
                                                                    "expression": {
                                                                        "kind": "NumericLiteral",
                                                                        "fullStart": 704,
                                                                        "fullEnd": 706,
                                                                        "start": 704,
                                                                        "end": 706,
                                                                        "fullWidth": 2,
                                                                        "width": 2,
                                                                        "text": "11",
                                                                        "value": 11,
                                                                        "valueText": "11"
                                                                    },
                                                                    "semicolonToken": {
                                                                        "kind": "SemicolonToken",
                                                                        "fullStart": 706,
                                                                        "fullEnd": 709,
                                                                        "start": 706,
                                                                        "end": 707,
                                                                        "fullWidth": 3,
                                                                        "width": 1,
                                                                        "text": ";",
                                                                        "value": ";",
                                                                        "valueText": ";",
                                                                        "hasTrailingTrivia": true,
                                                                        "hasTrailingNewLine": true,
                                                                        "trailingTrivia": [
                                                                            {
                                                                                "kind": "NewLineTrivia",
                                                                                "text": "\r\n"
                                                                            }
                                                                        ]
                                                                    }
                                                                }
                                                            ],
                                                            "closeBraceToken": {
                                                                "kind": "CloseBraceToken",
                                                                "fullStart": 709,
                                                                "fullEnd": 724,
                                                                "start": 721,
                                                                "end": 722,
                                                                "fullWidth": 15,
                                                                "width": 1,
                                                                "text": "}",
                                                                "value": "}",
                                                                "valueText": "}",
                                                                "hasLeadingTrivia": true,
                                                                "hasTrailingTrivia": true,
                                                                "hasTrailingNewLine": true,
                                                                "leadingTrivia": [
                                                                    {
                                                                        "kind": "WhitespaceTrivia",
                                                                        "text": "            "
                                                                    }
                                                                ],
                                                                "trailingTrivia": [
                                                                    {
                                                                        "kind": "NewLineTrivia",
                                                                        "text": "\r\n"
                                                                    }
                                                                ]
                                                            }
                                                        }
                                                    }
                                                }
                                            ],
                                            "closeBraceToken": {
                                                "kind": "CloseBraceToken",
                                                "fullStart": 724,
                                                "fullEnd": 733,
                                                "start": 732,
                                                "end": 733,
                                                "fullWidth": 9,
                                                "width": 1,
                                                "text": "}",
                                                "value": "}",
                                                "valueText": "}",
                                                "hasLeadingTrivia": true,
                                                "leadingTrivia": [
                                                    {
                                                        "kind": "WhitespaceTrivia",
                                                        "text": "        "
                                                    }
                                                ]
                                            }
                                        }
                                    ],
                                    "closeParenToken": {
                                        "kind": "CloseParenToken",
                                        "fullStart": 733,
                                        "fullEnd": 734,
                                        "start": 733,
                                        "end": 734,
                                        "fullWidth": 1,
                                        "width": 1,
                                        "text": ")",
                                        "value": ")",
                                        "valueText": ")"
                                    }
                                }
                            },
                            "semicolonToken": {
                                "kind": "SemicolonToken",
                                "fullStart": 734,
                                "fullEnd": 737,
                                "start": 734,
                                "end": 735,
                                "fullWidth": 3,
                                "width": 1,
                                "text": ";",
                                "value": ";",
                                "valueText": ";",
                                "hasTrailingTrivia": true,
                                "hasTrailingNewLine": true,
                                "trailingTrivia": [
                                    {
                                        "kind": "NewLineTrivia",
                                        "text": "\r\n"
                                    }
                                ]
                            }
                        },
                        {
                            "kind": "ExpressionStatement",
                            "fullStart": 737,
                            "fullEnd": 767,
                            "start": 747,
                            "end": 765,
                            "fullWidth": 30,
                            "width": 18,
                            "expression": {
                                "kind": "AssignmentExpression",
                                "fullStart": 737,
                                "fullEnd": 764,
                                "start": 747,
                                "end": 764,
                                "fullWidth": 27,
                                "width": 17,
                                "left": {
                                    "kind": "MemberAccessExpression",
                                    "fullStart": 737,
                                    "fullEnd": 760,
                                    "start": 747,
                                    "end": 759,
                                    "fullWidth": 23,
                                    "width": 12,
                                    "expression": {
                                        "kind": "IdentifierName",
                                        "fullStart": 737,
                                        "fullEnd": 750,
                                        "start": 747,
                                        "end": 750,
                                        "fullWidth": 13,
                                        "width": 3,
                                        "text": "obj",
                                        "value": "obj",
                                        "valueText": "obj",
                                        "hasLeadingTrivia": true,
                                        "hasLeadingNewLine": true,
                                        "leadingTrivia": [
                                            {
                                                "kind": "NewLineTrivia",
                                                "text": "\r\n"
                                            },
                                            {
                                                "kind": "WhitespaceTrivia",
                                                "text": "        "
                                            }
                                        ]
                                    },
                                    "dotToken": {
                                        "kind": "DotToken",
                                        "fullStart": 750,
                                        "fullEnd": 751,
                                        "start": 750,
                                        "end": 751,
                                        "fullWidth": 1,
                                        "width": 1,
                                        "text": ".",
                                        "value": ".",
                                        "valueText": "."
                                    },
                                    "name": {
                                        "kind": "IdentifierName",
                                        "fullStart": 751,
                                        "fullEnd": 760,
                                        "start": 751,
                                        "end": 759,
                                        "fullWidth": 9,
                                        "width": 8,
                                        "text": "property",
                                        "value": "property",
                                        "valueText": "property",
                                        "hasTrailingTrivia": true,
                                        "trailingTrivia": [
                                            {
                                                "kind": "WhitespaceTrivia",
                                                "text": " "
                                            }
                                        ]
                                    }
                                },
                                "operatorToken": {
                                    "kind": "EqualsToken",
                                    "fullStart": 760,
                                    "fullEnd": 762,
                                    "start": 760,
                                    "end": 761,
                                    "fullWidth": 2,
                                    "width": 1,
                                    "text": "=",
                                    "value": "=",
                                    "valueText": "=",
                                    "hasTrailingTrivia": true,
                                    "trailingTrivia": [
                                        {
                                            "kind": "WhitespaceTrivia",
                                            "text": " "
                                        }
                                    ]
                                },
                                "right": {
                                    "kind": "NumericLiteral",
                                    "fullStart": 762,
                                    "fullEnd": 764,
                                    "start": 762,
                                    "end": 764,
                                    "fullWidth": 2,
                                    "width": 2,
                                    "text": "14",
                                    "value": 14,
                                    "valueText": "14"
                                }
                            },
                            "semicolonToken": {
                                "kind": "SemicolonToken",
                                "fullStart": 764,
                                "fullEnd": 767,
                                "start": 764,
                                "end": 765,
                                "fullWidth": 3,
                                "width": 1,
                                "text": ";",
                                "value": ";",
                                "valueText": ";",
                                "hasTrailingTrivia": true,
                                "hasTrailingNewLine": true,
                                "trailingTrivia": [
                                    {
                                        "kind": "NewLineTrivia",
                                        "text": "\r\n"
                                    }
                                ]
                            }
                        },
                        {
                            "kind": "VariableStatement",
                            "fullStart": 767,
                            "fullEnd": 837,
                            "start": 775,
                            "end": 835,
                            "fullWidth": 70,
                            "width": 60,
                            "modifiers": [],
                            "variableDeclaration": {
                                "kind": "VariableDeclaration",
                                "fullStart": 767,
                                "fullEnd": 834,
                                "start": 775,
                                "end": 834,
                                "fullWidth": 67,
                                "width": 59,
                                "varKeyword": {
                                    "kind": "VarKeyword",
                                    "fullStart": 767,
                                    "fullEnd": 779,
                                    "start": 775,
                                    "end": 778,
                                    "fullWidth": 12,
                                    "width": 3,
                                    "text": "var",
                                    "value": "var",
                                    "valueText": "var",
                                    "hasLeadingTrivia": true,
                                    "hasTrailingTrivia": true,
                                    "leadingTrivia": [
                                        {
                                            "kind": "WhitespaceTrivia",
                                            "text": "        "
                                        }
                                    ],
                                    "trailingTrivia": [
                                        {
                                            "kind": "WhitespaceTrivia",
                                            "text": " "
                                        }
                                    ]
                                },
                                "variableDeclarators": [
                                    {
                                        "kind": "VariableDeclarator",
                                        "fullStart": 779,
                                        "fullEnd": 834,
                                        "start": 779,
                                        "end": 834,
                                        "fullWidth": 55,
<<<<<<< HEAD
                                        "width": 55,
                                        "identifier": {
=======
                                        "propertyName": {
>>>>>>> 85e84683
                                            "kind": "IdentifierName",
                                            "fullStart": 779,
                                            "fullEnd": 784,
                                            "start": 779,
                                            "end": 783,
                                            "fullWidth": 5,
                                            "width": 4,
                                            "text": "desc",
                                            "value": "desc",
                                            "valueText": "desc",
                                            "hasTrailingTrivia": true,
                                            "trailingTrivia": [
                                                {
                                                    "kind": "WhitespaceTrivia",
                                                    "text": " "
                                                }
                                            ]
                                        },
                                        "equalsValueClause": {
                                            "kind": "EqualsValueClause",
                                            "fullStart": 784,
                                            "fullEnd": 834,
                                            "start": 784,
                                            "end": 834,
                                            "fullWidth": 50,
                                            "width": 50,
                                            "equalsToken": {
                                                "kind": "EqualsToken",
                                                "fullStart": 784,
                                                "fullEnd": 786,
                                                "start": 784,
                                                "end": 785,
                                                "fullWidth": 2,
                                                "width": 1,
                                                "text": "=",
                                                "value": "=",
                                                "valueText": "=",
                                                "hasTrailingTrivia": true,
                                                "trailingTrivia": [
                                                    {
                                                        "kind": "WhitespaceTrivia",
                                                        "text": " "
                                                    }
                                                ]
                                            },
                                            "value": {
                                                "kind": "InvocationExpression",
                                                "fullStart": 786,
                                                "fullEnd": 834,
                                                "start": 786,
                                                "end": 834,
                                                "fullWidth": 48,
                                                "width": 48,
                                                "expression": {
                                                    "kind": "MemberAccessExpression",
                                                    "fullStart": 786,
                                                    "fullEnd": 817,
                                                    "start": 786,
                                                    "end": 817,
                                                    "fullWidth": 31,
                                                    "width": 31,
                                                    "expression": {
                                                        "kind": "IdentifierName",
                                                        "fullStart": 786,
                                                        "fullEnd": 792,
                                                        "start": 786,
                                                        "end": 792,
                                                        "fullWidth": 6,
                                                        "width": 6,
                                                        "text": "Object",
                                                        "value": "Object",
                                                        "valueText": "Object"
                                                    },
                                                    "dotToken": {
                                                        "kind": "DotToken",
                                                        "fullStart": 792,
                                                        "fullEnd": 793,
                                                        "start": 792,
                                                        "end": 793,
                                                        "fullWidth": 1,
                                                        "width": 1,
                                                        "text": ".",
                                                        "value": ".",
                                                        "valueText": "."
                                                    },
                                                    "name": {
                                                        "kind": "IdentifierName",
                                                        "fullStart": 793,
                                                        "fullEnd": 817,
                                                        "start": 793,
                                                        "end": 817,
                                                        "fullWidth": 24,
                                                        "width": 24,
                                                        "text": "getOwnPropertyDescriptor",
                                                        "value": "getOwnPropertyDescriptor",
                                                        "valueText": "getOwnPropertyDescriptor"
                                                    }
                                                },
                                                "argumentList": {
                                                    "kind": "ArgumentList",
                                                    "fullStart": 817,
                                                    "fullEnd": 834,
                                                    "start": 817,
                                                    "end": 834,
                                                    "fullWidth": 17,
                                                    "width": 17,
                                                    "openParenToken": {
                                                        "kind": "OpenParenToken",
                                                        "fullStart": 817,
                                                        "fullEnd": 818,
                                                        "start": 817,
                                                        "end": 818,
                                                        "fullWidth": 1,
                                                        "width": 1,
                                                        "text": "(",
                                                        "value": "(",
                                                        "valueText": "("
                                                    },
                                                    "arguments": [
                                                        {
                                                            "kind": "IdentifierName",
                                                            "fullStart": 818,
                                                            "fullEnd": 821,
                                                            "start": 818,
                                                            "end": 821,
                                                            "fullWidth": 3,
                                                            "width": 3,
                                                            "text": "obj",
                                                            "value": "obj",
                                                            "valueText": "obj"
                                                        },
                                                        {
                                                            "kind": "CommaToken",
                                                            "fullStart": 821,
                                                            "fullEnd": 823,
                                                            "start": 821,
                                                            "end": 822,
                                                            "fullWidth": 2,
                                                            "width": 1,
                                                            "text": ",",
                                                            "value": ",",
                                                            "valueText": ",",
                                                            "hasTrailingTrivia": true,
                                                            "trailingTrivia": [
                                                                {
                                                                    "kind": "WhitespaceTrivia",
                                                                    "text": " "
                                                                }
                                                            ]
                                                        },
                                                        {
                                                            "kind": "StringLiteral",
                                                            "fullStart": 823,
                                                            "fullEnd": 833,
                                                            "start": 823,
                                                            "end": 833,
                                                            "fullWidth": 10,
                                                            "width": 10,
                                                            "text": "\"property\"",
                                                            "value": "property",
                                                            "valueText": "property"
                                                        }
                                                    ],
                                                    "closeParenToken": {
                                                        "kind": "CloseParenToken",
                                                        "fullStart": 833,
                                                        "fullEnd": 834,
                                                        "start": 833,
                                                        "end": 834,
                                                        "fullWidth": 1,
                                                        "width": 1,
                                                        "text": ")",
                                                        "value": ")",
                                                        "valueText": ")"
                                                    }
                                                }
                                            }
                                        }
                                    }
                                ]
                            },
                            "semicolonToken": {
                                "kind": "SemicolonToken",
                                "fullStart": 834,
                                "fullEnd": 837,
                                "start": 834,
                                "end": 835,
                                "fullWidth": 3,
                                "width": 1,
                                "text": ";",
                                "value": ";",
                                "valueText": ";",
                                "hasTrailingTrivia": true,
                                "hasTrailingNewLine": true,
                                "trailingTrivia": [
                                    {
                                        "kind": "NewLineTrivia",
                                        "text": "\r\n"
                                    }
                                ]
                            }
                        },
                        {
                            "kind": "ReturnStatement",
                            "fullStart": 837,
                            "fullEnd": 943,
                            "start": 845,
                            "end": 941,
                            "fullWidth": 106,
                            "width": 96,
                            "isIncrementallyUnusable": true,
                            "returnKeyword": {
                                "kind": "ReturnKeyword",
                                "fullStart": 837,
                                "fullEnd": 852,
                                "start": 845,
                                "end": 851,
                                "fullWidth": 15,
                                "width": 6,
                                "text": "return",
                                "value": "return",
                                "valueText": "return",
                                "hasLeadingTrivia": true,
                                "hasTrailingTrivia": true,
                                "leadingTrivia": [
                                    {
                                        "kind": "WhitespaceTrivia",
                                        "text": "        "
                                    }
                                ],
                                "trailingTrivia": [
                                    {
                                        "kind": "WhitespaceTrivia",
                                        "text": " "
                                    }
                                ]
                            },
                            "expression": {
                                "kind": "LogicalAndExpression",
                                "fullStart": 852,
                                "fullEnd": 940,
                                "start": 852,
                                "end": 940,
                                "fullWidth": 88,
                                "width": 88,
                                "isIncrementallyUnusable": true,
                                "left": {
                                    "kind": "LogicalAndExpression",
                                    "fullStart": 852,
                                    "fullEnd": 906,
                                    "start": 852,
                                    "end": 905,
                                    "fullWidth": 54,
                                    "width": 53,
                                    "left": {
                                        "kind": "InvocationExpression",
                                        "fullStart": 852,
                                        "fullEnd": 883,
                                        "start": 852,
                                        "end": 882,
                                        "fullWidth": 31,
                                        "width": 30,
                                        "expression": {
                                            "kind": "MemberAccessExpression",
                                            "fullStart": 852,
                                            "fullEnd": 870,
                                            "start": 852,
                                            "end": 870,
                                            "fullWidth": 18,
                                            "width": 18,
                                            "expression": {
                                                "kind": "IdentifierName",
                                                "fullStart": 852,
                                                "fullEnd": 855,
                                                "start": 852,
                                                "end": 855,
                                                "fullWidth": 3,
                                                "width": 3,
                                                "text": "obj",
                                                "value": "obj",
                                                "valueText": "obj"
                                            },
                                            "dotToken": {
                                                "kind": "DotToken",
                                                "fullStart": 855,
                                                "fullEnd": 856,
                                                "start": 855,
                                                "end": 856,
                                                "fullWidth": 1,
                                                "width": 1,
                                                "text": ".",
                                                "value": ".",
                                                "valueText": "."
                                            },
                                            "name": {
                                                "kind": "IdentifierName",
                                                "fullStart": 856,
                                                "fullEnd": 870,
                                                "start": 856,
                                                "end": 870,
                                                "fullWidth": 14,
                                                "width": 14,
                                                "text": "hasOwnProperty",
                                                "value": "hasOwnProperty",
                                                "valueText": "hasOwnProperty"
                                            }
                                        },
                                        "argumentList": {
                                            "kind": "ArgumentList",
                                            "fullStart": 870,
                                            "fullEnd": 883,
                                            "start": 870,
                                            "end": 882,
                                            "fullWidth": 13,
                                            "width": 12,
                                            "openParenToken": {
                                                "kind": "OpenParenToken",
                                                "fullStart": 870,
                                                "fullEnd": 871,
                                                "start": 870,
                                                "end": 871,
                                                "fullWidth": 1,
                                                "width": 1,
                                                "text": "(",
                                                "value": "(",
                                                "valueText": "("
                                            },
                                            "arguments": [
                                                {
                                                    "kind": "StringLiteral",
                                                    "fullStart": 871,
                                                    "fullEnd": 881,
                                                    "start": 871,
                                                    "end": 881,
                                                    "fullWidth": 10,
                                                    "width": 10,
                                                    "text": "\"property\"",
                                                    "value": "property",
                                                    "valueText": "property"
                                                }
                                            ],
                                            "closeParenToken": {
                                                "kind": "CloseParenToken",
                                                "fullStart": 881,
                                                "fullEnd": 883,
                                                "start": 881,
                                                "end": 882,
                                                "fullWidth": 2,
                                                "width": 1,
                                                "text": ")",
                                                "value": ")",
                                                "valueText": ")",
                                                "hasTrailingTrivia": true,
                                                "trailingTrivia": [
                                                    {
                                                        "kind": "WhitespaceTrivia",
                                                        "text": " "
                                                    }
                                                ]
                                            }
                                        }
                                    },
                                    "operatorToken": {
                                        "kind": "AmpersandAmpersandToken",
                                        "fullStart": 883,
                                        "fullEnd": 886,
                                        "start": 883,
                                        "end": 885,
                                        "fullWidth": 3,
                                        "width": 2,
                                        "text": "&&",
                                        "value": "&&",
                                        "valueText": "&&",
                                        "hasTrailingTrivia": true,
                                        "trailingTrivia": [
                                            {
                                                "kind": "WhitespaceTrivia",
                                                "text": " "
                                            }
                                        ]
                                    },
                                    "right": {
                                        "kind": "EqualsExpression",
                                        "fullStart": 886,
                                        "fullEnd": 906,
                                        "start": 886,
                                        "end": 905,
                                        "fullWidth": 20,
                                        "width": 19,
                                        "left": {
                                            "kind": "MemberAccessExpression",
                                            "fullStart": 886,
                                            "fullEnd": 899,
                                            "start": 886,
                                            "end": 898,
                                            "fullWidth": 13,
                                            "width": 12,
                                            "expression": {
                                                "kind": "IdentifierName",
                                                "fullStart": 886,
                                                "fullEnd": 889,
                                                "start": 886,
                                                "end": 889,
                                                "fullWidth": 3,
                                                "width": 3,
                                                "text": "obj",
                                                "value": "obj",
                                                "valueText": "obj"
                                            },
                                            "dotToken": {
                                                "kind": "DotToken",
                                                "fullStart": 889,
                                                "fullEnd": 890,
                                                "start": 889,
                                                "end": 890,
                                                "fullWidth": 1,
                                                "width": 1,
                                                "text": ".",
                                                "value": ".",
                                                "valueText": "."
                                            },
                                            "name": {
                                                "kind": "IdentifierName",
                                                "fullStart": 890,
                                                "fullEnd": 899,
                                                "start": 890,
                                                "end": 898,
                                                "fullWidth": 9,
                                                "width": 8,
                                                "text": "property",
                                                "value": "property",
                                                "valueText": "property",
                                                "hasTrailingTrivia": true,
                                                "trailingTrivia": [
                                                    {
                                                        "kind": "WhitespaceTrivia",
                                                        "text": " "
                                                    }
                                                ]
                                            }
                                        },
                                        "operatorToken": {
                                            "kind": "EqualsEqualsEqualsToken",
                                            "fullStart": 899,
                                            "fullEnd": 903,
                                            "start": 899,
                                            "end": 902,
                                            "fullWidth": 4,
                                            "width": 3,
                                            "text": "===",
                                            "value": "===",
                                            "valueText": "===",
                                            "hasTrailingTrivia": true,
                                            "trailingTrivia": [
                                                {
                                                    "kind": "WhitespaceTrivia",
                                                    "text": " "
                                                }
                                            ]
                                        },
                                        "right": {
                                            "kind": "NumericLiteral",
                                            "fullStart": 903,
                                            "fullEnd": 906,
                                            "start": 903,
                                            "end": 905,
                                            "fullWidth": 3,
                                            "width": 2,
                                            "text": "11",
                                            "value": 11,
                                            "valueText": "11",
                                            "hasTrailingTrivia": true,
                                            "trailingTrivia": [
                                                {
                                                    "kind": "WhitespaceTrivia",
                                                    "text": " "
                                                }
                                            ]
                                        }
                                    }
                                },
                                "operatorToken": {
                                    "kind": "AmpersandAmpersandToken",
                                    "fullStart": 906,
                                    "fullEnd": 909,
                                    "start": 906,
                                    "end": 908,
                                    "fullWidth": 3,
                                    "width": 2,
                                    "text": "&&",
                                    "value": "&&",
                                    "valueText": "&&",
                                    "hasTrailingTrivia": true,
                                    "trailingTrivia": [
                                        {
                                            "kind": "WhitespaceTrivia",
                                            "text": " "
                                        }
                                    ]
                                },
                                "right": {
                                    "kind": "EqualsExpression",
                                    "fullStart": 909,
                                    "fullEnd": 940,
                                    "start": 909,
                                    "end": 940,
                                    "fullWidth": 31,
                                    "width": 31,
                                    "isIncrementallyUnusable": true,
                                    "left": {
                                        "kind": "TypeOfExpression",
                                        "fullStart": 909,
                                        "fullEnd": 925,
                                        "start": 909,
                                        "end": 924,
                                        "fullWidth": 16,
                                        "width": 15,
                                        "isIncrementallyUnusable": true,
                                        "typeOfKeyword": {
                                            "kind": "TypeOfKeyword",
                                            "fullStart": 909,
                                            "fullEnd": 916,
                                            "start": 909,
                                            "end": 915,
                                            "fullWidth": 7,
                                            "width": 6,
                                            "text": "typeof",
                                            "value": "typeof",
                                            "valueText": "typeof",
                                            "hasTrailingTrivia": true,
                                            "trailingTrivia": [
                                                {
                                                    "kind": "WhitespaceTrivia",
                                                    "text": " "
                                                }
                                            ]
                                        },
                                        "expression": {
                                            "kind": "MemberAccessExpression",
                                            "fullStart": 916,
                                            "fullEnd": 925,
                                            "start": 916,
                                            "end": 924,
                                            "fullWidth": 9,
                                            "width": 8,
                                            "isIncrementallyUnusable": true,
                                            "expression": {
                                                "kind": "IdentifierName",
                                                "fullStart": 916,
                                                "fullEnd": 920,
                                                "start": 916,
                                                "end": 920,
                                                "fullWidth": 4,
                                                "width": 4,
                                                "text": "desc",
                                                "value": "desc",
                                                "valueText": "desc"
                                            },
                                            "dotToken": {
                                                "kind": "DotToken",
                                                "fullStart": 920,
                                                "fullEnd": 921,
                                                "start": 920,
                                                "end": 921,
                                                "fullWidth": 1,
                                                "width": 1,
                                                "text": ".",
                                                "value": ".",
                                                "valueText": "."
                                            },
                                            "name": {
                                                "kind": "IdentifierName",
                                                "fullStart": 921,
                                                "fullEnd": 925,
                                                "start": 921,
                                                "end": 924,
                                                "fullWidth": 4,
                                                "width": 3,
                                                "text": "set",
                                                "value": "set",
                                                "valueText": "set",
                                                "hasTrailingTrivia": true,
                                                "trailingTrivia": [
                                                    {
                                                        "kind": "WhitespaceTrivia",
                                                        "text": " "
                                                    }
                                                ]
                                            }
                                        }
                                    },
                                    "operatorToken": {
                                        "kind": "EqualsEqualsEqualsToken",
                                        "fullStart": 925,
                                        "fullEnd": 929,
                                        "start": 925,
                                        "end": 928,
                                        "fullWidth": 4,
                                        "width": 3,
                                        "text": "===",
                                        "value": "===",
                                        "valueText": "===",
                                        "hasTrailingTrivia": true,
                                        "trailingTrivia": [
                                            {
                                                "kind": "WhitespaceTrivia",
                                                "text": " "
                                            }
                                        ]
                                    },
                                    "right": {
                                        "kind": "StringLiteral",
                                        "fullStart": 929,
                                        "fullEnd": 940,
                                        "start": 929,
                                        "end": 940,
                                        "fullWidth": 11,
                                        "width": 11,
                                        "text": "\"undefined\"",
                                        "value": "undefined",
                                        "valueText": "undefined"
                                    }
                                }
                            },
                            "semicolonToken": {
                                "kind": "SemicolonToken",
                                "fullStart": 940,
                                "fullEnd": 943,
                                "start": 940,
                                "end": 941,
                                "fullWidth": 3,
                                "width": 1,
                                "text": ";",
                                "value": ";",
                                "valueText": ";",
                                "hasTrailingTrivia": true,
                                "hasTrailingNewLine": true,
                                "trailingTrivia": [
                                    {
                                        "kind": "NewLineTrivia",
                                        "text": "\r\n"
                                    }
                                ]
                            }
                        }
                    ],
                    "closeBraceToken": {
                        "kind": "CloseBraceToken",
                        "fullStart": 943,
                        "fullEnd": 950,
                        "start": 947,
                        "end": 948,
                        "fullWidth": 7,
                        "width": 1,
                        "text": "}",
                        "value": "}",
                        "valueText": "}",
                        "hasLeadingTrivia": true,
                        "hasTrailingTrivia": true,
                        "hasTrailingNewLine": true,
                        "leadingTrivia": [
                            {
                                "kind": "WhitespaceTrivia",
                                "text": "    "
                            }
                        ],
                        "trailingTrivia": [
                            {
                                "kind": "NewLineTrivia",
                                "text": "\r\n"
                            }
                        ]
                    }
                }
            },
            {
                "kind": "ExpressionStatement",
                "fullStart": 950,
                "fullEnd": 974,
                "start": 950,
                "end": 972,
                "fullWidth": 24,
                "width": 22,
                "expression": {
                    "kind": "InvocationExpression",
                    "fullStart": 950,
                    "fullEnd": 971,
                    "start": 950,
                    "end": 971,
                    "fullWidth": 21,
                    "width": 21,
                    "expression": {
                        "kind": "IdentifierName",
                        "fullStart": 950,
                        "fullEnd": 961,
                        "start": 950,
                        "end": 961,
                        "fullWidth": 11,
                        "width": 11,
                        "text": "runTestCase",
                        "value": "runTestCase",
                        "valueText": "runTestCase"
                    },
                    "argumentList": {
                        "kind": "ArgumentList",
                        "fullStart": 961,
                        "fullEnd": 971,
                        "start": 961,
                        "end": 971,
                        "fullWidth": 10,
                        "width": 10,
                        "openParenToken": {
                            "kind": "OpenParenToken",
                            "fullStart": 961,
                            "fullEnd": 962,
                            "start": 961,
                            "end": 962,
                            "fullWidth": 1,
                            "width": 1,
                            "text": "(",
                            "value": "(",
                            "valueText": "("
                        },
                        "arguments": [
                            {
                                "kind": "IdentifierName",
                                "fullStart": 962,
                                "fullEnd": 970,
                                "start": 962,
                                "end": 970,
                                "fullWidth": 8,
                                "width": 8,
                                "text": "testcase",
                                "value": "testcase",
                                "valueText": "testcase"
                            }
                        ],
                        "closeParenToken": {
                            "kind": "CloseParenToken",
                            "fullStart": 970,
                            "fullEnd": 971,
                            "start": 970,
                            "end": 971,
                            "fullWidth": 1,
                            "width": 1,
                            "text": ")",
                            "value": ")",
                            "valueText": ")"
                        }
                    }
                },
                "semicolonToken": {
                    "kind": "SemicolonToken",
                    "fullStart": 971,
                    "fullEnd": 974,
                    "start": 971,
                    "end": 972,
                    "fullWidth": 3,
                    "width": 1,
                    "text": ";",
                    "value": ";",
                    "valueText": ";",
                    "hasTrailingTrivia": true,
                    "hasTrailingNewLine": true,
                    "trailingTrivia": [
                        {
                            "kind": "NewLineTrivia",
                            "text": "\r\n"
                        }
                    ]
                }
            }
        ],
        "endOfFileToken": {
            "kind": "EndOfFileToken",
            "fullStart": 974,
            "fullEnd": 974,
            "start": 974,
            "end": 974,
            "fullWidth": 0,
            "width": 0,
            "text": ""
        }
    },
    "lineMap": {
        "lineStarts": [
            0,
            67,
            152,
            232,
            308,
            380,
            385,
            439,
            542,
            547,
            549,
            551,
            574,
            597,
            599,
            649,
            681,
            709,
            724,
            737,
            739,
            767,
            837,
            943,
            950,
            974
        ],
        "length": 974
    }
}<|MERGE_RESOLUTION|>--- conflicted
+++ resolved
@@ -247,12 +247,8 @@
                                         "start": 586,
                                         "end": 594,
                                         "fullWidth": 8,
-<<<<<<< HEAD
                                         "width": 8,
-                                        "identifier": {
-=======
                                         "propertyName": {
->>>>>>> 85e84683
                                             "kind": "IdentifierName",
                                             "fullStart": 586,
                                             "fullEnd": 590,
@@ -1038,12 +1034,8 @@
                                         "start": 779,
                                         "end": 834,
                                         "fullWidth": 55,
-<<<<<<< HEAD
                                         "width": 55,
-                                        "identifier": {
-=======
                                         "propertyName": {
->>>>>>> 85e84683
                                             "kind": "IdentifierName",
                                             "fullStart": 779,
                                             "fullEnd": 784,
