--- conflicted
+++ resolved
@@ -245,12 +245,8 @@
                                         "start": 606,
                                         "end": 614,
                                         "fullWidth": 8,
-<<<<<<< HEAD
                                         "width": 8,
-                                        "identifier": {
-=======
                                         "propertyName": {
->>>>>>> 85e84683
                                             "kind": "IdentifierName",
                                             "fullStart": 606,
                                             "fullEnd": 610,
@@ -411,12 +407,8 @@
                                         "start": 631,
                                         "end": 689,
                                         "fullWidth": 58,
-<<<<<<< HEAD
                                         "width": 58,
-                                        "identifier": {
-=======
                                         "propertyName": {
->>>>>>> 85e84683
                                             "kind": "IdentifierName",
                                             "fullStart": 631,
                                             "fullEnd": 638,
@@ -873,12 +865,8 @@
                                         "start": 706,
                                         "end": 759,
                                         "fullWidth": 53,
-<<<<<<< HEAD
                                         "width": 53,
-                                        "identifier": {
-=======
                                         "propertyName": {
->>>>>>> 85e84683
                                             "kind": "IdentifierName",
                                             "fullStart": 706,
                                             "fullEnd": 711,
@@ -1326,12 +1314,8 @@
                                         "start": 833,
                                         "end": 879,
                                         "fullWidth": 46,
-<<<<<<< HEAD
                                         "width": 46,
-                                        "identifier": {
-=======
                                         "propertyName": {
->>>>>>> 85e84683
                                             "kind": "IdentifierName",
                                             "fullStart": 833,
                                             "fullEnd": 847,
@@ -1673,12 +1657,8 @@
                                         "start": 928,
                                         "end": 973,
                                         "fullWidth": 45,
-<<<<<<< HEAD
                                         "width": 45,
-                                        "identifier": {
-=======
                                         "propertyName": {
->>>>>>> 85e84683
                                             "kind": "IdentifierName",
                                             "fullStart": 928,
                                             "fullEnd": 941,
