--- conflicted
+++ resolved
@@ -247,12 +247,8 @@
                                         "start": 650,
                                         "end": 658,
                                         "fullWidth": 8,
-<<<<<<< HEAD
                                         "width": 8,
-                                        "identifier": {
-=======
                                         "propertyName": {
->>>>>>> 85e84683
                                             "kind": "IdentifierName",
                                             "fullStart": 650,
                                             "fullEnd": 654,
@@ -954,12 +950,8 @@
                                         "start": 855,
                                         "end": 905,
                                         "fullWidth": 50,
-<<<<<<< HEAD
                                         "width": 50,
-                                        "identifier": {
-=======
                                         "propertyName": {
->>>>>>> 85e84683
                                             "kind": "IdentifierName",
                                             "fullStart": 855,
                                             "fullEnd": 877,
@@ -1182,12 +1174,8 @@
                                         "start": 920,
                                         "end": 972,
                                         "fullWidth": 52,
-<<<<<<< HEAD
                                         "width": 52,
-                                        "identifier": {
-=======
                                         "propertyName": {
->>>>>>> 85e84683
                                             "kind": "IdentifierName",
                                             "fullStart": 920,
                                             "fullEnd": 926,
@@ -2239,12 +2227,8 @@
                                                         "start": 1220,
                                                         "end": 1272,
                                                         "fullWidth": 52,
-<<<<<<< HEAD
                                                         "width": 52,
-                                                        "identifier": {
-=======
                                                         "propertyName": {
->>>>>>> 85e84683
                                                             "kind": "IdentifierName",
                                                             "fullStart": 1220,
                                                             "fullEnd": 1226,
