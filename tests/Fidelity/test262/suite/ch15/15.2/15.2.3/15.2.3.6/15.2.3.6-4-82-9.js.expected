--- conflicted
+++ resolved
@@ -252,12 +252,8 @@
                                         "start": 832,
                                         "end": 840,
                                         "fullWidth": 8,
-<<<<<<< HEAD
                                         "width": 8,
-                                        "identifier": {
-=======
                                         "propertyName": {
->>>>>>> 85e84683
                                             "kind": "IdentifierName",
                                             "fullStart": 832,
                                             "fullEnd": 836,
@@ -541,12 +537,8 @@
                                         "start": 896,
                                         "end": 974,
                                         "fullWidth": 78,
-<<<<<<< HEAD
                                         "width": 78,
-                                        "identifier": {
-=======
                                         "propertyName": {
->>>>>>> 85e84683
                                             "kind": "IdentifierName",
                                             "fullStart": 896,
                                             "fullEnd": 905,
@@ -896,12 +888,8 @@
                                         "start": 989,
                                         "end": 1073,
                                         "fullWidth": 84,
-<<<<<<< HEAD
                                         "width": 84,
-                                        "identifier": {
-=======
                                         "propertyName": {
->>>>>>> 85e84683
                                             "kind": "IdentifierName",
                                             "fullStart": 989,
                                             "fullEnd": 998,
