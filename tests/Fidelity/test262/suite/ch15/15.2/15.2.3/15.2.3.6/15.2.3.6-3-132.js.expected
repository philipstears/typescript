{
    "isDeclaration": false,
    "languageVersion": "EcmaScript5",
    "parseOptions": {
        "allowAutomaticSemicolonInsertion": true
    },
    "sourceUnit": {
        "kind": "SourceUnit",
        "fullStart": 0,
        "fullEnd": 940,
        "start": 566,
        "end": 940,
        "fullWidth": 940,
        "width": 374,
        "isIncrementallyUnusable": true,
        "moduleElements": [
            {
                "kind": "FunctionDeclaration",
                "fullStart": 0,
                "fullEnd": 916,
                "start": 566,
                "end": 914,
                "fullWidth": 916,
                "width": 348,
                "isIncrementallyUnusable": true,
                "modifiers": [],
                "functionKeyword": {
                    "kind": "FunctionKeyword",
                    "fullStart": 0,
                    "fullEnd": 575,
                    "start": 566,
                    "end": 574,
                    "fullWidth": 575,
                    "width": 8,
                    "text": "function",
                    "value": "function",
                    "valueText": "function",
                    "hasLeadingTrivia": true,
                    "hasLeadingComment": true,
                    "hasLeadingNewLine": true,
                    "hasTrailingTrivia": true,
                    "leadingTrivia": [
                        {
                            "kind": "SingleLineCommentTrivia",
                            "text": "/// Copyright (c) 2012 Ecma International.  All rights reserved. "
                        },
                        {
                            "kind": "NewLineTrivia",
                            "text": "\r\n"
                        },
                        {
                            "kind": "SingleLineCommentTrivia",
                            "text": "/// Ecma International makes this code available under the terms and conditions set"
                        },
                        {
                            "kind": "NewLineTrivia",
                            "text": "\r\n"
                        },
                        {
                            "kind": "SingleLineCommentTrivia",
                            "text": "/// forth on http://hg.ecmascript.org/tests/test262/raw-file/tip/LICENSE (the "
                        },
                        {
                            "kind": "NewLineTrivia",
                            "text": "\r\n"
                        },
                        {
                            "kind": "SingleLineCommentTrivia",
                            "text": "/// \"Use Terms\").   Any redistribution of this code must retain the above "
                        },
                        {
                            "kind": "NewLineTrivia",
                            "text": "\r\n"
                        },
                        {
                            "kind": "SingleLineCommentTrivia",
                            "text": "/// copyright and this notice and otherwise comply with the Use Terms."
                        },
                        {
                            "kind": "NewLineTrivia",
                            "text": "\r\n"
                        },
                        {
                            "kind": "MultiLineCommentTrivia",
                            "text": "/**\r\n * @path ch15/15.2/15.2.3/15.2.3.6/15.2.3.6-3-132.js\r\n * @description Object.defineProperty - 'value' property in 'Attributes' is own accessor property  (8.10.5 step 5.a)\r\n */"
                        },
                        {
                            "kind": "NewLineTrivia",
                            "text": "\r\n"
                        },
                        {
                            "kind": "NewLineTrivia",
                            "text": "\r\n"
                        },
                        {
                            "kind": "NewLineTrivia",
                            "text": "\r\n"
                        }
                    ],
                    "trailingTrivia": [
                        {
                            "kind": "WhitespaceTrivia",
                            "text": " "
                        }
                    ]
                },
                "identifier": {
                    "kind": "IdentifierName",
                    "fullStart": 575,
                    "fullEnd": 583,
                    "start": 575,
                    "end": 583,
                    "fullWidth": 8,
                    "width": 8,
                    "text": "testcase",
                    "value": "testcase",
                    "valueText": "testcase"
                },
                "callSignature": {
                    "kind": "CallSignature",
                    "fullStart": 583,
                    "fullEnd": 586,
                    "start": 583,
                    "end": 585,
                    "fullWidth": 3,
                    "width": 2,
                    "parameterList": {
                        "kind": "ParameterList",
                        "fullStart": 583,
                        "fullEnd": 586,
                        "start": 583,
                        "end": 585,
                        "fullWidth": 3,
                        "width": 2,
                        "openParenToken": {
                            "kind": "OpenParenToken",
                            "fullStart": 583,
                            "fullEnd": 584,
                            "start": 583,
                            "end": 584,
                            "fullWidth": 1,
                            "width": 1,
                            "text": "(",
                            "value": "(",
                            "valueText": "("
                        },
                        "parameters": [],
                        "closeParenToken": {
                            "kind": "CloseParenToken",
                            "fullStart": 584,
                            "fullEnd": 586,
                            "start": 584,
                            "end": 585,
                            "fullWidth": 2,
                            "width": 1,
                            "text": ")",
                            "value": ")",
                            "valueText": ")",
                            "hasTrailingTrivia": true,
                            "trailingTrivia": [
                                {
                                    "kind": "WhitespaceTrivia",
                                    "text": " "
                                }
                            ]
                        }
                    }
                },
                "block": {
                    "kind": "Block",
                    "fullStart": 586,
                    "fullEnd": 916,
                    "start": 586,
                    "end": 914,
                    "fullWidth": 330,
                    "width": 328,
                    "isIncrementallyUnusable": true,
                    "openBraceToken": {
                        "kind": "OpenBraceToken",
                        "fullStart": 586,
                        "fullEnd": 589,
                        "start": 586,
                        "end": 587,
                        "fullWidth": 3,
                        "width": 1,
                        "text": "{",
                        "value": "{",
                        "valueText": "{",
                        "hasTrailingTrivia": true,
                        "hasTrailingNewLine": true,
                        "trailingTrivia": [
                            {
                                "kind": "NewLineTrivia",
                                "text": "\r\n"
                            }
                        ]
                    },
                    "statements": [
                        {
                            "kind": "VariableStatement",
                            "fullStart": 589,
                            "fullEnd": 613,
                            "start": 597,
                            "end": 611,
                            "fullWidth": 24,
                            "width": 14,
                            "modifiers": [],
                            "variableDeclaration": {
                                "kind": "VariableDeclaration",
                                "fullStart": 589,
                                "fullEnd": 610,
                                "start": 597,
                                "end": 610,
                                "fullWidth": 21,
                                "width": 13,
                                "varKeyword": {
                                    "kind": "VarKeyword",
                                    "fullStart": 589,
                                    "fullEnd": 601,
                                    "start": 597,
                                    "end": 600,
                                    "fullWidth": 12,
                                    "width": 3,
                                    "text": "var",
                                    "value": "var",
                                    "valueText": "var",
                                    "hasLeadingTrivia": true,
                                    "hasTrailingTrivia": true,
                                    "leadingTrivia": [
                                        {
                                            "kind": "WhitespaceTrivia",
                                            "text": "        "
                                        }
                                    ],
                                    "trailingTrivia": [
                                        {
                                            "kind": "WhitespaceTrivia",
                                            "text": " "
                                        }
                                    ]
                                },
                                "variableDeclarators": [
                                    {
                                        "kind": "VariableDeclarator",
                                        "fullStart": 601,
                                        "fullEnd": 610,
                                        "start": 601,
                                        "end": 610,
                                        "fullWidth": 9,
<<<<<<< HEAD
                                        "width": 9,
                                        "identifier": {
=======
                                        "propertyName": {
>>>>>>> 85e84683
                                            "kind": "IdentifierName",
                                            "fullStart": 601,
                                            "fullEnd": 605,
                                            "start": 601,
                                            "end": 604,
                                            "fullWidth": 4,
                                            "width": 3,
                                            "text": "obj",
                                            "value": "obj",
                                            "valueText": "obj",
                                            "hasTrailingTrivia": true,
                                            "trailingTrivia": [
                                                {
                                                    "kind": "WhitespaceTrivia",
                                                    "text": " "
                                                }
                                            ]
                                        },
                                        "equalsValueClause": {
                                            "kind": "EqualsValueClause",
                                            "fullStart": 605,
                                            "fullEnd": 610,
                                            "start": 605,
                                            "end": 610,
                                            "fullWidth": 5,
                                            "width": 5,
                                            "equalsToken": {
                                                "kind": "EqualsToken",
                                                "fullStart": 605,
                                                "fullEnd": 607,
                                                "start": 605,
                                                "end": 606,
                                                "fullWidth": 2,
                                                "width": 1,
                                                "text": "=",
                                                "value": "=",
                                                "valueText": "=",
                                                "hasTrailingTrivia": true,
                                                "trailingTrivia": [
                                                    {
                                                        "kind": "WhitespaceTrivia",
                                                        "text": " "
                                                    }
                                                ]
                                            },
                                            "value": {
                                                "kind": "ObjectLiteralExpression",
                                                "fullStart": 607,
                                                "fullEnd": 610,
                                                "start": 607,
                                                "end": 610,
                                                "fullWidth": 3,
                                                "width": 3,
                                                "openBraceToken": {
                                                    "kind": "OpenBraceToken",
                                                    "fullStart": 607,
                                                    "fullEnd": 609,
                                                    "start": 607,
                                                    "end": 608,
                                                    "fullWidth": 2,
                                                    "width": 1,
                                                    "text": "{",
                                                    "value": "{",
                                                    "valueText": "{",
                                                    "hasTrailingTrivia": true,
                                                    "trailingTrivia": [
                                                        {
                                                            "kind": "WhitespaceTrivia",
                                                            "text": " "
                                                        }
                                                    ]
                                                },
                                                "propertyAssignments": [],
                                                "closeBraceToken": {
                                                    "kind": "CloseBraceToken",
                                                    "fullStart": 609,
                                                    "fullEnd": 610,
                                                    "start": 609,
                                                    "end": 610,
                                                    "fullWidth": 1,
                                                    "width": 1,
                                                    "text": "}",
                                                    "value": "}",
                                                    "valueText": "}"
                                                }
                                            }
                                        }
                                    }
                                ]
                            },
                            "semicolonToken": {
                                "kind": "SemicolonToken",
                                "fullStart": 610,
                                "fullEnd": 613,
                                "start": 610,
                                "end": 611,
                                "fullWidth": 3,
                                "width": 1,
                                "text": ";",
                                "value": ";",
                                "valueText": ";",
                                "hasTrailingTrivia": true,
                                "hasTrailingNewLine": true,
                                "trailingTrivia": [
                                    {
                                        "kind": "NewLineTrivia",
                                        "text": "\r\n"
                                    }
                                ]
                            }
                        },
                        {
                            "kind": "VariableStatement",
                            "fullStart": 613,
                            "fullEnd": 639,
                            "start": 623,
                            "end": 637,
                            "fullWidth": 26,
                            "width": 14,
                            "modifiers": [],
                            "variableDeclaration": {
                                "kind": "VariableDeclaration",
                                "fullStart": 613,
                                "fullEnd": 636,
                                "start": 623,
                                "end": 636,
                                "fullWidth": 23,
                                "width": 13,
                                "varKeyword": {
                                    "kind": "VarKeyword",
                                    "fullStart": 613,
                                    "fullEnd": 627,
                                    "start": 623,
                                    "end": 626,
                                    "fullWidth": 14,
                                    "width": 3,
                                    "text": "var",
                                    "value": "var",
                                    "valueText": "var",
                                    "hasLeadingTrivia": true,
                                    "hasLeadingNewLine": true,
                                    "hasTrailingTrivia": true,
                                    "leadingTrivia": [
                                        {
                                            "kind": "NewLineTrivia",
                                            "text": "\r\n"
                                        },
                                        {
                                            "kind": "WhitespaceTrivia",
                                            "text": "        "
                                        }
                                    ],
                                    "trailingTrivia": [
                                        {
                                            "kind": "WhitespaceTrivia",
                                            "text": " "
                                        }
                                    ]
                                },
                                "variableDeclarators": [
                                    {
                                        "kind": "VariableDeclarator",
                                        "fullStart": 627,
                                        "fullEnd": 636,
                                        "start": 627,
                                        "end": 636,
                                        "fullWidth": 9,
<<<<<<< HEAD
                                        "width": 9,
                                        "identifier": {
=======
                                        "propertyName": {
>>>>>>> 85e84683
                                            "kind": "IdentifierName",
                                            "fullStart": 627,
                                            "fullEnd": 632,
                                            "start": 627,
                                            "end": 631,
                                            "fullWidth": 5,
                                            "width": 4,
                                            "text": "attr",
                                            "value": "attr",
                                            "valueText": "attr",
                                            "hasTrailingTrivia": true,
                                            "trailingTrivia": [
                                                {
                                                    "kind": "WhitespaceTrivia",
                                                    "text": " "
                                                }
                                            ]
                                        },
                                        "equalsValueClause": {
                                            "kind": "EqualsValueClause",
                                            "fullStart": 632,
                                            "fullEnd": 636,
                                            "start": 632,
                                            "end": 636,
                                            "fullWidth": 4,
                                            "width": 4,
                                            "equalsToken": {
                                                "kind": "EqualsToken",
                                                "fullStart": 632,
                                                "fullEnd": 634,
                                                "start": 632,
                                                "end": 633,
                                                "fullWidth": 2,
                                                "width": 1,
                                                "text": "=",
                                                "value": "=",
                                                "valueText": "=",
                                                "hasTrailingTrivia": true,
                                                "trailingTrivia": [
                                                    {
                                                        "kind": "WhitespaceTrivia",
                                                        "text": " "
                                                    }
                                                ]
                                            },
                                            "value": {
                                                "kind": "ObjectLiteralExpression",
                                                "fullStart": 634,
                                                "fullEnd": 636,
                                                "start": 634,
                                                "end": 636,
                                                "fullWidth": 2,
                                                "width": 2,
                                                "openBraceToken": {
                                                    "kind": "OpenBraceToken",
                                                    "fullStart": 634,
                                                    "fullEnd": 635,
                                                    "start": 634,
                                                    "end": 635,
                                                    "fullWidth": 1,
                                                    "width": 1,
                                                    "text": "{",
                                                    "value": "{",
                                                    "valueText": "{"
                                                },
                                                "propertyAssignments": [],
                                                "closeBraceToken": {
                                                    "kind": "CloseBraceToken",
                                                    "fullStart": 635,
                                                    "fullEnd": 636,
                                                    "start": 635,
                                                    "end": 636,
                                                    "fullWidth": 1,
                                                    "width": 1,
                                                    "text": "}",
                                                    "value": "}",
                                                    "valueText": "}"
                                                }
                                            }
                                        }
                                    }
                                ]
                            },
                            "semicolonToken": {
                                "kind": "SemicolonToken",
                                "fullStart": 636,
                                "fullEnd": 639,
                                "start": 636,
                                "end": 637,
                                "fullWidth": 3,
                                "width": 1,
                                "text": ";",
                                "value": ";",
                                "valueText": ";",
                                "hasTrailingTrivia": true,
                                "hasTrailingNewLine": true,
                                "trailingTrivia": [
                                    {
                                        "kind": "NewLineTrivia",
                                        "text": "\r\n"
                                    }
                                ]
                            }
                        },
                        {
                            "kind": "ExpressionStatement",
                            "fullStart": 639,
                            "fullEnd": 794,
                            "start": 647,
                            "end": 792,
                            "fullWidth": 155,
                            "width": 145,
                            "isIncrementallyUnusable": true,
                            "expression": {
                                "kind": "InvocationExpression",
                                "fullStart": 639,
                                "fullEnd": 791,
                                "start": 647,
                                "end": 791,
                                "fullWidth": 152,
                                "width": 144,
                                "isIncrementallyUnusable": true,
                                "expression": {
                                    "kind": "MemberAccessExpression",
                                    "fullStart": 639,
                                    "fullEnd": 668,
                                    "start": 647,
                                    "end": 668,
                                    "fullWidth": 29,
                                    "width": 21,
                                    "expression": {
                                        "kind": "IdentifierName",
                                        "fullStart": 639,
                                        "fullEnd": 653,
                                        "start": 647,
                                        "end": 653,
                                        "fullWidth": 14,
                                        "width": 6,
                                        "text": "Object",
                                        "value": "Object",
                                        "valueText": "Object",
                                        "hasLeadingTrivia": true,
                                        "leadingTrivia": [
                                            {
                                                "kind": "WhitespaceTrivia",
                                                "text": "        "
                                            }
                                        ]
                                    },
                                    "dotToken": {
                                        "kind": "DotToken",
                                        "fullStart": 653,
                                        "fullEnd": 654,
                                        "start": 653,
                                        "end": 654,
                                        "fullWidth": 1,
                                        "width": 1,
                                        "text": ".",
                                        "value": ".",
                                        "valueText": "."
                                    },
                                    "name": {
                                        "kind": "IdentifierName",
                                        "fullStart": 654,
                                        "fullEnd": 668,
                                        "start": 654,
                                        "end": 668,
                                        "fullWidth": 14,
                                        "width": 14,
                                        "text": "defineProperty",
                                        "value": "defineProperty",
                                        "valueText": "defineProperty"
                                    }
                                },
                                "argumentList": {
                                    "kind": "ArgumentList",
                                    "fullStart": 668,
                                    "fullEnd": 791,
                                    "start": 668,
                                    "end": 791,
                                    "fullWidth": 123,
                                    "width": 123,
                                    "isIncrementallyUnusable": true,
                                    "openParenToken": {
                                        "kind": "OpenParenToken",
                                        "fullStart": 668,
                                        "fullEnd": 669,
                                        "start": 668,
                                        "end": 669,
                                        "fullWidth": 1,
                                        "width": 1,
                                        "text": "(",
                                        "value": "(",
                                        "valueText": "("
                                    },
                                    "arguments": [
                                        {
                                            "kind": "IdentifierName",
                                            "fullStart": 669,
                                            "fullEnd": 673,
                                            "start": 669,
                                            "end": 673,
                                            "fullWidth": 4,
                                            "width": 4,
                                            "text": "attr",
                                            "value": "attr",
                                            "valueText": "attr"
                                        },
                                        {
                                            "kind": "CommaToken",
                                            "fullStart": 673,
                                            "fullEnd": 675,
                                            "start": 673,
                                            "end": 674,
                                            "fullWidth": 2,
                                            "width": 1,
                                            "text": ",",
                                            "value": ",",
                                            "valueText": ",",
                                            "hasTrailingTrivia": true,
                                            "trailingTrivia": [
                                                {
                                                    "kind": "WhitespaceTrivia",
                                                    "text": " "
                                                }
                                            ]
                                        },
                                        {
                                            "kind": "StringLiteral",
                                            "fullStart": 675,
                                            "fullEnd": 682,
                                            "start": 675,
                                            "end": 682,
                                            "fullWidth": 7,
                                            "width": 7,
                                            "text": "\"value\"",
                                            "value": "value",
                                            "valueText": "value"
                                        },
                                        {
                                            "kind": "CommaToken",
                                            "fullStart": 682,
                                            "fullEnd": 684,
                                            "start": 682,
                                            "end": 683,
                                            "fullWidth": 2,
                                            "width": 1,
                                            "text": ",",
                                            "value": ",",
                                            "valueText": ",",
                                            "hasTrailingTrivia": true,
                                            "trailingTrivia": [
                                                {
                                                    "kind": "WhitespaceTrivia",
                                                    "text": " "
                                                }
                                            ]
                                        },
                                        {
                                            "kind": "ObjectLiteralExpression",
                                            "fullStart": 684,
                                            "fullEnd": 790,
                                            "start": 684,
                                            "end": 790,
                                            "fullWidth": 106,
                                            "width": 106,
                                            "isIncrementallyUnusable": true,
                                            "openBraceToken": {
                                                "kind": "OpenBraceToken",
                                                "fullStart": 684,
                                                "fullEnd": 687,
                                                "start": 684,
                                                "end": 685,
                                                "fullWidth": 3,
                                                "width": 1,
                                                "text": "{",
                                                "value": "{",
                                                "valueText": "{",
                                                "hasTrailingTrivia": true,
                                                "hasTrailingNewLine": true,
                                                "trailingTrivia": [
                                                    {
                                                        "kind": "NewLineTrivia",
                                                        "text": "\r\n"
                                                    }
                                                ]
                                            },
                                            "propertyAssignments": [
                                                {
                                                    "kind": "SimplePropertyAssignment",
                                                    "fullStart": 687,
                                                    "fullEnd": 781,
                                                    "start": 699,
                                                    "end": 779,
                                                    "fullWidth": 94,
                                                    "width": 80,
                                                    "isIncrementallyUnusable": true,
                                                    "propertyName": {
                                                        "kind": "IdentifierName",
                                                        "fullStart": 687,
                                                        "fullEnd": 702,
                                                        "start": 699,
                                                        "end": 702,
                                                        "fullWidth": 15,
                                                        "width": 3,
                                                        "text": "get",
                                                        "value": "get",
                                                        "valueText": "get",
                                                        "hasLeadingTrivia": true,
                                                        "leadingTrivia": [
                                                            {
                                                                "kind": "WhitespaceTrivia",
                                                                "text": "            "
                                                            }
                                                        ]
                                                    },
                                                    "colonToken": {
                                                        "kind": "ColonToken",
                                                        "fullStart": 702,
                                                        "fullEnd": 704,
                                                        "start": 702,
                                                        "end": 703,
                                                        "fullWidth": 2,
                                                        "width": 1,
                                                        "text": ":",
                                                        "value": ":",
                                                        "valueText": ":",
                                                        "hasTrailingTrivia": true,
                                                        "trailingTrivia": [
                                                            {
                                                                "kind": "WhitespaceTrivia",
                                                                "text": " "
                                                            }
                                                        ]
                                                    },
                                                    "expression": {
                                                        "kind": "FunctionExpression",
                                                        "fullStart": 704,
                                                        "fullEnd": 781,
                                                        "start": 704,
                                                        "end": 779,
                                                        "fullWidth": 77,
                                                        "width": 75,
                                                        "functionKeyword": {
                                                            "kind": "FunctionKeyword",
                                                            "fullStart": 704,
                                                            "fullEnd": 713,
                                                            "start": 704,
                                                            "end": 712,
                                                            "fullWidth": 9,
                                                            "width": 8,
                                                            "text": "function",
                                                            "value": "function",
                                                            "valueText": "function",
                                                            "hasTrailingTrivia": true,
                                                            "trailingTrivia": [
                                                                {
                                                                    "kind": "WhitespaceTrivia",
                                                                    "text": " "
                                                                }
                                                            ]
                                                        },
                                                        "callSignature": {
                                                            "kind": "CallSignature",
                                                            "fullStart": 713,
                                                            "fullEnd": 716,
                                                            "start": 713,
                                                            "end": 715,
                                                            "fullWidth": 3,
                                                            "width": 2,
                                                            "parameterList": {
                                                                "kind": "ParameterList",
                                                                "fullStart": 713,
                                                                "fullEnd": 716,
                                                                "start": 713,
                                                                "end": 715,
                                                                "fullWidth": 3,
                                                                "width": 2,
                                                                "openParenToken": {
                                                                    "kind": "OpenParenToken",
                                                                    "fullStart": 713,
                                                                    "fullEnd": 714,
                                                                    "start": 713,
                                                                    "end": 714,
                                                                    "fullWidth": 1,
                                                                    "width": 1,
                                                                    "text": "(",
                                                                    "value": "(",
                                                                    "valueText": "("
                                                                },
                                                                "parameters": [],
                                                                "closeParenToken": {
                                                                    "kind": "CloseParenToken",
                                                                    "fullStart": 714,
                                                                    "fullEnd": 716,
                                                                    "start": 714,
                                                                    "end": 715,
                                                                    "fullWidth": 2,
                                                                    "width": 1,
                                                                    "text": ")",
                                                                    "value": ")",
                                                                    "valueText": ")",
                                                                    "hasTrailingTrivia": true,
                                                                    "trailingTrivia": [
                                                                        {
                                                                            "kind": "WhitespaceTrivia",
                                                                            "text": " "
                                                                        }
                                                                    ]
                                                                }
                                                            }
                                                        },
                                                        "block": {
                                                            "kind": "Block",
                                                            "fullStart": 716,
                                                            "fullEnd": 781,
                                                            "start": 716,
                                                            "end": 779,
                                                            "fullWidth": 65,
                                                            "width": 63,
                                                            "openBraceToken": {
                                                                "kind": "OpenBraceToken",
                                                                "fullStart": 716,
                                                                "fullEnd": 719,
                                                                "start": 716,
                                                                "end": 717,
                                                                "fullWidth": 3,
                                                                "width": 1,
                                                                "text": "{",
                                                                "value": "{",
                                                                "valueText": "{",
                                                                "hasTrailingTrivia": true,
                                                                "hasTrailingNewLine": true,
                                                                "trailingTrivia": [
                                                                    {
                                                                        "kind": "NewLineTrivia",
                                                                        "text": "\r\n"
                                                                    }
                                                                ]
                                                            },
                                                            "statements": [
                                                                {
                                                                    "kind": "ReturnStatement",
                                                                    "fullStart": 719,
                                                                    "fullEnd": 766,
                                                                    "start": 735,
                                                                    "end": 764,
                                                                    "fullWidth": 47,
                                                                    "width": 29,
                                                                    "returnKeyword": {
                                                                        "kind": "ReturnKeyword",
                                                                        "fullStart": 719,
                                                                        "fullEnd": 742,
                                                                        "start": 735,
                                                                        "end": 741,
                                                                        "fullWidth": 23,
                                                                        "width": 6,
                                                                        "text": "return",
                                                                        "value": "return",
                                                                        "valueText": "return",
                                                                        "hasLeadingTrivia": true,
                                                                        "hasTrailingTrivia": true,
                                                                        "leadingTrivia": [
                                                                            {
                                                                                "kind": "WhitespaceTrivia",
                                                                                "text": "                "
                                                                            }
                                                                        ],
                                                                        "trailingTrivia": [
                                                                            {
                                                                                "kind": "WhitespaceTrivia",
                                                                                "text": " "
                                                                            }
                                                                        ]
                                                                    },
                                                                    "expression": {
                                                                        "kind": "StringLiteral",
                                                                        "fullStart": 742,
                                                                        "fullEnd": 763,
                                                                        "start": 742,
                                                                        "end": 763,
                                                                        "fullWidth": 21,
                                                                        "width": 21,
                                                                        "text": "\"ownAccessorProperty\"",
                                                                        "value": "ownAccessorProperty",
                                                                        "valueText": "ownAccessorProperty"
                                                                    },
                                                                    "semicolonToken": {
                                                                        "kind": "SemicolonToken",
                                                                        "fullStart": 763,
                                                                        "fullEnd": 766,
                                                                        "start": 763,
                                                                        "end": 764,
                                                                        "fullWidth": 3,
                                                                        "width": 1,
                                                                        "text": ";",
                                                                        "value": ";",
                                                                        "valueText": ";",
                                                                        "hasTrailingTrivia": true,
                                                                        "hasTrailingNewLine": true,
                                                                        "trailingTrivia": [
                                                                            {
                                                                                "kind": "NewLineTrivia",
                                                                                "text": "\r\n"
                                                                            }
                                                                        ]
                                                                    }
                                                                }
                                                            ],
                                                            "closeBraceToken": {
                                                                "kind": "CloseBraceToken",
                                                                "fullStart": 766,
                                                                "fullEnd": 781,
                                                                "start": 778,
                                                                "end": 779,
                                                                "fullWidth": 15,
                                                                "width": 1,
                                                                "text": "}",
                                                                "value": "}",
                                                                "valueText": "}",
                                                                "hasLeadingTrivia": true,
                                                                "hasTrailingTrivia": true,
                                                                "hasTrailingNewLine": true,
                                                                "leadingTrivia": [
                                                                    {
                                                                        "kind": "WhitespaceTrivia",
                                                                        "text": "            "
                                                                    }
                                                                ],
                                                                "trailingTrivia": [
                                                                    {
                                                                        "kind": "NewLineTrivia",
                                                                        "text": "\r\n"
                                                                    }
                                                                ]
                                                            }
                                                        }
                                                    }
                                                }
                                            ],
                                            "closeBraceToken": {
                                                "kind": "CloseBraceToken",
                                                "fullStart": 781,
                                                "fullEnd": 790,
                                                "start": 789,
                                                "end": 790,
                                                "fullWidth": 9,
                                                "width": 1,
                                                "text": "}",
                                                "value": "}",
                                                "valueText": "}",
                                                "hasLeadingTrivia": true,
                                                "leadingTrivia": [
                                                    {
                                                        "kind": "WhitespaceTrivia",
                                                        "text": "        "
                                                    }
                                                ]
                                            }
                                        }
                                    ],
                                    "closeParenToken": {
                                        "kind": "CloseParenToken",
                                        "fullStart": 790,
                                        "fullEnd": 791,
                                        "start": 790,
                                        "end": 791,
                                        "fullWidth": 1,
                                        "width": 1,
                                        "text": ")",
                                        "value": ")",
                                        "valueText": ")"
                                    }
                                }
                            },
                            "semicolonToken": {
                                "kind": "SemicolonToken",
                                "fullStart": 791,
                                "fullEnd": 794,
                                "start": 791,
                                "end": 792,
                                "fullWidth": 3,
                                "width": 1,
                                "text": ";",
                                "value": ";",
                                "valueText": ";",
                                "hasTrailingTrivia": true,
                                "hasTrailingNewLine": true,
                                "trailingTrivia": [
                                    {
                                        "kind": "NewLineTrivia",
                                        "text": "\r\n"
                                    }
                                ]
                            }
                        },
                        {
                            "kind": "ExpressionStatement",
                            "fullStart": 794,
                            "fullEnd": 851,
                            "start": 804,
                            "end": 849,
                            "fullWidth": 57,
                            "width": 45,
                            "expression": {
                                "kind": "InvocationExpression",
                                "fullStart": 794,
                                "fullEnd": 848,
                                "start": 804,
                                "end": 848,
                                "fullWidth": 54,
                                "width": 44,
                                "expression": {
                                    "kind": "MemberAccessExpression",
                                    "fullStart": 794,
                                    "fullEnd": 825,
                                    "start": 804,
                                    "end": 825,
                                    "fullWidth": 31,
                                    "width": 21,
                                    "expression": {
                                        "kind": "IdentifierName",
                                        "fullStart": 794,
                                        "fullEnd": 810,
                                        "start": 804,
                                        "end": 810,
                                        "fullWidth": 16,
                                        "width": 6,
                                        "text": "Object",
                                        "value": "Object",
                                        "valueText": "Object",
                                        "hasLeadingTrivia": true,
                                        "hasLeadingNewLine": true,
                                        "leadingTrivia": [
                                            {
                                                "kind": "NewLineTrivia",
                                                "text": "\r\n"
                                            },
                                            {
                                                "kind": "WhitespaceTrivia",
                                                "text": "        "
                                            }
                                        ]
                                    },
                                    "dotToken": {
                                        "kind": "DotToken",
                                        "fullStart": 810,
                                        "fullEnd": 811,
                                        "start": 810,
                                        "end": 811,
                                        "fullWidth": 1,
                                        "width": 1,
                                        "text": ".",
                                        "value": ".",
                                        "valueText": "."
                                    },
                                    "name": {
                                        "kind": "IdentifierName",
                                        "fullStart": 811,
                                        "fullEnd": 825,
                                        "start": 811,
                                        "end": 825,
                                        "fullWidth": 14,
                                        "width": 14,
                                        "text": "defineProperty",
                                        "value": "defineProperty",
                                        "valueText": "defineProperty"
                                    }
                                },
                                "argumentList": {
                                    "kind": "ArgumentList",
                                    "fullStart": 825,
                                    "fullEnd": 848,
                                    "start": 825,
                                    "end": 848,
                                    "fullWidth": 23,
                                    "width": 23,
                                    "openParenToken": {
                                        "kind": "OpenParenToken",
                                        "fullStart": 825,
                                        "fullEnd": 826,
                                        "start": 825,
                                        "end": 826,
                                        "fullWidth": 1,
                                        "width": 1,
                                        "text": "(",
                                        "value": "(",
                                        "valueText": "("
                                    },
                                    "arguments": [
                                        {
                                            "kind": "IdentifierName",
                                            "fullStart": 826,
                                            "fullEnd": 829,
                                            "start": 826,
                                            "end": 829,
                                            "fullWidth": 3,
                                            "width": 3,
                                            "text": "obj",
                                            "value": "obj",
                                            "valueText": "obj"
                                        },
                                        {
                                            "kind": "CommaToken",
                                            "fullStart": 829,
                                            "fullEnd": 831,
                                            "start": 829,
                                            "end": 830,
                                            "fullWidth": 2,
                                            "width": 1,
                                            "text": ",",
                                            "value": ",",
                                            "valueText": ",",
                                            "hasTrailingTrivia": true,
                                            "trailingTrivia": [
                                                {
                                                    "kind": "WhitespaceTrivia",
                                                    "text": " "
                                                }
                                            ]
                                        },
                                        {
                                            "kind": "StringLiteral",
                                            "fullStart": 831,
                                            "fullEnd": 841,
                                            "start": 831,
                                            "end": 841,
                                            "fullWidth": 10,
                                            "width": 10,
                                            "text": "\"property\"",
                                            "value": "property",
                                            "valueText": "property"
                                        },
                                        {
                                            "kind": "CommaToken",
                                            "fullStart": 841,
                                            "fullEnd": 843,
                                            "start": 841,
                                            "end": 842,
                                            "fullWidth": 2,
                                            "width": 1,
                                            "text": ",",
                                            "value": ",",
                                            "valueText": ",",
                                            "hasTrailingTrivia": true,
                                            "trailingTrivia": [
                                                {
                                                    "kind": "WhitespaceTrivia",
                                                    "text": " "
                                                }
                                            ]
                                        },
                                        {
                                            "kind": "IdentifierName",
                                            "fullStart": 843,
                                            "fullEnd": 847,
                                            "start": 843,
                                            "end": 847,
                                            "fullWidth": 4,
                                            "width": 4,
                                            "text": "attr",
                                            "value": "attr",
                                            "valueText": "attr"
                                        }
                                    ],
                                    "closeParenToken": {
                                        "kind": "CloseParenToken",
                                        "fullStart": 847,
                                        "fullEnd": 848,
                                        "start": 847,
                                        "end": 848,
                                        "fullWidth": 1,
                                        "width": 1,
                                        "text": ")",
                                        "value": ")",
                                        "valueText": ")"
                                    }
                                }
                            },
                            "semicolonToken": {
                                "kind": "SemicolonToken",
                                "fullStart": 848,
                                "fullEnd": 851,
                                "start": 848,
                                "end": 849,
                                "fullWidth": 3,
                                "width": 1,
                                "text": ";",
                                "value": ";",
                                "valueText": ";",
                                "hasTrailingTrivia": true,
                                "hasTrailingNewLine": true,
                                "trailingTrivia": [
                                    {
                                        "kind": "NewLineTrivia",
                                        "text": "\r\n"
                                    }
                                ]
                            }
                        },
                        {
                            "kind": "ReturnStatement",
                            "fullStart": 851,
                            "fullEnd": 909,
                            "start": 861,
                            "end": 907,
                            "fullWidth": 58,
                            "width": 46,
                            "returnKeyword": {
                                "kind": "ReturnKeyword",
                                "fullStart": 851,
                                "fullEnd": 868,
                                "start": 861,
                                "end": 867,
                                "fullWidth": 17,
                                "width": 6,
                                "text": "return",
                                "value": "return",
                                "valueText": "return",
                                "hasLeadingTrivia": true,
                                "hasLeadingNewLine": true,
                                "hasTrailingTrivia": true,
                                "leadingTrivia": [
                                    {
                                        "kind": "NewLineTrivia",
                                        "text": "\r\n"
                                    },
                                    {
                                        "kind": "WhitespaceTrivia",
                                        "text": "        "
                                    }
                                ],
                                "trailingTrivia": [
                                    {
                                        "kind": "WhitespaceTrivia",
                                        "text": " "
                                    }
                                ]
                            },
                            "expression": {
                                "kind": "EqualsExpression",
                                "fullStart": 868,
                                "fullEnd": 906,
                                "start": 868,
                                "end": 906,
                                "fullWidth": 38,
                                "width": 38,
                                "left": {
                                    "kind": "MemberAccessExpression",
                                    "fullStart": 868,
                                    "fullEnd": 881,
                                    "start": 868,
                                    "end": 880,
                                    "fullWidth": 13,
                                    "width": 12,
                                    "expression": {
                                        "kind": "IdentifierName",
                                        "fullStart": 868,
                                        "fullEnd": 871,
                                        "start": 868,
                                        "end": 871,
                                        "fullWidth": 3,
                                        "width": 3,
                                        "text": "obj",
                                        "value": "obj",
                                        "valueText": "obj"
                                    },
                                    "dotToken": {
                                        "kind": "DotToken",
                                        "fullStart": 871,
                                        "fullEnd": 872,
                                        "start": 871,
                                        "end": 872,
                                        "fullWidth": 1,
                                        "width": 1,
                                        "text": ".",
                                        "value": ".",
                                        "valueText": "."
                                    },
                                    "name": {
                                        "kind": "IdentifierName",
                                        "fullStart": 872,
                                        "fullEnd": 881,
                                        "start": 872,
                                        "end": 880,
                                        "fullWidth": 9,
                                        "width": 8,
                                        "text": "property",
                                        "value": "property",
                                        "valueText": "property",
                                        "hasTrailingTrivia": true,
                                        "trailingTrivia": [
                                            {
                                                "kind": "WhitespaceTrivia",
                                                "text": " "
                                            }
                                        ]
                                    }
                                },
                                "operatorToken": {
                                    "kind": "EqualsEqualsEqualsToken",
                                    "fullStart": 881,
                                    "fullEnd": 885,
                                    "start": 881,
                                    "end": 884,
                                    "fullWidth": 4,
                                    "width": 3,
                                    "text": "===",
                                    "value": "===",
                                    "valueText": "===",
                                    "hasTrailingTrivia": true,
                                    "trailingTrivia": [
                                        {
                                            "kind": "WhitespaceTrivia",
                                            "text": " "
                                        }
                                    ]
                                },
                                "right": {
                                    "kind": "StringLiteral",
                                    "fullStart": 885,
                                    "fullEnd": 906,
                                    "start": 885,
                                    "end": 906,
                                    "fullWidth": 21,
                                    "width": 21,
                                    "text": "\"ownAccessorProperty\"",
                                    "value": "ownAccessorProperty",
                                    "valueText": "ownAccessorProperty"
                                }
                            },
                            "semicolonToken": {
                                "kind": "SemicolonToken",
                                "fullStart": 906,
                                "fullEnd": 909,
                                "start": 906,
                                "end": 907,
                                "fullWidth": 3,
                                "width": 1,
                                "text": ";",
                                "value": ";",
                                "valueText": ";",
                                "hasTrailingTrivia": true,
                                "hasTrailingNewLine": true,
                                "trailingTrivia": [
                                    {
                                        "kind": "NewLineTrivia",
                                        "text": "\r\n"
                                    }
                                ]
                            }
                        }
                    ],
                    "closeBraceToken": {
                        "kind": "CloseBraceToken",
                        "fullStart": 909,
                        "fullEnd": 916,
                        "start": 913,
                        "end": 914,
                        "fullWidth": 7,
                        "width": 1,
                        "text": "}",
                        "value": "}",
                        "valueText": "}",
                        "hasLeadingTrivia": true,
                        "hasTrailingTrivia": true,
                        "hasTrailingNewLine": true,
                        "leadingTrivia": [
                            {
                                "kind": "WhitespaceTrivia",
                                "text": "    "
                            }
                        ],
                        "trailingTrivia": [
                            {
                                "kind": "NewLineTrivia",
                                "text": "\r\n"
                            }
                        ]
                    }
                }
            },
            {
                "kind": "ExpressionStatement",
                "fullStart": 916,
                "fullEnd": 940,
                "start": 916,
                "end": 938,
                "fullWidth": 24,
                "width": 22,
                "expression": {
                    "kind": "InvocationExpression",
                    "fullStart": 916,
                    "fullEnd": 937,
                    "start": 916,
                    "end": 937,
                    "fullWidth": 21,
                    "width": 21,
                    "expression": {
                        "kind": "IdentifierName",
                        "fullStart": 916,
                        "fullEnd": 927,
                        "start": 916,
                        "end": 927,
                        "fullWidth": 11,
                        "width": 11,
                        "text": "runTestCase",
                        "value": "runTestCase",
                        "valueText": "runTestCase"
                    },
                    "argumentList": {
                        "kind": "ArgumentList",
                        "fullStart": 927,
                        "fullEnd": 937,
                        "start": 927,
                        "end": 937,
                        "fullWidth": 10,
                        "width": 10,
                        "openParenToken": {
                            "kind": "OpenParenToken",
                            "fullStart": 927,
                            "fullEnd": 928,
                            "start": 927,
                            "end": 928,
                            "fullWidth": 1,
                            "width": 1,
                            "text": "(",
                            "value": "(",
                            "valueText": "("
                        },
                        "arguments": [
                            {
                                "kind": "IdentifierName",
                                "fullStart": 928,
                                "fullEnd": 936,
                                "start": 928,
                                "end": 936,
                                "fullWidth": 8,
                                "width": 8,
                                "text": "testcase",
                                "value": "testcase",
                                "valueText": "testcase"
                            }
                        ],
                        "closeParenToken": {
                            "kind": "CloseParenToken",
                            "fullStart": 936,
                            "fullEnd": 937,
                            "start": 936,
                            "end": 937,
                            "fullWidth": 1,
                            "width": 1,
                            "text": ")",
                            "value": ")",
                            "valueText": ")"
                        }
                    }
                },
                "semicolonToken": {
                    "kind": "SemicolonToken",
                    "fullStart": 937,
                    "fullEnd": 940,
                    "start": 937,
                    "end": 938,
                    "fullWidth": 3,
                    "width": 1,
                    "text": ";",
                    "value": ";",
                    "valueText": ";",
                    "hasTrailingTrivia": true,
                    "hasTrailingNewLine": true,
                    "trailingTrivia": [
                        {
                            "kind": "NewLineTrivia",
                            "text": "\r\n"
                        }
                    ]
                }
            }
        ],
        "endOfFileToken": {
            "kind": "EndOfFileToken",
            "fullStart": 940,
            "fullEnd": 940,
            "start": 940,
            "end": 940,
            "fullWidth": 0,
            "width": 0,
            "text": ""
        }
    },
    "lineMap": {
        "lineStarts": [
            0,
            67,
            152,
            232,
            308,
            380,
            385,
            439,
            557,
            562,
            564,
            566,
            589,
            613,
            615,
            639,
            687,
            719,
            766,
            781,
            794,
            796,
            851,
            853,
            909,
            916,
            940
        ],
        "length": 940
    }
}<|MERGE_RESOLUTION|>--- conflicted
+++ resolved
@@ -247,12 +247,8 @@
                                         "start": 601,
                                         "end": 610,
                                         "fullWidth": 9,
-<<<<<<< HEAD
                                         "width": 9,
-                                        "identifier": {
-=======
                                         "propertyName": {
->>>>>>> 85e84683
                                             "kind": "IdentifierName",
                                             "fullStart": 601,
                                             "fullEnd": 605,
@@ -420,12 +416,8 @@
                                         "start": 627,
                                         "end": 636,
                                         "fullWidth": 9,
-<<<<<<< HEAD
                                         "width": 9,
-                                        "identifier": {
-=======
                                         "propertyName": {
->>>>>>> 85e84683
                                             "kind": "IdentifierName",
                                             "fullStart": 627,
                                             "fullEnd": 632,
