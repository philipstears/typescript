--- conflicted
+++ resolved
@@ -247,12 +247,8 @@
                                         "start": 713,
                                         "end": 735,
                                         "fullWidth": 22,
-<<<<<<< HEAD
                                         "width": 22,
-                                        "identifier": {
-=======
                                         "propertyName": {
->>>>>>> 85e84683
                                             "kind": "IdentifierName",
                                             "fullStart": 713,
                                             "fullEnd": 717,
@@ -1035,12 +1031,8 @@
                                                     "start": 968,
                                                     "end": 1017,
                                                     "fullWidth": 49,
-<<<<<<< HEAD
                                                     "width": 49,
-                                                    "identifier": {
-=======
                                                     "propertyName": {
->>>>>>> 85e84683
                                                         "kind": "IdentifierName",
                                                         "fullStart": 968,
                                                         "fullEnd": 974,
@@ -1831,12 +1823,8 @@
                                                     "start": 1209,
                                                     "end": 1258,
                                                     "fullWidth": 49,
-<<<<<<< HEAD
                                                     "width": 49,
-                                                    "identifier": {
-=======
                                                     "propertyName": {
->>>>>>> 85e84683
                                                         "kind": "IdentifierName",
                                                         "fullStart": 1209,
                                                         "fullEnd": 1215,
