{
    "isDeclaration": false,
    "languageVersion": "EcmaScript5",
    "parseOptions": {
        "allowAutomaticSemicolonInsertion": true
    },
    "sourceUnit": {
        "kind": "SourceUnit",
        "fullStart": 0,
        "fullEnd": 1596,
        "start": 787,
        "end": 1596,
        "fullWidth": 1596,
        "width": 809,
        "isIncrementallyUnusable": true,
        "moduleElements": [
            {
                "kind": "FunctionDeclaration",
                "fullStart": 0,
                "fullEnd": 1572,
                "start": 787,
                "end": 1570,
                "fullWidth": 1572,
                "width": 783,
                "isIncrementallyUnusable": true,
                "modifiers": [],
                "functionKeyword": {
                    "kind": "FunctionKeyword",
                    "fullStart": 0,
                    "fullEnd": 796,
                    "start": 787,
                    "end": 795,
                    "fullWidth": 796,
                    "width": 8,
                    "text": "function",
                    "value": "function",
                    "valueText": "function",
                    "hasLeadingTrivia": true,
                    "hasLeadingComment": true,
                    "hasLeadingNewLine": true,
                    "hasTrailingTrivia": true,
                    "leadingTrivia": [
                        {
                            "kind": "SingleLineCommentTrivia",
                            "text": "/// Copyright (c) 2012 Ecma International.  All rights reserved. "
                        },
                        {
                            "kind": "NewLineTrivia",
                            "text": "\r\n"
                        },
                        {
                            "kind": "SingleLineCommentTrivia",
                            "text": "/// Ecma International makes this code available under the terms and conditions set"
                        },
                        {
                            "kind": "NewLineTrivia",
                            "text": "\r\n"
                        },
                        {
                            "kind": "SingleLineCommentTrivia",
                            "text": "/// forth on http://hg.ecmascript.org/tests/test262/raw-file/tip/LICENSE (the "
                        },
                        {
                            "kind": "NewLineTrivia",
                            "text": "\r\n"
                        },
                        {
                            "kind": "SingleLineCommentTrivia",
                            "text": "/// \"Use Terms\").   Any redistribution of this code must retain the above "
                        },
                        {
                            "kind": "NewLineTrivia",
                            "text": "\r\n"
                        },
                        {
                            "kind": "SingleLineCommentTrivia",
                            "text": "/// copyright and this notice and otherwise comply with the Use Terms."
                        },
                        {
                            "kind": "NewLineTrivia",
                            "text": "\r\n"
                        },
                        {
                            "kind": "MultiLineCommentTrivia",
                            "text": "/**\r\n * Step 4 of defineProperty calls the [[DefineOwnProperty]] internal method\r\n * of O to define the property. For configurable properties, step 9c of\r\n * [[DefineOwnProperty]] permits changing the kind of a property.\r\n *\r\n * @path ch15/15.2/15.2.3/15.2.3.6/15.2.3.6-4-15.js\r\n * @description Object.defineProperty permits changing accessor property to data property for configurable properties\r\n */"
                        },
                        {
                            "kind": "NewLineTrivia",
                            "text": "\r\n"
                        },
                        {
                            "kind": "NewLineTrivia",
                            "text": "\r\n"
                        },
                        {
                            "kind": "NewLineTrivia",
                            "text": "\r\n"
                        }
                    ],
                    "trailingTrivia": [
                        {
                            "kind": "WhitespaceTrivia",
                            "text": " "
                        }
                    ]
                },
                "identifier": {
                    "kind": "IdentifierName",
                    "fullStart": 796,
                    "fullEnd": 804,
                    "start": 796,
                    "end": 804,
                    "fullWidth": 8,
                    "width": 8,
                    "text": "testcase",
                    "value": "testcase",
                    "valueText": "testcase"
                },
                "callSignature": {
                    "kind": "CallSignature",
                    "fullStart": 804,
                    "fullEnd": 807,
                    "start": 804,
                    "end": 806,
                    "fullWidth": 3,
                    "width": 2,
                    "parameterList": {
                        "kind": "ParameterList",
                        "fullStart": 804,
                        "fullEnd": 807,
                        "start": 804,
                        "end": 806,
                        "fullWidth": 3,
                        "width": 2,
                        "openParenToken": {
                            "kind": "OpenParenToken",
                            "fullStart": 804,
                            "fullEnd": 805,
                            "start": 804,
                            "end": 805,
                            "fullWidth": 1,
                            "width": 1,
                            "text": "(",
                            "value": "(",
                            "valueText": "("
                        },
                        "parameters": [],
                        "closeParenToken": {
                            "kind": "CloseParenToken",
                            "fullStart": 805,
                            "fullEnd": 807,
                            "start": 805,
                            "end": 806,
                            "fullWidth": 2,
                            "width": 1,
                            "text": ")",
                            "value": ")",
                            "valueText": ")",
                            "hasTrailingTrivia": true,
                            "trailingTrivia": [
                                {
                                    "kind": "WhitespaceTrivia",
                                    "text": " "
                                }
                            ]
                        }
                    }
                },
                "block": {
                    "kind": "Block",
                    "fullStart": 807,
                    "fullEnd": 1572,
                    "start": 807,
                    "end": 1570,
                    "fullWidth": 765,
                    "width": 763,
                    "isIncrementallyUnusable": true,
                    "openBraceToken": {
                        "kind": "OpenBraceToken",
                        "fullStart": 807,
                        "fullEnd": 810,
                        "start": 807,
                        "end": 808,
                        "fullWidth": 3,
                        "width": 1,
                        "text": "{",
                        "value": "{",
                        "valueText": "{",
                        "hasTrailingTrivia": true,
                        "hasTrailingNewLine": true,
                        "trailingTrivia": [
                            {
                                "kind": "NewLineTrivia",
                                "text": "\r\n"
                            }
                        ]
                    },
                    "statements": [
                        {
                            "kind": "VariableStatement",
                            "fullStart": 810,
                            "fullEnd": 825,
                            "start": 812,
                            "end": 823,
                            "fullWidth": 15,
                            "width": 11,
                            "modifiers": [],
                            "variableDeclaration": {
                                "kind": "VariableDeclaration",
                                "fullStart": 810,
                                "fullEnd": 822,
                                "start": 812,
                                "end": 822,
                                "fullWidth": 12,
                                "width": 10,
                                "varKeyword": {
                                    "kind": "VarKeyword",
                                    "fullStart": 810,
                                    "fullEnd": 816,
                                    "start": 812,
                                    "end": 815,
                                    "fullWidth": 6,
                                    "width": 3,
                                    "text": "var",
                                    "value": "var",
                                    "valueText": "var",
                                    "hasLeadingTrivia": true,
                                    "hasTrailingTrivia": true,
                                    "leadingTrivia": [
                                        {
                                            "kind": "WhitespaceTrivia",
                                            "text": "  "
                                        }
                                    ],
                                    "trailingTrivia": [
                                        {
                                            "kind": "WhitespaceTrivia",
                                            "text": " "
                                        }
                                    ]
                                },
                                "variableDeclarators": [
                                    {
                                        "kind": "VariableDeclarator",
                                        "fullStart": 816,
                                        "fullEnd": 822,
                                        "start": 816,
                                        "end": 822,
                                        "fullWidth": 6,
<<<<<<< HEAD
                                        "width": 6,
                                        "identifier": {
=======
                                        "propertyName": {
>>>>>>> 85e84683
                                            "kind": "IdentifierName",
                                            "fullStart": 816,
                                            "fullEnd": 818,
                                            "start": 816,
                                            "end": 817,
                                            "fullWidth": 2,
                                            "width": 1,
                                            "text": "o",
                                            "value": "o",
                                            "valueText": "o",
                                            "hasTrailingTrivia": true,
                                            "trailingTrivia": [
                                                {
                                                    "kind": "WhitespaceTrivia",
                                                    "text": " "
                                                }
                                            ]
                                        },
                                        "equalsValueClause": {
                                            "kind": "EqualsValueClause",
                                            "fullStart": 818,
                                            "fullEnd": 822,
                                            "start": 818,
                                            "end": 822,
                                            "fullWidth": 4,
                                            "width": 4,
                                            "equalsToken": {
                                                "kind": "EqualsToken",
                                                "fullStart": 818,
                                                "fullEnd": 820,
                                                "start": 818,
                                                "end": 819,
                                                "fullWidth": 2,
                                                "width": 1,
                                                "text": "=",
                                                "value": "=",
                                                "valueText": "=",
                                                "hasTrailingTrivia": true,
                                                "trailingTrivia": [
                                                    {
                                                        "kind": "WhitespaceTrivia",
                                                        "text": " "
                                                    }
                                                ]
                                            },
                                            "value": {
                                                "kind": "ObjectLiteralExpression",
                                                "fullStart": 820,
                                                "fullEnd": 822,
                                                "start": 820,
                                                "end": 822,
                                                "fullWidth": 2,
                                                "width": 2,
                                                "openBraceToken": {
                                                    "kind": "OpenBraceToken",
                                                    "fullStart": 820,
                                                    "fullEnd": 821,
                                                    "start": 820,
                                                    "end": 821,
                                                    "fullWidth": 1,
                                                    "width": 1,
                                                    "text": "{",
                                                    "value": "{",
                                                    "valueText": "{"
                                                },
                                                "propertyAssignments": [],
                                                "closeBraceToken": {
                                                    "kind": "CloseBraceToken",
                                                    "fullStart": 821,
                                                    "fullEnd": 822,
                                                    "start": 821,
                                                    "end": 822,
                                                    "fullWidth": 1,
                                                    "width": 1,
                                                    "text": "}",
                                                    "value": "}",
                                                    "valueText": "}"
                                                }
                                            }
                                        }
                                    }
                                ]
                            },
                            "semicolonToken": {
                                "kind": "SemicolonToken",
                                "fullStart": 822,
                                "fullEnd": 825,
                                "start": 822,
                                "end": 823,
                                "fullWidth": 3,
                                "width": 1,
                                "text": ";",
                                "value": ";",
                                "valueText": ";",
                                "hasTrailingTrivia": true,
                                "hasTrailingNewLine": true,
                                "trailingTrivia": [
                                    {
                                        "kind": "NewLineTrivia",
                                        "text": "\r\n"
                                    }
                                ]
                            }
                        },
                        {
                            "kind": "VariableStatement",
                            "fullStart": 825,
                            "fullEnd": 922,
                            "start": 882,
                            "end": 920,
                            "fullWidth": 97,
                            "width": 38,
                            "isIncrementallyUnusable": true,
                            "modifiers": [],
                            "variableDeclaration": {
                                "kind": "VariableDeclaration",
                                "fullStart": 825,
                                "fullEnd": 922,
                                "start": 882,
                                "end": 920,
                                "fullWidth": 97,
                                "width": 38,
                                "varKeyword": {
                                    "kind": "VarKeyword",
                                    "fullStart": 825,
                                    "fullEnd": 886,
                                    "start": 882,
                                    "end": 885,
                                    "fullWidth": 61,
                                    "width": 3,
                                    "text": "var",
                                    "value": "var",
                                    "valueText": "var",
                                    "hasLeadingTrivia": true,
                                    "hasLeadingComment": true,
                                    "hasLeadingNewLine": true,
                                    "hasTrailingTrivia": true,
                                    "leadingTrivia": [
                                        {
                                            "kind": "NewLineTrivia",
                                            "text": "\r\n"
                                        },
                                        {
                                            "kind": "WhitespaceTrivia",
                                            "text": "  "
                                        },
                                        {
                                            "kind": "SingleLineCommentTrivia",
                                            "text": "// define an accessor property"
                                        },
                                        {
                                            "kind": "NewLineTrivia",
                                            "text": "\r\n"
                                        },
                                        {
                                            "kind": "WhitespaceTrivia",
                                            "text": "  "
                                        },
                                        {
                                            "kind": "SingleLineCommentTrivia",
                                            "text": "// dummy getter"
                                        },
                                        {
                                            "kind": "NewLineTrivia",
                                            "text": "\r\n"
                                        },
                                        {
                                            "kind": "WhitespaceTrivia",
                                            "text": "  "
                                        }
                                    ],
                                    "trailingTrivia": [
                                        {
                                            "kind": "WhitespaceTrivia",
                                            "text": " "
                                        }
                                    ]
                                },
                                "variableDeclarators": [
                                    {
                                        "kind": "VariableDeclarator",
                                        "fullStart": 886,
                                        "fullEnd": 922,
                                        "start": 886,
                                        "end": 920,
                                        "fullWidth": 36,
<<<<<<< HEAD
                                        "width": 34,
                                        "identifier": {
=======
                                        "propertyName": {
>>>>>>> 85e84683
                                            "kind": "IdentifierName",
                                            "fullStart": 886,
                                            "fullEnd": 893,
                                            "start": 886,
                                            "end": 892,
                                            "fullWidth": 7,
                                            "width": 6,
                                            "text": "getter",
                                            "value": "getter",
                                            "valueText": "getter",
                                            "hasTrailingTrivia": true,
                                            "trailingTrivia": [
                                                {
                                                    "kind": "WhitespaceTrivia",
                                                    "text": " "
                                                }
                                            ]
                                        },
                                        "equalsValueClause": {
                                            "kind": "EqualsValueClause",
                                            "fullStart": 893,
                                            "fullEnd": 922,
                                            "start": 893,
                                            "end": 920,
                                            "fullWidth": 29,
                                            "width": 27,
                                            "equalsToken": {
                                                "kind": "EqualsToken",
                                                "fullStart": 893,
                                                "fullEnd": 895,
                                                "start": 893,
                                                "end": 894,
                                                "fullWidth": 2,
                                                "width": 1,
                                                "text": "=",
                                                "value": "=",
                                                "valueText": "=",
                                                "hasTrailingTrivia": true,
                                                "trailingTrivia": [
                                                    {
                                                        "kind": "WhitespaceTrivia",
                                                        "text": " "
                                                    }
                                                ]
                                            },
                                            "value": {
                                                "kind": "FunctionExpression",
                                                "fullStart": 895,
                                                "fullEnd": 922,
                                                "start": 895,
                                                "end": 920,
                                                "fullWidth": 27,
                                                "width": 25,
                                                "functionKeyword": {
                                                    "kind": "FunctionKeyword",
                                                    "fullStart": 895,
                                                    "fullEnd": 904,
                                                    "start": 895,
                                                    "end": 903,
                                                    "fullWidth": 9,
                                                    "width": 8,
                                                    "text": "function",
                                                    "value": "function",
                                                    "valueText": "function",
                                                    "hasTrailingTrivia": true,
                                                    "trailingTrivia": [
                                                        {
                                                            "kind": "WhitespaceTrivia",
                                                            "text": " "
                                                        }
                                                    ]
                                                },
                                                "callSignature": {
                                                    "kind": "CallSignature",
                                                    "fullStart": 904,
                                                    "fullEnd": 907,
                                                    "start": 904,
                                                    "end": 906,
                                                    "fullWidth": 3,
                                                    "width": 2,
                                                    "parameterList": {
                                                        "kind": "ParameterList",
                                                        "fullStart": 904,
                                                        "fullEnd": 907,
                                                        "start": 904,
                                                        "end": 906,
                                                        "fullWidth": 3,
                                                        "width": 2,
                                                        "openParenToken": {
                                                            "kind": "OpenParenToken",
                                                            "fullStart": 904,
                                                            "fullEnd": 905,
                                                            "start": 904,
                                                            "end": 905,
                                                            "fullWidth": 1,
                                                            "width": 1,
                                                            "text": "(",
                                                            "value": "(",
                                                            "valueText": "("
                                                        },
                                                        "parameters": [],
                                                        "closeParenToken": {
                                                            "kind": "CloseParenToken",
                                                            "fullStart": 905,
                                                            "fullEnd": 907,
                                                            "start": 905,
                                                            "end": 906,
                                                            "fullWidth": 2,
                                                            "width": 1,
                                                            "text": ")",
                                                            "value": ")",
                                                            "valueText": ")",
                                                            "hasTrailingTrivia": true,
                                                            "trailingTrivia": [
                                                                {
                                                                    "kind": "WhitespaceTrivia",
                                                                    "text": " "
                                                                }
                                                            ]
                                                        }
                                                    }
                                                },
                                                "block": {
                                                    "kind": "Block",
                                                    "fullStart": 907,
                                                    "fullEnd": 922,
                                                    "start": 907,
                                                    "end": 920,
                                                    "fullWidth": 15,
                                                    "width": 13,
                                                    "openBraceToken": {
                                                        "kind": "OpenBraceToken",
                                                        "fullStart": 907,
                                                        "fullEnd": 909,
                                                        "start": 907,
                                                        "end": 908,
                                                        "fullWidth": 2,
                                                        "width": 1,
                                                        "text": "{",
                                                        "value": "{",
                                                        "valueText": "{",
                                                        "hasTrailingTrivia": true,
                                                        "trailingTrivia": [
                                                            {
                                                                "kind": "WhitespaceTrivia",
                                                                "text": " "
                                                            }
                                                        ]
                                                    },
                                                    "statements": [
                                                        {
                                                            "kind": "ReturnStatement",
                                                            "fullStart": 909,
                                                            "fullEnd": 919,
                                                            "start": 909,
                                                            "end": 918,
                                                            "fullWidth": 10,
                                                            "width": 9,
                                                            "returnKeyword": {
                                                                "kind": "ReturnKeyword",
                                                                "fullStart": 909,
                                                                "fullEnd": 916,
                                                                "start": 909,
                                                                "end": 915,
                                                                "fullWidth": 7,
                                                                "width": 6,
                                                                "text": "return",
                                                                "value": "return",
                                                                "valueText": "return",
                                                                "hasTrailingTrivia": true,
                                                                "trailingTrivia": [
                                                                    {
                                                                        "kind": "WhitespaceTrivia",
                                                                        "text": " "
                                                                    }
                                                                ]
                                                            },
                                                            "expression": {
                                                                "kind": "NumericLiteral",
                                                                "fullStart": 916,
                                                                "fullEnd": 917,
                                                                "start": 916,
                                                                "end": 917,
                                                                "fullWidth": 1,
                                                                "width": 1,
                                                                "text": "1",
                                                                "value": 1,
                                                                "valueText": "1"
                                                            },
                                                            "semicolonToken": {
                                                                "kind": "SemicolonToken",
                                                                "fullStart": 917,
                                                                "fullEnd": 919,
                                                                "start": 917,
                                                                "end": 918,
                                                                "fullWidth": 2,
                                                                "width": 1,
                                                                "text": ";",
                                                                "value": ";",
                                                                "valueText": ";",
                                                                "hasTrailingTrivia": true,
                                                                "trailingTrivia": [
                                                                    {
                                                                        "kind": "WhitespaceTrivia",
                                                                        "text": " "
                                                                    }
                                                                ]
                                                            }
                                                        }
                                                    ],
                                                    "closeBraceToken": {
                                                        "kind": "CloseBraceToken",
                                                        "fullStart": 919,
                                                        "fullEnd": 922,
                                                        "start": 919,
                                                        "end": 920,
                                                        "fullWidth": 3,
                                                        "width": 1,
                                                        "text": "}",
                                                        "value": "}",
                                                        "valueText": "}",
                                                        "hasTrailingTrivia": true,
                                                        "hasTrailingNewLine": true,
                                                        "trailingTrivia": [
                                                            {
                                                                "kind": "NewLineTrivia",
                                                                "text": "\r\n"
                                                            }
                                                        ]
                                                    }
                                                }
                                            }
                                        }
                                    }
                                ]
                            },
                            "semicolonToken": {
                                "kind": "SemicolonToken",
                                "fullStart": -1,
                                "fullEnd": -1,
                                "start": -1,
                                "end": -1,
                                "fullWidth": 0,
                                "width": 0,
                                "text": ""
                            }
                        },
                        {
                            "kind": "VariableStatement",
                            "fullStart": 922,
                            "fullEnd": 971,
                            "start": 924,
                            "end": 969,
                            "fullWidth": 49,
                            "width": 45,
                            "isIncrementallyUnusable": true,
                            "modifiers": [],
                            "variableDeclaration": {
                                "kind": "VariableDeclaration",
                                "fullStart": 922,
                                "fullEnd": 968,
                                "start": 924,
                                "end": 968,
                                "fullWidth": 46,
                                "width": 44,
                                "isIncrementallyUnusable": true,
                                "varKeyword": {
                                    "kind": "VarKeyword",
                                    "fullStart": 922,
                                    "fullEnd": 928,
                                    "start": 924,
                                    "end": 927,
                                    "fullWidth": 6,
                                    "width": 3,
                                    "text": "var",
                                    "value": "var",
                                    "valueText": "var",
                                    "hasLeadingTrivia": true,
                                    "hasTrailingTrivia": true,
                                    "leadingTrivia": [
                                        {
                                            "kind": "WhitespaceTrivia",
                                            "text": "  "
                                        }
                                    ],
                                    "trailingTrivia": [
                                        {
                                            "kind": "WhitespaceTrivia",
                                            "text": " "
                                        }
                                    ]
                                },
                                "variableDeclarators": [
                                    {
                                        "kind": "VariableDeclarator",
                                        "fullStart": 928,
                                        "fullEnd": 968,
                                        "start": 928,
                                        "end": 968,
                                        "fullWidth": 40,
                                        "width": 40,
                                        "isIncrementallyUnusable": true,
                                        "propertyName": {
                                            "kind": "IdentifierName",
                                            "fullStart": 928,
                                            "fullEnd": 931,
                                            "start": 928,
                                            "end": 930,
                                            "fullWidth": 3,
                                            "width": 2,
                                            "text": "d1",
                                            "value": "d1",
                                            "valueText": "d1",
                                            "hasTrailingTrivia": true,
                                            "trailingTrivia": [
                                                {
                                                    "kind": "WhitespaceTrivia",
                                                    "text": " "
                                                }
                                            ]
                                        },
                                        "equalsValueClause": {
                                            "kind": "EqualsValueClause",
                                            "fullStart": 931,
                                            "fullEnd": 968,
                                            "start": 931,
                                            "end": 968,
                                            "fullWidth": 37,
                                            "width": 37,
                                            "isIncrementallyUnusable": true,
                                            "equalsToken": {
                                                "kind": "EqualsToken",
                                                "fullStart": 931,
                                                "fullEnd": 933,
                                                "start": 931,
                                                "end": 932,
                                                "fullWidth": 2,
                                                "width": 1,
                                                "text": "=",
                                                "value": "=",
                                                "valueText": "=",
                                                "hasTrailingTrivia": true,
                                                "trailingTrivia": [
                                                    {
                                                        "kind": "WhitespaceTrivia",
                                                        "text": " "
                                                    }
                                                ]
                                            },
                                            "value": {
                                                "kind": "ObjectLiteralExpression",
                                                "fullStart": 933,
                                                "fullEnd": 968,
                                                "start": 933,
                                                "end": 968,
                                                "fullWidth": 35,
                                                "width": 35,
                                                "isIncrementallyUnusable": true,
                                                "openBraceToken": {
                                                    "kind": "OpenBraceToken",
                                                    "fullStart": 933,
                                                    "fullEnd": 935,
                                                    "start": 933,
                                                    "end": 934,
                                                    "fullWidth": 2,
                                                    "width": 1,
                                                    "text": "{",
                                                    "value": "{",
                                                    "valueText": "{",
                                                    "hasTrailingTrivia": true,
                                                    "trailingTrivia": [
                                                        {
                                                            "kind": "WhitespaceTrivia",
                                                            "text": " "
                                                        }
                                                    ]
                                                },
                                                "propertyAssignments": [
                                                    {
                                                        "kind": "SimplePropertyAssignment",
                                                        "fullStart": 935,
                                                        "fullEnd": 946,
                                                        "start": 935,
                                                        "end": 946,
                                                        "fullWidth": 11,
                                                        "width": 11,
                                                        "isIncrementallyUnusable": true,
                                                        "propertyName": {
                                                            "kind": "IdentifierName",
                                                            "fullStart": 935,
                                                            "fullEnd": 938,
                                                            "start": 935,
                                                            "end": 938,
                                                            "fullWidth": 3,
                                                            "width": 3,
                                                            "text": "get",
                                                            "value": "get",
                                                            "valueText": "get"
                                                        },
                                                        "colonToken": {
                                                            "kind": "ColonToken",
                                                            "fullStart": 938,
                                                            "fullEnd": 940,
                                                            "start": 938,
                                                            "end": 939,
                                                            "fullWidth": 2,
                                                            "width": 1,
                                                            "text": ":",
                                                            "value": ":",
                                                            "valueText": ":",
                                                            "hasTrailingTrivia": true,
                                                            "trailingTrivia": [
                                                                {
                                                                    "kind": "WhitespaceTrivia",
                                                                    "text": " "
                                                                }
                                                            ]
                                                        },
                                                        "expression": {
                                                            "kind": "IdentifierName",
                                                            "fullStart": 940,
                                                            "fullEnd": 946,
                                                            "start": 940,
                                                            "end": 946,
                                                            "fullWidth": 6,
                                                            "width": 6,
                                                            "text": "getter",
                                                            "value": "getter",
                                                            "valueText": "getter"
                                                        }
                                                    },
                                                    {
                                                        "kind": "CommaToken",
                                                        "fullStart": 946,
                                                        "fullEnd": 948,
                                                        "start": 946,
                                                        "end": 947,
                                                        "fullWidth": 2,
                                                        "width": 1,
                                                        "text": ",",
                                                        "value": ",",
                                                        "valueText": ",",
                                                        "hasTrailingTrivia": true,
                                                        "trailingTrivia": [
                                                            {
                                                                "kind": "WhitespaceTrivia",
                                                                "text": " "
                                                            }
                                                        ]
                                                    },
                                                    {
                                                        "kind": "SimplePropertyAssignment",
                                                        "fullStart": 948,
                                                        "fullEnd": 967,
                                                        "start": 948,
                                                        "end": 966,
                                                        "fullWidth": 19,
                                                        "width": 18,
                                                        "propertyName": {
                                                            "kind": "IdentifierName",
                                                            "fullStart": 948,
                                                            "fullEnd": 960,
                                                            "start": 948,
                                                            "end": 960,
                                                            "fullWidth": 12,
                                                            "width": 12,
                                                            "text": "configurable",
                                                            "value": "configurable",
                                                            "valueText": "configurable"
                                                        },
                                                        "colonToken": {
                                                            "kind": "ColonToken",
                                                            "fullStart": 960,
                                                            "fullEnd": 962,
                                                            "start": 960,
                                                            "end": 961,
                                                            "fullWidth": 2,
                                                            "width": 1,
                                                            "text": ":",
                                                            "value": ":",
                                                            "valueText": ":",
                                                            "hasTrailingTrivia": true,
                                                            "trailingTrivia": [
                                                                {
                                                                    "kind": "WhitespaceTrivia",
                                                                    "text": " "
                                                                }
                                                            ]
                                                        },
                                                        "expression": {
                                                            "kind": "TrueKeyword",
                                                            "fullStart": 962,
                                                            "fullEnd": 967,
                                                            "start": 962,
                                                            "end": 966,
                                                            "fullWidth": 5,
                                                            "width": 4,
                                                            "text": "true",
                                                            "value": true,
                                                            "valueText": "true",
                                                            "hasTrailingTrivia": true,
                                                            "trailingTrivia": [
                                                                {
                                                                    "kind": "WhitespaceTrivia",
                                                                    "text": " "
                                                                }
                                                            ]
                                                        }
                                                    }
                                                ],
                                                "closeBraceToken": {
                                                    "kind": "CloseBraceToken",
                                                    "fullStart": 967,
                                                    "fullEnd": 968,
                                                    "start": 967,
                                                    "end": 968,
                                                    "fullWidth": 1,
                                                    "width": 1,
                                                    "text": "}",
                                                    "value": "}",
                                                    "valueText": "}"
                                                }
                                            }
                                        }
                                    }
                                ]
                            },
                            "semicolonToken": {
                                "kind": "SemicolonToken",
                                "fullStart": 968,
                                "fullEnd": 971,
                                "start": 968,
                                "end": 969,
                                "fullWidth": 3,
                                "width": 1,
                                "text": ";",
                                "value": ";",
                                "valueText": ";",
                                "hasTrailingTrivia": true,
                                "hasTrailingNewLine": true,
                                "trailingTrivia": [
                                    {
                                        "kind": "NewLineTrivia",
                                        "text": "\r\n"
                                    }
                                ]
                            }
                        },
                        {
                            "kind": "ExpressionStatement",
                            "fullStart": 971,
                            "fullEnd": 1011,
                            "start": 973,
                            "end": 1009,
                            "fullWidth": 40,
                            "width": 36,
                            "expression": {
                                "kind": "InvocationExpression",
                                "fullStart": 971,
                                "fullEnd": 1008,
                                "start": 973,
                                "end": 1008,
                                "fullWidth": 37,
                                "width": 35,
                                "expression": {
                                    "kind": "MemberAccessExpression",
                                    "fullStart": 971,
                                    "fullEnd": 994,
                                    "start": 973,
                                    "end": 994,
                                    "fullWidth": 23,
                                    "width": 21,
                                    "expression": {
                                        "kind": "IdentifierName",
                                        "fullStart": 971,
                                        "fullEnd": 979,
                                        "start": 973,
                                        "end": 979,
                                        "fullWidth": 8,
                                        "width": 6,
                                        "text": "Object",
                                        "value": "Object",
                                        "valueText": "Object",
                                        "hasLeadingTrivia": true,
                                        "leadingTrivia": [
                                            {
                                                "kind": "WhitespaceTrivia",
                                                "text": "  "
                                            }
                                        ]
                                    },
                                    "dotToken": {
                                        "kind": "DotToken",
                                        "fullStart": 979,
                                        "fullEnd": 980,
                                        "start": 979,
                                        "end": 980,
                                        "fullWidth": 1,
                                        "width": 1,
                                        "text": ".",
                                        "value": ".",
                                        "valueText": "."
                                    },
                                    "name": {
                                        "kind": "IdentifierName",
                                        "fullStart": 980,
                                        "fullEnd": 994,
                                        "start": 980,
                                        "end": 994,
                                        "fullWidth": 14,
                                        "width": 14,
                                        "text": "defineProperty",
                                        "value": "defineProperty",
                                        "valueText": "defineProperty"
                                    }
                                },
                                "argumentList": {
                                    "kind": "ArgumentList",
                                    "fullStart": 994,
                                    "fullEnd": 1008,
                                    "start": 994,
                                    "end": 1008,
                                    "fullWidth": 14,
                                    "width": 14,
                                    "openParenToken": {
                                        "kind": "OpenParenToken",
                                        "fullStart": 994,
                                        "fullEnd": 995,
                                        "start": 994,
                                        "end": 995,
                                        "fullWidth": 1,
                                        "width": 1,
                                        "text": "(",
                                        "value": "(",
                                        "valueText": "("
                                    },
                                    "arguments": [
                                        {
                                            "kind": "IdentifierName",
                                            "fullStart": 995,
                                            "fullEnd": 996,
                                            "start": 995,
                                            "end": 996,
                                            "fullWidth": 1,
                                            "width": 1,
                                            "text": "o",
                                            "value": "o",
                                            "valueText": "o"
                                        },
                                        {
                                            "kind": "CommaToken",
                                            "fullStart": 996,
                                            "fullEnd": 998,
                                            "start": 996,
                                            "end": 997,
                                            "fullWidth": 2,
                                            "width": 1,
                                            "text": ",",
                                            "value": ",",
                                            "valueText": ",",
                                            "hasTrailingTrivia": true,
                                            "trailingTrivia": [
                                                {
                                                    "kind": "WhitespaceTrivia",
                                                    "text": " "
                                                }
                                            ]
                                        },
                                        {
                                            "kind": "StringLiteral",
                                            "fullStart": 998,
                                            "fullEnd": 1003,
                                            "start": 998,
                                            "end": 1003,
                                            "fullWidth": 5,
                                            "width": 5,
                                            "text": "\"foo\"",
                                            "value": "foo",
                                            "valueText": "foo"
                                        },
                                        {
                                            "kind": "CommaToken",
                                            "fullStart": 1003,
                                            "fullEnd": 1005,
                                            "start": 1003,
                                            "end": 1004,
                                            "fullWidth": 2,
                                            "width": 1,
                                            "text": ",",
                                            "value": ",",
                                            "valueText": ",",
                                            "hasTrailingTrivia": true,
                                            "trailingTrivia": [
                                                {
                                                    "kind": "WhitespaceTrivia",
                                                    "text": " "
                                                }
                                            ]
                                        },
                                        {
                                            "kind": "IdentifierName",
                                            "fullStart": 1005,
                                            "fullEnd": 1007,
                                            "start": 1005,
                                            "end": 1007,
                                            "fullWidth": 2,
                                            "width": 2,
                                            "text": "d1",
                                            "value": "d1",
                                            "valueText": "d1"
                                        }
                                    ],
                                    "closeParenToken": {
                                        "kind": "CloseParenToken",
                                        "fullStart": 1007,
                                        "fullEnd": 1008,
                                        "start": 1007,
                                        "end": 1008,
                                        "fullWidth": 1,
                                        "width": 1,
                                        "text": ")",
                                        "value": ")",
                                        "valueText": ")"
                                    }
                                }
                            },
                            "semicolonToken": {
                                "kind": "SemicolonToken",
                                "fullStart": 1008,
                                "fullEnd": 1011,
                                "start": 1008,
                                "end": 1009,
                                "fullWidth": 3,
                                "width": 1,
                                "text": ";",
                                "value": ";",
                                "valueText": ";",
                                "hasTrailingTrivia": true,
                                "hasTrailingNewLine": true,
                                "trailingTrivia": [
                                    {
                                        "kind": "NewLineTrivia",
                                        "text": "\r\n"
                                    }
                                ]
                            }
                        },
                        {
                            "kind": "VariableStatement",
                            "fullStart": 1011,
                            "fullEnd": 1318,
                            "start": 1290,
                            "end": 1316,
                            "fullWidth": 307,
                            "width": 26,
                            "modifiers": [],
                            "variableDeclaration": {
                                "kind": "VariableDeclaration",
                                "fullStart": 1011,
                                "fullEnd": 1315,
                                "start": 1290,
                                "end": 1315,
                                "fullWidth": 304,
                                "width": 25,
                                "varKeyword": {
                                    "kind": "VarKeyword",
                                    "fullStart": 1011,
                                    "fullEnd": 1294,
                                    "start": 1290,
                                    "end": 1293,
                                    "fullWidth": 283,
                                    "width": 3,
                                    "text": "var",
                                    "value": "var",
                                    "valueText": "var",
                                    "hasLeadingTrivia": true,
                                    "hasLeadingComment": true,
                                    "hasLeadingNewLine": true,
                                    "hasTrailingTrivia": true,
                                    "leadingTrivia": [
                                        {
                                            "kind": "NewLineTrivia",
                                            "text": "\r\n"
                                        },
                                        {
                                            "kind": "WhitespaceTrivia",
                                            "text": "  "
                                        },
                                        {
                                            "kind": "SingleLineCommentTrivia",
                                            "text": "// changing \"foo\" to be a data valued property should succeed, since"
                                        },
                                        {
                                            "kind": "NewLineTrivia",
                                            "text": "\r\n"
                                        },
                                        {
                                            "kind": "WhitespaceTrivia",
                                            "text": "  "
                                        },
                                        {
                                            "kind": "SingleLineCommentTrivia",
                                            "text": "// [[Configurable]] on the original property will be true. Existing"
                                        },
                                        {
                                            "kind": "NewLineTrivia",
                                            "text": "\r\n"
                                        },
                                        {
                                            "kind": "WhitespaceTrivia",
                                            "text": "  "
                                        },
                                        {
                                            "kind": "SingleLineCommentTrivia",
                                            "text": "// values of [[Configurable]] and [[Enumerable]] need to be preserved"
                                        },
                                        {
                                            "kind": "NewLineTrivia",
                                            "text": "\r\n"
                                        },
                                        {
                                            "kind": "WhitespaceTrivia",
                                            "text": "  "
                                        },
                                        {
                                            "kind": "SingleLineCommentTrivia",
                                            "text": "// and the rest need to be set to their default values."
                                        },
                                        {
                                            "kind": "NewLineTrivia",
                                            "text": "\r\n"
                                        },
                                        {
                                            "kind": "WhitespaceTrivia",
                                            "text": "  "
                                        }
                                    ],
                                    "trailingTrivia": [
                                        {
                                            "kind": "WhitespaceTrivia",
                                            "text": " "
                                        }
                                    ]
                                },
                                "variableDeclarators": [
                                    {
                                        "kind": "VariableDeclarator",
                                        "fullStart": 1294,
                                        "fullEnd": 1315,
                                        "start": 1294,
                                        "end": 1315,
                                        "fullWidth": 21,
<<<<<<< HEAD
                                        "width": 21,
                                        "identifier": {
=======
                                        "propertyName": {
>>>>>>> 85e84683
                                            "kind": "IdentifierName",
                                            "fullStart": 1294,
                                            "fullEnd": 1299,
                                            "start": 1294,
                                            "end": 1298,
                                            "fullWidth": 5,
                                            "width": 4,
                                            "text": "desc",
                                            "value": "desc",
                                            "valueText": "desc",
                                            "hasTrailingTrivia": true,
                                            "trailingTrivia": [
                                                {
                                                    "kind": "WhitespaceTrivia",
                                                    "text": " "
                                                }
                                            ]
                                        },
                                        "equalsValueClause": {
                                            "kind": "EqualsValueClause",
                                            "fullStart": 1299,
                                            "fullEnd": 1315,
                                            "start": 1299,
                                            "end": 1315,
                                            "fullWidth": 16,
                                            "width": 16,
                                            "equalsToken": {
                                                "kind": "EqualsToken",
                                                "fullStart": 1299,
                                                "fullEnd": 1301,
                                                "start": 1299,
                                                "end": 1300,
                                                "fullWidth": 2,
                                                "width": 1,
                                                "text": "=",
                                                "value": "=",
                                                "valueText": "=",
                                                "hasTrailingTrivia": true,
                                                "trailingTrivia": [
                                                    {
                                                        "kind": "WhitespaceTrivia",
                                                        "text": " "
                                                    }
                                                ]
                                            },
                                            "value": {
                                                "kind": "ObjectLiteralExpression",
                                                "fullStart": 1301,
                                                "fullEnd": 1315,
                                                "start": 1301,
                                                "end": 1315,
                                                "fullWidth": 14,
                                                "width": 14,
                                                "openBraceToken": {
                                                    "kind": "OpenBraceToken",
                                                    "fullStart": 1301,
                                                    "fullEnd": 1303,
                                                    "start": 1301,
                                                    "end": 1302,
                                                    "fullWidth": 2,
                                                    "width": 1,
                                                    "text": "{",
                                                    "value": "{",
                                                    "valueText": "{",
                                                    "hasTrailingTrivia": true,
                                                    "trailingTrivia": [
                                                        {
                                                            "kind": "WhitespaceTrivia",
                                                            "text": " "
                                                        }
                                                    ]
                                                },
                                                "propertyAssignments": [
                                                    {
                                                        "kind": "SimplePropertyAssignment",
                                                        "fullStart": 1303,
                                                        "fullEnd": 1314,
                                                        "start": 1303,
                                                        "end": 1313,
                                                        "fullWidth": 11,
                                                        "width": 10,
                                                        "propertyName": {
                                                            "kind": "IdentifierName",
                                                            "fullStart": 1303,
                                                            "fullEnd": 1308,
                                                            "start": 1303,
                                                            "end": 1308,
                                                            "fullWidth": 5,
                                                            "width": 5,
                                                            "text": "value",
                                                            "value": "value",
                                                            "valueText": "value"
                                                        },
                                                        "colonToken": {
                                                            "kind": "ColonToken",
                                                            "fullStart": 1308,
                                                            "fullEnd": 1310,
                                                            "start": 1308,
                                                            "end": 1309,
                                                            "fullWidth": 2,
                                                            "width": 1,
                                                            "text": ":",
                                                            "value": ":",
                                                            "valueText": ":",
                                                            "hasTrailingTrivia": true,
                                                            "trailingTrivia": [
                                                                {
                                                                    "kind": "WhitespaceTrivia",
                                                                    "text": " "
                                                                }
                                                            ]
                                                        },
                                                        "expression": {
                                                            "kind": "NumericLiteral",
                                                            "fullStart": 1310,
                                                            "fullEnd": 1314,
                                                            "start": 1310,
                                                            "end": 1313,
                                                            "fullWidth": 4,
                                                            "width": 3,
                                                            "text": "101",
                                                            "value": 101,
                                                            "valueText": "101",
                                                            "hasTrailingTrivia": true,
                                                            "trailingTrivia": [
                                                                {
                                                                    "kind": "WhitespaceTrivia",
                                                                    "text": " "
                                                                }
                                                            ]
                                                        }
                                                    }
                                                ],
                                                "closeBraceToken": {
                                                    "kind": "CloseBraceToken",
                                                    "fullStart": 1314,
                                                    "fullEnd": 1315,
                                                    "start": 1314,
                                                    "end": 1315,
                                                    "fullWidth": 1,
                                                    "width": 1,
                                                    "text": "}",
                                                    "value": "}",
                                                    "valueText": "}"
                                                }
                                            }
                                        }
                                    }
                                ]
                            },
                            "semicolonToken": {
                                "kind": "SemicolonToken",
                                "fullStart": 1315,
                                "fullEnd": 1318,
                                "start": 1315,
                                "end": 1316,
                                "fullWidth": 3,
                                "width": 1,
                                "text": ";",
                                "value": ";",
                                "valueText": ";",
                                "hasTrailingTrivia": true,
                                "hasTrailingNewLine": true,
                                "trailingTrivia": [
                                    {
                                        "kind": "NewLineTrivia",
                                        "text": "\r\n"
                                    }
                                ]
                            }
                        },
                        {
                            "kind": "ExpressionStatement",
                            "fullStart": 1318,
                            "fullEnd": 1360,
                            "start": 1320,
                            "end": 1358,
                            "fullWidth": 42,
                            "width": 38,
                            "expression": {
                                "kind": "InvocationExpression",
                                "fullStart": 1318,
                                "fullEnd": 1357,
                                "start": 1320,
                                "end": 1357,
                                "fullWidth": 39,
                                "width": 37,
                                "expression": {
                                    "kind": "MemberAccessExpression",
                                    "fullStart": 1318,
                                    "fullEnd": 1341,
                                    "start": 1320,
                                    "end": 1341,
                                    "fullWidth": 23,
                                    "width": 21,
                                    "expression": {
                                        "kind": "IdentifierName",
                                        "fullStart": 1318,
                                        "fullEnd": 1326,
                                        "start": 1320,
                                        "end": 1326,
                                        "fullWidth": 8,
                                        "width": 6,
                                        "text": "Object",
                                        "value": "Object",
                                        "valueText": "Object",
                                        "hasLeadingTrivia": true,
                                        "leadingTrivia": [
                                            {
                                                "kind": "WhitespaceTrivia",
                                                "text": "  "
                                            }
                                        ]
                                    },
                                    "dotToken": {
                                        "kind": "DotToken",
                                        "fullStart": 1326,
                                        "fullEnd": 1327,
                                        "start": 1326,
                                        "end": 1327,
                                        "fullWidth": 1,
                                        "width": 1,
                                        "text": ".",
                                        "value": ".",
                                        "valueText": "."
                                    },
                                    "name": {
                                        "kind": "IdentifierName",
                                        "fullStart": 1327,
                                        "fullEnd": 1341,
                                        "start": 1327,
                                        "end": 1341,
                                        "fullWidth": 14,
                                        "width": 14,
                                        "text": "defineProperty",
                                        "value": "defineProperty",
                                        "valueText": "defineProperty"
                                    }
                                },
                                "argumentList": {
                                    "kind": "ArgumentList",
                                    "fullStart": 1341,
                                    "fullEnd": 1357,
                                    "start": 1341,
                                    "end": 1357,
                                    "fullWidth": 16,
                                    "width": 16,
                                    "openParenToken": {
                                        "kind": "OpenParenToken",
                                        "fullStart": 1341,
                                        "fullEnd": 1342,
                                        "start": 1341,
                                        "end": 1342,
                                        "fullWidth": 1,
                                        "width": 1,
                                        "text": "(",
                                        "value": "(",
                                        "valueText": "("
                                    },
                                    "arguments": [
                                        {
                                            "kind": "IdentifierName",
                                            "fullStart": 1342,
                                            "fullEnd": 1343,
                                            "start": 1342,
                                            "end": 1343,
                                            "fullWidth": 1,
                                            "width": 1,
                                            "text": "o",
                                            "value": "o",
                                            "valueText": "o"
                                        },
                                        {
                                            "kind": "CommaToken",
                                            "fullStart": 1343,
                                            "fullEnd": 1345,
                                            "start": 1343,
                                            "end": 1344,
                                            "fullWidth": 2,
                                            "width": 1,
                                            "text": ",",
                                            "value": ",",
                                            "valueText": ",",
                                            "hasTrailingTrivia": true,
                                            "trailingTrivia": [
                                                {
                                                    "kind": "WhitespaceTrivia",
                                                    "text": " "
                                                }
                                            ]
                                        },
                                        {
                                            "kind": "StringLiteral",
                                            "fullStart": 1345,
                                            "fullEnd": 1350,
                                            "start": 1345,
                                            "end": 1350,
                                            "fullWidth": 5,
                                            "width": 5,
                                            "text": "\"foo\"",
                                            "value": "foo",
                                            "valueText": "foo"
                                        },
                                        {
                                            "kind": "CommaToken",
                                            "fullStart": 1350,
                                            "fullEnd": 1352,
                                            "start": 1350,
                                            "end": 1351,
                                            "fullWidth": 2,
                                            "width": 1,
                                            "text": ",",
                                            "value": ",",
                                            "valueText": ",",
                                            "hasTrailingTrivia": true,
                                            "trailingTrivia": [
                                                {
                                                    "kind": "WhitespaceTrivia",
                                                    "text": " "
                                                }
                                            ]
                                        },
                                        {
                                            "kind": "IdentifierName",
                                            "fullStart": 1352,
                                            "fullEnd": 1356,
                                            "start": 1352,
                                            "end": 1356,
                                            "fullWidth": 4,
                                            "width": 4,
                                            "text": "desc",
                                            "value": "desc",
                                            "valueText": "desc"
                                        }
                                    ],
                                    "closeParenToken": {
                                        "kind": "CloseParenToken",
                                        "fullStart": 1356,
                                        "fullEnd": 1357,
                                        "start": 1356,
                                        "end": 1357,
                                        "fullWidth": 1,
                                        "width": 1,
                                        "text": ")",
                                        "value": ")",
                                        "valueText": ")"
                                    }
                                }
                            },
                            "semicolonToken": {
                                "kind": "SemicolonToken",
                                "fullStart": 1357,
                                "fullEnd": 1360,
                                "start": 1357,
                                "end": 1358,
                                "fullWidth": 3,
                                "width": 1,
                                "text": ";",
                                "value": ";",
                                "valueText": ";",
                                "hasTrailingTrivia": true,
                                "hasTrailingNewLine": true,
                                "trailingTrivia": [
                                    {
                                        "kind": "NewLineTrivia",
                                        "text": "\r\n"
                                    }
                                ]
                            }
                        },
                        {
                            "kind": "VariableStatement",
                            "fullStart": 1360,
                            "fullEnd": 1415,
                            "start": 1362,
                            "end": 1413,
                            "fullWidth": 55,
                            "width": 51,
                            "modifiers": [],
                            "variableDeclaration": {
                                "kind": "VariableDeclaration",
                                "fullStart": 1360,
                                "fullEnd": 1412,
                                "start": 1362,
                                "end": 1412,
                                "fullWidth": 52,
                                "width": 50,
                                "varKeyword": {
                                    "kind": "VarKeyword",
                                    "fullStart": 1360,
                                    "fullEnd": 1366,
                                    "start": 1362,
                                    "end": 1365,
                                    "fullWidth": 6,
                                    "width": 3,
                                    "text": "var",
                                    "value": "var",
                                    "valueText": "var",
                                    "hasLeadingTrivia": true,
                                    "hasTrailingTrivia": true,
                                    "leadingTrivia": [
                                        {
                                            "kind": "WhitespaceTrivia",
                                            "text": "  "
                                        }
                                    ],
                                    "trailingTrivia": [
                                        {
                                            "kind": "WhitespaceTrivia",
                                            "text": " "
                                        }
                                    ]
                                },
                                "variableDeclarators": [
                                    {
                                        "kind": "VariableDeclarator",
                                        "fullStart": 1366,
                                        "fullEnd": 1412,
                                        "start": 1366,
                                        "end": 1412,
                                        "fullWidth": 46,
<<<<<<< HEAD
                                        "width": 46,
                                        "identifier": {
=======
                                        "propertyName": {
>>>>>>> 85e84683
                                            "kind": "IdentifierName",
                                            "fullStart": 1366,
                                            "fullEnd": 1369,
                                            "start": 1366,
                                            "end": 1368,
                                            "fullWidth": 3,
                                            "width": 2,
                                            "text": "d2",
                                            "value": "d2",
                                            "valueText": "d2",
                                            "hasTrailingTrivia": true,
                                            "trailingTrivia": [
                                                {
                                                    "kind": "WhitespaceTrivia",
                                                    "text": " "
                                                }
                                            ]
                                        },
                                        "equalsValueClause": {
                                            "kind": "EqualsValueClause",
                                            "fullStart": 1369,
                                            "fullEnd": 1412,
                                            "start": 1369,
                                            "end": 1412,
                                            "fullWidth": 43,
                                            "width": 43,
                                            "equalsToken": {
                                                "kind": "EqualsToken",
                                                "fullStart": 1369,
                                                "fullEnd": 1371,
                                                "start": 1369,
                                                "end": 1370,
                                                "fullWidth": 2,
                                                "width": 1,
                                                "text": "=",
                                                "value": "=",
                                                "valueText": "=",
                                                "hasTrailingTrivia": true,
                                                "trailingTrivia": [
                                                    {
                                                        "kind": "WhitespaceTrivia",
                                                        "text": " "
                                                    }
                                                ]
                                            },
                                            "value": {
                                                "kind": "InvocationExpression",
                                                "fullStart": 1371,
                                                "fullEnd": 1412,
                                                "start": 1371,
                                                "end": 1412,
                                                "fullWidth": 41,
                                                "width": 41,
                                                "expression": {
                                                    "kind": "MemberAccessExpression",
                                                    "fullStart": 1371,
                                                    "fullEnd": 1402,
                                                    "start": 1371,
                                                    "end": 1402,
                                                    "fullWidth": 31,
                                                    "width": 31,
                                                    "expression": {
                                                        "kind": "IdentifierName",
                                                        "fullStart": 1371,
                                                        "fullEnd": 1377,
                                                        "start": 1371,
                                                        "end": 1377,
                                                        "fullWidth": 6,
                                                        "width": 6,
                                                        "text": "Object",
                                                        "value": "Object",
                                                        "valueText": "Object"
                                                    },
                                                    "dotToken": {
                                                        "kind": "DotToken",
                                                        "fullStart": 1377,
                                                        "fullEnd": 1378,
                                                        "start": 1377,
                                                        "end": 1378,
                                                        "fullWidth": 1,
                                                        "width": 1,
                                                        "text": ".",
                                                        "value": ".",
                                                        "valueText": "."
                                                    },
                                                    "name": {
                                                        "kind": "IdentifierName",
                                                        "fullStart": 1378,
                                                        "fullEnd": 1402,
                                                        "start": 1378,
                                                        "end": 1402,
                                                        "fullWidth": 24,
                                                        "width": 24,
                                                        "text": "getOwnPropertyDescriptor",
                                                        "value": "getOwnPropertyDescriptor",
                                                        "valueText": "getOwnPropertyDescriptor"
                                                    }
                                                },
                                                "argumentList": {
                                                    "kind": "ArgumentList",
                                                    "fullStart": 1402,
                                                    "fullEnd": 1412,
                                                    "start": 1402,
                                                    "end": 1412,
                                                    "fullWidth": 10,
                                                    "width": 10,
                                                    "openParenToken": {
                                                        "kind": "OpenParenToken",
                                                        "fullStart": 1402,
                                                        "fullEnd": 1403,
                                                        "start": 1402,
                                                        "end": 1403,
                                                        "fullWidth": 1,
                                                        "width": 1,
                                                        "text": "(",
                                                        "value": "(",
                                                        "valueText": "("
                                                    },
                                                    "arguments": [
                                                        {
                                                            "kind": "IdentifierName",
                                                            "fullStart": 1403,
                                                            "fullEnd": 1404,
                                                            "start": 1403,
                                                            "end": 1404,
                                                            "fullWidth": 1,
                                                            "width": 1,
                                                            "text": "o",
                                                            "value": "o",
                                                            "valueText": "o"
                                                        },
                                                        {
                                                            "kind": "CommaToken",
                                                            "fullStart": 1404,
                                                            "fullEnd": 1406,
                                                            "start": 1404,
                                                            "end": 1405,
                                                            "fullWidth": 2,
                                                            "width": 1,
                                                            "text": ",",
                                                            "value": ",",
                                                            "valueText": ",",
                                                            "hasTrailingTrivia": true,
                                                            "trailingTrivia": [
                                                                {
                                                                    "kind": "WhitespaceTrivia",
                                                                    "text": " "
                                                                }
                                                            ]
                                                        },
                                                        {
                                                            "kind": "StringLiteral",
                                                            "fullStart": 1406,
                                                            "fullEnd": 1411,
                                                            "start": 1406,
                                                            "end": 1411,
                                                            "fullWidth": 5,
                                                            "width": 5,
                                                            "text": "\"foo\"",
                                                            "value": "foo",
                                                            "valueText": "foo"
                                                        }
                                                    ],
                                                    "closeParenToken": {
                                                        "kind": "CloseParenToken",
                                                        "fullStart": 1411,
                                                        "fullEnd": 1412,
                                                        "start": 1411,
                                                        "end": 1412,
                                                        "fullWidth": 1,
                                                        "width": 1,
                                                        "text": ")",
                                                        "value": ")",
                                                        "valueText": ")"
                                                    }
                                                }
                                            }
                                        }
                                    }
                                ]
                            },
                            "semicolonToken": {
                                "kind": "SemicolonToken",
                                "fullStart": 1412,
                                "fullEnd": 1415,
                                "start": 1412,
                                "end": 1413,
                                "fullWidth": 3,
                                "width": 1,
                                "text": ";",
                                "value": ";",
                                "valueText": ";",
                                "hasTrailingTrivia": true,
                                "hasTrailingNewLine": true,
                                "trailingTrivia": [
                                    {
                                        "kind": "NewLineTrivia",
                                        "text": "\r\n"
                                    }
                                ]
                            }
                        },
                        {
                            "kind": "IfStatement",
                            "fullStart": 1415,
                            "fullEnd": 1568,
                            "start": 1419,
                            "end": 1566,
                            "fullWidth": 153,
                            "width": 147,
                            "ifKeyword": {
                                "kind": "IfKeyword",
                                "fullStart": 1415,
                                "fullEnd": 1422,
                                "start": 1419,
                                "end": 1421,
                                "fullWidth": 7,
                                "width": 2,
                                "text": "if",
                                "value": "if",
                                "valueText": "if",
                                "hasLeadingTrivia": true,
                                "hasLeadingNewLine": true,
                                "hasTrailingTrivia": true,
                                "leadingTrivia": [
                                    {
                                        "kind": "NewLineTrivia",
                                        "text": "\r\n"
                                    },
                                    {
                                        "kind": "WhitespaceTrivia",
                                        "text": "  "
                                    }
                                ],
                                "trailingTrivia": [
                                    {
                                        "kind": "WhitespaceTrivia",
                                        "text": " "
                                    }
                                ]
                            },
                            "openParenToken": {
                                "kind": "OpenParenToken",
                                "fullStart": 1422,
                                "fullEnd": 1423,
                                "start": 1422,
                                "end": 1423,
                                "fullWidth": 1,
                                "width": 1,
                                "text": "(",
                                "value": "(",
                                "valueText": "("
                            },
                            "condition": {
                                "kind": "LogicalAndExpression",
                                "fullStart": 1423,
                                "fullEnd": 1540,
                                "start": 1423,
                                "end": 1540,
                                "fullWidth": 117,
                                "width": 117,
                                "left": {
                                    "kind": "LogicalAndExpression",
                                    "fullStart": 1423,
                                    "fullEnd": 1506,
                                    "start": 1423,
                                    "end": 1505,
                                    "fullWidth": 83,
                                    "width": 82,
                                    "left": {
                                        "kind": "LogicalAndExpression",
                                        "fullStart": 1423,
                                        "fullEnd": 1472,
                                        "start": 1423,
                                        "end": 1471,
                                        "fullWidth": 49,
                                        "width": 48,
                                        "left": {
                                            "kind": "EqualsExpression",
                                            "fullStart": 1423,
                                            "fullEnd": 1440,
                                            "start": 1423,
                                            "end": 1439,
                                            "fullWidth": 17,
                                            "width": 16,
                                            "left": {
                                                "kind": "MemberAccessExpression",
                                                "fullStart": 1423,
                                                "fullEnd": 1432,
                                                "start": 1423,
                                                "end": 1431,
                                                "fullWidth": 9,
                                                "width": 8,
                                                "expression": {
                                                    "kind": "IdentifierName",
                                                    "fullStart": 1423,
                                                    "fullEnd": 1425,
                                                    "start": 1423,
                                                    "end": 1425,
                                                    "fullWidth": 2,
                                                    "width": 2,
                                                    "text": "d2",
                                                    "value": "d2",
                                                    "valueText": "d2"
                                                },
                                                "dotToken": {
                                                    "kind": "DotToken",
                                                    "fullStart": 1425,
                                                    "fullEnd": 1426,
                                                    "start": 1425,
                                                    "end": 1426,
                                                    "fullWidth": 1,
                                                    "width": 1,
                                                    "text": ".",
                                                    "value": ".",
                                                    "valueText": "."
                                                },
                                                "name": {
                                                    "kind": "IdentifierName",
                                                    "fullStart": 1426,
                                                    "fullEnd": 1432,
                                                    "start": 1426,
                                                    "end": 1431,
                                                    "fullWidth": 6,
                                                    "width": 5,
                                                    "text": "value",
                                                    "value": "value",
                                                    "valueText": "value",
                                                    "hasTrailingTrivia": true,
                                                    "trailingTrivia": [
                                                        {
                                                            "kind": "WhitespaceTrivia",
                                                            "text": " "
                                                        }
                                                    ]
                                                }
                                            },
                                            "operatorToken": {
                                                "kind": "EqualsEqualsEqualsToken",
                                                "fullStart": 1432,
                                                "fullEnd": 1436,
                                                "start": 1432,
                                                "end": 1435,
                                                "fullWidth": 4,
                                                "width": 3,
                                                "text": "===",
                                                "value": "===",
                                                "valueText": "===",
                                                "hasTrailingTrivia": true,
                                                "trailingTrivia": [
                                                    {
                                                        "kind": "WhitespaceTrivia",
                                                        "text": " "
                                                    }
                                                ]
                                            },
                                            "right": {
                                                "kind": "NumericLiteral",
                                                "fullStart": 1436,
                                                "fullEnd": 1440,
                                                "start": 1436,
                                                "end": 1439,
                                                "fullWidth": 4,
                                                "width": 3,
                                                "text": "101",
                                                "value": 101,
                                                "valueText": "101",
                                                "hasTrailingTrivia": true,
                                                "trailingTrivia": [
                                                    {
                                                        "kind": "WhitespaceTrivia",
                                                        "text": " "
                                                    }
                                                ]
                                            }
                                        },
                                        "operatorToken": {
                                            "kind": "AmpersandAmpersandToken",
                                            "fullStart": 1440,
                                            "fullEnd": 1444,
                                            "start": 1440,
                                            "end": 1442,
                                            "fullWidth": 4,
                                            "width": 2,
                                            "text": "&&",
                                            "value": "&&",
                                            "valueText": "&&",
                                            "hasTrailingTrivia": true,
                                            "hasTrailingNewLine": true,
                                            "trailingTrivia": [
                                                {
                                                    "kind": "NewLineTrivia",
                                                    "text": "\r\n"
                                                }
                                            ]
                                        },
                                        "right": {
                                            "kind": "EqualsExpression",
                                            "fullStart": 1444,
                                            "fullEnd": 1472,
                                            "start": 1450,
                                            "end": 1471,
                                            "fullWidth": 28,
                                            "width": 21,
                                            "left": {
                                                "kind": "MemberAccessExpression",
                                                "fullStart": 1444,
                                                "fullEnd": 1462,
                                                "start": 1450,
                                                "end": 1461,
                                                "fullWidth": 18,
                                                "width": 11,
                                                "expression": {
                                                    "kind": "IdentifierName",
                                                    "fullStart": 1444,
                                                    "fullEnd": 1452,
                                                    "start": 1450,
                                                    "end": 1452,
                                                    "fullWidth": 8,
                                                    "width": 2,
                                                    "text": "d2",
                                                    "value": "d2",
                                                    "valueText": "d2",
                                                    "hasLeadingTrivia": true,
                                                    "leadingTrivia": [
                                                        {
                                                            "kind": "WhitespaceTrivia",
                                                            "text": "      "
                                                        }
                                                    ]
                                                },
                                                "dotToken": {
                                                    "kind": "DotToken",
                                                    "fullStart": 1452,
                                                    "fullEnd": 1453,
                                                    "start": 1452,
                                                    "end": 1453,
                                                    "fullWidth": 1,
                                                    "width": 1,
                                                    "text": ".",
                                                    "value": ".",
                                                    "valueText": "."
                                                },
                                                "name": {
                                                    "kind": "IdentifierName",
                                                    "fullStart": 1453,
                                                    "fullEnd": 1462,
                                                    "start": 1453,
                                                    "end": 1461,
                                                    "fullWidth": 9,
                                                    "width": 8,
                                                    "text": "writable",
                                                    "value": "writable",
                                                    "valueText": "writable",
                                                    "hasTrailingTrivia": true,
                                                    "trailingTrivia": [
                                                        {
                                                            "kind": "WhitespaceTrivia",
                                                            "text": " "
                                                        }
                                                    ]
                                                }
                                            },
                                            "operatorToken": {
                                                "kind": "EqualsEqualsEqualsToken",
                                                "fullStart": 1462,
                                                "fullEnd": 1466,
                                                "start": 1462,
                                                "end": 1465,
                                                "fullWidth": 4,
                                                "width": 3,
                                                "text": "===",
                                                "value": "===",
                                                "valueText": "===",
                                                "hasTrailingTrivia": true,
                                                "trailingTrivia": [
                                                    {
                                                        "kind": "WhitespaceTrivia",
                                                        "text": " "
                                                    }
                                                ]
                                            },
                                            "right": {
                                                "kind": "FalseKeyword",
                                                "fullStart": 1466,
                                                "fullEnd": 1472,
                                                "start": 1466,
                                                "end": 1471,
                                                "fullWidth": 6,
                                                "width": 5,
                                                "text": "false",
                                                "value": false,
                                                "valueText": "false",
                                                "hasTrailingTrivia": true,
                                                "trailingTrivia": [
                                                    {
                                                        "kind": "WhitespaceTrivia",
                                                        "text": " "
                                                    }
                                                ]
                                            }
                                        }
                                    },
                                    "operatorToken": {
                                        "kind": "AmpersandAmpersandToken",
                                        "fullStart": 1472,
                                        "fullEnd": 1476,
                                        "start": 1472,
                                        "end": 1474,
                                        "fullWidth": 4,
                                        "width": 2,
                                        "text": "&&",
                                        "value": "&&",
                                        "valueText": "&&",
                                        "hasTrailingTrivia": true,
                                        "hasTrailingNewLine": true,
                                        "trailingTrivia": [
                                            {
                                                "kind": "NewLineTrivia",
                                                "text": "\r\n"
                                            }
                                        ]
                                    },
                                    "right": {
                                        "kind": "EqualsExpression",
                                        "fullStart": 1476,
                                        "fullEnd": 1506,
                                        "start": 1482,
                                        "end": 1505,
                                        "fullWidth": 30,
                                        "width": 23,
                                        "left": {
                                            "kind": "MemberAccessExpression",
                                            "fullStart": 1476,
                                            "fullEnd": 1496,
                                            "start": 1482,
                                            "end": 1495,
                                            "fullWidth": 20,
                                            "width": 13,
                                            "expression": {
                                                "kind": "IdentifierName",
                                                "fullStart": 1476,
                                                "fullEnd": 1484,
                                                "start": 1482,
                                                "end": 1484,
                                                "fullWidth": 8,
                                                "width": 2,
                                                "text": "d2",
                                                "value": "d2",
                                                "valueText": "d2",
                                                "hasLeadingTrivia": true,
                                                "leadingTrivia": [
                                                    {
                                                        "kind": "WhitespaceTrivia",
                                                        "text": "      "
                                                    }
                                                ]
                                            },
                                            "dotToken": {
                                                "kind": "DotToken",
                                                "fullStart": 1484,
                                                "fullEnd": 1485,
                                                "start": 1484,
                                                "end": 1485,
                                                "fullWidth": 1,
                                                "width": 1,
                                                "text": ".",
                                                "value": ".",
                                                "valueText": "."
                                            },
                                            "name": {
                                                "kind": "IdentifierName",
                                                "fullStart": 1485,
                                                "fullEnd": 1496,
                                                "start": 1485,
                                                "end": 1495,
                                                "fullWidth": 11,
                                                "width": 10,
                                                "text": "enumerable",
                                                "value": "enumerable",
                                                "valueText": "enumerable",
                                                "hasTrailingTrivia": true,
                                                "trailingTrivia": [
                                                    {
                                                        "kind": "WhitespaceTrivia",
                                                        "text": " "
                                                    }
                                                ]
                                            }
                                        },
                                        "operatorToken": {
                                            "kind": "EqualsEqualsEqualsToken",
                                            "fullStart": 1496,
                                            "fullEnd": 1500,
                                            "start": 1496,
                                            "end": 1499,
                                            "fullWidth": 4,
                                            "width": 3,
                                            "text": "===",
                                            "value": "===",
                                            "valueText": "===",
                                            "hasTrailingTrivia": true,
                                            "trailingTrivia": [
                                                {
                                                    "kind": "WhitespaceTrivia",
                                                    "text": " "
                                                }
                                            ]
                                        },
                                        "right": {
                                            "kind": "FalseKeyword",
                                            "fullStart": 1500,
                                            "fullEnd": 1506,
                                            "start": 1500,
                                            "end": 1505,
                                            "fullWidth": 6,
                                            "width": 5,
                                            "text": "false",
                                            "value": false,
                                            "valueText": "false",
                                            "hasTrailingTrivia": true,
                                            "trailingTrivia": [
                                                {
                                                    "kind": "WhitespaceTrivia",
                                                    "text": " "
                                                }
                                            ]
                                        }
                                    }
                                },
                                "operatorToken": {
                                    "kind": "AmpersandAmpersandToken",
                                    "fullStart": 1506,
                                    "fullEnd": 1510,
                                    "start": 1506,
                                    "end": 1508,
                                    "fullWidth": 4,
                                    "width": 2,
                                    "text": "&&",
                                    "value": "&&",
                                    "valueText": "&&",
                                    "hasTrailingTrivia": true,
                                    "hasTrailingNewLine": true,
                                    "trailingTrivia": [
                                        {
                                            "kind": "NewLineTrivia",
                                            "text": "\r\n"
                                        }
                                    ]
                                },
                                "right": {
                                    "kind": "EqualsExpression",
                                    "fullStart": 1510,
                                    "fullEnd": 1540,
                                    "start": 1516,
                                    "end": 1540,
                                    "fullWidth": 30,
                                    "width": 24,
                                    "left": {
                                        "kind": "MemberAccessExpression",
                                        "fullStart": 1510,
                                        "fullEnd": 1532,
                                        "start": 1516,
                                        "end": 1531,
                                        "fullWidth": 22,
                                        "width": 15,
                                        "expression": {
                                            "kind": "IdentifierName",
                                            "fullStart": 1510,
                                            "fullEnd": 1518,
                                            "start": 1516,
                                            "end": 1518,
                                            "fullWidth": 8,
                                            "width": 2,
                                            "text": "d2",
                                            "value": "d2",
                                            "valueText": "d2",
                                            "hasLeadingTrivia": true,
                                            "leadingTrivia": [
                                                {
                                                    "kind": "WhitespaceTrivia",
                                                    "text": "      "
                                                }
                                            ]
                                        },
                                        "dotToken": {
                                            "kind": "DotToken",
                                            "fullStart": 1518,
                                            "fullEnd": 1519,
                                            "start": 1518,
                                            "end": 1519,
                                            "fullWidth": 1,
                                            "width": 1,
                                            "text": ".",
                                            "value": ".",
                                            "valueText": "."
                                        },
                                        "name": {
                                            "kind": "IdentifierName",
                                            "fullStart": 1519,
                                            "fullEnd": 1532,
                                            "start": 1519,
                                            "end": 1531,
                                            "fullWidth": 13,
                                            "width": 12,
                                            "text": "configurable",
                                            "value": "configurable",
                                            "valueText": "configurable",
                                            "hasTrailingTrivia": true,
                                            "trailingTrivia": [
                                                {
                                                    "kind": "WhitespaceTrivia",
                                                    "text": " "
                                                }
                                            ]
                                        }
                                    },
                                    "operatorToken": {
                                        "kind": "EqualsEqualsEqualsToken",
                                        "fullStart": 1532,
                                        "fullEnd": 1536,
                                        "start": 1532,
                                        "end": 1535,
                                        "fullWidth": 4,
                                        "width": 3,
                                        "text": "===",
                                        "value": "===",
                                        "valueText": "===",
                                        "hasTrailingTrivia": true,
                                        "trailingTrivia": [
                                            {
                                                "kind": "WhitespaceTrivia",
                                                "text": " "
                                            }
                                        ]
                                    },
                                    "right": {
                                        "kind": "TrueKeyword",
                                        "fullStart": 1536,
                                        "fullEnd": 1540,
                                        "start": 1536,
                                        "end": 1540,
                                        "fullWidth": 4,
                                        "width": 4,
                                        "text": "true",
                                        "value": true,
                                        "valueText": "true"
                                    }
                                }
                            },
                            "closeParenToken": {
                                "kind": "CloseParenToken",
                                "fullStart": 1540,
                                "fullEnd": 1542,
                                "start": 1540,
                                "end": 1541,
                                "fullWidth": 2,
                                "width": 1,
                                "text": ")",
                                "value": ")",
                                "valueText": ")",
                                "hasTrailingTrivia": true,
                                "trailingTrivia": [
                                    {
                                        "kind": "WhitespaceTrivia",
                                        "text": " "
                                    }
                                ]
                            },
                            "statement": {
                                "kind": "Block",
                                "fullStart": 1542,
                                "fullEnd": 1568,
                                "start": 1542,
                                "end": 1566,
                                "fullWidth": 26,
                                "width": 24,
                                "openBraceToken": {
                                    "kind": "OpenBraceToken",
                                    "fullStart": 1542,
                                    "fullEnd": 1545,
                                    "start": 1542,
                                    "end": 1543,
                                    "fullWidth": 3,
                                    "width": 1,
                                    "text": "{",
                                    "value": "{",
                                    "valueText": "{",
                                    "hasTrailingTrivia": true,
                                    "hasTrailingNewLine": true,
                                    "trailingTrivia": [
                                        {
                                            "kind": "NewLineTrivia",
                                            "text": "\r\n"
                                        }
                                    ]
                                },
                                "statements": [
                                    {
                                        "kind": "ReturnStatement",
                                        "fullStart": 1545,
                                        "fullEnd": 1563,
                                        "start": 1549,
                                        "end": 1561,
                                        "fullWidth": 18,
                                        "width": 12,
                                        "returnKeyword": {
                                            "kind": "ReturnKeyword",
                                            "fullStart": 1545,
                                            "fullEnd": 1556,
                                            "start": 1549,
                                            "end": 1555,
                                            "fullWidth": 11,
                                            "width": 6,
                                            "text": "return",
                                            "value": "return",
                                            "valueText": "return",
                                            "hasLeadingTrivia": true,
                                            "hasTrailingTrivia": true,
                                            "leadingTrivia": [
                                                {
                                                    "kind": "WhitespaceTrivia",
                                                    "text": "    "
                                                }
                                            ],
                                            "trailingTrivia": [
                                                {
                                                    "kind": "WhitespaceTrivia",
                                                    "text": " "
                                                }
                                            ]
                                        },
                                        "expression": {
                                            "kind": "TrueKeyword",
                                            "fullStart": 1556,
                                            "fullEnd": 1560,
                                            "start": 1556,
                                            "end": 1560,
                                            "fullWidth": 4,
                                            "width": 4,
                                            "text": "true",
                                            "value": true,
                                            "valueText": "true"
                                        },
                                        "semicolonToken": {
                                            "kind": "SemicolonToken",
                                            "fullStart": 1560,
                                            "fullEnd": 1563,
                                            "start": 1560,
                                            "end": 1561,
                                            "fullWidth": 3,
                                            "width": 1,
                                            "text": ";",
                                            "value": ";",
                                            "valueText": ";",
                                            "hasTrailingTrivia": true,
                                            "hasTrailingNewLine": true,
                                            "trailingTrivia": [
                                                {
                                                    "kind": "NewLineTrivia",
                                                    "text": "\r\n"
                                                }
                                            ]
                                        }
                                    }
                                ],
                                "closeBraceToken": {
                                    "kind": "CloseBraceToken",
                                    "fullStart": 1563,
                                    "fullEnd": 1568,
                                    "start": 1565,
                                    "end": 1566,
                                    "fullWidth": 5,
                                    "width": 1,
                                    "text": "}",
                                    "value": "}",
                                    "valueText": "}",
                                    "hasLeadingTrivia": true,
                                    "hasTrailingTrivia": true,
                                    "hasTrailingNewLine": true,
                                    "leadingTrivia": [
                                        {
                                            "kind": "WhitespaceTrivia",
                                            "text": "  "
                                        }
                                    ],
                                    "trailingTrivia": [
                                        {
                                            "kind": "NewLineTrivia",
                                            "text": "\r\n"
                                        }
                                    ]
                                }
                            }
                        }
                    ],
                    "closeBraceToken": {
                        "kind": "CloseBraceToken",
                        "fullStart": 1568,
                        "fullEnd": 1572,
                        "start": 1569,
                        "end": 1570,
                        "fullWidth": 4,
                        "width": 1,
                        "text": "}",
                        "value": "}",
                        "valueText": "}",
                        "hasLeadingTrivia": true,
                        "hasTrailingTrivia": true,
                        "hasTrailingNewLine": true,
                        "leadingTrivia": [
                            {
                                "kind": "WhitespaceTrivia",
                                "text": " "
                            }
                        ],
                        "trailingTrivia": [
                            {
                                "kind": "NewLineTrivia",
                                "text": "\r\n"
                            }
                        ]
                    }
                }
            },
            {
                "kind": "ExpressionStatement",
                "fullStart": 1572,
                "fullEnd": 1596,
                "start": 1572,
                "end": 1594,
                "fullWidth": 24,
                "width": 22,
                "expression": {
                    "kind": "InvocationExpression",
                    "fullStart": 1572,
                    "fullEnd": 1593,
                    "start": 1572,
                    "end": 1593,
                    "fullWidth": 21,
                    "width": 21,
                    "expression": {
                        "kind": "IdentifierName",
                        "fullStart": 1572,
                        "fullEnd": 1583,
                        "start": 1572,
                        "end": 1583,
                        "fullWidth": 11,
                        "width": 11,
                        "text": "runTestCase",
                        "value": "runTestCase",
                        "valueText": "runTestCase"
                    },
                    "argumentList": {
                        "kind": "ArgumentList",
                        "fullStart": 1583,
                        "fullEnd": 1593,
                        "start": 1583,
                        "end": 1593,
                        "fullWidth": 10,
                        "width": 10,
                        "openParenToken": {
                            "kind": "OpenParenToken",
                            "fullStart": 1583,
                            "fullEnd": 1584,
                            "start": 1583,
                            "end": 1584,
                            "fullWidth": 1,
                            "width": 1,
                            "text": "(",
                            "value": "(",
                            "valueText": "("
                        },
                        "arguments": [
                            {
                                "kind": "IdentifierName",
                                "fullStart": 1584,
                                "fullEnd": 1592,
                                "start": 1584,
                                "end": 1592,
                                "fullWidth": 8,
                                "width": 8,
                                "text": "testcase",
                                "value": "testcase",
                                "valueText": "testcase"
                            }
                        ],
                        "closeParenToken": {
                            "kind": "CloseParenToken",
                            "fullStart": 1592,
                            "fullEnd": 1593,
                            "start": 1592,
                            "end": 1593,
                            "fullWidth": 1,
                            "width": 1,
                            "text": ")",
                            "value": ")",
                            "valueText": ")"
                        }
                    }
                },
                "semicolonToken": {
                    "kind": "SemicolonToken",
                    "fullStart": 1593,
                    "fullEnd": 1596,
                    "start": 1593,
                    "end": 1594,
                    "fullWidth": 3,
                    "width": 1,
                    "text": ";",
                    "value": ";",
                    "valueText": ";",
                    "hasTrailingTrivia": true,
                    "hasTrailingNewLine": true,
                    "trailingTrivia": [
                        {
                            "kind": "NewLineTrivia",
                            "text": "\r\n"
                        }
                    ]
                }
            }
        ],
        "endOfFileToken": {
            "kind": "EndOfFileToken",
            "fullStart": 1596,
            "fullEnd": 1596,
            "start": 1596,
            "end": 1596,
            "fullWidth": 0,
            "width": 0,
            "text": ""
        }
    },
    "lineMap": {
        "lineStarts": [
            0,
            67,
            152,
            232,
            308,
            380,
            385,
            462,
            535,
            602,
            606,
            659,
            778,
            783,
            785,
            787,
            810,
            825,
            827,
            861,
            880,
            922,
            971,
            1011,
            1013,
            1085,
            1156,
            1229,
            1288,
            1318,
            1360,
            1415,
            1417,
            1444,
            1476,
            1510,
            1545,
            1563,
            1568,
            1572,
            1596
        ],
        "length": 1596
    }
}<|MERGE_RESOLUTION|>--- conflicted
+++ resolved
@@ -247,12 +247,8 @@
                                         "start": 816,
                                         "end": 822,
                                         "fullWidth": 6,
-<<<<<<< HEAD
                                         "width": 6,
-                                        "identifier": {
-=======
                                         "propertyName": {
->>>>>>> 85e84683
                                             "kind": "IdentifierName",
                                             "fullStart": 816,
                                             "fullEnd": 818,
@@ -439,12 +435,8 @@
                                         "start": 886,
                                         "end": 920,
                                         "fullWidth": 36,
-<<<<<<< HEAD
                                         "width": 34,
-                                        "identifier": {
-=======
                                         "propertyName": {
->>>>>>> 85e84683
                                             "kind": "IdentifierName",
                                             "fullStart": 886,
                                             "fullEnd": 893,
@@ -1297,12 +1289,8 @@
                                         "start": 1294,
                                         "end": 1315,
                                         "fullWidth": 21,
-<<<<<<< HEAD
                                         "width": 21,
-                                        "identifier": {
-=======
                                         "propertyName": {
->>>>>>> 85e84683
                                             "kind": "IdentifierName",
                                             "fullStart": 1294,
                                             "fullEnd": 1299,
@@ -1724,12 +1712,8 @@
                                         "start": 1366,
                                         "end": 1412,
                                         "fullWidth": 46,
-<<<<<<< HEAD
                                         "width": 46,
-                                        "identifier": {
-=======
                                         "propertyName": {
->>>>>>> 85e84683
                                             "kind": "IdentifierName",
                                             "fullStart": 1366,
                                             "fullEnd": 1369,
