{
    "isDeclaration": false,
    "languageVersion": "EcmaScript5",
    "parseOptions": {
        "allowAutomaticSemicolonInsertion": true
    },
    "sourceUnit": {
        "kind": "SourceUnit",
        "fullStart": 0,
        "fullEnd": 1395,
        "start": 635,
        "end": 1395,
        "fullWidth": 1395,
        "width": 760,
        "isIncrementallyUnusable": true,
        "moduleElements": [
            {
                "kind": "FunctionDeclaration",
                "fullStart": 0,
                "fullEnd": 1371,
                "start": 635,
                "end": 1369,
                "fullWidth": 1371,
                "width": 734,
                "isIncrementallyUnusable": true,
                "modifiers": [],
                "functionKeyword": {
                    "kind": "FunctionKeyword",
                    "fullStart": 0,
                    "fullEnd": 644,
                    "start": 635,
                    "end": 643,
                    "fullWidth": 644,
                    "width": 8,
                    "text": "function",
                    "value": "function",
                    "valueText": "function",
                    "hasLeadingTrivia": true,
                    "hasLeadingComment": true,
                    "hasLeadingNewLine": true,
                    "hasTrailingTrivia": true,
                    "leadingTrivia": [
                        {
                            "kind": "SingleLineCommentTrivia",
                            "text": "/// Copyright (c) 2012 Ecma International.  All rights reserved. "
                        },
                        {
                            "kind": "NewLineTrivia",
                            "text": "\r\n"
                        },
                        {
                            "kind": "SingleLineCommentTrivia",
                            "text": "/// Ecma International makes this code available under the terms and conditions set"
                        },
                        {
                            "kind": "NewLineTrivia",
                            "text": "\r\n"
                        },
                        {
                            "kind": "SingleLineCommentTrivia",
                            "text": "/// forth on http://hg.ecmascript.org/tests/test262/raw-file/tip/LICENSE (the "
                        },
                        {
                            "kind": "NewLineTrivia",
                            "text": "\r\n"
                        },
                        {
                            "kind": "SingleLineCommentTrivia",
                            "text": "/// \"Use Terms\").   Any redistribution of this code must retain the above "
                        },
                        {
                            "kind": "NewLineTrivia",
                            "text": "\r\n"
                        },
                        {
                            "kind": "SingleLineCommentTrivia",
                            "text": "/// copyright and this notice and otherwise comply with the Use Terms."
                        },
                        {
                            "kind": "NewLineTrivia",
                            "text": "\r\n"
                        },
                        {
                            "kind": "MultiLineCommentTrivia",
                            "text": "/**\r\n * @path ch15/15.2/15.2.3/15.2.3.6/15.2.3.6-4-511.js\r\n * @description ES5 Attributes - fail to update the accessor property ([[Get]] is a Function, [[Set]] is undefined, [[Enumerable]] is true, [[Configurable]] is false) to a data property\r\n */"
                        },
                        {
                            "kind": "NewLineTrivia",
                            "text": "\r\n"
                        },
                        {
                            "kind": "NewLineTrivia",
                            "text": "\r\n"
                        },
                        {
                            "kind": "NewLineTrivia",
                            "text": "\r\n"
                        }
                    ],
                    "trailingTrivia": [
                        {
                            "kind": "WhitespaceTrivia",
                            "text": " "
                        }
                    ]
                },
                "identifier": {
                    "kind": "IdentifierName",
                    "fullStart": 644,
                    "fullEnd": 652,
                    "start": 644,
                    "end": 652,
                    "fullWidth": 8,
                    "width": 8,
                    "text": "testcase",
                    "value": "testcase",
                    "valueText": "testcase"
                },
                "callSignature": {
                    "kind": "CallSignature",
                    "fullStart": 652,
                    "fullEnd": 655,
                    "start": 652,
                    "end": 654,
                    "fullWidth": 3,
                    "width": 2,
                    "parameterList": {
                        "kind": "ParameterList",
                        "fullStart": 652,
                        "fullEnd": 655,
                        "start": 652,
                        "end": 654,
                        "fullWidth": 3,
                        "width": 2,
                        "openParenToken": {
                            "kind": "OpenParenToken",
                            "fullStart": 652,
                            "fullEnd": 653,
                            "start": 652,
                            "end": 653,
                            "fullWidth": 1,
                            "width": 1,
                            "text": "(",
                            "value": "(",
                            "valueText": "("
                        },
                        "parameters": [],
                        "closeParenToken": {
                            "kind": "CloseParenToken",
                            "fullStart": 653,
                            "fullEnd": 655,
                            "start": 653,
                            "end": 654,
                            "fullWidth": 2,
                            "width": 1,
                            "text": ")",
                            "value": ")",
                            "valueText": ")",
                            "hasTrailingTrivia": true,
                            "trailingTrivia": [
                                {
                                    "kind": "WhitespaceTrivia",
                                    "text": " "
                                }
                            ]
                        }
                    }
                },
                "block": {
                    "kind": "Block",
                    "fullStart": 655,
                    "fullEnd": 1371,
                    "start": 655,
                    "end": 1369,
                    "fullWidth": 716,
                    "width": 714,
                    "isIncrementallyUnusable": true,
                    "openBraceToken": {
                        "kind": "OpenBraceToken",
                        "fullStart": 655,
                        "fullEnd": 658,
                        "start": 655,
                        "end": 656,
                        "fullWidth": 3,
                        "width": 1,
                        "text": "{",
                        "value": "{",
                        "valueText": "{",
                        "hasTrailingTrivia": true,
                        "hasTrailingNewLine": true,
                        "trailingTrivia": [
                            {
                                "kind": "NewLineTrivia",
                                "text": "\r\n"
                            }
                        ]
                    },
                    "statements": [
                        {
                            "kind": "VariableStatement",
                            "fullStart": 658,
                            "fullEnd": 681,
                            "start": 666,
                            "end": 679,
                            "fullWidth": 23,
                            "width": 13,
                            "modifiers": [],
                            "variableDeclaration": {
                                "kind": "VariableDeclaration",
                                "fullStart": 658,
                                "fullEnd": 678,
                                "start": 666,
                                "end": 678,
                                "fullWidth": 20,
                                "width": 12,
                                "varKeyword": {
                                    "kind": "VarKeyword",
                                    "fullStart": 658,
                                    "fullEnd": 670,
                                    "start": 666,
                                    "end": 669,
                                    "fullWidth": 12,
                                    "width": 3,
                                    "text": "var",
                                    "value": "var",
                                    "valueText": "var",
                                    "hasLeadingTrivia": true,
                                    "hasTrailingTrivia": true,
                                    "leadingTrivia": [
                                        {
                                            "kind": "WhitespaceTrivia",
                                            "text": "        "
                                        }
                                    ],
                                    "trailingTrivia": [
                                        {
                                            "kind": "WhitespaceTrivia",
                                            "text": " "
                                        }
                                    ]
                                },
                                "variableDeclarators": [
                                    {
                                        "kind": "VariableDeclarator",
                                        "fullStart": 670,
                                        "fullEnd": 678,
                                        "start": 670,
                                        "end": 678,
                                        "fullWidth": 8,
<<<<<<< HEAD
                                        "width": 8,
                                        "identifier": {
=======
                                        "propertyName": {
>>>>>>> 85e84683
                                            "kind": "IdentifierName",
                                            "fullStart": 670,
                                            "fullEnd": 674,
                                            "start": 670,
                                            "end": 673,
                                            "fullWidth": 4,
                                            "width": 3,
                                            "text": "obj",
                                            "value": "obj",
                                            "valueText": "obj",
                                            "hasTrailingTrivia": true,
                                            "trailingTrivia": [
                                                {
                                                    "kind": "WhitespaceTrivia",
                                                    "text": " "
                                                }
                                            ]
                                        },
                                        "equalsValueClause": {
                                            "kind": "EqualsValueClause",
                                            "fullStart": 674,
                                            "fullEnd": 678,
                                            "start": 674,
                                            "end": 678,
                                            "fullWidth": 4,
                                            "width": 4,
                                            "equalsToken": {
                                                "kind": "EqualsToken",
                                                "fullStart": 674,
                                                "fullEnd": 676,
                                                "start": 674,
                                                "end": 675,
                                                "fullWidth": 2,
                                                "width": 1,
                                                "text": "=",
                                                "value": "=",
                                                "valueText": "=",
                                                "hasTrailingTrivia": true,
                                                "trailingTrivia": [
                                                    {
                                                        "kind": "WhitespaceTrivia",
                                                        "text": " "
                                                    }
                                                ]
                                            },
                                            "value": {
                                                "kind": "ObjectLiteralExpression",
                                                "fullStart": 676,
                                                "fullEnd": 678,
                                                "start": 676,
                                                "end": 678,
                                                "fullWidth": 2,
                                                "width": 2,
                                                "openBraceToken": {
                                                    "kind": "OpenBraceToken",
                                                    "fullStart": 676,
                                                    "fullEnd": 677,
                                                    "start": 676,
                                                    "end": 677,
                                                    "fullWidth": 1,
                                                    "width": 1,
                                                    "text": "{",
                                                    "value": "{",
                                                    "valueText": "{"
                                                },
                                                "propertyAssignments": [],
                                                "closeBraceToken": {
                                                    "kind": "CloseBraceToken",
                                                    "fullStart": 677,
                                                    "fullEnd": 678,
                                                    "start": 677,
                                                    "end": 678,
                                                    "fullWidth": 1,
                                                    "width": 1,
                                                    "text": "}",
                                                    "value": "}",
                                                    "valueText": "}"
                                                }
                                            }
                                        }
                                    }
                                ]
                            },
                            "semicolonToken": {
                                "kind": "SemicolonToken",
                                "fullStart": 678,
                                "fullEnd": 681,
                                "start": 678,
                                "end": 679,
                                "fullWidth": 3,
                                "width": 1,
                                "text": ";",
                                "value": ";",
                                "valueText": ";",
                                "hasTrailingTrivia": true,
                                "hasTrailingNewLine": true,
                                "trailingTrivia": [
                                    {
                                        "kind": "NewLineTrivia",
                                        "text": "\r\n"
                                    }
                                ]
                            }
                        },
                        {
                            "kind": "VariableStatement",
                            "fullStart": 681,
                            "fullEnd": 758,
                            "start": 691,
                            "end": 756,
                            "fullWidth": 77,
                            "width": 65,
                            "modifiers": [],
                            "variableDeclaration": {
                                "kind": "VariableDeclaration",
                                "fullStart": 681,
                                "fullEnd": 755,
                                "start": 691,
                                "end": 755,
                                "fullWidth": 74,
                                "width": 64,
                                "varKeyword": {
                                    "kind": "VarKeyword",
                                    "fullStart": 681,
                                    "fullEnd": 695,
                                    "start": 691,
                                    "end": 694,
                                    "fullWidth": 14,
                                    "width": 3,
                                    "text": "var",
                                    "value": "var",
                                    "valueText": "var",
                                    "hasLeadingTrivia": true,
                                    "hasLeadingNewLine": true,
                                    "hasTrailingTrivia": true,
                                    "leadingTrivia": [
                                        {
                                            "kind": "NewLineTrivia",
                                            "text": "\r\n"
                                        },
                                        {
                                            "kind": "WhitespaceTrivia",
                                            "text": "        "
                                        }
                                    ],
                                    "trailingTrivia": [
                                        {
                                            "kind": "WhitespaceTrivia",
                                            "text": " "
                                        }
                                    ]
                                },
                                "variableDeclarators": [
                                    {
                                        "kind": "VariableDeclarator",
                                        "fullStart": 695,
                                        "fullEnd": 755,
                                        "start": 695,
                                        "end": 755,
                                        "fullWidth": 60,
<<<<<<< HEAD
                                        "width": 60,
                                        "identifier": {
=======
                                        "propertyName": {
>>>>>>> 85e84683
                                            "kind": "IdentifierName",
                                            "fullStart": 695,
                                            "fullEnd": 703,
                                            "start": 695,
                                            "end": 702,
                                            "fullWidth": 8,
                                            "width": 7,
                                            "text": "getFunc",
                                            "value": "getFunc",
                                            "valueText": "getFunc",
                                            "hasTrailingTrivia": true,
                                            "trailingTrivia": [
                                                {
                                                    "kind": "WhitespaceTrivia",
                                                    "text": " "
                                                }
                                            ]
                                        },
                                        "equalsValueClause": {
                                            "kind": "EqualsValueClause",
                                            "fullStart": 703,
                                            "fullEnd": 755,
                                            "start": 703,
                                            "end": 755,
                                            "fullWidth": 52,
                                            "width": 52,
                                            "equalsToken": {
                                                "kind": "EqualsToken",
                                                "fullStart": 703,
                                                "fullEnd": 705,
                                                "start": 703,
                                                "end": 704,
                                                "fullWidth": 2,
                                                "width": 1,
                                                "text": "=",
                                                "value": "=",
                                                "valueText": "=",
                                                "hasTrailingTrivia": true,
                                                "trailingTrivia": [
                                                    {
                                                        "kind": "WhitespaceTrivia",
                                                        "text": " "
                                                    }
                                                ]
                                            },
                                            "value": {
                                                "kind": "FunctionExpression",
                                                "fullStart": 705,
                                                "fullEnd": 755,
                                                "start": 705,
                                                "end": 755,
                                                "fullWidth": 50,
                                                "width": 50,
                                                "functionKeyword": {
                                                    "kind": "FunctionKeyword",
                                                    "fullStart": 705,
                                                    "fullEnd": 714,
                                                    "start": 705,
                                                    "end": 713,
                                                    "fullWidth": 9,
                                                    "width": 8,
                                                    "text": "function",
                                                    "value": "function",
                                                    "valueText": "function",
                                                    "hasTrailingTrivia": true,
                                                    "trailingTrivia": [
                                                        {
                                                            "kind": "WhitespaceTrivia",
                                                            "text": " "
                                                        }
                                                    ]
                                                },
                                                "callSignature": {
                                                    "kind": "CallSignature",
                                                    "fullStart": 714,
                                                    "fullEnd": 717,
                                                    "start": 714,
                                                    "end": 716,
                                                    "fullWidth": 3,
                                                    "width": 2,
                                                    "parameterList": {
                                                        "kind": "ParameterList",
                                                        "fullStart": 714,
                                                        "fullEnd": 717,
                                                        "start": 714,
                                                        "end": 716,
                                                        "fullWidth": 3,
                                                        "width": 2,
                                                        "openParenToken": {
                                                            "kind": "OpenParenToken",
                                                            "fullStart": 714,
                                                            "fullEnd": 715,
                                                            "start": 714,
                                                            "end": 715,
                                                            "fullWidth": 1,
                                                            "width": 1,
                                                            "text": "(",
                                                            "value": "(",
                                                            "valueText": "("
                                                        },
                                                        "parameters": [],
                                                        "closeParenToken": {
                                                            "kind": "CloseParenToken",
                                                            "fullStart": 715,
                                                            "fullEnd": 717,
                                                            "start": 715,
                                                            "end": 716,
                                                            "fullWidth": 2,
                                                            "width": 1,
                                                            "text": ")",
                                                            "value": ")",
                                                            "valueText": ")",
                                                            "hasTrailingTrivia": true,
                                                            "trailingTrivia": [
                                                                {
                                                                    "kind": "WhitespaceTrivia",
                                                                    "text": " "
                                                                }
                                                            ]
                                                        }
                                                    }
                                                },
                                                "block": {
                                                    "kind": "Block",
                                                    "fullStart": 717,
                                                    "fullEnd": 755,
                                                    "start": 717,
                                                    "end": 755,
                                                    "fullWidth": 38,
                                                    "width": 38,
                                                    "openBraceToken": {
                                                        "kind": "OpenBraceToken",
                                                        "fullStart": 717,
                                                        "fullEnd": 720,
                                                        "start": 717,
                                                        "end": 718,
                                                        "fullWidth": 3,
                                                        "width": 1,
                                                        "text": "{",
                                                        "value": "{",
                                                        "valueText": "{",
                                                        "hasTrailingTrivia": true,
                                                        "hasTrailingNewLine": true,
                                                        "trailingTrivia": [
                                                            {
                                                                "kind": "NewLineTrivia",
                                                                "text": "\r\n"
                                                            }
                                                        ]
                                                    },
                                                    "statements": [
                                                        {
                                                            "kind": "ReturnStatement",
                                                            "fullStart": 720,
                                                            "fullEnd": 746,
                                                            "start": 732,
                                                            "end": 744,
                                                            "fullWidth": 26,
                                                            "width": 12,
                                                            "returnKeyword": {
                                                                "kind": "ReturnKeyword",
                                                                "fullStart": 720,
                                                                "fullEnd": 739,
                                                                "start": 732,
                                                                "end": 738,
                                                                "fullWidth": 19,
                                                                "width": 6,
                                                                "text": "return",
                                                                "value": "return",
                                                                "valueText": "return",
                                                                "hasLeadingTrivia": true,
                                                                "hasTrailingTrivia": true,
                                                                "leadingTrivia": [
                                                                    {
                                                                        "kind": "WhitespaceTrivia",
                                                                        "text": "            "
                                                                    }
                                                                ],
                                                                "trailingTrivia": [
                                                                    {
                                                                        "kind": "WhitespaceTrivia",
                                                                        "text": " "
                                                                    }
                                                                ]
                                                            },
                                                            "expression": {
                                                                "kind": "NumericLiteral",
                                                                "fullStart": 739,
                                                                "fullEnd": 743,
                                                                "start": 739,
                                                                "end": 743,
                                                                "fullWidth": 4,
                                                                "width": 4,
                                                                "text": "1001",
                                                                "value": 1001,
                                                                "valueText": "1001"
                                                            },
                                                            "semicolonToken": {
                                                                "kind": "SemicolonToken",
                                                                "fullStart": 743,
                                                                "fullEnd": 746,
                                                                "start": 743,
                                                                "end": 744,
                                                                "fullWidth": 3,
                                                                "width": 1,
                                                                "text": ";",
                                                                "value": ";",
                                                                "valueText": ";",
                                                                "hasTrailingTrivia": true,
                                                                "hasTrailingNewLine": true,
                                                                "trailingTrivia": [
                                                                    {
                                                                        "kind": "NewLineTrivia",
                                                                        "text": "\r\n"
                                                                    }
                                                                ]
                                                            }
                                                        }
                                                    ],
                                                    "closeBraceToken": {
                                                        "kind": "CloseBraceToken",
                                                        "fullStart": 746,
                                                        "fullEnd": 755,
                                                        "start": 754,
                                                        "end": 755,
                                                        "fullWidth": 9,
                                                        "width": 1,
                                                        "text": "}",
                                                        "value": "}",
                                                        "valueText": "}",
                                                        "hasLeadingTrivia": true,
                                                        "leadingTrivia": [
                                                            {
                                                                "kind": "WhitespaceTrivia",
                                                                "text": "        "
                                                            }
                                                        ]
                                                    }
                                                }
                                            }
                                        }
                                    }
                                ]
                            },
                            "semicolonToken": {
                                "kind": "SemicolonToken",
                                "fullStart": 755,
                                "fullEnd": 758,
                                "start": 755,
                                "end": 756,
                                "fullWidth": 3,
                                "width": 1,
                                "text": ";",
                                "value": ";",
                                "valueText": ";",
                                "hasTrailingTrivia": true,
                                "hasTrailingNewLine": true,
                                "trailingTrivia": [
                                    {
                                        "kind": "NewLineTrivia",
                                        "text": "\r\n"
                                    }
                                ]
                            }
                        },
                        {
                            "kind": "ExpressionStatement",
                            "fullStart": 758,
                            "fullEnd": 939,
                            "start": 768,
                            "end": 937,
                            "fullWidth": 181,
                            "width": 169,
                            "isIncrementallyUnusable": true,
                            "expression": {
                                "kind": "InvocationExpression",
                                "fullStart": 758,
                                "fullEnd": 936,
                                "start": 768,
                                "end": 936,
                                "fullWidth": 178,
                                "width": 168,
                                "isIncrementallyUnusable": true,
                                "expression": {
                                    "kind": "MemberAccessExpression",
                                    "fullStart": 758,
                                    "fullEnd": 789,
                                    "start": 768,
                                    "end": 789,
                                    "fullWidth": 31,
                                    "width": 21,
                                    "expression": {
                                        "kind": "IdentifierName",
                                        "fullStart": 758,
                                        "fullEnd": 774,
                                        "start": 768,
                                        "end": 774,
                                        "fullWidth": 16,
                                        "width": 6,
                                        "text": "Object",
                                        "value": "Object",
                                        "valueText": "Object",
                                        "hasLeadingTrivia": true,
                                        "hasLeadingNewLine": true,
                                        "leadingTrivia": [
                                            {
                                                "kind": "NewLineTrivia",
                                                "text": "\r\n"
                                            },
                                            {
                                                "kind": "WhitespaceTrivia",
                                                "text": "        "
                                            }
                                        ]
                                    },
                                    "dotToken": {
                                        "kind": "DotToken",
                                        "fullStart": 774,
                                        "fullEnd": 775,
                                        "start": 774,
                                        "end": 775,
                                        "fullWidth": 1,
                                        "width": 1,
                                        "text": ".",
                                        "value": ".",
                                        "valueText": "."
                                    },
                                    "name": {
                                        "kind": "IdentifierName",
                                        "fullStart": 775,
                                        "fullEnd": 789,
                                        "start": 775,
                                        "end": 789,
                                        "fullWidth": 14,
                                        "width": 14,
                                        "text": "defineProperty",
                                        "value": "defineProperty",
                                        "valueText": "defineProperty"
                                    }
                                },
                                "argumentList": {
                                    "kind": "ArgumentList",
                                    "fullStart": 789,
                                    "fullEnd": 936,
                                    "start": 789,
                                    "end": 936,
                                    "fullWidth": 147,
                                    "width": 147,
                                    "isIncrementallyUnusable": true,
                                    "openParenToken": {
                                        "kind": "OpenParenToken",
                                        "fullStart": 789,
                                        "fullEnd": 790,
                                        "start": 789,
                                        "end": 790,
                                        "fullWidth": 1,
                                        "width": 1,
                                        "text": "(",
                                        "value": "(",
                                        "valueText": "("
                                    },
                                    "arguments": [
                                        {
                                            "kind": "IdentifierName",
                                            "fullStart": 790,
                                            "fullEnd": 793,
                                            "start": 790,
                                            "end": 793,
                                            "fullWidth": 3,
                                            "width": 3,
                                            "text": "obj",
                                            "value": "obj",
                                            "valueText": "obj"
                                        },
                                        {
                                            "kind": "CommaToken",
                                            "fullStart": 793,
                                            "fullEnd": 795,
                                            "start": 793,
                                            "end": 794,
                                            "fullWidth": 2,
                                            "width": 1,
                                            "text": ",",
                                            "value": ",",
                                            "valueText": ",",
                                            "hasTrailingTrivia": true,
                                            "trailingTrivia": [
                                                {
                                                    "kind": "WhitespaceTrivia",
                                                    "text": " "
                                                }
                                            ]
                                        },
                                        {
                                            "kind": "StringLiteral",
                                            "fullStart": 795,
                                            "fullEnd": 801,
                                            "start": 795,
                                            "end": 801,
                                            "fullWidth": 6,
                                            "width": 6,
                                            "text": "\"prop\"",
                                            "value": "prop",
                                            "valueText": "prop"
                                        },
                                        {
                                            "kind": "CommaToken",
                                            "fullStart": 801,
                                            "fullEnd": 803,
                                            "start": 801,
                                            "end": 802,
                                            "fullWidth": 2,
                                            "width": 1,
                                            "text": ",",
                                            "value": ",",
                                            "valueText": ",",
                                            "hasTrailingTrivia": true,
                                            "trailingTrivia": [
                                                {
                                                    "kind": "WhitespaceTrivia",
                                                    "text": " "
                                                }
                                            ]
                                        },
                                        {
                                            "kind": "ObjectLiteralExpression",
                                            "fullStart": 803,
                                            "fullEnd": 935,
                                            "start": 803,
                                            "end": 935,
                                            "fullWidth": 132,
                                            "width": 132,
                                            "isIncrementallyUnusable": true,
                                            "openBraceToken": {
                                                "kind": "OpenBraceToken",
                                                "fullStart": 803,
                                                "fullEnd": 806,
                                                "start": 803,
                                                "end": 804,
                                                "fullWidth": 3,
                                                "width": 1,
                                                "text": "{",
                                                "value": "{",
                                                "valueText": "{",
                                                "hasTrailingTrivia": true,
                                                "hasTrailingNewLine": true,
                                                "trailingTrivia": [
                                                    {
                                                        "kind": "NewLineTrivia",
                                                        "text": "\r\n"
                                                    }
                                                ]
                                            },
                                            "propertyAssignments": [
                                                {
                                                    "kind": "SimplePropertyAssignment",
                                                    "fullStart": 806,
                                                    "fullEnd": 830,
                                                    "start": 818,
                                                    "end": 830,
                                                    "fullWidth": 24,
                                                    "width": 12,
                                                    "isIncrementallyUnusable": true,
                                                    "propertyName": {
                                                        "kind": "IdentifierName",
                                                        "fullStart": 806,
                                                        "fullEnd": 821,
                                                        "start": 818,
                                                        "end": 821,
                                                        "fullWidth": 15,
                                                        "width": 3,
                                                        "text": "get",
                                                        "value": "get",
                                                        "valueText": "get",
                                                        "hasLeadingTrivia": true,
                                                        "leadingTrivia": [
                                                            {
                                                                "kind": "WhitespaceTrivia",
                                                                "text": "            "
                                                            }
                                                        ]
                                                    },
                                                    "colonToken": {
                                                        "kind": "ColonToken",
                                                        "fullStart": 821,
                                                        "fullEnd": 823,
                                                        "start": 821,
                                                        "end": 822,
                                                        "fullWidth": 2,
                                                        "width": 1,
                                                        "text": ":",
                                                        "value": ":",
                                                        "valueText": ":",
                                                        "hasTrailingTrivia": true,
                                                        "trailingTrivia": [
                                                            {
                                                                "kind": "WhitespaceTrivia",
                                                                "text": " "
                                                            }
                                                        ]
                                                    },
                                                    "expression": {
                                                        "kind": "IdentifierName",
                                                        "fullStart": 823,
                                                        "fullEnd": 830,
                                                        "start": 823,
                                                        "end": 830,
                                                        "fullWidth": 7,
                                                        "width": 7,
                                                        "text": "getFunc",
                                                        "value": "getFunc",
                                                        "valueText": "getFunc"
                                                    }
                                                },
                                                {
                                                    "kind": "CommaToken",
                                                    "fullStart": 830,
                                                    "fullEnd": 833,
                                                    "start": 830,
                                                    "end": 831,
                                                    "fullWidth": 3,
                                                    "width": 1,
                                                    "text": ",",
                                                    "value": ",",
                                                    "valueText": ",",
                                                    "hasTrailingTrivia": true,
                                                    "hasTrailingNewLine": true,
                                                    "trailingTrivia": [
                                                        {
                                                            "kind": "NewLineTrivia",
                                                            "text": "\r\n"
                                                        }
                                                    ]
                                                },
                                                {
                                                    "kind": "SimplePropertyAssignment",
                                                    "fullStart": 833,
                                                    "fullEnd": 859,
                                                    "start": 845,
                                                    "end": 859,
                                                    "fullWidth": 26,
                                                    "width": 14,
                                                    "isIncrementallyUnusable": true,
                                                    "propertyName": {
                                                        "kind": "IdentifierName",
                                                        "fullStart": 833,
                                                        "fullEnd": 848,
                                                        "start": 845,
                                                        "end": 848,
                                                        "fullWidth": 15,
                                                        "width": 3,
                                                        "text": "set",
                                                        "value": "set",
                                                        "valueText": "set",
                                                        "hasLeadingTrivia": true,
                                                        "leadingTrivia": [
                                                            {
                                                                "kind": "WhitespaceTrivia",
                                                                "text": "            "
                                                            }
                                                        ]
                                                    },
                                                    "colonToken": {
                                                        "kind": "ColonToken",
                                                        "fullStart": 848,
                                                        "fullEnd": 850,
                                                        "start": 848,
                                                        "end": 849,
                                                        "fullWidth": 2,
                                                        "width": 1,
                                                        "text": ":",
                                                        "value": ":",
                                                        "valueText": ":",
                                                        "hasTrailingTrivia": true,
                                                        "trailingTrivia": [
                                                            {
                                                                "kind": "WhitespaceTrivia",
                                                                "text": " "
                                                            }
                                                        ]
                                                    },
                                                    "expression": {
                                                        "kind": "IdentifierName",
                                                        "fullStart": 850,
                                                        "fullEnd": 859,
                                                        "start": 850,
                                                        "end": 859,
                                                        "fullWidth": 9,
                                                        "width": 9,
                                                        "text": "undefined",
                                                        "value": "undefined",
                                                        "valueText": "undefined"
                                                    }
                                                },
                                                {
                                                    "kind": "CommaToken",
                                                    "fullStart": 859,
                                                    "fullEnd": 862,
                                                    "start": 859,
                                                    "end": 860,
                                                    "fullWidth": 3,
                                                    "width": 1,
                                                    "text": ",",
                                                    "value": ",",
                                                    "valueText": ",",
                                                    "hasTrailingTrivia": true,
                                                    "hasTrailingNewLine": true,
                                                    "trailingTrivia": [
                                                        {
                                                            "kind": "NewLineTrivia",
                                                            "text": "\r\n"
                                                        }
                                                    ]
                                                },
                                                {
                                                    "kind": "SimplePropertyAssignment",
                                                    "fullStart": 862,
                                                    "fullEnd": 890,
                                                    "start": 874,
                                                    "end": 890,
                                                    "fullWidth": 28,
                                                    "width": 16,
                                                    "propertyName": {
                                                        "kind": "IdentifierName",
                                                        "fullStart": 862,
                                                        "fullEnd": 884,
                                                        "start": 874,
                                                        "end": 884,
                                                        "fullWidth": 22,
                                                        "width": 10,
                                                        "text": "enumerable",
                                                        "value": "enumerable",
                                                        "valueText": "enumerable",
                                                        "hasLeadingTrivia": true,
                                                        "leadingTrivia": [
                                                            {
                                                                "kind": "WhitespaceTrivia",
                                                                "text": "            "
                                                            }
                                                        ]
                                                    },
                                                    "colonToken": {
                                                        "kind": "ColonToken",
                                                        "fullStart": 884,
                                                        "fullEnd": 886,
                                                        "start": 884,
                                                        "end": 885,
                                                        "fullWidth": 2,
                                                        "width": 1,
                                                        "text": ":",
                                                        "value": ":",
                                                        "valueText": ":",
                                                        "hasTrailingTrivia": true,
                                                        "trailingTrivia": [
                                                            {
                                                                "kind": "WhitespaceTrivia",
                                                                "text": " "
                                                            }
                                                        ]
                                                    },
                                                    "expression": {
                                                        "kind": "TrueKeyword",
                                                        "fullStart": 886,
                                                        "fullEnd": 890,
                                                        "start": 886,
                                                        "end": 890,
                                                        "fullWidth": 4,
                                                        "width": 4,
                                                        "text": "true",
                                                        "value": true,
                                                        "valueText": "true"
                                                    }
                                                },
                                                {
                                                    "kind": "CommaToken",
                                                    "fullStart": 890,
                                                    "fullEnd": 893,
                                                    "start": 890,
                                                    "end": 891,
                                                    "fullWidth": 3,
                                                    "width": 1,
                                                    "text": ",",
                                                    "value": ",",
                                                    "valueText": ",",
                                                    "hasTrailingTrivia": true,
                                                    "hasTrailingNewLine": true,
                                                    "trailingTrivia": [
                                                        {
                                                            "kind": "NewLineTrivia",
                                                            "text": "\r\n"
                                                        }
                                                    ]
                                                },
                                                {
                                                    "kind": "SimplePropertyAssignment",
                                                    "fullStart": 893,
                                                    "fullEnd": 926,
                                                    "start": 905,
                                                    "end": 924,
                                                    "fullWidth": 33,
                                                    "width": 19,
                                                    "propertyName": {
                                                        "kind": "IdentifierName",
                                                        "fullStart": 893,
                                                        "fullEnd": 917,
                                                        "start": 905,
                                                        "end": 917,
                                                        "fullWidth": 24,
                                                        "width": 12,
                                                        "text": "configurable",
                                                        "value": "configurable",
                                                        "valueText": "configurable",
                                                        "hasLeadingTrivia": true,
                                                        "leadingTrivia": [
                                                            {
                                                                "kind": "WhitespaceTrivia",
                                                                "text": "            "
                                                            }
                                                        ]
                                                    },
                                                    "colonToken": {
                                                        "kind": "ColonToken",
                                                        "fullStart": 917,
                                                        "fullEnd": 919,
                                                        "start": 917,
                                                        "end": 918,
                                                        "fullWidth": 2,
                                                        "width": 1,
                                                        "text": ":",
                                                        "value": ":",
                                                        "valueText": ":",
                                                        "hasTrailingTrivia": true,
                                                        "trailingTrivia": [
                                                            {
                                                                "kind": "WhitespaceTrivia",
                                                                "text": " "
                                                            }
                                                        ]
                                                    },
                                                    "expression": {
                                                        "kind": "FalseKeyword",
                                                        "fullStart": 919,
                                                        "fullEnd": 926,
                                                        "start": 919,
                                                        "end": 924,
                                                        "fullWidth": 7,
                                                        "width": 5,
                                                        "text": "false",
                                                        "value": false,
                                                        "valueText": "false",
                                                        "hasTrailingTrivia": true,
                                                        "hasTrailingNewLine": true,
                                                        "trailingTrivia": [
                                                            {
                                                                "kind": "NewLineTrivia",
                                                                "text": "\r\n"
                                                            }
                                                        ]
                                                    }
                                                }
                                            ],
                                            "closeBraceToken": {
                                                "kind": "CloseBraceToken",
                                                "fullStart": 926,
                                                "fullEnd": 935,
                                                "start": 934,
                                                "end": 935,
                                                "fullWidth": 9,
                                                "width": 1,
                                                "text": "}",
                                                "value": "}",
                                                "valueText": "}",
                                                "hasLeadingTrivia": true,
                                                "leadingTrivia": [
                                                    {
                                                        "kind": "WhitespaceTrivia",
                                                        "text": "        "
                                                    }
                                                ]
                                            }
                                        }
                                    ],
                                    "closeParenToken": {
                                        "kind": "CloseParenToken",
                                        "fullStart": 935,
                                        "fullEnd": 936,
                                        "start": 935,
                                        "end": 936,
                                        "fullWidth": 1,
                                        "width": 1,
                                        "text": ")",
                                        "value": ")",
                                        "valueText": ")"
                                    }
                                }
                            },
                            "semicolonToken": {
                                "kind": "SemicolonToken",
                                "fullStart": 936,
                                "fullEnd": 939,
                                "start": 936,
                                "end": 937,
                                "fullWidth": 3,
                                "width": 1,
                                "text": ";",
                                "value": ";",
                                "valueText": ";",
                                "hasTrailingTrivia": true,
                                "hasTrailingNewLine": true,
                                "trailingTrivia": [
                                    {
                                        "kind": "NewLineTrivia",
                                        "text": "\r\n"
                                    }
                                ]
                            }
                        },
                        {
                            "kind": "VariableStatement",
                            "fullStart": 939,
                            "fullEnd": 1006,
                            "start": 947,
                            "end": 1004,
                            "fullWidth": 67,
                            "width": 57,
                            "modifiers": [],
                            "variableDeclaration": {
                                "kind": "VariableDeclaration",
                                "fullStart": 939,
                                "fullEnd": 1003,
                                "start": 947,
                                "end": 1003,
                                "fullWidth": 64,
                                "width": 56,
                                "varKeyword": {
                                    "kind": "VarKeyword",
                                    "fullStart": 939,
                                    "fullEnd": 951,
                                    "start": 947,
                                    "end": 950,
                                    "fullWidth": 12,
                                    "width": 3,
                                    "text": "var",
                                    "value": "var",
                                    "valueText": "var",
                                    "hasLeadingTrivia": true,
                                    "hasTrailingTrivia": true,
                                    "leadingTrivia": [
                                        {
                                            "kind": "WhitespaceTrivia",
                                            "text": "        "
                                        }
                                    ],
                                    "trailingTrivia": [
                                        {
                                            "kind": "WhitespaceTrivia",
                                            "text": " "
                                        }
                                    ]
                                },
                                "variableDeclarators": [
                                    {
                                        "kind": "VariableDeclarator",
                                        "fullStart": 951,
                                        "fullEnd": 1003,
                                        "start": 951,
                                        "end": 1003,
                                        "fullWidth": 52,
<<<<<<< HEAD
                                        "width": 52,
                                        "identifier": {
=======
                                        "propertyName": {
>>>>>>> 85e84683
                                            "kind": "IdentifierName",
                                            "fullStart": 951,
                                            "fullEnd": 957,
                                            "start": 951,
                                            "end": 956,
                                            "fullWidth": 6,
                                            "width": 5,
                                            "text": "desc1",
                                            "value": "desc1",
                                            "valueText": "desc1",
                                            "hasTrailingTrivia": true,
                                            "trailingTrivia": [
                                                {
                                                    "kind": "WhitespaceTrivia",
                                                    "text": " "
                                                }
                                            ]
                                        },
                                        "equalsValueClause": {
                                            "kind": "EqualsValueClause",
                                            "fullStart": 957,
                                            "fullEnd": 1003,
                                            "start": 957,
                                            "end": 1003,
                                            "fullWidth": 46,
                                            "width": 46,
                                            "equalsToken": {
                                                "kind": "EqualsToken",
                                                "fullStart": 957,
                                                "fullEnd": 959,
                                                "start": 957,
                                                "end": 958,
                                                "fullWidth": 2,
                                                "width": 1,
                                                "text": "=",
                                                "value": "=",
                                                "valueText": "=",
                                                "hasTrailingTrivia": true,
                                                "trailingTrivia": [
                                                    {
                                                        "kind": "WhitespaceTrivia",
                                                        "text": " "
                                                    }
                                                ]
                                            },
                                            "value": {
                                                "kind": "InvocationExpression",
                                                "fullStart": 959,
                                                "fullEnd": 1003,
                                                "start": 959,
                                                "end": 1003,
                                                "fullWidth": 44,
                                                "width": 44,
                                                "expression": {
                                                    "kind": "MemberAccessExpression",
                                                    "fullStart": 959,
                                                    "fullEnd": 990,
                                                    "start": 959,
                                                    "end": 990,
                                                    "fullWidth": 31,
                                                    "width": 31,
                                                    "expression": {
                                                        "kind": "IdentifierName",
                                                        "fullStart": 959,
                                                        "fullEnd": 965,
                                                        "start": 959,
                                                        "end": 965,
                                                        "fullWidth": 6,
                                                        "width": 6,
                                                        "text": "Object",
                                                        "value": "Object",
                                                        "valueText": "Object"
                                                    },
                                                    "dotToken": {
                                                        "kind": "DotToken",
                                                        "fullStart": 965,
                                                        "fullEnd": 966,
                                                        "start": 965,
                                                        "end": 966,
                                                        "fullWidth": 1,
                                                        "width": 1,
                                                        "text": ".",
                                                        "value": ".",
                                                        "valueText": "."
                                                    },
                                                    "name": {
                                                        "kind": "IdentifierName",
                                                        "fullStart": 966,
                                                        "fullEnd": 990,
                                                        "start": 966,
                                                        "end": 990,
                                                        "fullWidth": 24,
                                                        "width": 24,
                                                        "text": "getOwnPropertyDescriptor",
                                                        "value": "getOwnPropertyDescriptor",
                                                        "valueText": "getOwnPropertyDescriptor"
                                                    }
                                                },
                                                "argumentList": {
                                                    "kind": "ArgumentList",
                                                    "fullStart": 990,
                                                    "fullEnd": 1003,
                                                    "start": 990,
                                                    "end": 1003,
                                                    "fullWidth": 13,
                                                    "width": 13,
                                                    "openParenToken": {
                                                        "kind": "OpenParenToken",
                                                        "fullStart": 990,
                                                        "fullEnd": 991,
                                                        "start": 990,
                                                        "end": 991,
                                                        "fullWidth": 1,
                                                        "width": 1,
                                                        "text": "(",
                                                        "value": "(",
                                                        "valueText": "("
                                                    },
                                                    "arguments": [
                                                        {
                                                            "kind": "IdentifierName",
                                                            "fullStart": 991,
                                                            "fullEnd": 994,
                                                            "start": 991,
                                                            "end": 994,
                                                            "fullWidth": 3,
                                                            "width": 3,
                                                            "text": "obj",
                                                            "value": "obj",
                                                            "valueText": "obj"
                                                        },
                                                        {
                                                            "kind": "CommaToken",
                                                            "fullStart": 994,
                                                            "fullEnd": 996,
                                                            "start": 994,
                                                            "end": 995,
                                                            "fullWidth": 2,
                                                            "width": 1,
                                                            "text": ",",
                                                            "value": ",",
                                                            "valueText": ",",
                                                            "hasTrailingTrivia": true,
                                                            "trailingTrivia": [
                                                                {
                                                                    "kind": "WhitespaceTrivia",
                                                                    "text": " "
                                                                }
                                                            ]
                                                        },
                                                        {
                                                            "kind": "StringLiteral",
                                                            "fullStart": 996,
                                                            "fullEnd": 1002,
                                                            "start": 996,
                                                            "end": 1002,
                                                            "fullWidth": 6,
                                                            "width": 6,
                                                            "text": "\"prop\"",
                                                            "value": "prop",
                                                            "valueText": "prop"
                                                        }
                                                    ],
                                                    "closeParenToken": {
                                                        "kind": "CloseParenToken",
                                                        "fullStart": 1002,
                                                        "fullEnd": 1003,
                                                        "start": 1002,
                                                        "end": 1003,
                                                        "fullWidth": 1,
                                                        "width": 1,
                                                        "text": ")",
                                                        "value": ")",
                                                        "valueText": ")"
                                                    }
                                                }
                                            }
                                        }
                                    }
                                ]
                            },
                            "semicolonToken": {
                                "kind": "SemicolonToken",
                                "fullStart": 1003,
                                "fullEnd": 1006,
                                "start": 1003,
                                "end": 1004,
                                "fullWidth": 3,
                                "width": 1,
                                "text": ";",
                                "value": ";",
                                "valueText": ";",
                                "hasTrailingTrivia": true,
                                "hasTrailingNewLine": true,
                                "trailingTrivia": [
                                    {
                                        "kind": "NewLineTrivia",
                                        "text": "\r\n"
                                    }
                                ]
                            }
                        },
                        {
                            "kind": "TryStatement",
                            "fullStart": 1006,
                            "fullEnd": 1364,
                            "start": 1016,
                            "end": 1362,
                            "fullWidth": 358,
                            "width": 346,
                            "tryKeyword": {
                                "kind": "TryKeyword",
                                "fullStart": 1006,
                                "fullEnd": 1020,
                                "start": 1016,
                                "end": 1019,
                                "fullWidth": 14,
                                "width": 3,
                                "text": "try",
                                "value": "try",
                                "valueText": "try",
                                "hasLeadingTrivia": true,
                                "hasLeadingNewLine": true,
                                "hasTrailingTrivia": true,
                                "leadingTrivia": [
                                    {
                                        "kind": "NewLineTrivia",
                                        "text": "\r\n"
                                    },
                                    {
                                        "kind": "WhitespaceTrivia",
                                        "text": "        "
                                    }
                                ],
                                "trailingTrivia": [
                                    {
                                        "kind": "WhitespaceTrivia",
                                        "text": " "
                                    }
                                ]
                            },
                            "block": {
                                "kind": "Block",
                                "fullStart": 1020,
                                "fullEnd": 1158,
                                "start": 1020,
                                "end": 1157,
                                "fullWidth": 138,
                                "width": 137,
                                "openBraceToken": {
                                    "kind": "OpenBraceToken",
                                    "fullStart": 1020,
                                    "fullEnd": 1023,
                                    "start": 1020,
                                    "end": 1021,
                                    "fullWidth": 3,
                                    "width": 1,
                                    "text": "{",
                                    "value": "{",
                                    "valueText": "{",
                                    "hasTrailingTrivia": true,
                                    "hasTrailingNewLine": true,
                                    "trailingTrivia": [
                                        {
                                            "kind": "NewLineTrivia",
                                            "text": "\r\n"
                                        }
                                    ]
                                },
                                "statements": [
                                    {
                                        "kind": "ExpressionStatement",
                                        "fullStart": 1023,
                                        "fullEnd": 1119,
                                        "start": 1035,
                                        "end": 1117,
                                        "fullWidth": 96,
                                        "width": 82,
                                        "expression": {
                                            "kind": "InvocationExpression",
                                            "fullStart": 1023,
                                            "fullEnd": 1116,
                                            "start": 1035,
                                            "end": 1116,
                                            "fullWidth": 93,
                                            "width": 81,
                                            "expression": {
                                                "kind": "MemberAccessExpression",
                                                "fullStart": 1023,
                                                "fullEnd": 1056,
                                                "start": 1035,
                                                "end": 1056,
                                                "fullWidth": 33,
                                                "width": 21,
                                                "expression": {
                                                    "kind": "IdentifierName",
                                                    "fullStart": 1023,
                                                    "fullEnd": 1041,
                                                    "start": 1035,
                                                    "end": 1041,
                                                    "fullWidth": 18,
                                                    "width": 6,
                                                    "text": "Object",
                                                    "value": "Object",
                                                    "valueText": "Object",
                                                    "hasLeadingTrivia": true,
                                                    "leadingTrivia": [
                                                        {
                                                            "kind": "WhitespaceTrivia",
                                                            "text": "            "
                                                        }
                                                    ]
                                                },
                                                "dotToken": {
                                                    "kind": "DotToken",
                                                    "fullStart": 1041,
                                                    "fullEnd": 1042,
                                                    "start": 1041,
                                                    "end": 1042,
                                                    "fullWidth": 1,
                                                    "width": 1,
                                                    "text": ".",
                                                    "value": ".",
                                                    "valueText": "."
                                                },
                                                "name": {
                                                    "kind": "IdentifierName",
                                                    "fullStart": 1042,
                                                    "fullEnd": 1056,
                                                    "start": 1042,
                                                    "end": 1056,
                                                    "fullWidth": 14,
                                                    "width": 14,
                                                    "text": "defineProperty",
                                                    "value": "defineProperty",
                                                    "valueText": "defineProperty"
                                                }
                                            },
                                            "argumentList": {
                                                "kind": "ArgumentList",
                                                "fullStart": 1056,
                                                "fullEnd": 1116,
                                                "start": 1056,
                                                "end": 1116,
                                                "fullWidth": 60,
                                                "width": 60,
                                                "openParenToken": {
                                                    "kind": "OpenParenToken",
                                                    "fullStart": 1056,
                                                    "fullEnd": 1057,
                                                    "start": 1056,
                                                    "end": 1057,
                                                    "fullWidth": 1,
                                                    "width": 1,
                                                    "text": "(",
                                                    "value": "(",
                                                    "valueText": "("
                                                },
                                                "arguments": [
                                                    {
                                                        "kind": "IdentifierName",
                                                        "fullStart": 1057,
                                                        "fullEnd": 1060,
                                                        "start": 1057,
                                                        "end": 1060,
                                                        "fullWidth": 3,
                                                        "width": 3,
                                                        "text": "obj",
                                                        "value": "obj",
                                                        "valueText": "obj"
                                                    },
                                                    {
                                                        "kind": "CommaToken",
                                                        "fullStart": 1060,
                                                        "fullEnd": 1062,
                                                        "start": 1060,
                                                        "end": 1061,
                                                        "fullWidth": 2,
                                                        "width": 1,
                                                        "text": ",",
                                                        "value": ",",
                                                        "valueText": ",",
                                                        "hasTrailingTrivia": true,
                                                        "trailingTrivia": [
                                                            {
                                                                "kind": "WhitespaceTrivia",
                                                                "text": " "
                                                            }
                                                        ]
                                                    },
                                                    {
                                                        "kind": "StringLiteral",
                                                        "fullStart": 1062,
                                                        "fullEnd": 1068,
                                                        "start": 1062,
                                                        "end": 1068,
                                                        "fullWidth": 6,
                                                        "width": 6,
                                                        "text": "\"prop\"",
                                                        "value": "prop",
                                                        "valueText": "prop"
                                                    },
                                                    {
                                                        "kind": "CommaToken",
                                                        "fullStart": 1068,
                                                        "fullEnd": 1070,
                                                        "start": 1068,
                                                        "end": 1069,
                                                        "fullWidth": 2,
                                                        "width": 1,
                                                        "text": ",",
                                                        "value": ",",
                                                        "valueText": ",",
                                                        "hasTrailingTrivia": true,
                                                        "trailingTrivia": [
                                                            {
                                                                "kind": "WhitespaceTrivia",
                                                                "text": " "
                                                            }
                                                        ]
                                                    },
                                                    {
                                                        "kind": "ObjectLiteralExpression",
                                                        "fullStart": 1070,
                                                        "fullEnd": 1115,
                                                        "start": 1070,
                                                        "end": 1115,
                                                        "fullWidth": 45,
                                                        "width": 45,
                                                        "openBraceToken": {
                                                            "kind": "OpenBraceToken",
                                                            "fullStart": 1070,
                                                            "fullEnd": 1073,
                                                            "start": 1070,
                                                            "end": 1071,
                                                            "fullWidth": 3,
                                                            "width": 1,
                                                            "text": "{",
                                                            "value": "{",
                                                            "valueText": "{",
                                                            "hasTrailingTrivia": true,
                                                            "hasTrailingNewLine": true,
                                                            "trailingTrivia": [
                                                                {
                                                                    "kind": "NewLineTrivia",
                                                                    "text": "\r\n"
                                                                }
                                                            ]
                                                        },
                                                        "propertyAssignments": [
                                                            {
                                                                "kind": "SimplePropertyAssignment",
                                                                "fullStart": 1073,
                                                                "fullEnd": 1102,
                                                                "start": 1089,
                                                                "end": 1100,
                                                                "fullWidth": 29,
                                                                "width": 11,
                                                                "propertyName": {
                                                                    "kind": "IdentifierName",
                                                                    "fullStart": 1073,
                                                                    "fullEnd": 1094,
                                                                    "start": 1089,
                                                                    "end": 1094,
                                                                    "fullWidth": 21,
                                                                    "width": 5,
                                                                    "text": "value",
                                                                    "value": "value",
                                                                    "valueText": "value",
                                                                    "hasLeadingTrivia": true,
                                                                    "leadingTrivia": [
                                                                        {
                                                                            "kind": "WhitespaceTrivia",
                                                                            "text": "                "
                                                                        }
                                                                    ]
                                                                },
                                                                "colonToken": {
                                                                    "kind": "ColonToken",
                                                                    "fullStart": 1094,
                                                                    "fullEnd": 1096,
                                                                    "start": 1094,
                                                                    "end": 1095,
                                                                    "fullWidth": 2,
                                                                    "width": 1,
                                                                    "text": ":",
                                                                    "value": ":",
                                                                    "valueText": ":",
                                                                    "hasTrailingTrivia": true,
                                                                    "trailingTrivia": [
                                                                        {
                                                                            "kind": "WhitespaceTrivia",
                                                                            "text": " "
                                                                        }
                                                                    ]
                                                                },
                                                                "expression": {
                                                                    "kind": "NumericLiteral",
                                                                    "fullStart": 1096,
                                                                    "fullEnd": 1102,
                                                                    "start": 1096,
                                                                    "end": 1100,
                                                                    "fullWidth": 6,
                                                                    "width": 4,
                                                                    "text": "1001",
                                                                    "value": 1001,
                                                                    "valueText": "1001",
                                                                    "hasTrailingTrivia": true,
                                                                    "hasTrailingNewLine": true,
                                                                    "trailingTrivia": [
                                                                        {
                                                                            "kind": "NewLineTrivia",
                                                                            "text": "\r\n"
                                                                        }
                                                                    ]
                                                                }
                                                            }
                                                        ],
                                                        "closeBraceToken": {
                                                            "kind": "CloseBraceToken",
                                                            "fullStart": 1102,
                                                            "fullEnd": 1115,
                                                            "start": 1114,
                                                            "end": 1115,
                                                            "fullWidth": 13,
                                                            "width": 1,
                                                            "text": "}",
                                                            "value": "}",
                                                            "valueText": "}",
                                                            "hasLeadingTrivia": true,
                                                            "leadingTrivia": [
                                                                {
                                                                    "kind": "WhitespaceTrivia",
                                                                    "text": "            "
                                                                }
                                                            ]
                                                        }
                                                    }
                                                ],
                                                "closeParenToken": {
                                                    "kind": "CloseParenToken",
                                                    "fullStart": 1115,
                                                    "fullEnd": 1116,
                                                    "start": 1115,
                                                    "end": 1116,
                                                    "fullWidth": 1,
                                                    "width": 1,
                                                    "text": ")",
                                                    "value": ")",
                                                    "valueText": ")"
                                                }
                                            }
                                        },
                                        "semicolonToken": {
                                            "kind": "SemicolonToken",
                                            "fullStart": 1116,
                                            "fullEnd": 1119,
                                            "start": 1116,
                                            "end": 1117,
                                            "fullWidth": 3,
                                            "width": 1,
                                            "text": ";",
                                            "value": ";",
                                            "valueText": ";",
                                            "hasTrailingTrivia": true,
                                            "hasTrailingNewLine": true,
                                            "trailingTrivia": [
                                                {
                                                    "kind": "NewLineTrivia",
                                                    "text": "\r\n"
                                                }
                                            ]
                                        }
                                    },
                                    {
                                        "kind": "ReturnStatement",
                                        "fullStart": 1119,
                                        "fullEnd": 1148,
                                        "start": 1133,
                                        "end": 1146,
                                        "fullWidth": 29,
                                        "width": 13,
                                        "returnKeyword": {
                                            "kind": "ReturnKeyword",
                                            "fullStart": 1119,
                                            "fullEnd": 1140,
                                            "start": 1133,
                                            "end": 1139,
                                            "fullWidth": 21,
                                            "width": 6,
                                            "text": "return",
                                            "value": "return",
                                            "valueText": "return",
                                            "hasLeadingTrivia": true,
                                            "hasLeadingNewLine": true,
                                            "hasTrailingTrivia": true,
                                            "leadingTrivia": [
                                                {
                                                    "kind": "NewLineTrivia",
                                                    "text": "\r\n"
                                                },
                                                {
                                                    "kind": "WhitespaceTrivia",
                                                    "text": "            "
                                                }
                                            ],
                                            "trailingTrivia": [
                                                {
                                                    "kind": "WhitespaceTrivia",
                                                    "text": " "
                                                }
                                            ]
                                        },
                                        "expression": {
                                            "kind": "FalseKeyword",
                                            "fullStart": 1140,
                                            "fullEnd": 1145,
                                            "start": 1140,
                                            "end": 1145,
                                            "fullWidth": 5,
                                            "width": 5,
                                            "text": "false",
                                            "value": false,
                                            "valueText": "false"
                                        },
                                        "semicolonToken": {
                                            "kind": "SemicolonToken",
                                            "fullStart": 1145,
                                            "fullEnd": 1148,
                                            "start": 1145,
                                            "end": 1146,
                                            "fullWidth": 3,
                                            "width": 1,
                                            "text": ";",
                                            "value": ";",
                                            "valueText": ";",
                                            "hasTrailingTrivia": true,
                                            "hasTrailingNewLine": true,
                                            "trailingTrivia": [
                                                {
                                                    "kind": "NewLineTrivia",
                                                    "text": "\r\n"
                                                }
                                            ]
                                        }
                                    }
                                ],
                                "closeBraceToken": {
                                    "kind": "CloseBraceToken",
                                    "fullStart": 1148,
                                    "fullEnd": 1158,
                                    "start": 1156,
                                    "end": 1157,
                                    "fullWidth": 10,
                                    "width": 1,
                                    "text": "}",
                                    "value": "}",
                                    "valueText": "}",
                                    "hasLeadingTrivia": true,
                                    "hasTrailingTrivia": true,
                                    "leadingTrivia": [
                                        {
                                            "kind": "WhitespaceTrivia",
                                            "text": "        "
                                        }
                                    ],
                                    "trailingTrivia": [
                                        {
                                            "kind": "WhitespaceTrivia",
                                            "text": " "
                                        }
                                    ]
                                }
                            },
                            "catchClause": {
                                "kind": "CatchClause",
                                "fullStart": 1158,
                                "fullEnd": 1364,
                                "start": 1158,
                                "end": 1362,
                                "fullWidth": 206,
                                "width": 204,
                                "catchKeyword": {
                                    "kind": "CatchKeyword",
                                    "fullStart": 1158,
                                    "fullEnd": 1164,
                                    "start": 1158,
                                    "end": 1163,
                                    "fullWidth": 6,
                                    "width": 5,
                                    "text": "catch",
                                    "value": "catch",
                                    "valueText": "catch",
                                    "hasTrailingTrivia": true,
                                    "trailingTrivia": [
                                        {
                                            "kind": "WhitespaceTrivia",
                                            "text": " "
                                        }
                                    ]
                                },
                                "openParenToken": {
                                    "kind": "OpenParenToken",
                                    "fullStart": 1164,
                                    "fullEnd": 1165,
                                    "start": 1164,
                                    "end": 1165,
                                    "fullWidth": 1,
                                    "width": 1,
                                    "text": "(",
                                    "value": "(",
                                    "valueText": "("
                                },
                                "identifier": {
                                    "kind": "IdentifierName",
                                    "fullStart": 1165,
                                    "fullEnd": 1166,
                                    "start": 1165,
                                    "end": 1166,
                                    "fullWidth": 1,
                                    "width": 1,
                                    "text": "e",
                                    "value": "e",
                                    "valueText": "e"
                                },
                                "closeParenToken": {
                                    "kind": "CloseParenToken",
                                    "fullStart": 1166,
                                    "fullEnd": 1168,
                                    "start": 1166,
                                    "end": 1167,
                                    "fullWidth": 2,
                                    "width": 1,
                                    "text": ")",
                                    "value": ")",
                                    "valueText": ")",
                                    "hasTrailingTrivia": true,
                                    "trailingTrivia": [
                                        {
                                            "kind": "WhitespaceTrivia",
                                            "text": " "
                                        }
                                    ]
                                },
                                "block": {
                                    "kind": "Block",
                                    "fullStart": 1168,
                                    "fullEnd": 1364,
                                    "start": 1168,
                                    "end": 1362,
                                    "fullWidth": 196,
                                    "width": 194,
                                    "openBraceToken": {
                                        "kind": "OpenBraceToken",
                                        "fullStart": 1168,
                                        "fullEnd": 1171,
                                        "start": 1168,
                                        "end": 1169,
                                        "fullWidth": 3,
                                        "width": 1,
                                        "text": "{",
                                        "value": "{",
                                        "valueText": "{",
                                        "hasTrailingTrivia": true,
                                        "hasTrailingNewLine": true,
                                        "trailingTrivia": [
                                            {
                                                "kind": "NewLineTrivia",
                                                "text": "\r\n"
                                            }
                                        ]
                                    },
                                    "statements": [
                                        {
                                            "kind": "VariableStatement",
                                            "fullStart": 1171,
                                            "fullEnd": 1242,
                                            "start": 1183,
                                            "end": 1240,
                                            "fullWidth": 71,
                                            "width": 57,
                                            "modifiers": [],
                                            "variableDeclaration": {
                                                "kind": "VariableDeclaration",
                                                "fullStart": 1171,
                                                "fullEnd": 1239,
                                                "start": 1183,
                                                "end": 1239,
                                                "fullWidth": 68,
                                                "width": 56,
                                                "varKeyword": {
                                                    "kind": "VarKeyword",
                                                    "fullStart": 1171,
                                                    "fullEnd": 1187,
                                                    "start": 1183,
                                                    "end": 1186,
                                                    "fullWidth": 16,
                                                    "width": 3,
                                                    "text": "var",
                                                    "value": "var",
                                                    "valueText": "var",
                                                    "hasLeadingTrivia": true,
                                                    "hasTrailingTrivia": true,
                                                    "leadingTrivia": [
                                                        {
                                                            "kind": "WhitespaceTrivia",
                                                            "text": "            "
                                                        }
                                                    ],
                                                    "trailingTrivia": [
                                                        {
                                                            "kind": "WhitespaceTrivia",
                                                            "text": " "
                                                        }
                                                    ]
                                                },
                                                "variableDeclarators": [
                                                    {
                                                        "kind": "VariableDeclarator",
                                                        "fullStart": 1187,
                                                        "fullEnd": 1239,
                                                        "start": 1187,
                                                        "end": 1239,
                                                        "fullWidth": 52,
<<<<<<< HEAD
                                                        "width": 52,
                                                        "identifier": {
=======
                                                        "propertyName": {
>>>>>>> 85e84683
                                                            "kind": "IdentifierName",
                                                            "fullStart": 1187,
                                                            "fullEnd": 1193,
                                                            "start": 1187,
                                                            "end": 1192,
                                                            "fullWidth": 6,
                                                            "width": 5,
                                                            "text": "desc2",
                                                            "value": "desc2",
                                                            "valueText": "desc2",
                                                            "hasTrailingTrivia": true,
                                                            "trailingTrivia": [
                                                                {
                                                                    "kind": "WhitespaceTrivia",
                                                                    "text": " "
                                                                }
                                                            ]
                                                        },
                                                        "equalsValueClause": {
                                                            "kind": "EqualsValueClause",
                                                            "fullStart": 1193,
                                                            "fullEnd": 1239,
                                                            "start": 1193,
                                                            "end": 1239,
                                                            "fullWidth": 46,
                                                            "width": 46,
                                                            "equalsToken": {
                                                                "kind": "EqualsToken",
                                                                "fullStart": 1193,
                                                                "fullEnd": 1195,
                                                                "start": 1193,
                                                                "end": 1194,
                                                                "fullWidth": 2,
                                                                "width": 1,
                                                                "text": "=",
                                                                "value": "=",
                                                                "valueText": "=",
                                                                "hasTrailingTrivia": true,
                                                                "trailingTrivia": [
                                                                    {
                                                                        "kind": "WhitespaceTrivia",
                                                                        "text": " "
                                                                    }
                                                                ]
                                                            },
                                                            "value": {
                                                                "kind": "InvocationExpression",
                                                                "fullStart": 1195,
                                                                "fullEnd": 1239,
                                                                "start": 1195,
                                                                "end": 1239,
                                                                "fullWidth": 44,
                                                                "width": 44,
                                                                "expression": {
                                                                    "kind": "MemberAccessExpression",
                                                                    "fullStart": 1195,
                                                                    "fullEnd": 1226,
                                                                    "start": 1195,
                                                                    "end": 1226,
                                                                    "fullWidth": 31,
                                                                    "width": 31,
                                                                    "expression": {
                                                                        "kind": "IdentifierName",
                                                                        "fullStart": 1195,
                                                                        "fullEnd": 1201,
                                                                        "start": 1195,
                                                                        "end": 1201,
                                                                        "fullWidth": 6,
                                                                        "width": 6,
                                                                        "text": "Object",
                                                                        "value": "Object",
                                                                        "valueText": "Object"
                                                                    },
                                                                    "dotToken": {
                                                                        "kind": "DotToken",
                                                                        "fullStart": 1201,
                                                                        "fullEnd": 1202,
                                                                        "start": 1201,
                                                                        "end": 1202,
                                                                        "fullWidth": 1,
                                                                        "width": 1,
                                                                        "text": ".",
                                                                        "value": ".",
                                                                        "valueText": "."
                                                                    },
                                                                    "name": {
                                                                        "kind": "IdentifierName",
                                                                        "fullStart": 1202,
                                                                        "fullEnd": 1226,
                                                                        "start": 1202,
                                                                        "end": 1226,
                                                                        "fullWidth": 24,
                                                                        "width": 24,
                                                                        "text": "getOwnPropertyDescriptor",
                                                                        "value": "getOwnPropertyDescriptor",
                                                                        "valueText": "getOwnPropertyDescriptor"
                                                                    }
                                                                },
                                                                "argumentList": {
                                                                    "kind": "ArgumentList",
                                                                    "fullStart": 1226,
                                                                    "fullEnd": 1239,
                                                                    "start": 1226,
                                                                    "end": 1239,
                                                                    "fullWidth": 13,
                                                                    "width": 13,
                                                                    "openParenToken": {
                                                                        "kind": "OpenParenToken",
                                                                        "fullStart": 1226,
                                                                        "fullEnd": 1227,
                                                                        "start": 1226,
                                                                        "end": 1227,
                                                                        "fullWidth": 1,
                                                                        "width": 1,
                                                                        "text": "(",
                                                                        "value": "(",
                                                                        "valueText": "("
                                                                    },
                                                                    "arguments": [
                                                                        {
                                                                            "kind": "IdentifierName",
                                                                            "fullStart": 1227,
                                                                            "fullEnd": 1230,
                                                                            "start": 1227,
                                                                            "end": 1230,
                                                                            "fullWidth": 3,
                                                                            "width": 3,
                                                                            "text": "obj",
                                                                            "value": "obj",
                                                                            "valueText": "obj"
                                                                        },
                                                                        {
                                                                            "kind": "CommaToken",
                                                                            "fullStart": 1230,
                                                                            "fullEnd": 1232,
                                                                            "start": 1230,
                                                                            "end": 1231,
                                                                            "fullWidth": 2,
                                                                            "width": 1,
                                                                            "text": ",",
                                                                            "value": ",",
                                                                            "valueText": ",",
                                                                            "hasTrailingTrivia": true,
                                                                            "trailingTrivia": [
                                                                                {
                                                                                    "kind": "WhitespaceTrivia",
                                                                                    "text": " "
                                                                                }
                                                                            ]
                                                                        },
                                                                        {
                                                                            "kind": "StringLiteral",
                                                                            "fullStart": 1232,
                                                                            "fullEnd": 1238,
                                                                            "start": 1232,
                                                                            "end": 1238,
                                                                            "fullWidth": 6,
                                                                            "width": 6,
                                                                            "text": "\"prop\"",
                                                                            "value": "prop",
                                                                            "valueText": "prop"
                                                                        }
                                                                    ],
                                                                    "closeParenToken": {
                                                                        "kind": "CloseParenToken",
                                                                        "fullStart": 1238,
                                                                        "fullEnd": 1239,
                                                                        "start": 1238,
                                                                        "end": 1239,
                                                                        "fullWidth": 1,
                                                                        "width": 1,
                                                                        "text": ")",
                                                                        "value": ")",
                                                                        "valueText": ")"
                                                                    }
                                                                }
                                                            }
                                                        }
                                                    }
                                                ]
                                            },
                                            "semicolonToken": {
                                                "kind": "SemicolonToken",
                                                "fullStart": 1239,
                                                "fullEnd": 1242,
                                                "start": 1239,
                                                "end": 1240,
                                                "fullWidth": 3,
                                                "width": 1,
                                                "text": ";",
                                                "value": ";",
                                                "valueText": ";",
                                                "hasTrailingTrivia": true,
                                                "hasTrailingNewLine": true,
                                                "trailingTrivia": [
                                                    {
                                                        "kind": "NewLineTrivia",
                                                        "text": "\r\n"
                                                    }
                                                ]
                                            }
                                        },
                                        {
                                            "kind": "ReturnStatement",
                                            "fullStart": 1242,
                                            "fullEnd": 1353,
                                            "start": 1256,
                                            "end": 1351,
                                            "fullWidth": 111,
                                            "width": 95,
                                            "returnKeyword": {
                                                "kind": "ReturnKeyword",
                                                "fullStart": 1242,
                                                "fullEnd": 1263,
                                                "start": 1256,
                                                "end": 1262,
                                                "fullWidth": 21,
                                                "width": 6,
                                                "text": "return",
                                                "value": "return",
                                                "valueText": "return",
                                                "hasLeadingTrivia": true,
                                                "hasLeadingNewLine": true,
                                                "hasTrailingTrivia": true,
                                                "leadingTrivia": [
                                                    {
                                                        "kind": "NewLineTrivia",
                                                        "text": "\r\n"
                                                    },
                                                    {
                                                        "kind": "WhitespaceTrivia",
                                                        "text": "            "
                                                    }
                                                ],
                                                "trailingTrivia": [
                                                    {
                                                        "kind": "WhitespaceTrivia",
                                                        "text": " "
                                                    }
                                                ]
                                            },
                                            "expression": {
                                                "kind": "LogicalAndExpression",
                                                "fullStart": 1263,
                                                "fullEnd": 1350,
                                                "start": 1263,
                                                "end": 1350,
                                                "fullWidth": 87,
                                                "width": 87,
                                                "left": {
                                                    "kind": "LogicalAndExpression",
                                                    "fullStart": 1263,
                                                    "fullEnd": 1325,
                                                    "start": 1263,
                                                    "end": 1324,
                                                    "fullWidth": 62,
                                                    "width": 61,
                                                    "left": {
                                                        "kind": "InvocationExpression",
                                                        "fullStart": 1263,
                                                        "fullEnd": 1291,
                                                        "start": 1263,
                                                        "end": 1290,
                                                        "fullWidth": 28,
                                                        "width": 27,
                                                        "expression": {
                                                            "kind": "MemberAccessExpression",
                                                            "fullStart": 1263,
                                                            "fullEnd": 1283,
                                                            "start": 1263,
                                                            "end": 1283,
                                                            "fullWidth": 20,
                                                            "width": 20,
                                                            "expression": {
                                                                "kind": "IdentifierName",
                                                                "fullStart": 1263,
                                                                "fullEnd": 1268,
                                                                "start": 1263,
                                                                "end": 1268,
                                                                "fullWidth": 5,
                                                                "width": 5,
                                                                "text": "desc1",
                                                                "value": "desc1",
                                                                "valueText": "desc1"
                                                            },
                                                            "dotToken": {
                                                                "kind": "DotToken",
                                                                "fullStart": 1268,
                                                                "fullEnd": 1269,
                                                                "start": 1268,
                                                                "end": 1269,
                                                                "fullWidth": 1,
                                                                "width": 1,
                                                                "text": ".",
                                                                "value": ".",
                                                                "valueText": "."
                                                            },
                                                            "name": {
                                                                "kind": "IdentifierName",
                                                                "fullStart": 1269,
                                                                "fullEnd": 1283,
                                                                "start": 1269,
                                                                "end": 1283,
                                                                "fullWidth": 14,
                                                                "width": 14,
                                                                "text": "hasOwnProperty",
                                                                "value": "hasOwnProperty",
                                                                "valueText": "hasOwnProperty"
                                                            }
                                                        },
                                                        "argumentList": {
                                                            "kind": "ArgumentList",
                                                            "fullStart": 1283,
                                                            "fullEnd": 1291,
                                                            "start": 1283,
                                                            "end": 1290,
                                                            "fullWidth": 8,
                                                            "width": 7,
                                                            "openParenToken": {
                                                                "kind": "OpenParenToken",
                                                                "fullStart": 1283,
                                                                "fullEnd": 1284,
                                                                "start": 1283,
                                                                "end": 1284,
                                                                "fullWidth": 1,
                                                                "width": 1,
                                                                "text": "(",
                                                                "value": "(",
                                                                "valueText": "("
                                                            },
                                                            "arguments": [
                                                                {
                                                                    "kind": "StringLiteral",
                                                                    "fullStart": 1284,
                                                                    "fullEnd": 1289,
                                                                    "start": 1284,
                                                                    "end": 1289,
                                                                    "fullWidth": 5,
                                                                    "width": 5,
                                                                    "text": "\"get\"",
                                                                    "value": "get",
                                                                    "valueText": "get"
                                                                }
                                                            ],
                                                            "closeParenToken": {
                                                                "kind": "CloseParenToken",
                                                                "fullStart": 1289,
                                                                "fullEnd": 1291,
                                                                "start": 1289,
                                                                "end": 1290,
                                                                "fullWidth": 2,
                                                                "width": 1,
                                                                "text": ")",
                                                                "value": ")",
                                                                "valueText": ")",
                                                                "hasTrailingTrivia": true,
                                                                "trailingTrivia": [
                                                                    {
                                                                        "kind": "WhitespaceTrivia",
                                                                        "text": " "
                                                                    }
                                                                ]
                                                            }
                                                        }
                                                    },
                                                    "operatorToken": {
                                                        "kind": "AmpersandAmpersandToken",
                                                        "fullStart": 1291,
                                                        "fullEnd": 1294,
                                                        "start": 1291,
                                                        "end": 1293,
                                                        "fullWidth": 3,
                                                        "width": 2,
                                                        "text": "&&",
                                                        "value": "&&",
                                                        "valueText": "&&",
                                                        "hasTrailingTrivia": true,
                                                        "trailingTrivia": [
                                                            {
                                                                "kind": "WhitespaceTrivia",
                                                                "text": " "
                                                            }
                                                        ]
                                                    },
                                                    "right": {
                                                        "kind": "LogicalNotExpression",
                                                        "fullStart": 1294,
                                                        "fullEnd": 1325,
                                                        "start": 1294,
                                                        "end": 1324,
                                                        "fullWidth": 31,
                                                        "width": 30,
                                                        "operatorToken": {
                                                            "kind": "ExclamationToken",
                                                            "fullStart": 1294,
                                                            "fullEnd": 1295,
                                                            "start": 1294,
                                                            "end": 1295,
                                                            "fullWidth": 1,
                                                            "width": 1,
                                                            "text": "!",
                                                            "value": "!",
                                                            "valueText": "!"
                                                        },
                                                        "operand": {
                                                            "kind": "InvocationExpression",
                                                            "fullStart": 1295,
                                                            "fullEnd": 1325,
                                                            "start": 1295,
                                                            "end": 1324,
                                                            "fullWidth": 30,
                                                            "width": 29,
                                                            "expression": {
                                                                "kind": "MemberAccessExpression",
                                                                "fullStart": 1295,
                                                                "fullEnd": 1315,
                                                                "start": 1295,
                                                                "end": 1315,
                                                                "fullWidth": 20,
                                                                "width": 20,
                                                                "expression": {
                                                                    "kind": "IdentifierName",
                                                                    "fullStart": 1295,
                                                                    "fullEnd": 1300,
                                                                    "start": 1295,
                                                                    "end": 1300,
                                                                    "fullWidth": 5,
                                                                    "width": 5,
                                                                    "text": "desc2",
                                                                    "value": "desc2",
                                                                    "valueText": "desc2"
                                                                },
                                                                "dotToken": {
                                                                    "kind": "DotToken",
                                                                    "fullStart": 1300,
                                                                    "fullEnd": 1301,
                                                                    "start": 1300,
                                                                    "end": 1301,
                                                                    "fullWidth": 1,
                                                                    "width": 1,
                                                                    "text": ".",
                                                                    "value": ".",
                                                                    "valueText": "."
                                                                },
                                                                "name": {
                                                                    "kind": "IdentifierName",
                                                                    "fullStart": 1301,
                                                                    "fullEnd": 1315,
                                                                    "start": 1301,
                                                                    "end": 1315,
                                                                    "fullWidth": 14,
                                                                    "width": 14,
                                                                    "text": "hasOwnProperty",
                                                                    "value": "hasOwnProperty",
                                                                    "valueText": "hasOwnProperty"
                                                                }
                                                            },
                                                            "argumentList": {
                                                                "kind": "ArgumentList",
                                                                "fullStart": 1315,
                                                                "fullEnd": 1325,
                                                                "start": 1315,
                                                                "end": 1324,
                                                                "fullWidth": 10,
                                                                "width": 9,
                                                                "openParenToken": {
                                                                    "kind": "OpenParenToken",
                                                                    "fullStart": 1315,
                                                                    "fullEnd": 1316,
                                                                    "start": 1315,
                                                                    "end": 1316,
                                                                    "fullWidth": 1,
                                                                    "width": 1,
                                                                    "text": "(",
                                                                    "value": "(",
                                                                    "valueText": "("
                                                                },
                                                                "arguments": [
                                                                    {
                                                                        "kind": "StringLiteral",
                                                                        "fullStart": 1316,
                                                                        "fullEnd": 1323,
                                                                        "start": 1316,
                                                                        "end": 1323,
                                                                        "fullWidth": 7,
                                                                        "width": 7,
                                                                        "text": "\"value\"",
                                                                        "value": "value",
                                                                        "valueText": "value"
                                                                    }
                                                                ],
                                                                "closeParenToken": {
                                                                    "kind": "CloseParenToken",
                                                                    "fullStart": 1323,
                                                                    "fullEnd": 1325,
                                                                    "start": 1323,
                                                                    "end": 1324,
                                                                    "fullWidth": 2,
                                                                    "width": 1,
                                                                    "text": ")",
                                                                    "value": ")",
                                                                    "valueText": ")",
                                                                    "hasTrailingTrivia": true,
                                                                    "trailingTrivia": [
                                                                        {
                                                                            "kind": "WhitespaceTrivia",
                                                                            "text": " "
                                                                        }
                                                                    ]
                                                                }
                                                            }
                                                        }
                                                    }
                                                },
                                                "operatorToken": {
                                                    "kind": "AmpersandAmpersandToken",
                                                    "fullStart": 1325,
                                                    "fullEnd": 1328,
                                                    "start": 1325,
                                                    "end": 1327,
                                                    "fullWidth": 3,
                                                    "width": 2,
                                                    "text": "&&",
                                                    "value": "&&",
                                                    "valueText": "&&",
                                                    "hasTrailingTrivia": true,
                                                    "trailingTrivia": [
                                                        {
                                                            "kind": "WhitespaceTrivia",
                                                            "text": " "
                                                        }
                                                    ]
                                                },
                                                "right": {
                                                    "kind": "InstanceOfExpression",
                                                    "fullStart": 1328,
                                                    "fullEnd": 1350,
                                                    "start": 1328,
                                                    "end": 1350,
                                                    "fullWidth": 22,
                                                    "width": 22,
                                                    "left": {
                                                        "kind": "IdentifierName",
                                                        "fullStart": 1328,
                                                        "fullEnd": 1330,
                                                        "start": 1328,
                                                        "end": 1329,
                                                        "fullWidth": 2,
                                                        "width": 1,
                                                        "text": "e",
                                                        "value": "e",
                                                        "valueText": "e",
                                                        "hasTrailingTrivia": true,
                                                        "trailingTrivia": [
                                                            {
                                                                "kind": "WhitespaceTrivia",
                                                                "text": " "
                                                            }
                                                        ]
                                                    },
                                                    "operatorToken": {
                                                        "kind": "InstanceOfKeyword",
                                                        "fullStart": 1330,
                                                        "fullEnd": 1341,
                                                        "start": 1330,
                                                        "end": 1340,
                                                        "fullWidth": 11,
                                                        "width": 10,
                                                        "text": "instanceof",
                                                        "value": "instanceof",
                                                        "valueText": "instanceof",
                                                        "hasTrailingTrivia": true,
                                                        "trailingTrivia": [
                                                            {
                                                                "kind": "WhitespaceTrivia",
                                                                "text": " "
                                                            }
                                                        ]
                                                    },
                                                    "right": {
                                                        "kind": "IdentifierName",
                                                        "fullStart": 1341,
                                                        "fullEnd": 1350,
                                                        "start": 1341,
                                                        "end": 1350,
                                                        "fullWidth": 9,
                                                        "width": 9,
                                                        "text": "TypeError",
                                                        "value": "TypeError",
                                                        "valueText": "TypeError"
                                                    }
                                                }
                                            },
                                            "semicolonToken": {
                                                "kind": "SemicolonToken",
                                                "fullStart": 1350,
                                                "fullEnd": 1353,
                                                "start": 1350,
                                                "end": 1351,
                                                "fullWidth": 3,
                                                "width": 1,
                                                "text": ";",
                                                "value": ";",
                                                "valueText": ";",
                                                "hasTrailingTrivia": true,
                                                "hasTrailingNewLine": true,
                                                "trailingTrivia": [
                                                    {
                                                        "kind": "NewLineTrivia",
                                                        "text": "\r\n"
                                                    }
                                                ]
                                            }
                                        }
                                    ],
                                    "closeBraceToken": {
                                        "kind": "CloseBraceToken",
                                        "fullStart": 1353,
                                        "fullEnd": 1364,
                                        "start": 1361,
                                        "end": 1362,
                                        "fullWidth": 11,
                                        "width": 1,
                                        "text": "}",
                                        "value": "}",
                                        "valueText": "}",
                                        "hasLeadingTrivia": true,
                                        "hasTrailingTrivia": true,
                                        "hasTrailingNewLine": true,
                                        "leadingTrivia": [
                                            {
                                                "kind": "WhitespaceTrivia",
                                                "text": "        "
                                            }
                                        ],
                                        "trailingTrivia": [
                                            {
                                                "kind": "NewLineTrivia",
                                                "text": "\r\n"
                                            }
                                        ]
                                    }
                                }
                            }
                        }
                    ],
                    "closeBraceToken": {
                        "kind": "CloseBraceToken",
                        "fullStart": 1364,
                        "fullEnd": 1371,
                        "start": 1368,
                        "end": 1369,
                        "fullWidth": 7,
                        "width": 1,
                        "text": "}",
                        "value": "}",
                        "valueText": "}",
                        "hasLeadingTrivia": true,
                        "hasTrailingTrivia": true,
                        "hasTrailingNewLine": true,
                        "leadingTrivia": [
                            {
                                "kind": "WhitespaceTrivia",
                                "text": "    "
                            }
                        ],
                        "trailingTrivia": [
                            {
                                "kind": "NewLineTrivia",
                                "text": "\r\n"
                            }
                        ]
                    }
                }
            },
            {
                "kind": "ExpressionStatement",
                "fullStart": 1371,
                "fullEnd": 1395,
                "start": 1371,
                "end": 1393,
                "fullWidth": 24,
                "width": 22,
                "expression": {
                    "kind": "InvocationExpression",
                    "fullStart": 1371,
                    "fullEnd": 1392,
                    "start": 1371,
                    "end": 1392,
                    "fullWidth": 21,
                    "width": 21,
                    "expression": {
                        "kind": "IdentifierName",
                        "fullStart": 1371,
                        "fullEnd": 1382,
                        "start": 1371,
                        "end": 1382,
                        "fullWidth": 11,
                        "width": 11,
                        "text": "runTestCase",
                        "value": "runTestCase",
                        "valueText": "runTestCase"
                    },
                    "argumentList": {
                        "kind": "ArgumentList",
                        "fullStart": 1382,
                        "fullEnd": 1392,
                        "start": 1382,
                        "end": 1392,
                        "fullWidth": 10,
                        "width": 10,
                        "openParenToken": {
                            "kind": "OpenParenToken",
                            "fullStart": 1382,
                            "fullEnd": 1383,
                            "start": 1382,
                            "end": 1383,
                            "fullWidth": 1,
                            "width": 1,
                            "text": "(",
                            "value": "(",
                            "valueText": "("
                        },
                        "arguments": [
                            {
                                "kind": "IdentifierName",
                                "fullStart": 1383,
                                "fullEnd": 1391,
                                "start": 1383,
                                "end": 1391,
                                "fullWidth": 8,
                                "width": 8,
                                "text": "testcase",
                                "value": "testcase",
                                "valueText": "testcase"
                            }
                        ],
                        "closeParenToken": {
                            "kind": "CloseParenToken",
                            "fullStart": 1391,
                            "fullEnd": 1392,
                            "start": 1391,
                            "end": 1392,
                            "fullWidth": 1,
                            "width": 1,
                            "text": ")",
                            "value": ")",
                            "valueText": ")"
                        }
                    }
                },
                "semicolonToken": {
                    "kind": "SemicolonToken",
                    "fullStart": 1392,
                    "fullEnd": 1395,
                    "start": 1392,
                    "end": 1393,
                    "fullWidth": 3,
                    "width": 1,
                    "text": ";",
                    "value": ";",
                    "valueText": ";",
                    "hasTrailingTrivia": true,
                    "hasTrailingNewLine": true,
                    "trailingTrivia": [
                        {
                            "kind": "NewLineTrivia",
                            "text": "\r\n"
                        }
                    ]
                }
            }
        ],
        "endOfFileToken": {
            "kind": "EndOfFileToken",
            "fullStart": 1395,
            "fullEnd": 1395,
            "start": 1395,
            "end": 1395,
            "fullWidth": 0,
            "width": 0,
            "text": ""
        }
    },
    "lineMap": {
        "lineStarts": [
            0,
            67,
            152,
            232,
            308,
            380,
            385,
            439,
            626,
            631,
            633,
            635,
            658,
            681,
            683,
            720,
            746,
            758,
            760,
            806,
            833,
            862,
            893,
            926,
            939,
            1006,
            1008,
            1023,
            1073,
            1102,
            1119,
            1121,
            1148,
            1171,
            1242,
            1244,
            1353,
            1364,
            1371,
            1395
        ],
        "length": 1395
    }
}<|MERGE_RESOLUTION|>--- conflicted
+++ resolved
@@ -247,12 +247,8 @@
                                         "start": 670,
                                         "end": 678,
                                         "fullWidth": 8,
-<<<<<<< HEAD
                                         "width": 8,
-                                        "identifier": {
-=======
                                         "propertyName": {
->>>>>>> 85e84683
                                             "kind": "IdentifierName",
                                             "fullStart": 670,
                                             "fullEnd": 674,
@@ -413,12 +409,8 @@
                                         "start": 695,
                                         "end": 755,
                                         "fullWidth": 60,
-<<<<<<< HEAD
                                         "width": 60,
-                                        "identifier": {
-=======
                                         "propertyName": {
->>>>>>> 85e84683
                                             "kind": "IdentifierName",
                                             "fullStart": 695,
                                             "fullEnd": 703,
@@ -1287,12 +1279,8 @@
                                         "start": 951,
                                         "end": 1003,
                                         "fullWidth": 52,
-<<<<<<< HEAD
                                         "width": 52,
-                                        "identifier": {
-=======
                                         "propertyName": {
->>>>>>> 85e84683
                                             "kind": "IdentifierName",
                                             "fullStart": 951,
                                             "fullEnd": 957,
@@ -2117,12 +2105,8 @@
                                                         "start": 1187,
                                                         "end": 1239,
                                                         "fullWidth": 52,
-<<<<<<< HEAD
                                                         "width": 52,
-                                                        "identifier": {
-=======
                                                         "propertyName": {
->>>>>>> 85e84683
                                                             "kind": "IdentifierName",
                                                             "fullStart": 1187,
                                                             "fullEnd": 1193,
