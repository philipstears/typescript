{
    "isDeclaration": false,
    "languageVersion": "EcmaScript5",
    "parseOptions": {
        "allowAutomaticSemicolonInsertion": true
    },
    "sourceUnit": {
        "kind": "SourceUnit",
        "fullStart": 0,
        "fullEnd": 1417,
        "start": 631,
        "end": 1417,
        "fullWidth": 1417,
        "width": 786,
        "isIncrementallyUnusable": true,
        "moduleElements": [
            {
                "kind": "FunctionDeclaration",
                "fullStart": 0,
                "fullEnd": 1393,
                "start": 631,
                "end": 1391,
                "fullWidth": 1393,
                "width": 760,
                "modifiers": [],
                "functionKeyword": {
                    "kind": "FunctionKeyword",
                    "fullStart": 0,
                    "fullEnd": 640,
                    "start": 631,
                    "end": 639,
                    "fullWidth": 640,
                    "width": 8,
                    "text": "function",
                    "value": "function",
                    "valueText": "function",
                    "hasLeadingTrivia": true,
                    "hasLeadingComment": true,
                    "hasLeadingNewLine": true,
                    "hasTrailingTrivia": true,
                    "leadingTrivia": [
                        {
                            "kind": "SingleLineCommentTrivia",
                            "text": "/// Copyright (c) 2012 Ecma International.  All rights reserved. "
                        },
                        {
                            "kind": "NewLineTrivia",
                            "text": "\r\n"
                        },
                        {
                            "kind": "SingleLineCommentTrivia",
                            "text": "/// Ecma International makes this code available under the terms and conditions set"
                        },
                        {
                            "kind": "NewLineTrivia",
                            "text": "\r\n"
                        },
                        {
                            "kind": "SingleLineCommentTrivia",
                            "text": "/// forth on http://hg.ecmascript.org/tests/test262/raw-file/tip/LICENSE (the "
                        },
                        {
                            "kind": "NewLineTrivia",
                            "text": "\r\n"
                        },
                        {
                            "kind": "SingleLineCommentTrivia",
                            "text": "/// \"Use Terms\").   Any redistribution of this code must retain the above "
                        },
                        {
                            "kind": "NewLineTrivia",
                            "text": "\r\n"
                        },
                        {
                            "kind": "SingleLineCommentTrivia",
                            "text": "/// copyright and this notice and otherwise comply with the Use Terms."
                        },
                        {
                            "kind": "NewLineTrivia",
                            "text": "\r\n"
                        },
                        {
                            "kind": "MultiLineCommentTrivia",
                            "text": "/**\r\n * @path ch15/15.2/15.2.3/15.2.3.6/15.2.3.6-4-364.js\r\n * @description ES5 Attributes - fail to update [[Writable]] attribute of data property ([[Writable]] is false, [[Enumerable]] is true, [[Configurable]] is false) to different value\r\n */"
                        },
                        {
                            "kind": "NewLineTrivia",
                            "text": "\r\n"
                        },
                        {
                            "kind": "NewLineTrivia",
                            "text": "\r\n"
                        },
                        {
                            "kind": "NewLineTrivia",
                            "text": "\r\n"
                        }
                    ],
                    "trailingTrivia": [
                        {
                            "kind": "WhitespaceTrivia",
                            "text": " "
                        }
                    ]
                },
                "identifier": {
                    "kind": "IdentifierName",
                    "fullStart": 640,
                    "fullEnd": 648,
                    "start": 640,
                    "end": 648,
                    "fullWidth": 8,
                    "width": 8,
                    "text": "testcase",
                    "value": "testcase",
                    "valueText": "testcase"
                },
                "callSignature": {
                    "kind": "CallSignature",
                    "fullStart": 648,
                    "fullEnd": 651,
                    "start": 648,
                    "end": 650,
                    "fullWidth": 3,
                    "width": 2,
                    "parameterList": {
                        "kind": "ParameterList",
                        "fullStart": 648,
                        "fullEnd": 651,
                        "start": 648,
                        "end": 650,
                        "fullWidth": 3,
                        "width": 2,
                        "openParenToken": {
                            "kind": "OpenParenToken",
                            "fullStart": 648,
                            "fullEnd": 649,
                            "start": 648,
                            "end": 649,
                            "fullWidth": 1,
                            "width": 1,
                            "text": "(",
                            "value": "(",
                            "valueText": "("
                        },
                        "parameters": [],
                        "closeParenToken": {
                            "kind": "CloseParenToken",
                            "fullStart": 649,
                            "fullEnd": 651,
                            "start": 649,
                            "end": 650,
                            "fullWidth": 2,
                            "width": 1,
                            "text": ")",
                            "value": ")",
                            "valueText": ")",
                            "hasTrailingTrivia": true,
                            "trailingTrivia": [
                                {
                                    "kind": "WhitespaceTrivia",
                                    "text": " "
                                }
                            ]
                        }
                    }
                },
                "block": {
                    "kind": "Block",
                    "fullStart": 651,
                    "fullEnd": 1393,
                    "start": 651,
                    "end": 1391,
                    "fullWidth": 742,
                    "width": 740,
                    "openBraceToken": {
                        "kind": "OpenBraceToken",
                        "fullStart": 651,
                        "fullEnd": 654,
                        "start": 651,
                        "end": 652,
                        "fullWidth": 3,
                        "width": 1,
                        "text": "{",
                        "value": "{",
                        "valueText": "{",
                        "hasTrailingTrivia": true,
                        "hasTrailingNewLine": true,
                        "trailingTrivia": [
                            {
                                "kind": "NewLineTrivia",
                                "text": "\r\n"
                            }
                        ]
                    },
                    "statements": [
                        {
                            "kind": "VariableStatement",
                            "fullStart": 654,
                            "fullEnd": 677,
                            "start": 662,
                            "end": 675,
                            "fullWidth": 23,
                            "width": 13,
                            "modifiers": [],
                            "variableDeclaration": {
                                "kind": "VariableDeclaration",
                                "fullStart": 654,
                                "fullEnd": 674,
                                "start": 662,
                                "end": 674,
                                "fullWidth": 20,
                                "width": 12,
                                "varKeyword": {
                                    "kind": "VarKeyword",
                                    "fullStart": 654,
                                    "fullEnd": 666,
                                    "start": 662,
                                    "end": 665,
                                    "fullWidth": 12,
                                    "width": 3,
                                    "text": "var",
                                    "value": "var",
                                    "valueText": "var",
                                    "hasLeadingTrivia": true,
                                    "hasTrailingTrivia": true,
                                    "leadingTrivia": [
                                        {
                                            "kind": "WhitespaceTrivia",
                                            "text": "        "
                                        }
                                    ],
                                    "trailingTrivia": [
                                        {
                                            "kind": "WhitespaceTrivia",
                                            "text": " "
                                        }
                                    ]
                                },
                                "variableDeclarators": [
                                    {
                                        "kind": "VariableDeclarator",
                                        "fullStart": 666,
                                        "fullEnd": 674,
                                        "start": 666,
                                        "end": 674,
                                        "fullWidth": 8,
<<<<<<< HEAD
                                        "width": 8,
                                        "identifier": {
=======
                                        "propertyName": {
>>>>>>> 85e84683
                                            "kind": "IdentifierName",
                                            "fullStart": 666,
                                            "fullEnd": 670,
                                            "start": 666,
                                            "end": 669,
                                            "fullWidth": 4,
                                            "width": 3,
                                            "text": "obj",
                                            "value": "obj",
                                            "valueText": "obj",
                                            "hasTrailingTrivia": true,
                                            "trailingTrivia": [
                                                {
                                                    "kind": "WhitespaceTrivia",
                                                    "text": " "
                                                }
                                            ]
                                        },
                                        "equalsValueClause": {
                                            "kind": "EqualsValueClause",
                                            "fullStart": 670,
                                            "fullEnd": 674,
                                            "start": 670,
                                            "end": 674,
                                            "fullWidth": 4,
                                            "width": 4,
                                            "equalsToken": {
                                                "kind": "EqualsToken",
                                                "fullStart": 670,
                                                "fullEnd": 672,
                                                "start": 670,
                                                "end": 671,
                                                "fullWidth": 2,
                                                "width": 1,
                                                "text": "=",
                                                "value": "=",
                                                "valueText": "=",
                                                "hasTrailingTrivia": true,
                                                "trailingTrivia": [
                                                    {
                                                        "kind": "WhitespaceTrivia",
                                                        "text": " "
                                                    }
                                                ]
                                            },
                                            "value": {
                                                "kind": "ObjectLiteralExpression",
                                                "fullStart": 672,
                                                "fullEnd": 674,
                                                "start": 672,
                                                "end": 674,
                                                "fullWidth": 2,
                                                "width": 2,
                                                "openBraceToken": {
                                                    "kind": "OpenBraceToken",
                                                    "fullStart": 672,
                                                    "fullEnd": 673,
                                                    "start": 672,
                                                    "end": 673,
                                                    "fullWidth": 1,
                                                    "width": 1,
                                                    "text": "{",
                                                    "value": "{",
                                                    "valueText": "{"
                                                },
                                                "propertyAssignments": [],
                                                "closeBraceToken": {
                                                    "kind": "CloseBraceToken",
                                                    "fullStart": 673,
                                                    "fullEnd": 674,
                                                    "start": 673,
                                                    "end": 674,
                                                    "fullWidth": 1,
                                                    "width": 1,
                                                    "text": "}",
                                                    "value": "}",
                                                    "valueText": "}"
                                                }
                                            }
                                        }
                                    }
                                ]
                            },
                            "semicolonToken": {
                                "kind": "SemicolonToken",
                                "fullStart": 674,
                                "fullEnd": 677,
                                "start": 674,
                                "end": 675,
                                "fullWidth": 3,
                                "width": 1,
                                "text": ";",
                                "value": ";",
                                "valueText": ";",
                                "hasTrailingTrivia": true,
                                "hasTrailingNewLine": true,
                                "trailingTrivia": [
                                    {
                                        "kind": "NewLineTrivia",
                                        "text": "\r\n"
                                    }
                                ]
                            }
                        },
                        {
                            "kind": "ExpressionStatement",
                            "fullStart": 677,
                            "fullEnd": 858,
                            "start": 687,
                            "end": 856,
                            "fullWidth": 181,
                            "width": 169,
                            "expression": {
                                "kind": "InvocationExpression",
                                "fullStart": 677,
                                "fullEnd": 855,
                                "start": 687,
                                "end": 855,
                                "fullWidth": 178,
                                "width": 168,
                                "expression": {
                                    "kind": "MemberAccessExpression",
                                    "fullStart": 677,
                                    "fullEnd": 708,
                                    "start": 687,
                                    "end": 708,
                                    "fullWidth": 31,
                                    "width": 21,
                                    "expression": {
                                        "kind": "IdentifierName",
                                        "fullStart": 677,
                                        "fullEnd": 693,
                                        "start": 687,
                                        "end": 693,
                                        "fullWidth": 16,
                                        "width": 6,
                                        "text": "Object",
                                        "value": "Object",
                                        "valueText": "Object",
                                        "hasLeadingTrivia": true,
                                        "hasLeadingNewLine": true,
                                        "leadingTrivia": [
                                            {
                                                "kind": "NewLineTrivia",
                                                "text": "\r\n"
                                            },
                                            {
                                                "kind": "WhitespaceTrivia",
                                                "text": "        "
                                            }
                                        ]
                                    },
                                    "dotToken": {
                                        "kind": "DotToken",
                                        "fullStart": 693,
                                        "fullEnd": 694,
                                        "start": 693,
                                        "end": 694,
                                        "fullWidth": 1,
                                        "width": 1,
                                        "text": ".",
                                        "value": ".",
                                        "valueText": "."
                                    },
                                    "name": {
                                        "kind": "IdentifierName",
                                        "fullStart": 694,
                                        "fullEnd": 708,
                                        "start": 694,
                                        "end": 708,
                                        "fullWidth": 14,
                                        "width": 14,
                                        "text": "defineProperty",
                                        "value": "defineProperty",
                                        "valueText": "defineProperty"
                                    }
                                },
                                "argumentList": {
                                    "kind": "ArgumentList",
                                    "fullStart": 708,
                                    "fullEnd": 855,
                                    "start": 708,
                                    "end": 855,
                                    "fullWidth": 147,
                                    "width": 147,
                                    "openParenToken": {
                                        "kind": "OpenParenToken",
                                        "fullStart": 708,
                                        "fullEnd": 709,
                                        "start": 708,
                                        "end": 709,
                                        "fullWidth": 1,
                                        "width": 1,
                                        "text": "(",
                                        "value": "(",
                                        "valueText": "("
                                    },
                                    "arguments": [
                                        {
                                            "kind": "IdentifierName",
                                            "fullStart": 709,
                                            "fullEnd": 712,
                                            "start": 709,
                                            "end": 712,
                                            "fullWidth": 3,
                                            "width": 3,
                                            "text": "obj",
                                            "value": "obj",
                                            "valueText": "obj"
                                        },
                                        {
                                            "kind": "CommaToken",
                                            "fullStart": 712,
                                            "fullEnd": 714,
                                            "start": 712,
                                            "end": 713,
                                            "fullWidth": 2,
                                            "width": 1,
                                            "text": ",",
                                            "value": ",",
                                            "valueText": ",",
                                            "hasTrailingTrivia": true,
                                            "trailingTrivia": [
                                                {
                                                    "kind": "WhitespaceTrivia",
                                                    "text": " "
                                                }
                                            ]
                                        },
                                        {
                                            "kind": "StringLiteral",
                                            "fullStart": 714,
                                            "fullEnd": 720,
                                            "start": 714,
                                            "end": 720,
                                            "fullWidth": 6,
                                            "width": 6,
                                            "text": "\"prop\"",
                                            "value": "prop",
                                            "valueText": "prop"
                                        },
                                        {
                                            "kind": "CommaToken",
                                            "fullStart": 720,
                                            "fullEnd": 722,
                                            "start": 720,
                                            "end": 721,
                                            "fullWidth": 2,
                                            "width": 1,
                                            "text": ",",
                                            "value": ",",
                                            "valueText": ",",
                                            "hasTrailingTrivia": true,
                                            "trailingTrivia": [
                                                {
                                                    "kind": "WhitespaceTrivia",
                                                    "text": " "
                                                }
                                            ]
                                        },
                                        {
                                            "kind": "ObjectLiteralExpression",
                                            "fullStart": 722,
                                            "fullEnd": 854,
                                            "start": 722,
                                            "end": 854,
                                            "fullWidth": 132,
                                            "width": 132,
                                            "openBraceToken": {
                                                "kind": "OpenBraceToken",
                                                "fullStart": 722,
                                                "fullEnd": 725,
                                                "start": 722,
                                                "end": 723,
                                                "fullWidth": 3,
                                                "width": 1,
                                                "text": "{",
                                                "value": "{",
                                                "valueText": "{",
                                                "hasTrailingTrivia": true,
                                                "hasTrailingNewLine": true,
                                                "trailingTrivia": [
                                                    {
                                                        "kind": "NewLineTrivia",
                                                        "text": "\r\n"
                                                    }
                                                ]
                                            },
                                            "propertyAssignments": [
                                                {
                                                    "kind": "SimplePropertyAssignment",
                                                    "fullStart": 725,
                                                    "fullEnd": 748,
                                                    "start": 737,
                                                    "end": 748,
                                                    "fullWidth": 23,
                                                    "width": 11,
                                                    "propertyName": {
                                                        "kind": "IdentifierName",
                                                        "fullStart": 725,
                                                        "fullEnd": 742,
                                                        "start": 737,
                                                        "end": 742,
                                                        "fullWidth": 17,
                                                        "width": 5,
                                                        "text": "value",
                                                        "value": "value",
                                                        "valueText": "value",
                                                        "hasLeadingTrivia": true,
                                                        "leadingTrivia": [
                                                            {
                                                                "kind": "WhitespaceTrivia",
                                                                "text": "            "
                                                            }
                                                        ]
                                                    },
                                                    "colonToken": {
                                                        "kind": "ColonToken",
                                                        "fullStart": 742,
                                                        "fullEnd": 744,
                                                        "start": 742,
                                                        "end": 743,
                                                        "fullWidth": 2,
                                                        "width": 1,
                                                        "text": ":",
                                                        "value": ":",
                                                        "valueText": ":",
                                                        "hasTrailingTrivia": true,
                                                        "trailingTrivia": [
                                                            {
                                                                "kind": "WhitespaceTrivia",
                                                                "text": " "
                                                            }
                                                        ]
                                                    },
                                                    "expression": {
                                                        "kind": "NumericLiteral",
                                                        "fullStart": 744,
                                                        "fullEnd": 748,
                                                        "start": 744,
                                                        "end": 748,
                                                        "fullWidth": 4,
                                                        "width": 4,
                                                        "text": "2010",
                                                        "value": 2010,
                                                        "valueText": "2010"
                                                    }
                                                },
                                                {
                                                    "kind": "CommaToken",
                                                    "fullStart": 748,
                                                    "fullEnd": 751,
                                                    "start": 748,
                                                    "end": 749,
                                                    "fullWidth": 3,
                                                    "width": 1,
                                                    "text": ",",
                                                    "value": ",",
                                                    "valueText": ",",
                                                    "hasTrailingTrivia": true,
                                                    "hasTrailingNewLine": true,
                                                    "trailingTrivia": [
                                                        {
                                                            "kind": "NewLineTrivia",
                                                            "text": "\r\n"
                                                        }
                                                    ]
                                                },
                                                {
                                                    "kind": "SimplePropertyAssignment",
                                                    "fullStart": 751,
                                                    "fullEnd": 778,
                                                    "start": 763,
                                                    "end": 778,
                                                    "fullWidth": 27,
                                                    "width": 15,
                                                    "propertyName": {
                                                        "kind": "IdentifierName",
                                                        "fullStart": 751,
                                                        "fullEnd": 771,
                                                        "start": 763,
                                                        "end": 771,
                                                        "fullWidth": 20,
                                                        "width": 8,
                                                        "text": "writable",
                                                        "value": "writable",
                                                        "valueText": "writable",
                                                        "hasLeadingTrivia": true,
                                                        "leadingTrivia": [
                                                            {
                                                                "kind": "WhitespaceTrivia",
                                                                "text": "            "
                                                            }
                                                        ]
                                                    },
                                                    "colonToken": {
                                                        "kind": "ColonToken",
                                                        "fullStart": 771,
                                                        "fullEnd": 773,
                                                        "start": 771,
                                                        "end": 772,
                                                        "fullWidth": 2,
                                                        "width": 1,
                                                        "text": ":",
                                                        "value": ":",
                                                        "valueText": ":",
                                                        "hasTrailingTrivia": true,
                                                        "trailingTrivia": [
                                                            {
                                                                "kind": "WhitespaceTrivia",
                                                                "text": " "
                                                            }
                                                        ]
                                                    },
                                                    "expression": {
                                                        "kind": "FalseKeyword",
                                                        "fullStart": 773,
                                                        "fullEnd": 778,
                                                        "start": 773,
                                                        "end": 778,
                                                        "fullWidth": 5,
                                                        "width": 5,
                                                        "text": "false",
                                                        "value": false,
                                                        "valueText": "false"
                                                    }
                                                },
                                                {
                                                    "kind": "CommaToken",
                                                    "fullStart": 778,
                                                    "fullEnd": 781,
                                                    "start": 778,
                                                    "end": 779,
                                                    "fullWidth": 3,
                                                    "width": 1,
                                                    "text": ",",
                                                    "value": ",",
                                                    "valueText": ",",
                                                    "hasTrailingTrivia": true,
                                                    "hasTrailingNewLine": true,
                                                    "trailingTrivia": [
                                                        {
                                                            "kind": "NewLineTrivia",
                                                            "text": "\r\n"
                                                        }
                                                    ]
                                                },
                                                {
                                                    "kind": "SimplePropertyAssignment",
                                                    "fullStart": 781,
                                                    "fullEnd": 809,
                                                    "start": 793,
                                                    "end": 809,
                                                    "fullWidth": 28,
                                                    "width": 16,
                                                    "propertyName": {
                                                        "kind": "IdentifierName",
                                                        "fullStart": 781,
                                                        "fullEnd": 803,
                                                        "start": 793,
                                                        "end": 803,
                                                        "fullWidth": 22,
                                                        "width": 10,
                                                        "text": "enumerable",
                                                        "value": "enumerable",
                                                        "valueText": "enumerable",
                                                        "hasLeadingTrivia": true,
                                                        "leadingTrivia": [
                                                            {
                                                                "kind": "WhitespaceTrivia",
                                                                "text": "            "
                                                            }
                                                        ]
                                                    },
                                                    "colonToken": {
                                                        "kind": "ColonToken",
                                                        "fullStart": 803,
                                                        "fullEnd": 805,
                                                        "start": 803,
                                                        "end": 804,
                                                        "fullWidth": 2,
                                                        "width": 1,
                                                        "text": ":",
                                                        "value": ":",
                                                        "valueText": ":",
                                                        "hasTrailingTrivia": true,
                                                        "trailingTrivia": [
                                                            {
                                                                "kind": "WhitespaceTrivia",
                                                                "text": " "
                                                            }
                                                        ]
                                                    },
                                                    "expression": {
                                                        "kind": "TrueKeyword",
                                                        "fullStart": 805,
                                                        "fullEnd": 809,
                                                        "start": 805,
                                                        "end": 809,
                                                        "fullWidth": 4,
                                                        "width": 4,
                                                        "text": "true",
                                                        "value": true,
                                                        "valueText": "true"
                                                    }
                                                },
                                                {
                                                    "kind": "CommaToken",
                                                    "fullStart": 809,
                                                    "fullEnd": 812,
                                                    "start": 809,
                                                    "end": 810,
                                                    "fullWidth": 3,
                                                    "width": 1,
                                                    "text": ",",
                                                    "value": ",",
                                                    "valueText": ",",
                                                    "hasTrailingTrivia": true,
                                                    "hasTrailingNewLine": true,
                                                    "trailingTrivia": [
                                                        {
                                                            "kind": "NewLineTrivia",
                                                            "text": "\r\n"
                                                        }
                                                    ]
                                                },
                                                {
                                                    "kind": "SimplePropertyAssignment",
                                                    "fullStart": 812,
                                                    "fullEnd": 845,
                                                    "start": 824,
                                                    "end": 843,
                                                    "fullWidth": 33,
                                                    "width": 19,
                                                    "propertyName": {
                                                        "kind": "IdentifierName",
                                                        "fullStart": 812,
                                                        "fullEnd": 836,
                                                        "start": 824,
                                                        "end": 836,
                                                        "fullWidth": 24,
                                                        "width": 12,
                                                        "text": "configurable",
                                                        "value": "configurable",
                                                        "valueText": "configurable",
                                                        "hasLeadingTrivia": true,
                                                        "leadingTrivia": [
                                                            {
                                                                "kind": "WhitespaceTrivia",
                                                                "text": "            "
                                                            }
                                                        ]
                                                    },
                                                    "colonToken": {
                                                        "kind": "ColonToken",
                                                        "fullStart": 836,
                                                        "fullEnd": 838,
                                                        "start": 836,
                                                        "end": 837,
                                                        "fullWidth": 2,
                                                        "width": 1,
                                                        "text": ":",
                                                        "value": ":",
                                                        "valueText": ":",
                                                        "hasTrailingTrivia": true,
                                                        "trailingTrivia": [
                                                            {
                                                                "kind": "WhitespaceTrivia",
                                                                "text": " "
                                                            }
                                                        ]
                                                    },
                                                    "expression": {
                                                        "kind": "FalseKeyword",
                                                        "fullStart": 838,
                                                        "fullEnd": 845,
                                                        "start": 838,
                                                        "end": 843,
                                                        "fullWidth": 7,
                                                        "width": 5,
                                                        "text": "false",
                                                        "value": false,
                                                        "valueText": "false",
                                                        "hasTrailingTrivia": true,
                                                        "hasTrailingNewLine": true,
                                                        "trailingTrivia": [
                                                            {
                                                                "kind": "NewLineTrivia",
                                                                "text": "\r\n"
                                                            }
                                                        ]
                                                    }
                                                }
                                            ],
                                            "closeBraceToken": {
                                                "kind": "CloseBraceToken",
                                                "fullStart": 845,
                                                "fullEnd": 854,
                                                "start": 853,
                                                "end": 854,
                                                "fullWidth": 9,
                                                "width": 1,
                                                "text": "}",
                                                "value": "}",
                                                "valueText": "}",
                                                "hasLeadingTrivia": true,
                                                "leadingTrivia": [
                                                    {
                                                        "kind": "WhitespaceTrivia",
                                                        "text": "        "
                                                    }
                                                ]
                                            }
                                        }
                                    ],
                                    "closeParenToken": {
                                        "kind": "CloseParenToken",
                                        "fullStart": 854,
                                        "fullEnd": 855,
                                        "start": 854,
                                        "end": 855,
                                        "fullWidth": 1,
                                        "width": 1,
                                        "text": ")",
                                        "value": ")",
                                        "valueText": ")"
                                    }
                                }
                            },
                            "semicolonToken": {
                                "kind": "SemicolonToken",
                                "fullStart": 855,
                                "fullEnd": 858,
                                "start": 855,
                                "end": 856,
                                "fullWidth": 3,
                                "width": 1,
                                "text": ";",
                                "value": ";",
                                "valueText": ";",
                                "hasTrailingTrivia": true,
                                "hasTrailingNewLine": true,
                                "trailingTrivia": [
                                    {
                                        "kind": "NewLineTrivia",
                                        "text": "\r\n"
                                    }
                                ]
                            }
                        },
                        {
                            "kind": "VariableStatement",
                            "fullStart": 858,
                            "fullEnd": 923,
                            "start": 866,
                            "end": 921,
                            "fullWidth": 65,
                            "width": 55,
                            "modifiers": [],
                            "variableDeclaration": {
                                "kind": "VariableDeclaration",
                                "fullStart": 858,
                                "fullEnd": 920,
                                "start": 866,
                                "end": 920,
                                "fullWidth": 62,
                                "width": 54,
                                "varKeyword": {
                                    "kind": "VarKeyword",
                                    "fullStart": 858,
                                    "fullEnd": 870,
                                    "start": 866,
                                    "end": 869,
                                    "fullWidth": 12,
                                    "width": 3,
                                    "text": "var",
                                    "value": "var",
                                    "valueText": "var",
                                    "hasLeadingTrivia": true,
                                    "hasTrailingTrivia": true,
                                    "leadingTrivia": [
                                        {
                                            "kind": "WhitespaceTrivia",
                                            "text": "        "
                                        }
                                    ],
                                    "trailingTrivia": [
                                        {
                                            "kind": "WhitespaceTrivia",
                                            "text": " "
                                        }
                                    ]
                                },
                                "variableDeclarators": [
                                    {
                                        "kind": "VariableDeclarator",
                                        "fullStart": 870,
                                        "fullEnd": 920,
                                        "start": 870,
                                        "end": 920,
                                        "fullWidth": 50,
<<<<<<< HEAD
                                        "width": 50,
                                        "identifier": {
=======
                                        "propertyName": {
>>>>>>> 85e84683
                                            "kind": "IdentifierName",
                                            "fullStart": 870,
                                            "fullEnd": 892,
                                            "start": 870,
                                            "end": 891,
                                            "fullWidth": 22,
                                            "width": 21,
                                            "text": "propertyDefineCorrect",
                                            "value": "propertyDefineCorrect",
                                            "valueText": "propertyDefineCorrect",
                                            "hasTrailingTrivia": true,
                                            "trailingTrivia": [
                                                {
                                                    "kind": "WhitespaceTrivia",
                                                    "text": " "
                                                }
                                            ]
                                        },
                                        "equalsValueClause": {
                                            "kind": "EqualsValueClause",
                                            "fullStart": 892,
                                            "fullEnd": 920,
                                            "start": 892,
                                            "end": 920,
                                            "fullWidth": 28,
                                            "width": 28,
                                            "equalsToken": {
                                                "kind": "EqualsToken",
                                                "fullStart": 892,
                                                "fullEnd": 894,
                                                "start": 892,
                                                "end": 893,
                                                "fullWidth": 2,
                                                "width": 1,
                                                "text": "=",
                                                "value": "=",
                                                "valueText": "=",
                                                "hasTrailingTrivia": true,
                                                "trailingTrivia": [
                                                    {
                                                        "kind": "WhitespaceTrivia",
                                                        "text": " "
                                                    }
                                                ]
                                            },
                                            "value": {
                                                "kind": "InvocationExpression",
                                                "fullStart": 894,
                                                "fullEnd": 920,
                                                "start": 894,
                                                "end": 920,
                                                "fullWidth": 26,
                                                "width": 26,
                                                "expression": {
                                                    "kind": "MemberAccessExpression",
                                                    "fullStart": 894,
                                                    "fullEnd": 912,
                                                    "start": 894,
                                                    "end": 912,
                                                    "fullWidth": 18,
                                                    "width": 18,
                                                    "expression": {
                                                        "kind": "IdentifierName",
                                                        "fullStart": 894,
                                                        "fullEnd": 897,
                                                        "start": 894,
                                                        "end": 897,
                                                        "fullWidth": 3,
                                                        "width": 3,
                                                        "text": "obj",
                                                        "value": "obj",
                                                        "valueText": "obj"
                                                    },
                                                    "dotToken": {
                                                        "kind": "DotToken",
                                                        "fullStart": 897,
                                                        "fullEnd": 898,
                                                        "start": 897,
                                                        "end": 898,
                                                        "fullWidth": 1,
                                                        "width": 1,
                                                        "text": ".",
                                                        "value": ".",
                                                        "valueText": "."
                                                    },
                                                    "name": {
                                                        "kind": "IdentifierName",
                                                        "fullStart": 898,
                                                        "fullEnd": 912,
                                                        "start": 898,
                                                        "end": 912,
                                                        "fullWidth": 14,
                                                        "width": 14,
                                                        "text": "hasOwnProperty",
                                                        "value": "hasOwnProperty",
                                                        "valueText": "hasOwnProperty"
                                                    }
                                                },
                                                "argumentList": {
                                                    "kind": "ArgumentList",
                                                    "fullStart": 912,
                                                    "fullEnd": 920,
                                                    "start": 912,
                                                    "end": 920,
                                                    "fullWidth": 8,
                                                    "width": 8,
                                                    "openParenToken": {
                                                        "kind": "OpenParenToken",
                                                        "fullStart": 912,
                                                        "fullEnd": 913,
                                                        "start": 912,
                                                        "end": 913,
                                                        "fullWidth": 1,
                                                        "width": 1,
                                                        "text": "(",
                                                        "value": "(",
                                                        "valueText": "("
                                                    },
                                                    "arguments": [
                                                        {
                                                            "kind": "StringLiteral",
                                                            "fullStart": 913,
                                                            "fullEnd": 919,
                                                            "start": 913,
                                                            "end": 919,
                                                            "fullWidth": 6,
                                                            "width": 6,
                                                            "text": "\"prop\"",
                                                            "value": "prop",
                                                            "valueText": "prop"
                                                        }
                                                    ],
                                                    "closeParenToken": {
                                                        "kind": "CloseParenToken",
                                                        "fullStart": 919,
                                                        "fullEnd": 920,
                                                        "start": 919,
                                                        "end": 920,
                                                        "fullWidth": 1,
                                                        "width": 1,
                                                        "text": ")",
                                                        "value": ")",
                                                        "valueText": ")"
                                                    }
                                                }
                                            }
                                        }
                                    }
                                ]
                            },
                            "semicolonToken": {
                                "kind": "SemicolonToken",
                                "fullStart": 920,
                                "fullEnd": 923,
                                "start": 920,
                                "end": 921,
                                "fullWidth": 3,
                                "width": 1,
                                "text": ";",
                                "value": ";",
                                "valueText": ";",
                                "hasTrailingTrivia": true,
                                "hasTrailingNewLine": true,
                                "trailingTrivia": [
                                    {
                                        "kind": "NewLineTrivia",
                                        "text": "\r\n"
                                    }
                                ]
                            }
                        },
                        {
                            "kind": "VariableStatement",
                            "fullStart": 923,
                            "fullEnd": 990,
                            "start": 931,
                            "end": 988,
                            "fullWidth": 67,
                            "width": 57,
                            "modifiers": [],
                            "variableDeclaration": {
                                "kind": "VariableDeclaration",
                                "fullStart": 923,
                                "fullEnd": 987,
                                "start": 931,
                                "end": 987,
                                "fullWidth": 64,
                                "width": 56,
                                "varKeyword": {
                                    "kind": "VarKeyword",
                                    "fullStart": 923,
                                    "fullEnd": 935,
                                    "start": 931,
                                    "end": 934,
                                    "fullWidth": 12,
                                    "width": 3,
                                    "text": "var",
                                    "value": "var",
                                    "valueText": "var",
                                    "hasLeadingTrivia": true,
                                    "hasTrailingTrivia": true,
                                    "leadingTrivia": [
                                        {
                                            "kind": "WhitespaceTrivia",
                                            "text": "        "
                                        }
                                    ],
                                    "trailingTrivia": [
                                        {
                                            "kind": "WhitespaceTrivia",
                                            "text": " "
                                        }
                                    ]
                                },
                                "variableDeclarators": [
                                    {
                                        "kind": "VariableDeclarator",
                                        "fullStart": 935,
                                        "fullEnd": 987,
                                        "start": 935,
                                        "end": 987,
                                        "fullWidth": 52,
<<<<<<< HEAD
                                        "width": 52,
                                        "identifier": {
=======
                                        "propertyName": {
>>>>>>> 85e84683
                                            "kind": "IdentifierName",
                                            "fullStart": 935,
                                            "fullEnd": 941,
                                            "start": 935,
                                            "end": 940,
                                            "fullWidth": 6,
                                            "width": 5,
                                            "text": "desc1",
                                            "value": "desc1",
                                            "valueText": "desc1",
                                            "hasTrailingTrivia": true,
                                            "trailingTrivia": [
                                                {
                                                    "kind": "WhitespaceTrivia",
                                                    "text": " "
                                                }
                                            ]
                                        },
                                        "equalsValueClause": {
                                            "kind": "EqualsValueClause",
                                            "fullStart": 941,
                                            "fullEnd": 987,
                                            "start": 941,
                                            "end": 987,
                                            "fullWidth": 46,
                                            "width": 46,
                                            "equalsToken": {
                                                "kind": "EqualsToken",
                                                "fullStart": 941,
                                                "fullEnd": 943,
                                                "start": 941,
                                                "end": 942,
                                                "fullWidth": 2,
                                                "width": 1,
                                                "text": "=",
                                                "value": "=",
                                                "valueText": "=",
                                                "hasTrailingTrivia": true,
                                                "trailingTrivia": [
                                                    {
                                                        "kind": "WhitespaceTrivia",
                                                        "text": " "
                                                    }
                                                ]
                                            },
                                            "value": {
                                                "kind": "InvocationExpression",
                                                "fullStart": 943,
                                                "fullEnd": 987,
                                                "start": 943,
                                                "end": 987,
                                                "fullWidth": 44,
                                                "width": 44,
                                                "expression": {
                                                    "kind": "MemberAccessExpression",
                                                    "fullStart": 943,
                                                    "fullEnd": 974,
                                                    "start": 943,
                                                    "end": 974,
                                                    "fullWidth": 31,
                                                    "width": 31,
                                                    "expression": {
                                                        "kind": "IdentifierName",
                                                        "fullStart": 943,
                                                        "fullEnd": 949,
                                                        "start": 943,
                                                        "end": 949,
                                                        "fullWidth": 6,
                                                        "width": 6,
                                                        "text": "Object",
                                                        "value": "Object",
                                                        "valueText": "Object"
                                                    },
                                                    "dotToken": {
                                                        "kind": "DotToken",
                                                        "fullStart": 949,
                                                        "fullEnd": 950,
                                                        "start": 949,
                                                        "end": 950,
                                                        "fullWidth": 1,
                                                        "width": 1,
                                                        "text": ".",
                                                        "value": ".",
                                                        "valueText": "."
                                                    },
                                                    "name": {
                                                        "kind": "IdentifierName",
                                                        "fullStart": 950,
                                                        "fullEnd": 974,
                                                        "start": 950,
                                                        "end": 974,
                                                        "fullWidth": 24,
                                                        "width": 24,
                                                        "text": "getOwnPropertyDescriptor",
                                                        "value": "getOwnPropertyDescriptor",
                                                        "valueText": "getOwnPropertyDescriptor"
                                                    }
                                                },
                                                "argumentList": {
                                                    "kind": "ArgumentList",
                                                    "fullStart": 974,
                                                    "fullEnd": 987,
                                                    "start": 974,
                                                    "end": 987,
                                                    "fullWidth": 13,
                                                    "width": 13,
                                                    "openParenToken": {
                                                        "kind": "OpenParenToken",
                                                        "fullStart": 974,
                                                        "fullEnd": 975,
                                                        "start": 974,
                                                        "end": 975,
                                                        "fullWidth": 1,
                                                        "width": 1,
                                                        "text": "(",
                                                        "value": "(",
                                                        "valueText": "("
                                                    },
                                                    "arguments": [
                                                        {
                                                            "kind": "IdentifierName",
                                                            "fullStart": 975,
                                                            "fullEnd": 978,
                                                            "start": 975,
                                                            "end": 978,
                                                            "fullWidth": 3,
                                                            "width": 3,
                                                            "text": "obj",
                                                            "value": "obj",
                                                            "valueText": "obj"
                                                        },
                                                        {
                                                            "kind": "CommaToken",
                                                            "fullStart": 978,
                                                            "fullEnd": 980,
                                                            "start": 978,
                                                            "end": 979,
                                                            "fullWidth": 2,
                                                            "width": 1,
                                                            "text": ",",
                                                            "value": ",",
                                                            "valueText": ",",
                                                            "hasTrailingTrivia": true,
                                                            "trailingTrivia": [
                                                                {
                                                                    "kind": "WhitespaceTrivia",
                                                                    "text": " "
                                                                }
                                                            ]
                                                        },
                                                        {
                                                            "kind": "StringLiteral",
                                                            "fullStart": 980,
                                                            "fullEnd": 986,
                                                            "start": 980,
                                                            "end": 986,
                                                            "fullWidth": 6,
                                                            "width": 6,
                                                            "text": "\"prop\"",
                                                            "value": "prop",
                                                            "valueText": "prop"
                                                        }
                                                    ],
                                                    "closeParenToken": {
                                                        "kind": "CloseParenToken",
                                                        "fullStart": 986,
                                                        "fullEnd": 987,
                                                        "start": 986,
                                                        "end": 987,
                                                        "fullWidth": 1,
                                                        "width": 1,
                                                        "text": ")",
                                                        "value": ")",
                                                        "valueText": ")"
                                                    }
                                                }
                                            }
                                        }
                                    }
                                ]
                            },
                            "semicolonToken": {
                                "kind": "SemicolonToken",
                                "fullStart": 987,
                                "fullEnd": 990,
                                "start": 987,
                                "end": 988,
                                "fullWidth": 3,
                                "width": 1,
                                "text": ";",
                                "value": ";",
                                "valueText": ";",
                                "hasTrailingTrivia": true,
                                "hasTrailingNewLine": true,
                                "trailingTrivia": [
                                    {
                                        "kind": "NewLineTrivia",
                                        "text": "\r\n"
                                    }
                                ]
                            }
                        },
                        {
                            "kind": "TryStatement",
                            "fullStart": 990,
                            "fullEnd": 1386,
                            "start": 998,
                            "end": 1384,
                            "fullWidth": 396,
                            "width": 386,
                            "tryKeyword": {
                                "kind": "TryKeyword",
                                "fullStart": 990,
                                "fullEnd": 1002,
                                "start": 998,
                                "end": 1001,
                                "fullWidth": 12,
                                "width": 3,
                                "text": "try",
                                "value": "try",
                                "valueText": "try",
                                "hasLeadingTrivia": true,
                                "hasTrailingTrivia": true,
                                "leadingTrivia": [
                                    {
                                        "kind": "WhitespaceTrivia",
                                        "text": "        "
                                    }
                                ],
                                "trailingTrivia": [
                                    {
                                        "kind": "WhitespaceTrivia",
                                        "text": " "
                                    }
                                ]
                            },
                            "block": {
                                "kind": "Block",
                                "fullStart": 1002,
                                "fullEnd": 1143,
                                "start": 1002,
                                "end": 1142,
                                "fullWidth": 141,
                                "width": 140,
                                "openBraceToken": {
                                    "kind": "OpenBraceToken",
                                    "fullStart": 1002,
                                    "fullEnd": 1005,
                                    "start": 1002,
                                    "end": 1003,
                                    "fullWidth": 3,
                                    "width": 1,
                                    "text": "{",
                                    "value": "{",
                                    "valueText": "{",
                                    "hasTrailingTrivia": true,
                                    "hasTrailingNewLine": true,
                                    "trailingTrivia": [
                                        {
                                            "kind": "NewLineTrivia",
                                            "text": "\r\n"
                                        }
                                    ]
                                },
                                "statements": [
                                    {
                                        "kind": "ExpressionStatement",
                                        "fullStart": 1005,
                                        "fullEnd": 1104,
                                        "start": 1017,
                                        "end": 1102,
                                        "fullWidth": 99,
                                        "width": 85,
                                        "expression": {
                                            "kind": "InvocationExpression",
                                            "fullStart": 1005,
                                            "fullEnd": 1101,
                                            "start": 1017,
                                            "end": 1101,
                                            "fullWidth": 96,
                                            "width": 84,
                                            "expression": {
                                                "kind": "MemberAccessExpression",
                                                "fullStart": 1005,
                                                "fullEnd": 1038,
                                                "start": 1017,
                                                "end": 1038,
                                                "fullWidth": 33,
                                                "width": 21,
                                                "expression": {
                                                    "kind": "IdentifierName",
                                                    "fullStart": 1005,
                                                    "fullEnd": 1023,
                                                    "start": 1017,
                                                    "end": 1023,
                                                    "fullWidth": 18,
                                                    "width": 6,
                                                    "text": "Object",
                                                    "value": "Object",
                                                    "valueText": "Object",
                                                    "hasLeadingTrivia": true,
                                                    "leadingTrivia": [
                                                        {
                                                            "kind": "WhitespaceTrivia",
                                                            "text": "            "
                                                        }
                                                    ]
                                                },
                                                "dotToken": {
                                                    "kind": "DotToken",
                                                    "fullStart": 1023,
                                                    "fullEnd": 1024,
                                                    "start": 1023,
                                                    "end": 1024,
                                                    "fullWidth": 1,
                                                    "width": 1,
                                                    "text": ".",
                                                    "value": ".",
                                                    "valueText": "."
                                                },
                                                "name": {
                                                    "kind": "IdentifierName",
                                                    "fullStart": 1024,
                                                    "fullEnd": 1038,
                                                    "start": 1024,
                                                    "end": 1038,
                                                    "fullWidth": 14,
                                                    "width": 14,
                                                    "text": "defineProperty",
                                                    "value": "defineProperty",
                                                    "valueText": "defineProperty"
                                                }
                                            },
                                            "argumentList": {
                                                "kind": "ArgumentList",
                                                "fullStart": 1038,
                                                "fullEnd": 1101,
                                                "start": 1038,
                                                "end": 1101,
                                                "fullWidth": 63,
                                                "width": 63,
                                                "openParenToken": {
                                                    "kind": "OpenParenToken",
                                                    "fullStart": 1038,
                                                    "fullEnd": 1039,
                                                    "start": 1038,
                                                    "end": 1039,
                                                    "fullWidth": 1,
                                                    "width": 1,
                                                    "text": "(",
                                                    "value": "(",
                                                    "valueText": "("
                                                },
                                                "arguments": [
                                                    {
                                                        "kind": "IdentifierName",
                                                        "fullStart": 1039,
                                                        "fullEnd": 1042,
                                                        "start": 1039,
                                                        "end": 1042,
                                                        "fullWidth": 3,
                                                        "width": 3,
                                                        "text": "obj",
                                                        "value": "obj",
                                                        "valueText": "obj"
                                                    },
                                                    {
                                                        "kind": "CommaToken",
                                                        "fullStart": 1042,
                                                        "fullEnd": 1044,
                                                        "start": 1042,
                                                        "end": 1043,
                                                        "fullWidth": 2,
                                                        "width": 1,
                                                        "text": ",",
                                                        "value": ",",
                                                        "valueText": ",",
                                                        "hasTrailingTrivia": true,
                                                        "trailingTrivia": [
                                                            {
                                                                "kind": "WhitespaceTrivia",
                                                                "text": " "
                                                            }
                                                        ]
                                                    },
                                                    {
                                                        "kind": "StringLiteral",
                                                        "fullStart": 1044,
                                                        "fullEnd": 1050,
                                                        "start": 1044,
                                                        "end": 1050,
                                                        "fullWidth": 6,
                                                        "width": 6,
                                                        "text": "\"prop\"",
                                                        "value": "prop",
                                                        "valueText": "prop"
                                                    },
                                                    {
                                                        "kind": "CommaToken",
                                                        "fullStart": 1050,
                                                        "fullEnd": 1052,
                                                        "start": 1050,
                                                        "end": 1051,
                                                        "fullWidth": 2,
                                                        "width": 1,
                                                        "text": ",",
                                                        "value": ",",
                                                        "valueText": ",",
                                                        "hasTrailingTrivia": true,
                                                        "trailingTrivia": [
                                                            {
                                                                "kind": "WhitespaceTrivia",
                                                                "text": " "
                                                            }
                                                        ]
                                                    },
                                                    {
                                                        "kind": "ObjectLiteralExpression",
                                                        "fullStart": 1052,
                                                        "fullEnd": 1100,
                                                        "start": 1052,
                                                        "end": 1100,
                                                        "fullWidth": 48,
                                                        "width": 48,
                                                        "openBraceToken": {
                                                            "kind": "OpenBraceToken",
                                                            "fullStart": 1052,
                                                            "fullEnd": 1055,
                                                            "start": 1052,
                                                            "end": 1053,
                                                            "fullWidth": 3,
                                                            "width": 1,
                                                            "text": "{",
                                                            "value": "{",
                                                            "valueText": "{",
                                                            "hasTrailingTrivia": true,
                                                            "hasTrailingNewLine": true,
                                                            "trailingTrivia": [
                                                                {
                                                                    "kind": "NewLineTrivia",
                                                                    "text": "\r\n"
                                                                }
                                                            ]
                                                        },
                                                        "propertyAssignments": [
                                                            {
                                                                "kind": "SimplePropertyAssignment",
                                                                "fullStart": 1055,
                                                                "fullEnd": 1087,
                                                                "start": 1071,
                                                                "end": 1085,
                                                                "fullWidth": 32,
                                                                "width": 14,
                                                                "propertyName": {
                                                                    "kind": "IdentifierName",
                                                                    "fullStart": 1055,
                                                                    "fullEnd": 1079,
                                                                    "start": 1071,
                                                                    "end": 1079,
                                                                    "fullWidth": 24,
                                                                    "width": 8,
                                                                    "text": "writable",
                                                                    "value": "writable",
                                                                    "valueText": "writable",
                                                                    "hasLeadingTrivia": true,
                                                                    "leadingTrivia": [
                                                                        {
                                                                            "kind": "WhitespaceTrivia",
                                                                            "text": "                "
                                                                        }
                                                                    ]
                                                                },
                                                                "colonToken": {
                                                                    "kind": "ColonToken",
                                                                    "fullStart": 1079,
                                                                    "fullEnd": 1081,
                                                                    "start": 1079,
                                                                    "end": 1080,
                                                                    "fullWidth": 2,
                                                                    "width": 1,
                                                                    "text": ":",
                                                                    "value": ":",
                                                                    "valueText": ":",
                                                                    "hasTrailingTrivia": true,
                                                                    "trailingTrivia": [
                                                                        {
                                                                            "kind": "WhitespaceTrivia",
                                                                            "text": " "
                                                                        }
                                                                    ]
                                                                },
                                                                "expression": {
                                                                    "kind": "TrueKeyword",
                                                                    "fullStart": 1081,
                                                                    "fullEnd": 1087,
                                                                    "start": 1081,
                                                                    "end": 1085,
                                                                    "fullWidth": 6,
                                                                    "width": 4,
                                                                    "text": "true",
                                                                    "value": true,
                                                                    "valueText": "true",
                                                                    "hasTrailingTrivia": true,
                                                                    "hasTrailingNewLine": true,
                                                                    "trailingTrivia": [
                                                                        {
                                                                            "kind": "NewLineTrivia",
                                                                            "text": "\r\n"
                                                                        }
                                                                    ]
                                                                }
                                                            }
                                                        ],
                                                        "closeBraceToken": {
                                                            "kind": "CloseBraceToken",
                                                            "fullStart": 1087,
                                                            "fullEnd": 1100,
                                                            "start": 1099,
                                                            "end": 1100,
                                                            "fullWidth": 13,
                                                            "width": 1,
                                                            "text": "}",
                                                            "value": "}",
                                                            "valueText": "}",
                                                            "hasLeadingTrivia": true,
                                                            "leadingTrivia": [
                                                                {
                                                                    "kind": "WhitespaceTrivia",
                                                                    "text": "            "
                                                                }
                                                            ]
                                                        }
                                                    }
                                                ],
                                                "closeParenToken": {
                                                    "kind": "CloseParenToken",
                                                    "fullStart": 1100,
                                                    "fullEnd": 1101,
                                                    "start": 1100,
                                                    "end": 1101,
                                                    "fullWidth": 1,
                                                    "width": 1,
                                                    "text": ")",
                                                    "value": ")",
                                                    "valueText": ")"
                                                }
                                            }
                                        },
                                        "semicolonToken": {
                                            "kind": "SemicolonToken",
                                            "fullStart": 1101,
                                            "fullEnd": 1104,
                                            "start": 1101,
                                            "end": 1102,
                                            "fullWidth": 3,
                                            "width": 1,
                                            "text": ";",
                                            "value": ";",
                                            "valueText": ";",
                                            "hasTrailingTrivia": true,
                                            "hasTrailingNewLine": true,
                                            "trailingTrivia": [
                                                {
                                                    "kind": "NewLineTrivia",
                                                    "text": "\r\n"
                                                }
                                            ]
                                        }
                                    },
                                    {
                                        "kind": "ReturnStatement",
                                        "fullStart": 1104,
                                        "fullEnd": 1133,
                                        "start": 1118,
                                        "end": 1131,
                                        "fullWidth": 29,
                                        "width": 13,
                                        "returnKeyword": {
                                            "kind": "ReturnKeyword",
                                            "fullStart": 1104,
                                            "fullEnd": 1125,
                                            "start": 1118,
                                            "end": 1124,
                                            "fullWidth": 21,
                                            "width": 6,
                                            "text": "return",
                                            "value": "return",
                                            "valueText": "return",
                                            "hasLeadingTrivia": true,
                                            "hasLeadingNewLine": true,
                                            "hasTrailingTrivia": true,
                                            "leadingTrivia": [
                                                {
                                                    "kind": "NewLineTrivia",
                                                    "text": "\r\n"
                                                },
                                                {
                                                    "kind": "WhitespaceTrivia",
                                                    "text": "            "
                                                }
                                            ],
                                            "trailingTrivia": [
                                                {
                                                    "kind": "WhitespaceTrivia",
                                                    "text": " "
                                                }
                                            ]
                                        },
                                        "expression": {
                                            "kind": "FalseKeyword",
                                            "fullStart": 1125,
                                            "fullEnd": 1130,
                                            "start": 1125,
                                            "end": 1130,
                                            "fullWidth": 5,
                                            "width": 5,
                                            "text": "false",
                                            "value": false,
                                            "valueText": "false"
                                        },
                                        "semicolonToken": {
                                            "kind": "SemicolonToken",
                                            "fullStart": 1130,
                                            "fullEnd": 1133,
                                            "start": 1130,
                                            "end": 1131,
                                            "fullWidth": 3,
                                            "width": 1,
                                            "text": ";",
                                            "value": ";",
                                            "valueText": ";",
                                            "hasTrailingTrivia": true,
                                            "hasTrailingNewLine": true,
                                            "trailingTrivia": [
                                                {
                                                    "kind": "NewLineTrivia",
                                                    "text": "\r\n"
                                                }
                                            ]
                                        }
                                    }
                                ],
                                "closeBraceToken": {
                                    "kind": "CloseBraceToken",
                                    "fullStart": 1133,
                                    "fullEnd": 1143,
                                    "start": 1141,
                                    "end": 1142,
                                    "fullWidth": 10,
                                    "width": 1,
                                    "text": "}",
                                    "value": "}",
                                    "valueText": "}",
                                    "hasLeadingTrivia": true,
                                    "hasTrailingTrivia": true,
                                    "leadingTrivia": [
                                        {
                                            "kind": "WhitespaceTrivia",
                                            "text": "        "
                                        }
                                    ],
                                    "trailingTrivia": [
                                        {
                                            "kind": "WhitespaceTrivia",
                                            "text": " "
                                        }
                                    ]
                                }
                            },
                            "catchClause": {
                                "kind": "CatchClause",
                                "fullStart": 1143,
                                "fullEnd": 1386,
                                "start": 1143,
                                "end": 1384,
                                "fullWidth": 243,
                                "width": 241,
                                "catchKeyword": {
                                    "kind": "CatchKeyword",
                                    "fullStart": 1143,
                                    "fullEnd": 1149,
                                    "start": 1143,
                                    "end": 1148,
                                    "fullWidth": 6,
                                    "width": 5,
                                    "text": "catch",
                                    "value": "catch",
                                    "valueText": "catch",
                                    "hasTrailingTrivia": true,
                                    "trailingTrivia": [
                                        {
                                            "kind": "WhitespaceTrivia",
                                            "text": " "
                                        }
                                    ]
                                },
                                "openParenToken": {
                                    "kind": "OpenParenToken",
                                    "fullStart": 1149,
                                    "fullEnd": 1150,
                                    "start": 1149,
                                    "end": 1150,
                                    "fullWidth": 1,
                                    "width": 1,
                                    "text": "(",
                                    "value": "(",
                                    "valueText": "("
                                },
                                "identifier": {
                                    "kind": "IdentifierName",
                                    "fullStart": 1150,
                                    "fullEnd": 1151,
                                    "start": 1150,
                                    "end": 1151,
                                    "fullWidth": 1,
                                    "width": 1,
                                    "text": "e",
                                    "value": "e",
                                    "valueText": "e"
                                },
                                "closeParenToken": {
                                    "kind": "CloseParenToken",
                                    "fullStart": 1151,
                                    "fullEnd": 1153,
                                    "start": 1151,
                                    "end": 1152,
                                    "fullWidth": 2,
                                    "width": 1,
                                    "text": ")",
                                    "value": ")",
                                    "valueText": ")",
                                    "hasTrailingTrivia": true,
                                    "trailingTrivia": [
                                        {
                                            "kind": "WhitespaceTrivia",
                                            "text": " "
                                        }
                                    ]
                                },
                                "block": {
                                    "kind": "Block",
                                    "fullStart": 1153,
                                    "fullEnd": 1386,
                                    "start": 1153,
                                    "end": 1384,
                                    "fullWidth": 233,
                                    "width": 231,
                                    "openBraceToken": {
                                        "kind": "OpenBraceToken",
                                        "fullStart": 1153,
                                        "fullEnd": 1156,
                                        "start": 1153,
                                        "end": 1154,
                                        "fullWidth": 3,
                                        "width": 1,
                                        "text": "{",
                                        "value": "{",
                                        "valueText": "{",
                                        "hasTrailingTrivia": true,
                                        "hasTrailingNewLine": true,
                                        "trailingTrivia": [
                                            {
                                                "kind": "NewLineTrivia",
                                                "text": "\r\n"
                                            }
                                        ]
                                    },
                                    "statements": [
                                        {
                                            "kind": "VariableStatement",
                                            "fullStart": 1156,
                                            "fullEnd": 1227,
                                            "start": 1168,
                                            "end": 1225,
                                            "fullWidth": 71,
                                            "width": 57,
                                            "modifiers": [],
                                            "variableDeclaration": {
                                                "kind": "VariableDeclaration",
                                                "fullStart": 1156,
                                                "fullEnd": 1224,
                                                "start": 1168,
                                                "end": 1224,
                                                "fullWidth": 68,
                                                "width": 56,
                                                "varKeyword": {
                                                    "kind": "VarKeyword",
                                                    "fullStart": 1156,
                                                    "fullEnd": 1172,
                                                    "start": 1168,
                                                    "end": 1171,
                                                    "fullWidth": 16,
                                                    "width": 3,
                                                    "text": "var",
                                                    "value": "var",
                                                    "valueText": "var",
                                                    "hasLeadingTrivia": true,
                                                    "hasTrailingTrivia": true,
                                                    "leadingTrivia": [
                                                        {
                                                            "kind": "WhitespaceTrivia",
                                                            "text": "            "
                                                        }
                                                    ],
                                                    "trailingTrivia": [
                                                        {
                                                            "kind": "WhitespaceTrivia",
                                                            "text": " "
                                                        }
                                                    ]
                                                },
                                                "variableDeclarators": [
                                                    {
                                                        "kind": "VariableDeclarator",
                                                        "fullStart": 1172,
                                                        "fullEnd": 1224,
                                                        "start": 1172,
                                                        "end": 1224,
                                                        "fullWidth": 52,
<<<<<<< HEAD
                                                        "width": 52,
                                                        "identifier": {
=======
                                                        "propertyName": {
>>>>>>> 85e84683
                                                            "kind": "IdentifierName",
                                                            "fullStart": 1172,
                                                            "fullEnd": 1178,
                                                            "start": 1172,
                                                            "end": 1177,
                                                            "fullWidth": 6,
                                                            "width": 5,
                                                            "text": "desc2",
                                                            "value": "desc2",
                                                            "valueText": "desc2",
                                                            "hasTrailingTrivia": true,
                                                            "trailingTrivia": [
                                                                {
                                                                    "kind": "WhitespaceTrivia",
                                                                    "text": " "
                                                                }
                                                            ]
                                                        },
                                                        "equalsValueClause": {
                                                            "kind": "EqualsValueClause",
                                                            "fullStart": 1178,
                                                            "fullEnd": 1224,
                                                            "start": 1178,
                                                            "end": 1224,
                                                            "fullWidth": 46,
                                                            "width": 46,
                                                            "equalsToken": {
                                                                "kind": "EqualsToken",
                                                                "fullStart": 1178,
                                                                "fullEnd": 1180,
                                                                "start": 1178,
                                                                "end": 1179,
                                                                "fullWidth": 2,
                                                                "width": 1,
                                                                "text": "=",
                                                                "value": "=",
                                                                "valueText": "=",
                                                                "hasTrailingTrivia": true,
                                                                "trailingTrivia": [
                                                                    {
                                                                        "kind": "WhitespaceTrivia",
                                                                        "text": " "
                                                                    }
                                                                ]
                                                            },
                                                            "value": {
                                                                "kind": "InvocationExpression",
                                                                "fullStart": 1180,
                                                                "fullEnd": 1224,
                                                                "start": 1180,
                                                                "end": 1224,
                                                                "fullWidth": 44,
                                                                "width": 44,
                                                                "expression": {
                                                                    "kind": "MemberAccessExpression",
                                                                    "fullStart": 1180,
                                                                    "fullEnd": 1211,
                                                                    "start": 1180,
                                                                    "end": 1211,
                                                                    "fullWidth": 31,
                                                                    "width": 31,
                                                                    "expression": {
                                                                        "kind": "IdentifierName",
                                                                        "fullStart": 1180,
                                                                        "fullEnd": 1186,
                                                                        "start": 1180,
                                                                        "end": 1186,
                                                                        "fullWidth": 6,
                                                                        "width": 6,
                                                                        "text": "Object",
                                                                        "value": "Object",
                                                                        "valueText": "Object"
                                                                    },
                                                                    "dotToken": {
                                                                        "kind": "DotToken",
                                                                        "fullStart": 1186,
                                                                        "fullEnd": 1187,
                                                                        "start": 1186,
                                                                        "end": 1187,
                                                                        "fullWidth": 1,
                                                                        "width": 1,
                                                                        "text": ".",
                                                                        "value": ".",
                                                                        "valueText": "."
                                                                    },
                                                                    "name": {
                                                                        "kind": "IdentifierName",
                                                                        "fullStart": 1187,
                                                                        "fullEnd": 1211,
                                                                        "start": 1187,
                                                                        "end": 1211,
                                                                        "fullWidth": 24,
                                                                        "width": 24,
                                                                        "text": "getOwnPropertyDescriptor",
                                                                        "value": "getOwnPropertyDescriptor",
                                                                        "valueText": "getOwnPropertyDescriptor"
                                                                    }
                                                                },
                                                                "argumentList": {
                                                                    "kind": "ArgumentList",
                                                                    "fullStart": 1211,
                                                                    "fullEnd": 1224,
                                                                    "start": 1211,
                                                                    "end": 1224,
                                                                    "fullWidth": 13,
                                                                    "width": 13,
                                                                    "openParenToken": {
                                                                        "kind": "OpenParenToken",
                                                                        "fullStart": 1211,
                                                                        "fullEnd": 1212,
                                                                        "start": 1211,
                                                                        "end": 1212,
                                                                        "fullWidth": 1,
                                                                        "width": 1,
                                                                        "text": "(",
                                                                        "value": "(",
                                                                        "valueText": "("
                                                                    },
                                                                    "arguments": [
                                                                        {
                                                                            "kind": "IdentifierName",
                                                                            "fullStart": 1212,
                                                                            "fullEnd": 1215,
                                                                            "start": 1212,
                                                                            "end": 1215,
                                                                            "fullWidth": 3,
                                                                            "width": 3,
                                                                            "text": "obj",
                                                                            "value": "obj",
                                                                            "valueText": "obj"
                                                                        },
                                                                        {
                                                                            "kind": "CommaToken",
                                                                            "fullStart": 1215,
                                                                            "fullEnd": 1217,
                                                                            "start": 1215,
                                                                            "end": 1216,
                                                                            "fullWidth": 2,
                                                                            "width": 1,
                                                                            "text": ",",
                                                                            "value": ",",
                                                                            "valueText": ",",
                                                                            "hasTrailingTrivia": true,
                                                                            "trailingTrivia": [
                                                                                {
                                                                                    "kind": "WhitespaceTrivia",
                                                                                    "text": " "
                                                                                }
                                                                            ]
                                                                        },
                                                                        {
                                                                            "kind": "StringLiteral",
                                                                            "fullStart": 1217,
                                                                            "fullEnd": 1223,
                                                                            "start": 1217,
                                                                            "end": 1223,
                                                                            "fullWidth": 6,
                                                                            "width": 6,
                                                                            "text": "\"prop\"",
                                                                            "value": "prop",
                                                                            "valueText": "prop"
                                                                        }
                                                                    ],
                                                                    "closeParenToken": {
                                                                        "kind": "CloseParenToken",
                                                                        "fullStart": 1223,
                                                                        "fullEnd": 1224,
                                                                        "start": 1223,
                                                                        "end": 1224,
                                                                        "fullWidth": 1,
                                                                        "width": 1,
                                                                        "text": ")",
                                                                        "value": ")",
                                                                        "valueText": ")"
                                                                    }
                                                                }
                                                            }
                                                        }
                                                    }
                                                ]
                                            },
                                            "semicolonToken": {
                                                "kind": "SemicolonToken",
                                                "fullStart": 1224,
                                                "fullEnd": 1227,
                                                "start": 1224,
                                                "end": 1225,
                                                "fullWidth": 3,
                                                "width": 1,
                                                "text": ";",
                                                "value": ";",
                                                "valueText": ";",
                                                "hasTrailingTrivia": true,
                                                "hasTrailingNewLine": true,
                                                "trailingTrivia": [
                                                    {
                                                        "kind": "NewLineTrivia",
                                                        "text": "\r\n"
                                                    }
                                                ]
                                            }
                                        },
                                        {
                                            "kind": "ReturnStatement",
                                            "fullStart": 1227,
                                            "fullEnd": 1375,
                                            "start": 1241,
                                            "end": 1373,
                                            "fullWidth": 148,
                                            "width": 132,
                                            "returnKeyword": {
                                                "kind": "ReturnKeyword",
                                                "fullStart": 1227,
                                                "fullEnd": 1248,
                                                "start": 1241,
                                                "end": 1247,
                                                "fullWidth": 21,
                                                "width": 6,
                                                "text": "return",
                                                "value": "return",
                                                "valueText": "return",
                                                "hasLeadingTrivia": true,
                                                "hasLeadingNewLine": true,
                                                "hasTrailingTrivia": true,
                                                "leadingTrivia": [
                                                    {
                                                        "kind": "NewLineTrivia",
                                                        "text": "\r\n"
                                                    },
                                                    {
                                                        "kind": "WhitespaceTrivia",
                                                        "text": "            "
                                                    }
                                                ],
                                                "trailingTrivia": [
                                                    {
                                                        "kind": "WhitespaceTrivia",
                                                        "text": " "
                                                    }
                                                ]
                                            },
                                            "expression": {
                                                "kind": "LogicalAndExpression",
                                                "fullStart": 1248,
                                                "fullEnd": 1372,
                                                "start": 1248,
                                                "end": 1372,
                                                "fullWidth": 124,
                                                "width": 124,
                                                "left": {
                                                    "kind": "LogicalAndExpression",
                                                    "fullStart": 1248,
                                                    "fullEnd": 1347,
                                                    "start": 1248,
                                                    "end": 1346,
                                                    "fullWidth": 99,
                                                    "width": 98,
                                                    "left": {
                                                        "kind": "LogicalAndExpression",
                                                        "fullStart": 1248,
                                                        "fullEnd": 1319,
                                                        "start": 1248,
                                                        "end": 1318,
                                                        "fullWidth": 71,
                                                        "width": 70,
                                                        "left": {
                                                            "kind": "LogicalAndExpression",
                                                            "fullStart": 1248,
                                                            "fullEnd": 1298,
                                                            "start": 1248,
                                                            "end": 1297,
                                                            "fullWidth": 50,
                                                            "width": 49,
                                                            "left": {
                                                                "kind": "IdentifierName",
                                                                "fullStart": 1248,
                                                                "fullEnd": 1270,
                                                                "start": 1248,
                                                                "end": 1269,
                                                                "fullWidth": 22,
                                                                "width": 21,
                                                                "text": "propertyDefineCorrect",
                                                                "value": "propertyDefineCorrect",
                                                                "valueText": "propertyDefineCorrect",
                                                                "hasTrailingTrivia": true,
                                                                "trailingTrivia": [
                                                                    {
                                                                        "kind": "WhitespaceTrivia",
                                                                        "text": " "
                                                                    }
                                                                ]
                                                            },
                                                            "operatorToken": {
                                                                "kind": "AmpersandAmpersandToken",
                                                                "fullStart": 1270,
                                                                "fullEnd": 1273,
                                                                "start": 1270,
                                                                "end": 1272,
                                                                "fullWidth": 3,
                                                                "width": 2,
                                                                "text": "&&",
                                                                "value": "&&",
                                                                "valueText": "&&",
                                                                "hasTrailingTrivia": true,
                                                                "trailingTrivia": [
                                                                    {
                                                                        "kind": "WhitespaceTrivia",
                                                                        "text": " "
                                                                    }
                                                                ]
                                                            },
                                                            "right": {
                                                                "kind": "EqualsExpression",
                                                                "fullStart": 1273,
                                                                "fullEnd": 1298,
                                                                "start": 1273,
                                                                "end": 1297,
                                                                "fullWidth": 25,
                                                                "width": 24,
                                                                "left": {
                                                                    "kind": "MemberAccessExpression",
                                                                    "fullStart": 1273,
                                                                    "fullEnd": 1288,
                                                                    "start": 1273,
                                                                    "end": 1287,
                                                                    "fullWidth": 15,
                                                                    "width": 14,
                                                                    "expression": {
                                                                        "kind": "IdentifierName",
                                                                        "fullStart": 1273,
                                                                        "fullEnd": 1278,
                                                                        "start": 1273,
                                                                        "end": 1278,
                                                                        "fullWidth": 5,
                                                                        "width": 5,
                                                                        "text": "desc1",
                                                                        "value": "desc1",
                                                                        "valueText": "desc1"
                                                                    },
                                                                    "dotToken": {
                                                                        "kind": "DotToken",
                                                                        "fullStart": 1278,
                                                                        "fullEnd": 1279,
                                                                        "start": 1278,
                                                                        "end": 1279,
                                                                        "fullWidth": 1,
                                                                        "width": 1,
                                                                        "text": ".",
                                                                        "value": ".",
                                                                        "valueText": "."
                                                                    },
                                                                    "name": {
                                                                        "kind": "IdentifierName",
                                                                        "fullStart": 1279,
                                                                        "fullEnd": 1288,
                                                                        "start": 1279,
                                                                        "end": 1287,
                                                                        "fullWidth": 9,
                                                                        "width": 8,
                                                                        "text": "writable",
                                                                        "value": "writable",
                                                                        "valueText": "writable",
                                                                        "hasTrailingTrivia": true,
                                                                        "trailingTrivia": [
                                                                            {
                                                                                "kind": "WhitespaceTrivia",
                                                                                "text": " "
                                                                            }
                                                                        ]
                                                                    }
                                                                },
                                                                "operatorToken": {
                                                                    "kind": "EqualsEqualsEqualsToken",
                                                                    "fullStart": 1288,
                                                                    "fullEnd": 1292,
                                                                    "start": 1288,
                                                                    "end": 1291,
                                                                    "fullWidth": 4,
                                                                    "width": 3,
                                                                    "text": "===",
                                                                    "value": "===",
                                                                    "valueText": "===",
                                                                    "hasTrailingTrivia": true,
                                                                    "trailingTrivia": [
                                                                        {
                                                                            "kind": "WhitespaceTrivia",
                                                                            "text": " "
                                                                        }
                                                                    ]
                                                                },
                                                                "right": {
                                                                    "kind": "FalseKeyword",
                                                                    "fullStart": 1292,
                                                                    "fullEnd": 1298,
                                                                    "start": 1292,
                                                                    "end": 1297,
                                                                    "fullWidth": 6,
                                                                    "width": 5,
                                                                    "text": "false",
                                                                    "value": false,
                                                                    "valueText": "false",
                                                                    "hasTrailingTrivia": true,
                                                                    "trailingTrivia": [
                                                                        {
                                                                            "kind": "WhitespaceTrivia",
                                                                            "text": " "
                                                                        }
                                                                    ]
                                                                }
                                                            }
                                                        },
                                                        "operatorToken": {
                                                            "kind": "AmpersandAmpersandToken",
                                                            "fullStart": 1298,
                                                            "fullEnd": 1301,
                                                            "start": 1298,
                                                            "end": 1300,
                                                            "fullWidth": 3,
                                                            "width": 2,
                                                            "text": "&&",
                                                            "value": "&&",
                                                            "valueText": "&&",
                                                            "hasTrailingTrivia": true,
                                                            "trailingTrivia": [
                                                                {
                                                                    "kind": "WhitespaceTrivia",
                                                                    "text": " "
                                                                }
                                                            ]
                                                        },
                                                        "right": {
                                                            "kind": "EqualsExpression",
                                                            "fullStart": 1301,
                                                            "fullEnd": 1319,
                                                            "start": 1301,
                                                            "end": 1318,
                                                            "fullWidth": 18,
                                                            "width": 17,
                                                            "left": {
                                                                "kind": "MemberAccessExpression",
                                                                "fullStart": 1301,
                                                                "fullEnd": 1310,
                                                                "start": 1301,
                                                                "end": 1309,
                                                                "fullWidth": 9,
                                                                "width": 8,
                                                                "expression": {
                                                                    "kind": "IdentifierName",
                                                                    "fullStart": 1301,
                                                                    "fullEnd": 1304,
                                                                    "start": 1301,
                                                                    "end": 1304,
                                                                    "fullWidth": 3,
                                                                    "width": 3,
                                                                    "text": "obj",
                                                                    "value": "obj",
                                                                    "valueText": "obj"
                                                                },
                                                                "dotToken": {
                                                                    "kind": "DotToken",
                                                                    "fullStart": 1304,
                                                                    "fullEnd": 1305,
                                                                    "start": 1304,
                                                                    "end": 1305,
                                                                    "fullWidth": 1,
                                                                    "width": 1,
                                                                    "text": ".",
                                                                    "value": ".",
                                                                    "valueText": "."
                                                                },
                                                                "name": {
                                                                    "kind": "IdentifierName",
                                                                    "fullStart": 1305,
                                                                    "fullEnd": 1310,
                                                                    "start": 1305,
                                                                    "end": 1309,
                                                                    "fullWidth": 5,
                                                                    "width": 4,
                                                                    "text": "prop",
                                                                    "value": "prop",
                                                                    "valueText": "prop",
                                                                    "hasTrailingTrivia": true,
                                                                    "trailingTrivia": [
                                                                        {
                                                                            "kind": "WhitespaceTrivia",
                                                                            "text": " "
                                                                        }
                                                                    ]
                                                                }
                                                            },
                                                            "operatorToken": {
                                                                "kind": "EqualsEqualsEqualsToken",
                                                                "fullStart": 1310,
                                                                "fullEnd": 1314,
                                                                "start": 1310,
                                                                "end": 1313,
                                                                "fullWidth": 4,
                                                                "width": 3,
                                                                "text": "===",
                                                                "value": "===",
                                                                "valueText": "===",
                                                                "hasTrailingTrivia": true,
                                                                "trailingTrivia": [
                                                                    {
                                                                        "kind": "WhitespaceTrivia",
                                                                        "text": " "
                                                                    }
                                                                ]
                                                            },
                                                            "right": {
                                                                "kind": "NumericLiteral",
                                                                "fullStart": 1314,
                                                                "fullEnd": 1319,
                                                                "start": 1314,
                                                                "end": 1318,
                                                                "fullWidth": 5,
                                                                "width": 4,
                                                                "text": "2010",
                                                                "value": 2010,
                                                                "valueText": "2010",
                                                                "hasTrailingTrivia": true,
                                                                "trailingTrivia": [
                                                                    {
                                                                        "kind": "WhitespaceTrivia",
                                                                        "text": " "
                                                                    }
                                                                ]
                                                            }
                                                        }
                                                    },
                                                    "operatorToken": {
                                                        "kind": "AmpersandAmpersandToken",
                                                        "fullStart": 1319,
                                                        "fullEnd": 1322,
                                                        "start": 1319,
                                                        "end": 1321,
                                                        "fullWidth": 3,
                                                        "width": 2,
                                                        "text": "&&",
                                                        "value": "&&",
                                                        "valueText": "&&",
                                                        "hasTrailingTrivia": true,
                                                        "trailingTrivia": [
                                                            {
                                                                "kind": "WhitespaceTrivia",
                                                                "text": " "
                                                            }
                                                        ]
                                                    },
                                                    "right": {
                                                        "kind": "EqualsExpression",
                                                        "fullStart": 1322,
                                                        "fullEnd": 1347,
                                                        "start": 1322,
                                                        "end": 1346,
                                                        "fullWidth": 25,
                                                        "width": 24,
                                                        "left": {
                                                            "kind": "MemberAccessExpression",
                                                            "fullStart": 1322,
                                                            "fullEnd": 1337,
                                                            "start": 1322,
                                                            "end": 1336,
                                                            "fullWidth": 15,
                                                            "width": 14,
                                                            "expression": {
                                                                "kind": "IdentifierName",
                                                                "fullStart": 1322,
                                                                "fullEnd": 1327,
                                                                "start": 1322,
                                                                "end": 1327,
                                                                "fullWidth": 5,
                                                                "width": 5,
                                                                "text": "desc2",
                                                                "value": "desc2",
                                                                "valueText": "desc2"
                                                            },
                                                            "dotToken": {
                                                                "kind": "DotToken",
                                                                "fullStart": 1327,
                                                                "fullEnd": 1328,
                                                                "start": 1327,
                                                                "end": 1328,
                                                                "fullWidth": 1,
                                                                "width": 1,
                                                                "text": ".",
                                                                "value": ".",
                                                                "valueText": "."
                                                            },
                                                            "name": {
                                                                "kind": "IdentifierName",
                                                                "fullStart": 1328,
                                                                "fullEnd": 1337,
                                                                "start": 1328,
                                                                "end": 1336,
                                                                "fullWidth": 9,
                                                                "width": 8,
                                                                "text": "writable",
                                                                "value": "writable",
                                                                "valueText": "writable",
                                                                "hasTrailingTrivia": true,
                                                                "trailingTrivia": [
                                                                    {
                                                                        "kind": "WhitespaceTrivia",
                                                                        "text": " "
                                                                    }
                                                                ]
                                                            }
                                                        },
                                                        "operatorToken": {
                                                            "kind": "EqualsEqualsEqualsToken",
                                                            "fullStart": 1337,
                                                            "fullEnd": 1341,
                                                            "start": 1337,
                                                            "end": 1340,
                                                            "fullWidth": 4,
                                                            "width": 3,
                                                            "text": "===",
                                                            "value": "===",
                                                            "valueText": "===",
                                                            "hasTrailingTrivia": true,
                                                            "trailingTrivia": [
                                                                {
                                                                    "kind": "WhitespaceTrivia",
                                                                    "text": " "
                                                                }
                                                            ]
                                                        },
                                                        "right": {
                                                            "kind": "FalseKeyword",
                                                            "fullStart": 1341,
                                                            "fullEnd": 1347,
                                                            "start": 1341,
                                                            "end": 1346,
                                                            "fullWidth": 6,
                                                            "width": 5,
                                                            "text": "false",
                                                            "value": false,
                                                            "valueText": "false",
                                                            "hasTrailingTrivia": true,
                                                            "trailingTrivia": [
                                                                {
                                                                    "kind": "WhitespaceTrivia",
                                                                    "text": " "
                                                                }
                                                            ]
                                                        }
                                                    }
                                                },
                                                "operatorToken": {
                                                    "kind": "AmpersandAmpersandToken",
                                                    "fullStart": 1347,
                                                    "fullEnd": 1350,
                                                    "start": 1347,
                                                    "end": 1349,
                                                    "fullWidth": 3,
                                                    "width": 2,
                                                    "text": "&&",
                                                    "value": "&&",
                                                    "valueText": "&&",
                                                    "hasTrailingTrivia": true,
                                                    "trailingTrivia": [
                                                        {
                                                            "kind": "WhitespaceTrivia",
                                                            "text": " "
                                                        }
                                                    ]
                                                },
                                                "right": {
                                                    "kind": "InstanceOfExpression",
                                                    "fullStart": 1350,
                                                    "fullEnd": 1372,
                                                    "start": 1350,
                                                    "end": 1372,
                                                    "fullWidth": 22,
                                                    "width": 22,
                                                    "left": {
                                                        "kind": "IdentifierName",
                                                        "fullStart": 1350,
                                                        "fullEnd": 1352,
                                                        "start": 1350,
                                                        "end": 1351,
                                                        "fullWidth": 2,
                                                        "width": 1,
                                                        "text": "e",
                                                        "value": "e",
                                                        "valueText": "e",
                                                        "hasTrailingTrivia": true,
                                                        "trailingTrivia": [
                                                            {
                                                                "kind": "WhitespaceTrivia",
                                                                "text": " "
                                                            }
                                                        ]
                                                    },
                                                    "operatorToken": {
                                                        "kind": "InstanceOfKeyword",
                                                        "fullStart": 1352,
                                                        "fullEnd": 1363,
                                                        "start": 1352,
                                                        "end": 1362,
                                                        "fullWidth": 11,
                                                        "width": 10,
                                                        "text": "instanceof",
                                                        "value": "instanceof",
                                                        "valueText": "instanceof",
                                                        "hasTrailingTrivia": true,
                                                        "trailingTrivia": [
                                                            {
                                                                "kind": "WhitespaceTrivia",
                                                                "text": " "
                                                            }
                                                        ]
                                                    },
                                                    "right": {
                                                        "kind": "IdentifierName",
                                                        "fullStart": 1363,
                                                        "fullEnd": 1372,
                                                        "start": 1363,
                                                        "end": 1372,
                                                        "fullWidth": 9,
                                                        "width": 9,
                                                        "text": "TypeError",
                                                        "value": "TypeError",
                                                        "valueText": "TypeError"
                                                    }
                                                }
                                            },
                                            "semicolonToken": {
                                                "kind": "SemicolonToken",
                                                "fullStart": 1372,
                                                "fullEnd": 1375,
                                                "start": 1372,
                                                "end": 1373,
                                                "fullWidth": 3,
                                                "width": 1,
                                                "text": ";",
                                                "value": ";",
                                                "valueText": ";",
                                                "hasTrailingTrivia": true,
                                                "hasTrailingNewLine": true,
                                                "trailingTrivia": [
                                                    {
                                                        "kind": "NewLineTrivia",
                                                        "text": "\r\n"
                                                    }
                                                ]
                                            }
                                        }
                                    ],
                                    "closeBraceToken": {
                                        "kind": "CloseBraceToken",
                                        "fullStart": 1375,
                                        "fullEnd": 1386,
                                        "start": 1383,
                                        "end": 1384,
                                        "fullWidth": 11,
                                        "width": 1,
                                        "text": "}",
                                        "value": "}",
                                        "valueText": "}",
                                        "hasLeadingTrivia": true,
                                        "hasTrailingTrivia": true,
                                        "hasTrailingNewLine": true,
                                        "leadingTrivia": [
                                            {
                                                "kind": "WhitespaceTrivia",
                                                "text": "        "
                                            }
                                        ],
                                        "trailingTrivia": [
                                            {
                                                "kind": "NewLineTrivia",
                                                "text": "\r\n"
                                            }
                                        ]
                                    }
                                }
                            }
                        }
                    ],
                    "closeBraceToken": {
                        "kind": "CloseBraceToken",
                        "fullStart": 1386,
                        "fullEnd": 1393,
                        "start": 1390,
                        "end": 1391,
                        "fullWidth": 7,
                        "width": 1,
                        "text": "}",
                        "value": "}",
                        "valueText": "}",
                        "hasLeadingTrivia": true,
                        "hasTrailingTrivia": true,
                        "hasTrailingNewLine": true,
                        "leadingTrivia": [
                            {
                                "kind": "WhitespaceTrivia",
                                "text": "    "
                            }
                        ],
                        "trailingTrivia": [
                            {
                                "kind": "NewLineTrivia",
                                "text": "\r\n"
                            }
                        ]
                    }
                }
            },
            {
                "kind": "ExpressionStatement",
                "fullStart": 1393,
                "fullEnd": 1417,
                "start": 1393,
                "end": 1415,
                "fullWidth": 24,
                "width": 22,
                "expression": {
                    "kind": "InvocationExpression",
                    "fullStart": 1393,
                    "fullEnd": 1414,
                    "start": 1393,
                    "end": 1414,
                    "fullWidth": 21,
                    "width": 21,
                    "expression": {
                        "kind": "IdentifierName",
                        "fullStart": 1393,
                        "fullEnd": 1404,
                        "start": 1393,
                        "end": 1404,
                        "fullWidth": 11,
                        "width": 11,
                        "text": "runTestCase",
                        "value": "runTestCase",
                        "valueText": "runTestCase"
                    },
                    "argumentList": {
                        "kind": "ArgumentList",
                        "fullStart": 1404,
                        "fullEnd": 1414,
                        "start": 1404,
                        "end": 1414,
                        "fullWidth": 10,
                        "width": 10,
                        "openParenToken": {
                            "kind": "OpenParenToken",
                            "fullStart": 1404,
                            "fullEnd": 1405,
                            "start": 1404,
                            "end": 1405,
                            "fullWidth": 1,
                            "width": 1,
                            "text": "(",
                            "value": "(",
                            "valueText": "("
                        },
                        "arguments": [
                            {
                                "kind": "IdentifierName",
                                "fullStart": 1405,
                                "fullEnd": 1413,
                                "start": 1405,
                                "end": 1413,
                                "fullWidth": 8,
                                "width": 8,
                                "text": "testcase",
                                "value": "testcase",
                                "valueText": "testcase"
                            }
                        ],
                        "closeParenToken": {
                            "kind": "CloseParenToken",
                            "fullStart": 1413,
                            "fullEnd": 1414,
                            "start": 1413,
                            "end": 1414,
                            "fullWidth": 1,
                            "width": 1,
                            "text": ")",
                            "value": ")",
                            "valueText": ")"
                        }
                    }
                },
                "semicolonToken": {
                    "kind": "SemicolonToken",
                    "fullStart": 1414,
                    "fullEnd": 1417,
                    "start": 1414,
                    "end": 1415,
                    "fullWidth": 3,
                    "width": 1,
                    "text": ";",
                    "value": ";",
                    "valueText": ";",
                    "hasTrailingTrivia": true,
                    "hasTrailingNewLine": true,
                    "trailingTrivia": [
                        {
                            "kind": "NewLineTrivia",
                            "text": "\r\n"
                        }
                    ]
                }
            }
        ],
        "endOfFileToken": {
            "kind": "EndOfFileToken",
            "fullStart": 1417,
            "fullEnd": 1417,
            "start": 1417,
            "end": 1417,
            "fullWidth": 0,
            "width": 0,
            "text": ""
        }
    },
    "lineMap": {
        "lineStarts": [
            0,
            67,
            152,
            232,
            308,
            380,
            385,
            439,
            622,
            627,
            629,
            631,
            654,
            677,
            679,
            725,
            751,
            781,
            812,
            845,
            858,
            923,
            990,
            1005,
            1055,
            1087,
            1104,
            1106,
            1133,
            1156,
            1227,
            1229,
            1375,
            1386,
            1393,
            1417
        ],
        "length": 1417
    }
}<|MERGE_RESOLUTION|>--- conflicted
+++ resolved
@@ -245,12 +245,8 @@
                                         "start": 666,
                                         "end": 674,
                                         "fullWidth": 8,
-<<<<<<< HEAD
                                         "width": 8,
-                                        "identifier": {
-=======
                                         "propertyName": {
->>>>>>> 85e84683
                                             "kind": "IdentifierName",
                                             "fullStart": 666,
                                             "fullEnd": 670,
@@ -952,12 +948,8 @@
                                         "start": 870,
                                         "end": 920,
                                         "fullWidth": 50,
-<<<<<<< HEAD
                                         "width": 50,
-                                        "identifier": {
-=======
                                         "propertyName": {
->>>>>>> 85e84683
                                             "kind": "IdentifierName",
                                             "fullStart": 870,
                                             "fullEnd": 892,
@@ -1180,12 +1172,8 @@
                                         "start": 935,
                                         "end": 987,
                                         "fullWidth": 52,
-<<<<<<< HEAD
                                         "width": 52,
-                                        "identifier": {
-=======
                                         "propertyName": {
->>>>>>> 85e84683
                                             "kind": "IdentifierName",
                                             "fullStart": 935,
                                             "fullEnd": 941,
@@ -2005,12 +1993,8 @@
                                                         "start": 1172,
                                                         "end": 1224,
                                                         "fullWidth": 52,
-<<<<<<< HEAD
                                                         "width": 52,
-                                                        "identifier": {
-=======
                                                         "propertyName": {
->>>>>>> 85e84683
                                                             "kind": "IdentifierName",
                                                             "fullStart": 1172,
                                                             "fullEnd": 1178,
