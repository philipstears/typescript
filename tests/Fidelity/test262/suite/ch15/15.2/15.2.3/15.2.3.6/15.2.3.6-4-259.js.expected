{
    "isDeclaration": false,
    "languageVersion": "EcmaScript5",
    "parseOptions": {
        "allowAutomaticSemicolonInsertion": true
    },
    "sourceUnit": {
        "kind": "SourceUnit",
        "fullStart": 0,
        "fullEnd": 954,
        "start": 686,
        "end": 954,
        "fullWidth": 954,
        "width": 268,
        "isIncrementallyUnusable": true,
        "moduleElements": [
            {
                "kind": "FunctionDeclaration",
                "fullStart": 0,
                "fullEnd": 930,
                "start": 686,
                "end": 928,
                "fullWidth": 930,
                "width": 242,
                "modifiers": [],
                "functionKeyword": {
                    "kind": "FunctionKeyword",
                    "fullStart": 0,
                    "fullEnd": 695,
                    "start": 686,
                    "end": 694,
                    "fullWidth": 695,
                    "width": 8,
                    "text": "function",
                    "value": "function",
                    "valueText": "function",
                    "hasLeadingTrivia": true,
                    "hasLeadingComment": true,
                    "hasLeadingNewLine": true,
                    "hasTrailingTrivia": true,
                    "leadingTrivia": [
                        {
                            "kind": "SingleLineCommentTrivia",
                            "text": "/// Copyright (c) 2012 Ecma International.  All rights reserved. "
                        },
                        {
                            "kind": "NewLineTrivia",
                            "text": "\r\n"
                        },
                        {
                            "kind": "SingleLineCommentTrivia",
                            "text": "/// Ecma International makes this code available under the terms and conditions set"
                        },
                        {
                            "kind": "NewLineTrivia",
                            "text": "\r\n"
                        },
                        {
                            "kind": "SingleLineCommentTrivia",
                            "text": "/// forth on http://hg.ecmascript.org/tests/test262/raw-file/tip/LICENSE (the "
                        },
                        {
                            "kind": "NewLineTrivia",
                            "text": "\r\n"
                        },
                        {
                            "kind": "SingleLineCommentTrivia",
                            "text": "/// \"Use Terms\").   Any redistribution of this code must retain the above "
                        },
                        {
                            "kind": "NewLineTrivia",
                            "text": "\r\n"
                        },
                        {
                            "kind": "SingleLineCommentTrivia",
                            "text": "/// copyright and this notice and otherwise comply with the Use Terms."
                        },
                        {
                            "kind": "NewLineTrivia",
                            "text": "\r\n"
                        },
                        {
                            "kind": "MultiLineCommentTrivia",
                            "text": "/**\r\n * @path ch15/15.2/15.2.3/15.2.3.6/15.2.3.6-4-259.js\r\n * @description Object.defineProperty - 'O' is an Array, 'name' is an array index named property, name is data property and 'desc' is data descriptor, test setting the [[Value]] attribute value of 'name' as undefined (15.4.5.1 step 4.c)\r\n */"
                        },
                        {
                            "kind": "NewLineTrivia",
                            "text": "\r\n"
                        },
                        {
                            "kind": "NewLineTrivia",
                            "text": "\r\n"
                        },
                        {
                            "kind": "NewLineTrivia",
                            "text": "\r\n"
                        }
                    ],
                    "trailingTrivia": [
                        {
                            "kind": "WhitespaceTrivia",
                            "text": " "
                        }
                    ]
                },
                "identifier": {
                    "kind": "IdentifierName",
                    "fullStart": 695,
                    "fullEnd": 703,
                    "start": 695,
                    "end": 703,
                    "fullWidth": 8,
                    "width": 8,
                    "text": "testcase",
                    "value": "testcase",
                    "valueText": "testcase"
                },
                "callSignature": {
                    "kind": "CallSignature",
                    "fullStart": 703,
                    "fullEnd": 706,
                    "start": 703,
                    "end": 705,
                    "fullWidth": 3,
                    "width": 2,
                    "parameterList": {
                        "kind": "ParameterList",
                        "fullStart": 703,
                        "fullEnd": 706,
                        "start": 703,
                        "end": 705,
                        "fullWidth": 3,
                        "width": 2,
                        "openParenToken": {
                            "kind": "OpenParenToken",
                            "fullStart": 703,
                            "fullEnd": 704,
                            "start": 703,
                            "end": 704,
                            "fullWidth": 1,
                            "width": 1,
                            "text": "(",
                            "value": "(",
                            "valueText": "("
                        },
                        "parameters": [],
                        "closeParenToken": {
                            "kind": "CloseParenToken",
                            "fullStart": 704,
                            "fullEnd": 706,
                            "start": 704,
                            "end": 705,
                            "fullWidth": 2,
                            "width": 1,
                            "text": ")",
                            "value": ")",
                            "valueText": ")",
                            "hasTrailingTrivia": true,
                            "trailingTrivia": [
                                {
                                    "kind": "WhitespaceTrivia",
                                    "text": " "
                                }
                            ]
                        }
                    }
                },
                "block": {
                    "kind": "Block",
                    "fullStart": 706,
                    "fullEnd": 930,
                    "start": 706,
                    "end": 928,
                    "fullWidth": 224,
                    "width": 222,
                    "openBraceToken": {
                        "kind": "OpenBraceToken",
                        "fullStart": 706,
                        "fullEnd": 709,
                        "start": 706,
                        "end": 707,
                        "fullWidth": 3,
                        "width": 1,
                        "text": "{",
                        "value": "{",
                        "valueText": "{",
                        "hasTrailingTrivia": true,
                        "hasTrailingNewLine": true,
                        "trailingTrivia": [
                            {
                                "kind": "NewLineTrivia",
                                "text": "\r\n"
                            }
                        ]
                    },
                    "statements": [
                        {
                            "kind": "VariableStatement",
                            "fullStart": 709,
                            "fullEnd": 740,
                            "start": 719,
                            "end": 738,
                            "fullWidth": 31,
                            "width": 19,
                            "modifiers": [],
                            "variableDeclaration": {
                                "kind": "VariableDeclaration",
                                "fullStart": 709,
                                "fullEnd": 737,
                                "start": 719,
                                "end": 737,
                                "fullWidth": 28,
                                "width": 18,
                                "varKeyword": {
                                    "kind": "VarKeyword",
                                    "fullStart": 709,
                                    "fullEnd": 723,
                                    "start": 719,
                                    "end": 722,
                                    "fullWidth": 14,
                                    "width": 3,
                                    "text": "var",
                                    "value": "var",
                                    "valueText": "var",
                                    "hasLeadingTrivia": true,
                                    "hasLeadingNewLine": true,
                                    "hasTrailingTrivia": true,
                                    "leadingTrivia": [
                                        {
                                            "kind": "NewLineTrivia",
                                            "text": "\r\n"
                                        },
                                        {
                                            "kind": "WhitespaceTrivia",
                                            "text": "        "
                                        }
                                    ],
                                    "trailingTrivia": [
                                        {
                                            "kind": "WhitespaceTrivia",
                                            "text": " "
                                        }
                                    ]
                                },
                                "variableDeclarators": [
                                    {
                                        "kind": "VariableDeclarator",
                                        "fullStart": 723,
                                        "fullEnd": 737,
                                        "start": 723,
                                        "end": 737,
                                        "fullWidth": 14,
<<<<<<< HEAD
                                        "width": 14,
                                        "identifier": {
=======
                                        "propertyName": {
>>>>>>> 85e84683
                                            "kind": "IdentifierName",
                                            "fullStart": 723,
                                            "fullEnd": 730,
                                            "start": 723,
                                            "end": 729,
                                            "fullWidth": 7,
                                            "width": 6,
                                            "text": "arrObj",
                                            "value": "arrObj",
                                            "valueText": "arrObj",
                                            "hasTrailingTrivia": true,
                                            "trailingTrivia": [
                                                {
                                                    "kind": "WhitespaceTrivia",
                                                    "text": " "
                                                }
                                            ]
                                        },
                                        "equalsValueClause": {
                                            "kind": "EqualsValueClause",
                                            "fullStart": 730,
                                            "fullEnd": 737,
                                            "start": 730,
                                            "end": 737,
                                            "fullWidth": 7,
                                            "width": 7,
                                            "equalsToken": {
                                                "kind": "EqualsToken",
                                                "fullStart": 730,
                                                "fullEnd": 732,
                                                "start": 730,
                                                "end": 731,
                                                "fullWidth": 2,
                                                "width": 1,
                                                "text": "=",
                                                "value": "=",
                                                "valueText": "=",
                                                "hasTrailingTrivia": true,
                                                "trailingTrivia": [
                                                    {
                                                        "kind": "WhitespaceTrivia",
                                                        "text": " "
                                                    }
                                                ]
                                            },
                                            "value": {
                                                "kind": "ArrayLiteralExpression",
                                                "fullStart": 732,
                                                "fullEnd": 737,
                                                "start": 732,
                                                "end": 737,
                                                "fullWidth": 5,
                                                "width": 5,
                                                "openBracketToken": {
                                                    "kind": "OpenBracketToken",
                                                    "fullStart": 732,
                                                    "fullEnd": 733,
                                                    "start": 732,
                                                    "end": 733,
                                                    "fullWidth": 1,
                                                    "width": 1,
                                                    "text": "[",
                                                    "value": "[",
                                                    "valueText": "["
                                                },
                                                "expressions": [
                                                    {
                                                        "kind": "NumericLiteral",
                                                        "fullStart": 733,
                                                        "fullEnd": 736,
                                                        "start": 733,
                                                        "end": 736,
                                                        "fullWidth": 3,
                                                        "width": 3,
                                                        "text": "100",
                                                        "value": 100,
                                                        "valueText": "100"
                                                    }
                                                ],
                                                "closeBracketToken": {
                                                    "kind": "CloseBracketToken",
                                                    "fullStart": 736,
                                                    "fullEnd": 737,
                                                    "start": 736,
                                                    "end": 737,
                                                    "fullWidth": 1,
                                                    "width": 1,
                                                    "text": "]",
                                                    "value": "]",
                                                    "valueText": "]"
                                                }
                                            }
                                        }
                                    }
                                ]
                            },
                            "semicolonToken": {
                                "kind": "SemicolonToken",
                                "fullStart": 737,
                                "fullEnd": 740,
                                "start": 737,
                                "end": 738,
                                "fullWidth": 3,
                                "width": 1,
                                "text": ";",
                                "value": ";",
                                "valueText": ";",
                                "hasTrailingTrivia": true,
                                "hasTrailingNewLine": true,
                                "trailingTrivia": [
                                    {
                                        "kind": "NewLineTrivia",
                                        "text": "\r\n"
                                    }
                                ]
                            }
                        },
                        {
                            "kind": "ExpressionStatement",
                            "fullStart": 740,
                            "fullEnd": 831,
                            "start": 750,
                            "end": 829,
                            "fullWidth": 91,
                            "width": 79,
                            "expression": {
                                "kind": "InvocationExpression",
                                "fullStart": 740,
                                "fullEnd": 828,
                                "start": 750,
                                "end": 828,
                                "fullWidth": 88,
                                "width": 78,
                                "expression": {
                                    "kind": "MemberAccessExpression",
                                    "fullStart": 740,
                                    "fullEnd": 771,
                                    "start": 750,
                                    "end": 771,
                                    "fullWidth": 31,
                                    "width": 21,
                                    "expression": {
                                        "kind": "IdentifierName",
                                        "fullStart": 740,
                                        "fullEnd": 756,
                                        "start": 750,
                                        "end": 756,
                                        "fullWidth": 16,
                                        "width": 6,
                                        "text": "Object",
                                        "value": "Object",
                                        "valueText": "Object",
                                        "hasLeadingTrivia": true,
                                        "hasLeadingNewLine": true,
                                        "leadingTrivia": [
                                            {
                                                "kind": "NewLineTrivia",
                                                "text": "\r\n"
                                            },
                                            {
                                                "kind": "WhitespaceTrivia",
                                                "text": "        "
                                            }
                                        ]
                                    },
                                    "dotToken": {
                                        "kind": "DotToken",
                                        "fullStart": 756,
                                        "fullEnd": 757,
                                        "start": 756,
                                        "end": 757,
                                        "fullWidth": 1,
                                        "width": 1,
                                        "text": ".",
                                        "value": ".",
                                        "valueText": "."
                                    },
                                    "name": {
                                        "kind": "IdentifierName",
                                        "fullStart": 757,
                                        "fullEnd": 771,
                                        "start": 757,
                                        "end": 771,
                                        "fullWidth": 14,
                                        "width": 14,
                                        "text": "defineProperty",
                                        "value": "defineProperty",
                                        "valueText": "defineProperty"
                                    }
                                },
                                "argumentList": {
                                    "kind": "ArgumentList",
                                    "fullStart": 771,
                                    "fullEnd": 828,
                                    "start": 771,
                                    "end": 828,
                                    "fullWidth": 57,
                                    "width": 57,
                                    "openParenToken": {
                                        "kind": "OpenParenToken",
                                        "fullStart": 771,
                                        "fullEnd": 772,
                                        "start": 771,
                                        "end": 772,
                                        "fullWidth": 1,
                                        "width": 1,
                                        "text": "(",
                                        "value": "(",
                                        "valueText": "("
                                    },
                                    "arguments": [
                                        {
                                            "kind": "IdentifierName",
                                            "fullStart": 772,
                                            "fullEnd": 778,
                                            "start": 772,
                                            "end": 778,
                                            "fullWidth": 6,
                                            "width": 6,
                                            "text": "arrObj",
                                            "value": "arrObj",
                                            "valueText": "arrObj"
                                        },
                                        {
                                            "kind": "CommaToken",
                                            "fullStart": 778,
                                            "fullEnd": 780,
                                            "start": 778,
                                            "end": 779,
                                            "fullWidth": 2,
                                            "width": 1,
                                            "text": ",",
                                            "value": ",",
                                            "valueText": ",",
                                            "hasTrailingTrivia": true,
                                            "trailingTrivia": [
                                                {
                                                    "kind": "WhitespaceTrivia",
                                                    "text": " "
                                                }
                                            ]
                                        },
                                        {
                                            "kind": "StringLiteral",
                                            "fullStart": 780,
                                            "fullEnd": 783,
                                            "start": 780,
                                            "end": 783,
                                            "fullWidth": 3,
                                            "width": 3,
                                            "text": "\"0\"",
                                            "value": "0",
                                            "valueText": "0"
                                        },
                                        {
                                            "kind": "CommaToken",
                                            "fullStart": 783,
                                            "fullEnd": 785,
                                            "start": 783,
                                            "end": 784,
                                            "fullWidth": 2,
                                            "width": 1,
                                            "text": ",",
                                            "value": ",",
                                            "valueText": ",",
                                            "hasTrailingTrivia": true,
                                            "trailingTrivia": [
                                                {
                                                    "kind": "WhitespaceTrivia",
                                                    "text": " "
                                                }
                                            ]
                                        },
                                        {
                                            "kind": "ObjectLiteralExpression",
                                            "fullStart": 785,
                                            "fullEnd": 827,
                                            "start": 785,
                                            "end": 827,
                                            "fullWidth": 42,
                                            "width": 42,
                                            "openBraceToken": {
                                                "kind": "OpenBraceToken",
                                                "fullStart": 785,
                                                "fullEnd": 788,
                                                "start": 785,
                                                "end": 786,
                                                "fullWidth": 3,
                                                "width": 1,
                                                "text": "{",
                                                "value": "{",
                                                "valueText": "{",
                                                "hasTrailingTrivia": true,
                                                "hasTrailingNewLine": true,
                                                "trailingTrivia": [
                                                    {
                                                        "kind": "NewLineTrivia",
                                                        "text": "\r\n"
                                                    }
                                                ]
                                            },
                                            "propertyAssignments": [
                                                {
                                                    "kind": "SimplePropertyAssignment",
                                                    "fullStart": 788,
                                                    "fullEnd": 818,
                                                    "start": 800,
                                                    "end": 816,
                                                    "fullWidth": 30,
                                                    "width": 16,
                                                    "propertyName": {
                                                        "kind": "IdentifierName",
                                                        "fullStart": 788,
                                                        "fullEnd": 805,
                                                        "start": 800,
                                                        "end": 805,
                                                        "fullWidth": 17,
                                                        "width": 5,
                                                        "text": "value",
                                                        "value": "value",
                                                        "valueText": "value",
                                                        "hasLeadingTrivia": true,
                                                        "leadingTrivia": [
                                                            {
                                                                "kind": "WhitespaceTrivia",
                                                                "text": "            "
                                                            }
                                                        ]
                                                    },
                                                    "colonToken": {
                                                        "kind": "ColonToken",
                                                        "fullStart": 805,
                                                        "fullEnd": 807,
                                                        "start": 805,
                                                        "end": 806,
                                                        "fullWidth": 2,
                                                        "width": 1,
                                                        "text": ":",
                                                        "value": ":",
                                                        "valueText": ":",
                                                        "hasTrailingTrivia": true,
                                                        "trailingTrivia": [
                                                            {
                                                                "kind": "WhitespaceTrivia",
                                                                "text": " "
                                                            }
                                                        ]
                                                    },
                                                    "expression": {
                                                        "kind": "IdentifierName",
                                                        "fullStart": 807,
                                                        "fullEnd": 818,
                                                        "start": 807,
                                                        "end": 816,
                                                        "fullWidth": 11,
                                                        "width": 9,
                                                        "text": "undefined",
                                                        "value": "undefined",
                                                        "valueText": "undefined",
                                                        "hasTrailingTrivia": true,
                                                        "hasTrailingNewLine": true,
                                                        "trailingTrivia": [
                                                            {
                                                                "kind": "NewLineTrivia",
                                                                "text": "\r\n"
                                                            }
                                                        ]
                                                    }
                                                }
                                            ],
                                            "closeBraceToken": {
                                                "kind": "CloseBraceToken",
                                                "fullStart": 818,
                                                "fullEnd": 827,
                                                "start": 826,
                                                "end": 827,
                                                "fullWidth": 9,
                                                "width": 1,
                                                "text": "}",
                                                "value": "}",
                                                "valueText": "}",
                                                "hasLeadingTrivia": true,
                                                "leadingTrivia": [
                                                    {
                                                        "kind": "WhitespaceTrivia",
                                                        "text": "        "
                                                    }
                                                ]
                                            }
                                        }
                                    ],
                                    "closeParenToken": {
                                        "kind": "CloseParenToken",
                                        "fullStart": 827,
                                        "fullEnd": 828,
                                        "start": 827,
                                        "end": 828,
                                        "fullWidth": 1,
                                        "width": 1,
                                        "text": ")",
                                        "value": ")",
                                        "valueText": ")"
                                    }
                                }
                            },
                            "semicolonToken": {
                                "kind": "SemicolonToken",
                                "fullStart": 828,
                                "fullEnd": 831,
                                "start": 828,
                                "end": 829,
                                "fullWidth": 3,
                                "width": 1,
                                "text": ";",
                                "value": ";",
                                "valueText": ";",
                                "hasTrailingTrivia": true,
                                "hasTrailingNewLine": true,
                                "trailingTrivia": [
                                    {
                                        "kind": "NewLineTrivia",
                                        "text": "\r\n"
                                    }
                                ]
                            }
                        },
                        {
                            "kind": "ReturnStatement",
                            "fullStart": 831,
                            "fullEnd": 923,
                            "start": 839,
                            "end": 921,
                            "fullWidth": 92,
                            "width": 82,
                            "returnKeyword": {
                                "kind": "ReturnKeyword",
                                "fullStart": 831,
                                "fullEnd": 846,
                                "start": 839,
                                "end": 845,
                                "fullWidth": 15,
                                "width": 6,
                                "text": "return",
                                "value": "return",
                                "valueText": "return",
                                "hasLeadingTrivia": true,
                                "hasTrailingTrivia": true,
                                "leadingTrivia": [
                                    {
                                        "kind": "WhitespaceTrivia",
                                        "text": "        "
                                    }
                                ],
                                "trailingTrivia": [
                                    {
                                        "kind": "WhitespaceTrivia",
                                        "text": " "
                                    }
                                ]
                            },
                            "expression": {
                                "kind": "InvocationExpression",
                                "fullStart": 846,
                                "fullEnd": 920,
                                "start": 846,
                                "end": 920,
                                "fullWidth": 74,
                                "width": 74,
                                "expression": {
                                    "kind": "IdentifierName",
                                    "fullStart": 846,
                                    "fullEnd": 878,
                                    "start": 846,
                                    "end": 878,
                                    "fullWidth": 32,
                                    "width": 32,
                                    "text": "dataPropertyAttributesAreCorrect",
                                    "value": "dataPropertyAttributesAreCorrect",
                                    "valueText": "dataPropertyAttributesAreCorrect"
                                },
                                "argumentList": {
                                    "kind": "ArgumentList",
                                    "fullStart": 878,
                                    "fullEnd": 920,
                                    "start": 878,
                                    "end": 920,
                                    "fullWidth": 42,
                                    "width": 42,
                                    "openParenToken": {
                                        "kind": "OpenParenToken",
                                        "fullStart": 878,
                                        "fullEnd": 879,
                                        "start": 878,
                                        "end": 879,
                                        "fullWidth": 1,
                                        "width": 1,
                                        "text": "(",
                                        "value": "(",
                                        "valueText": "("
                                    },
                                    "arguments": [
                                        {
                                            "kind": "IdentifierName",
                                            "fullStart": 879,
                                            "fullEnd": 885,
                                            "start": 879,
                                            "end": 885,
                                            "fullWidth": 6,
                                            "width": 6,
                                            "text": "arrObj",
                                            "value": "arrObj",
                                            "valueText": "arrObj"
                                        },
                                        {
                                            "kind": "CommaToken",
                                            "fullStart": 885,
                                            "fullEnd": 887,
                                            "start": 885,
                                            "end": 886,
                                            "fullWidth": 2,
                                            "width": 1,
                                            "text": ",",
                                            "value": ",",
                                            "valueText": ",",
                                            "hasTrailingTrivia": true,
                                            "trailingTrivia": [
                                                {
                                                    "kind": "WhitespaceTrivia",
                                                    "text": " "
                                                }
                                            ]
                                        },
                                        {
                                            "kind": "StringLiteral",
                                            "fullStart": 887,
                                            "fullEnd": 890,
                                            "start": 887,
                                            "end": 890,
                                            "fullWidth": 3,
                                            "width": 3,
                                            "text": "\"0\"",
                                            "value": "0",
                                            "valueText": "0"
                                        },
                                        {
                                            "kind": "CommaToken",
                                            "fullStart": 890,
                                            "fullEnd": 892,
                                            "start": 890,
                                            "end": 891,
                                            "fullWidth": 2,
                                            "width": 1,
                                            "text": ",",
                                            "value": ",",
                                            "valueText": ",",
                                            "hasTrailingTrivia": true,
                                            "trailingTrivia": [
                                                {
                                                    "kind": "WhitespaceTrivia",
                                                    "text": " "
                                                }
                                            ]
                                        },
                                        {
                                            "kind": "IdentifierName",
                                            "fullStart": 892,
                                            "fullEnd": 901,
                                            "start": 892,
                                            "end": 901,
                                            "fullWidth": 9,
                                            "width": 9,
                                            "text": "undefined",
                                            "value": "undefined",
                                            "valueText": "undefined"
                                        },
                                        {
                                            "kind": "CommaToken",
                                            "fullStart": 901,
                                            "fullEnd": 903,
                                            "start": 901,
                                            "end": 902,
                                            "fullWidth": 2,
                                            "width": 1,
                                            "text": ",",
                                            "value": ",",
                                            "valueText": ",",
                                            "hasTrailingTrivia": true,
                                            "trailingTrivia": [
                                                {
                                                    "kind": "WhitespaceTrivia",
                                                    "text": " "
                                                }
                                            ]
                                        },
                                        {
                                            "kind": "TrueKeyword",
                                            "fullStart": 903,
                                            "fullEnd": 907,
                                            "start": 903,
                                            "end": 907,
                                            "fullWidth": 4,
                                            "width": 4,
                                            "text": "true",
                                            "value": true,
                                            "valueText": "true"
                                        },
                                        {
                                            "kind": "CommaToken",
                                            "fullStart": 907,
                                            "fullEnd": 909,
                                            "start": 907,
                                            "end": 908,
                                            "fullWidth": 2,
                                            "width": 1,
                                            "text": ",",
                                            "value": ",",
                                            "valueText": ",",
                                            "hasTrailingTrivia": true,
                                            "trailingTrivia": [
                                                {
                                                    "kind": "WhitespaceTrivia",
                                                    "text": " "
                                                }
                                            ]
                                        },
                                        {
                                            "kind": "TrueKeyword",
                                            "fullStart": 909,
                                            "fullEnd": 913,
                                            "start": 909,
                                            "end": 913,
                                            "fullWidth": 4,
                                            "width": 4,
                                            "text": "true",
                                            "value": true,
                                            "valueText": "true"
                                        },
                                        {
                                            "kind": "CommaToken",
                                            "fullStart": 913,
                                            "fullEnd": 915,
                                            "start": 913,
                                            "end": 914,
                                            "fullWidth": 2,
                                            "width": 1,
                                            "text": ",",
                                            "value": ",",
                                            "valueText": ",",
                                            "hasTrailingTrivia": true,
                                            "trailingTrivia": [
                                                {
                                                    "kind": "WhitespaceTrivia",
                                                    "text": " "
                                                }
                                            ]
                                        },
                                        {
                                            "kind": "TrueKeyword",
                                            "fullStart": 915,
                                            "fullEnd": 919,
                                            "start": 915,
                                            "end": 919,
                                            "fullWidth": 4,
                                            "width": 4,
                                            "text": "true",
                                            "value": true,
                                            "valueText": "true"
                                        }
                                    ],
                                    "closeParenToken": {
                                        "kind": "CloseParenToken",
                                        "fullStart": 919,
                                        "fullEnd": 920,
                                        "start": 919,
                                        "end": 920,
                                        "fullWidth": 1,
                                        "width": 1,
                                        "text": ")",
                                        "value": ")",
                                        "valueText": ")"
                                    }
                                }
                            },
                            "semicolonToken": {
                                "kind": "SemicolonToken",
                                "fullStart": 920,
                                "fullEnd": 923,
                                "start": 920,
                                "end": 921,
                                "fullWidth": 3,
                                "width": 1,
                                "text": ";",
                                "value": ";",
                                "valueText": ";",
                                "hasTrailingTrivia": true,
                                "hasTrailingNewLine": true,
                                "trailingTrivia": [
                                    {
                                        "kind": "NewLineTrivia",
                                        "text": "\r\n"
                                    }
                                ]
                            }
                        }
                    ],
                    "closeBraceToken": {
                        "kind": "CloseBraceToken",
                        "fullStart": 923,
                        "fullEnd": 930,
                        "start": 927,
                        "end": 928,
                        "fullWidth": 7,
                        "width": 1,
                        "text": "}",
                        "value": "}",
                        "valueText": "}",
                        "hasLeadingTrivia": true,
                        "hasTrailingTrivia": true,
                        "hasTrailingNewLine": true,
                        "leadingTrivia": [
                            {
                                "kind": "WhitespaceTrivia",
                                "text": "    "
                            }
                        ],
                        "trailingTrivia": [
                            {
                                "kind": "NewLineTrivia",
                                "text": "\r\n"
                            }
                        ]
                    }
                }
            },
            {
                "kind": "ExpressionStatement",
                "fullStart": 930,
                "fullEnd": 954,
                "start": 930,
                "end": 952,
                "fullWidth": 24,
                "width": 22,
                "expression": {
                    "kind": "InvocationExpression",
                    "fullStart": 930,
                    "fullEnd": 951,
                    "start": 930,
                    "end": 951,
                    "fullWidth": 21,
                    "width": 21,
                    "expression": {
                        "kind": "IdentifierName",
                        "fullStart": 930,
                        "fullEnd": 941,
                        "start": 930,
                        "end": 941,
                        "fullWidth": 11,
                        "width": 11,
                        "text": "runTestCase",
                        "value": "runTestCase",
                        "valueText": "runTestCase"
                    },
                    "argumentList": {
                        "kind": "ArgumentList",
                        "fullStart": 941,
                        "fullEnd": 951,
                        "start": 941,
                        "end": 951,
                        "fullWidth": 10,
                        "width": 10,
                        "openParenToken": {
                            "kind": "OpenParenToken",
                            "fullStart": 941,
                            "fullEnd": 942,
                            "start": 941,
                            "end": 942,
                            "fullWidth": 1,
                            "width": 1,
                            "text": "(",
                            "value": "(",
                            "valueText": "("
                        },
                        "arguments": [
                            {
                                "kind": "IdentifierName",
                                "fullStart": 942,
                                "fullEnd": 950,
                                "start": 942,
                                "end": 950,
                                "fullWidth": 8,
                                "width": 8,
                                "text": "testcase",
                                "value": "testcase",
                                "valueText": "testcase"
                            }
                        ],
                        "closeParenToken": {
                            "kind": "CloseParenToken",
                            "fullStart": 950,
                            "fullEnd": 951,
                            "start": 950,
                            "end": 951,
                            "fullWidth": 1,
                            "width": 1,
                            "text": ")",
                            "value": ")",
                            "valueText": ")"
                        }
                    }
                },
                "semicolonToken": {
                    "kind": "SemicolonToken",
                    "fullStart": 951,
                    "fullEnd": 954,
                    "start": 951,
                    "end": 952,
                    "fullWidth": 3,
                    "width": 1,
                    "text": ";",
                    "value": ";",
                    "valueText": ";",
                    "hasTrailingTrivia": true,
                    "hasTrailingNewLine": true,
                    "trailingTrivia": [
                        {
                            "kind": "NewLineTrivia",
                            "text": "\r\n"
                        }
                    ]
                }
            }
        ],
        "endOfFileToken": {
            "kind": "EndOfFileToken",
            "fullStart": 954,
            "fullEnd": 954,
            "start": 954,
            "end": 954,
            "fullWidth": 0,
            "width": 0,
            "text": ""
        }
    },
    "lineMap": {
        "lineStarts": [
            0,
            67,
            152,
            232,
            308,
            380,
            385,
            439,
            677,
            682,
            684,
            686,
            709,
            711,
            740,
            742,
            788,
            818,
            831,
            923,
            930,
            954
        ],
        "length": 954
    }
}<|MERGE_RESOLUTION|>--- conflicted
+++ resolved
@@ -250,12 +250,8 @@
                                         "start": 723,
                                         "end": 737,
                                         "fullWidth": 14,
-<<<<<<< HEAD
                                         "width": 14,
-                                        "identifier": {
-=======
                                         "propertyName": {
->>>>>>> 85e84683
                                             "kind": "IdentifierName",
                                             "fullStart": 723,
                                             "fullEnd": 730,
