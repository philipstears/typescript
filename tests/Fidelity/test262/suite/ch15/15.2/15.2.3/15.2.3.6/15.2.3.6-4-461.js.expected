{
    "isDeclaration": false,
    "languageVersion": "EcmaScript5",
    "parseOptions": {
        "allowAutomaticSemicolonInsertion": true
    },
    "sourceUnit": {
        "kind": "SourceUnit",
        "fullStart": 0,
        "fullEnd": 1249,
        "start": 600,
        "end": 1249,
        "fullWidth": 1249,
        "width": 649,
        "isIncrementallyUnusable": true,
        "moduleElements": [
            {
                "kind": "FunctionDeclaration",
                "fullStart": 0,
                "fullEnd": 1225,
                "start": 600,
                "end": 1223,
                "fullWidth": 1225,
                "width": 623,
                "isIncrementallyUnusable": true,
                "modifiers": [],
                "functionKeyword": {
                    "kind": "FunctionKeyword",
                    "fullStart": 0,
                    "fullEnd": 609,
                    "start": 600,
                    "end": 608,
                    "fullWidth": 609,
                    "width": 8,
                    "text": "function",
                    "value": "function",
                    "valueText": "function",
                    "hasLeadingTrivia": true,
                    "hasLeadingComment": true,
                    "hasLeadingNewLine": true,
                    "hasTrailingTrivia": true,
                    "leadingTrivia": [
                        {
                            "kind": "SingleLineCommentTrivia",
                            "text": "/// Copyright (c) 2012 Ecma International.  All rights reserved. "
                        },
                        {
                            "kind": "NewLineTrivia",
                            "text": "\r\n"
                        },
                        {
                            "kind": "SingleLineCommentTrivia",
                            "text": "/// Ecma International makes this code available under the terms and conditions set"
                        },
                        {
                            "kind": "NewLineTrivia",
                            "text": "\r\n"
                        },
                        {
                            "kind": "SingleLineCommentTrivia",
                            "text": "/// forth on http://hg.ecmascript.org/tests/test262/raw-file/tip/LICENSE (the "
                        },
                        {
                            "kind": "NewLineTrivia",
                            "text": "\r\n"
                        },
                        {
                            "kind": "SingleLineCommentTrivia",
                            "text": "/// \"Use Terms\").   Any redistribution of this code must retain the above "
                        },
                        {
                            "kind": "NewLineTrivia",
                            "text": "\r\n"
                        },
                        {
                            "kind": "SingleLineCommentTrivia",
                            "text": "/// copyright and this notice and otherwise comply with the Use Terms."
                        },
                        {
                            "kind": "NewLineTrivia",
                            "text": "\r\n"
                        },
                        {
                            "kind": "MultiLineCommentTrivia",
                            "text": "/**\r\n * @path ch15/15.2/15.2.3/15.2.3.6/15.2.3.6-4-461.js\r\n * @description ES5 Attributes - property ([[Get]] is undefined, [[Set]] is a Function, [[Enumerable]] is true, [[Configurable]] is true) is deletable\r\n */"
                        },
                        {
                            "kind": "NewLineTrivia",
                            "text": "\r\n"
                        },
                        {
                            "kind": "NewLineTrivia",
                            "text": "\r\n"
                        },
                        {
                            "kind": "NewLineTrivia",
                            "text": "\r\n"
                        }
                    ],
                    "trailingTrivia": [
                        {
                            "kind": "WhitespaceTrivia",
                            "text": " "
                        }
                    ]
                },
                "identifier": {
                    "kind": "IdentifierName",
                    "fullStart": 609,
                    "fullEnd": 617,
                    "start": 609,
                    "end": 617,
                    "fullWidth": 8,
                    "width": 8,
                    "text": "testcase",
                    "value": "testcase",
                    "valueText": "testcase"
                },
                "callSignature": {
                    "kind": "CallSignature",
                    "fullStart": 617,
                    "fullEnd": 620,
                    "start": 617,
                    "end": 619,
                    "fullWidth": 3,
                    "width": 2,
                    "parameterList": {
                        "kind": "ParameterList",
                        "fullStart": 617,
                        "fullEnd": 620,
                        "start": 617,
                        "end": 619,
                        "fullWidth": 3,
                        "width": 2,
                        "openParenToken": {
                            "kind": "OpenParenToken",
                            "fullStart": 617,
                            "fullEnd": 618,
                            "start": 617,
                            "end": 618,
                            "fullWidth": 1,
                            "width": 1,
                            "text": "(",
                            "value": "(",
                            "valueText": "("
                        },
                        "parameters": [],
                        "closeParenToken": {
                            "kind": "CloseParenToken",
                            "fullStart": 618,
                            "fullEnd": 620,
                            "start": 618,
                            "end": 619,
                            "fullWidth": 2,
                            "width": 1,
                            "text": ")",
                            "value": ")",
                            "valueText": ")",
                            "hasTrailingTrivia": true,
                            "trailingTrivia": [
                                {
                                    "kind": "WhitespaceTrivia",
                                    "text": " "
                                }
                            ]
                        }
                    }
                },
                "block": {
                    "kind": "Block",
                    "fullStart": 620,
                    "fullEnd": 1225,
                    "start": 620,
                    "end": 1223,
                    "fullWidth": 605,
                    "width": 603,
                    "isIncrementallyUnusable": true,
                    "openBraceToken": {
                        "kind": "OpenBraceToken",
                        "fullStart": 620,
                        "fullEnd": 623,
                        "start": 620,
                        "end": 621,
                        "fullWidth": 3,
                        "width": 1,
                        "text": "{",
                        "value": "{",
                        "valueText": "{",
                        "hasTrailingTrivia": true,
                        "hasTrailingNewLine": true,
                        "trailingTrivia": [
                            {
                                "kind": "NewLineTrivia",
                                "text": "\r\n"
                            }
                        ]
                    },
                    "statements": [
                        {
                            "kind": "VariableStatement",
                            "fullStart": 623,
                            "fullEnd": 646,
                            "start": 631,
                            "end": 644,
                            "fullWidth": 23,
                            "width": 13,
                            "modifiers": [],
                            "variableDeclaration": {
                                "kind": "VariableDeclaration",
                                "fullStart": 623,
                                "fullEnd": 643,
                                "start": 631,
                                "end": 643,
                                "fullWidth": 20,
                                "width": 12,
                                "varKeyword": {
                                    "kind": "VarKeyword",
                                    "fullStart": 623,
                                    "fullEnd": 635,
                                    "start": 631,
                                    "end": 634,
                                    "fullWidth": 12,
                                    "width": 3,
                                    "text": "var",
                                    "value": "var",
                                    "valueText": "var",
                                    "hasLeadingTrivia": true,
                                    "hasTrailingTrivia": true,
                                    "leadingTrivia": [
                                        {
                                            "kind": "WhitespaceTrivia",
                                            "text": "        "
                                        }
                                    ],
                                    "trailingTrivia": [
                                        {
                                            "kind": "WhitespaceTrivia",
                                            "text": " "
                                        }
                                    ]
                                },
                                "variableDeclarators": [
                                    {
                                        "kind": "VariableDeclarator",
                                        "fullStart": 635,
                                        "fullEnd": 643,
                                        "start": 635,
                                        "end": 643,
                                        "fullWidth": 8,
<<<<<<< HEAD
                                        "width": 8,
                                        "identifier": {
=======
                                        "propertyName": {
>>>>>>> 85e84683
                                            "kind": "IdentifierName",
                                            "fullStart": 635,
                                            "fullEnd": 639,
                                            "start": 635,
                                            "end": 638,
                                            "fullWidth": 4,
                                            "width": 3,
                                            "text": "obj",
                                            "value": "obj",
                                            "valueText": "obj",
                                            "hasTrailingTrivia": true,
                                            "trailingTrivia": [
                                                {
                                                    "kind": "WhitespaceTrivia",
                                                    "text": " "
                                                }
                                            ]
                                        },
                                        "equalsValueClause": {
                                            "kind": "EqualsValueClause",
                                            "fullStart": 639,
                                            "fullEnd": 643,
                                            "start": 639,
                                            "end": 643,
                                            "fullWidth": 4,
                                            "width": 4,
                                            "equalsToken": {
                                                "kind": "EqualsToken",
                                                "fullStart": 639,
                                                "fullEnd": 641,
                                                "start": 639,
                                                "end": 640,
                                                "fullWidth": 2,
                                                "width": 1,
                                                "text": "=",
                                                "value": "=",
                                                "valueText": "=",
                                                "hasTrailingTrivia": true,
                                                "trailingTrivia": [
                                                    {
                                                        "kind": "WhitespaceTrivia",
                                                        "text": " "
                                                    }
                                                ]
                                            },
                                            "value": {
                                                "kind": "ObjectLiteralExpression",
                                                "fullStart": 641,
                                                "fullEnd": 643,
                                                "start": 641,
                                                "end": 643,
                                                "fullWidth": 2,
                                                "width": 2,
                                                "openBraceToken": {
                                                    "kind": "OpenBraceToken",
                                                    "fullStart": 641,
                                                    "fullEnd": 642,
                                                    "start": 641,
                                                    "end": 642,
                                                    "fullWidth": 1,
                                                    "width": 1,
                                                    "text": "{",
                                                    "value": "{",
                                                    "valueText": "{"
                                                },
                                                "propertyAssignments": [],
                                                "closeBraceToken": {
                                                    "kind": "CloseBraceToken",
                                                    "fullStart": 642,
                                                    "fullEnd": 643,
                                                    "start": 642,
                                                    "end": 643,
                                                    "fullWidth": 1,
                                                    "width": 1,
                                                    "text": "}",
                                                    "value": "}",
                                                    "valueText": "}"
                                                }
                                            }
                                        }
                                    }
                                ]
                            },
                            "semicolonToken": {
                                "kind": "SemicolonToken",
                                "fullStart": 643,
                                "fullEnd": 646,
                                "start": 643,
                                "end": 644,
                                "fullWidth": 3,
                                "width": 1,
                                "text": ";",
                                "value": ";",
                                "valueText": ";",
                                "hasTrailingTrivia": true,
                                "hasTrailingNewLine": true,
                                "trailingTrivia": [
                                    {
                                        "kind": "NewLineTrivia",
                                        "text": "\r\n"
                                    }
                                ]
                            }
                        },
                        {
                            "kind": "VariableStatement",
                            "fullStart": 646,
                            "fullEnd": 685,
                            "start": 656,
                            "end": 683,
                            "fullWidth": 39,
                            "width": 27,
                            "modifiers": [],
                            "variableDeclaration": {
                                "kind": "VariableDeclaration",
                                "fullStart": 646,
                                "fullEnd": 682,
                                "start": 656,
                                "end": 682,
                                "fullWidth": 36,
                                "width": 26,
                                "varKeyword": {
                                    "kind": "VarKeyword",
                                    "fullStart": 646,
                                    "fullEnd": 660,
                                    "start": 656,
                                    "end": 659,
                                    "fullWidth": 14,
                                    "width": 3,
                                    "text": "var",
                                    "value": "var",
                                    "valueText": "var",
                                    "hasLeadingTrivia": true,
                                    "hasLeadingNewLine": true,
                                    "hasTrailingTrivia": true,
                                    "leadingTrivia": [
                                        {
                                            "kind": "NewLineTrivia",
                                            "text": "\r\n"
                                        },
                                        {
                                            "kind": "WhitespaceTrivia",
                                            "text": "        "
                                        }
                                    ],
                                    "trailingTrivia": [
                                        {
                                            "kind": "WhitespaceTrivia",
                                            "text": " "
                                        }
                                    ]
                                },
                                "variableDeclarators": [
                                    {
                                        "kind": "VariableDeclarator",
                                        "fullStart": 660,
                                        "fullEnd": 682,
                                        "start": 660,
                                        "end": 682,
                                        "fullWidth": 22,
<<<<<<< HEAD
                                        "width": 22,
                                        "identifier": {
=======
                                        "propertyName": {
>>>>>>> 85e84683
                                            "kind": "IdentifierName",
                                            "fullStart": 660,
                                            "fullEnd": 674,
                                            "start": 660,
                                            "end": 673,
                                            "fullWidth": 14,
                                            "width": 13,
                                            "text": "verifySetFunc",
                                            "value": "verifySetFunc",
                                            "valueText": "verifySetFunc",
                                            "hasTrailingTrivia": true,
                                            "trailingTrivia": [
                                                {
                                                    "kind": "WhitespaceTrivia",
                                                    "text": " "
                                                }
                                            ]
                                        },
                                        "equalsValueClause": {
                                            "kind": "EqualsValueClause",
                                            "fullStart": 674,
                                            "fullEnd": 682,
                                            "start": 674,
                                            "end": 682,
                                            "fullWidth": 8,
                                            "width": 8,
                                            "equalsToken": {
                                                "kind": "EqualsToken",
                                                "fullStart": 674,
                                                "fullEnd": 676,
                                                "start": 674,
                                                "end": 675,
                                                "fullWidth": 2,
                                                "width": 1,
                                                "text": "=",
                                                "value": "=",
                                                "valueText": "=",
                                                "hasTrailingTrivia": true,
                                                "trailingTrivia": [
                                                    {
                                                        "kind": "WhitespaceTrivia",
                                                        "text": " "
                                                    }
                                                ]
                                            },
                                            "value": {
                                                "kind": "StringLiteral",
                                                "fullStart": 676,
                                                "fullEnd": 682,
                                                "start": 676,
                                                "end": 682,
                                                "fullWidth": 6,
                                                "width": 6,
                                                "text": "\"data\"",
                                                "value": "data",
                                                "valueText": "data"
                                            }
                                        }
                                    }
                                ]
                            },
                            "semicolonToken": {
                                "kind": "SemicolonToken",
                                "fullStart": 682,
                                "fullEnd": 685,
                                "start": 682,
                                "end": 683,
                                "fullWidth": 3,
                                "width": 1,
                                "text": ";",
                                "value": ";",
                                "valueText": ";",
                                "hasTrailingTrivia": true,
                                "hasTrailingNewLine": true,
                                "trailingTrivia": [
                                    {
                                        "kind": "NewLineTrivia",
                                        "text": "\r\n"
                                    }
                                ]
                            }
                        },
                        {
                            "kind": "VariableStatement",
                            "fullStart": 685,
                            "fullEnd": 775,
                            "start": 693,
                            "end": 773,
                            "fullWidth": 90,
                            "width": 80,
                            "modifiers": [],
                            "variableDeclaration": {
                                "kind": "VariableDeclaration",
                                "fullStart": 685,
                                "fullEnd": 772,
                                "start": 693,
                                "end": 772,
                                "fullWidth": 87,
                                "width": 79,
                                "varKeyword": {
                                    "kind": "VarKeyword",
                                    "fullStart": 685,
                                    "fullEnd": 697,
                                    "start": 693,
                                    "end": 696,
                                    "fullWidth": 12,
                                    "width": 3,
                                    "text": "var",
                                    "value": "var",
                                    "valueText": "var",
                                    "hasLeadingTrivia": true,
                                    "hasTrailingTrivia": true,
                                    "leadingTrivia": [
                                        {
                                            "kind": "WhitespaceTrivia",
                                            "text": "        "
                                        }
                                    ],
                                    "trailingTrivia": [
                                        {
                                            "kind": "WhitespaceTrivia",
                                            "text": " "
                                        }
                                    ]
                                },
                                "variableDeclarators": [
                                    {
                                        "kind": "VariableDeclarator",
                                        "fullStart": 697,
                                        "fullEnd": 772,
                                        "start": 697,
                                        "end": 772,
                                        "fullWidth": 75,
<<<<<<< HEAD
                                        "width": 75,
                                        "identifier": {
=======
                                        "propertyName": {
>>>>>>> 85e84683
                                            "kind": "IdentifierName",
                                            "fullStart": 697,
                                            "fullEnd": 705,
                                            "start": 697,
                                            "end": 704,
                                            "fullWidth": 8,
                                            "width": 7,
                                            "text": "setFunc",
                                            "value": "setFunc",
                                            "valueText": "setFunc",
                                            "hasTrailingTrivia": true,
                                            "trailingTrivia": [
                                                {
                                                    "kind": "WhitespaceTrivia",
                                                    "text": " "
                                                }
                                            ]
                                        },
                                        "equalsValueClause": {
                                            "kind": "EqualsValueClause",
                                            "fullStart": 705,
                                            "fullEnd": 772,
                                            "start": 705,
                                            "end": 772,
                                            "fullWidth": 67,
                                            "width": 67,
                                            "equalsToken": {
                                                "kind": "EqualsToken",
                                                "fullStart": 705,
                                                "fullEnd": 707,
                                                "start": 705,
                                                "end": 706,
                                                "fullWidth": 2,
                                                "width": 1,
                                                "text": "=",
                                                "value": "=",
                                                "valueText": "=",
                                                "hasTrailingTrivia": true,
                                                "trailingTrivia": [
                                                    {
                                                        "kind": "WhitespaceTrivia",
                                                        "text": " "
                                                    }
                                                ]
                                            },
                                            "value": {
                                                "kind": "FunctionExpression",
                                                "fullStart": 707,
                                                "fullEnd": 772,
                                                "start": 707,
                                                "end": 772,
                                                "fullWidth": 65,
                                                "width": 65,
                                                "functionKeyword": {
                                                    "kind": "FunctionKeyword",
                                                    "fullStart": 707,
                                                    "fullEnd": 716,
                                                    "start": 707,
                                                    "end": 715,
                                                    "fullWidth": 9,
                                                    "width": 8,
                                                    "text": "function",
                                                    "value": "function",
                                                    "valueText": "function",
                                                    "hasTrailingTrivia": true,
                                                    "trailingTrivia": [
                                                        {
                                                            "kind": "WhitespaceTrivia",
                                                            "text": " "
                                                        }
                                                    ]
                                                },
                                                "callSignature": {
                                                    "kind": "CallSignature",
                                                    "fullStart": 716,
                                                    "fullEnd": 724,
                                                    "start": 716,
                                                    "end": 723,
                                                    "fullWidth": 8,
                                                    "width": 7,
                                                    "parameterList": {
                                                        "kind": "ParameterList",
                                                        "fullStart": 716,
                                                        "fullEnd": 724,
                                                        "start": 716,
                                                        "end": 723,
                                                        "fullWidth": 8,
                                                        "width": 7,
                                                        "openParenToken": {
                                                            "kind": "OpenParenToken",
                                                            "fullStart": 716,
                                                            "fullEnd": 717,
                                                            "start": 716,
                                                            "end": 717,
                                                            "fullWidth": 1,
                                                            "width": 1,
                                                            "text": "(",
                                                            "value": "(",
                                                            "valueText": "("
                                                        },
                                                        "parameters": [
                                                            {
                                                                "kind": "Parameter",
                                                                "fullStart": 717,
                                                                "fullEnd": 722,
                                                                "start": 717,
                                                                "end": 722,
                                                                "fullWidth": 5,
                                                                "width": 5,
                                                                "modifiers": [],
                                                                "identifier": {
                                                                    "kind": "IdentifierName",
                                                                    "fullStart": 717,
                                                                    "fullEnd": 722,
                                                                    "start": 717,
                                                                    "end": 722,
                                                                    "fullWidth": 5,
                                                                    "width": 5,
                                                                    "text": "value",
                                                                    "value": "value",
                                                                    "valueText": "value"
                                                                }
                                                            }
                                                        ],
                                                        "closeParenToken": {
                                                            "kind": "CloseParenToken",
                                                            "fullStart": 722,
                                                            "fullEnd": 724,
                                                            "start": 722,
                                                            "end": 723,
                                                            "fullWidth": 2,
                                                            "width": 1,
                                                            "text": ")",
                                                            "value": ")",
                                                            "valueText": ")",
                                                            "hasTrailingTrivia": true,
                                                            "trailingTrivia": [
                                                                {
                                                                    "kind": "WhitespaceTrivia",
                                                                    "text": " "
                                                                }
                                                            ]
                                                        }
                                                    }
                                                },
                                                "block": {
                                                    "kind": "Block",
                                                    "fullStart": 724,
                                                    "fullEnd": 772,
                                                    "start": 724,
                                                    "end": 772,
                                                    "fullWidth": 48,
                                                    "width": 48,
                                                    "openBraceToken": {
                                                        "kind": "OpenBraceToken",
                                                        "fullStart": 724,
                                                        "fullEnd": 727,
                                                        "start": 724,
                                                        "end": 725,
                                                        "fullWidth": 3,
                                                        "width": 1,
                                                        "text": "{",
                                                        "value": "{",
                                                        "valueText": "{",
                                                        "hasTrailingTrivia": true,
                                                        "hasTrailingNewLine": true,
                                                        "trailingTrivia": [
                                                            {
                                                                "kind": "NewLineTrivia",
                                                                "text": "\r\n"
                                                            }
                                                        ]
                                                    },
                                                    "statements": [
                                                        {
                                                            "kind": "ExpressionStatement",
                                                            "fullStart": 727,
                                                            "fullEnd": 763,
                                                            "start": 739,
                                                            "end": 761,
                                                            "fullWidth": 36,
                                                            "width": 22,
                                                            "expression": {
                                                                "kind": "AssignmentExpression",
                                                                "fullStart": 727,
                                                                "fullEnd": 760,
                                                                "start": 739,
                                                                "end": 760,
                                                                "fullWidth": 33,
                                                                "width": 21,
                                                                "left": {
                                                                    "kind": "IdentifierName",
                                                                    "fullStart": 727,
                                                                    "fullEnd": 753,
                                                                    "start": 739,
                                                                    "end": 752,
                                                                    "fullWidth": 26,
                                                                    "width": 13,
                                                                    "text": "verifySetFunc",
                                                                    "value": "verifySetFunc",
                                                                    "valueText": "verifySetFunc",
                                                                    "hasLeadingTrivia": true,
                                                                    "hasTrailingTrivia": true,
                                                                    "leadingTrivia": [
                                                                        {
                                                                            "kind": "WhitespaceTrivia",
                                                                            "text": "            "
                                                                        }
                                                                    ],
                                                                    "trailingTrivia": [
                                                                        {
                                                                            "kind": "WhitespaceTrivia",
                                                                            "text": " "
                                                                        }
                                                                    ]
                                                                },
                                                                "operatorToken": {
                                                                    "kind": "EqualsToken",
                                                                    "fullStart": 753,
                                                                    "fullEnd": 755,
                                                                    "start": 753,
                                                                    "end": 754,
                                                                    "fullWidth": 2,
                                                                    "width": 1,
                                                                    "text": "=",
                                                                    "value": "=",
                                                                    "valueText": "=",
                                                                    "hasTrailingTrivia": true,
                                                                    "trailingTrivia": [
                                                                        {
                                                                            "kind": "WhitespaceTrivia",
                                                                            "text": " "
                                                                        }
                                                                    ]
                                                                },
                                                                "right": {
                                                                    "kind": "IdentifierName",
                                                                    "fullStart": 755,
                                                                    "fullEnd": 760,
                                                                    "start": 755,
                                                                    "end": 760,
                                                                    "fullWidth": 5,
                                                                    "width": 5,
                                                                    "text": "value",
                                                                    "value": "value",
                                                                    "valueText": "value"
                                                                }
                                                            },
                                                            "semicolonToken": {
                                                                "kind": "SemicolonToken",
                                                                "fullStart": 760,
                                                                "fullEnd": 763,
                                                                "start": 760,
                                                                "end": 761,
                                                                "fullWidth": 3,
                                                                "width": 1,
                                                                "text": ";",
                                                                "value": ";",
                                                                "valueText": ";",
                                                                "hasTrailingTrivia": true,
                                                                "hasTrailingNewLine": true,
                                                                "trailingTrivia": [
                                                                    {
                                                                        "kind": "NewLineTrivia",
                                                                        "text": "\r\n"
                                                                    }
                                                                ]
                                                            }
                                                        }
                                                    ],
                                                    "closeBraceToken": {
                                                        "kind": "CloseBraceToken",
                                                        "fullStart": 763,
                                                        "fullEnd": 772,
                                                        "start": 771,
                                                        "end": 772,
                                                        "fullWidth": 9,
                                                        "width": 1,
                                                        "text": "}",
                                                        "value": "}",
                                                        "valueText": "}",
                                                        "hasLeadingTrivia": true,
                                                        "leadingTrivia": [
                                                            {
                                                                "kind": "WhitespaceTrivia",
                                                                "text": "        "
                                                            }
                                                        ]
                                                    }
                                                }
                                            }
                                        }
                                    }
                                ]
                            },
                            "semicolonToken": {
                                "kind": "SemicolonToken",
                                "fullStart": 772,
                                "fullEnd": 775,
                                "start": 772,
                                "end": 773,
                                "fullWidth": 3,
                                "width": 1,
                                "text": ";",
                                "value": ";",
                                "valueText": ";",
                                "hasTrailingTrivia": true,
                                "hasTrailingNewLine": true,
                                "trailingTrivia": [
                                    {
                                        "kind": "NewLineTrivia",
                                        "text": "\r\n"
                                    }
                                ]
                            }
                        },
                        {
                            "kind": "ExpressionStatement",
                            "fullStart": 775,
                            "fullEnd": 955,
                            "start": 785,
                            "end": 953,
                            "fullWidth": 180,
                            "width": 168,
                            "isIncrementallyUnusable": true,
                            "expression": {
                                "kind": "InvocationExpression",
                                "fullStart": 775,
                                "fullEnd": 952,
                                "start": 785,
                                "end": 952,
                                "fullWidth": 177,
                                "width": 167,
                                "isIncrementallyUnusable": true,
                                "expression": {
                                    "kind": "MemberAccessExpression",
                                    "fullStart": 775,
                                    "fullEnd": 806,
                                    "start": 785,
                                    "end": 806,
                                    "fullWidth": 31,
                                    "width": 21,
                                    "expression": {
                                        "kind": "IdentifierName",
                                        "fullStart": 775,
                                        "fullEnd": 791,
                                        "start": 785,
                                        "end": 791,
                                        "fullWidth": 16,
                                        "width": 6,
                                        "text": "Object",
                                        "value": "Object",
                                        "valueText": "Object",
                                        "hasLeadingTrivia": true,
                                        "hasLeadingNewLine": true,
                                        "leadingTrivia": [
                                            {
                                                "kind": "NewLineTrivia",
                                                "text": "\r\n"
                                            },
                                            {
                                                "kind": "WhitespaceTrivia",
                                                "text": "        "
                                            }
                                        ]
                                    },
                                    "dotToken": {
                                        "kind": "DotToken",
                                        "fullStart": 791,
                                        "fullEnd": 792,
                                        "start": 791,
                                        "end": 792,
                                        "fullWidth": 1,
                                        "width": 1,
                                        "text": ".",
                                        "value": ".",
                                        "valueText": "."
                                    },
                                    "name": {
                                        "kind": "IdentifierName",
                                        "fullStart": 792,
                                        "fullEnd": 806,
                                        "start": 792,
                                        "end": 806,
                                        "fullWidth": 14,
                                        "width": 14,
                                        "text": "defineProperty",
                                        "value": "defineProperty",
                                        "valueText": "defineProperty"
                                    }
                                },
                                "argumentList": {
                                    "kind": "ArgumentList",
                                    "fullStart": 806,
                                    "fullEnd": 952,
                                    "start": 806,
                                    "end": 952,
                                    "fullWidth": 146,
                                    "width": 146,
                                    "isIncrementallyUnusable": true,
                                    "openParenToken": {
                                        "kind": "OpenParenToken",
                                        "fullStart": 806,
                                        "fullEnd": 807,
                                        "start": 806,
                                        "end": 807,
                                        "fullWidth": 1,
                                        "width": 1,
                                        "text": "(",
                                        "value": "(",
                                        "valueText": "("
                                    },
                                    "arguments": [
                                        {
                                            "kind": "IdentifierName",
                                            "fullStart": 807,
                                            "fullEnd": 810,
                                            "start": 807,
                                            "end": 810,
                                            "fullWidth": 3,
                                            "width": 3,
                                            "text": "obj",
                                            "value": "obj",
                                            "valueText": "obj"
                                        },
                                        {
                                            "kind": "CommaToken",
                                            "fullStart": 810,
                                            "fullEnd": 812,
                                            "start": 810,
                                            "end": 811,
                                            "fullWidth": 2,
                                            "width": 1,
                                            "text": ",",
                                            "value": ",",
                                            "valueText": ",",
                                            "hasTrailingTrivia": true,
                                            "trailingTrivia": [
                                                {
                                                    "kind": "WhitespaceTrivia",
                                                    "text": " "
                                                }
                                            ]
                                        },
                                        {
                                            "kind": "StringLiteral",
                                            "fullStart": 812,
                                            "fullEnd": 818,
                                            "start": 812,
                                            "end": 818,
                                            "fullWidth": 6,
                                            "width": 6,
                                            "text": "\"prop\"",
                                            "value": "prop",
                                            "valueText": "prop"
                                        },
                                        {
                                            "kind": "CommaToken",
                                            "fullStart": 818,
                                            "fullEnd": 820,
                                            "start": 818,
                                            "end": 819,
                                            "fullWidth": 2,
                                            "width": 1,
                                            "text": ",",
                                            "value": ",",
                                            "valueText": ",",
                                            "hasTrailingTrivia": true,
                                            "trailingTrivia": [
                                                {
                                                    "kind": "WhitespaceTrivia",
                                                    "text": " "
                                                }
                                            ]
                                        },
                                        {
                                            "kind": "ObjectLiteralExpression",
                                            "fullStart": 820,
                                            "fullEnd": 951,
                                            "start": 820,
                                            "end": 951,
                                            "fullWidth": 131,
                                            "width": 131,
                                            "isIncrementallyUnusable": true,
                                            "openBraceToken": {
                                                "kind": "OpenBraceToken",
                                                "fullStart": 820,
                                                "fullEnd": 823,
                                                "start": 820,
                                                "end": 821,
                                                "fullWidth": 3,
                                                "width": 1,
                                                "text": "{",
                                                "value": "{",
                                                "valueText": "{",
                                                "hasTrailingTrivia": true,
                                                "hasTrailingNewLine": true,
                                                "trailingTrivia": [
                                                    {
                                                        "kind": "NewLineTrivia",
                                                        "text": "\r\n"
                                                    }
                                                ]
                                            },
                                            "propertyAssignments": [
                                                {
                                                    "kind": "SimplePropertyAssignment",
                                                    "fullStart": 823,
                                                    "fullEnd": 849,
                                                    "start": 835,
                                                    "end": 849,
                                                    "fullWidth": 26,
                                                    "width": 14,
                                                    "isIncrementallyUnusable": true,
                                                    "propertyName": {
                                                        "kind": "IdentifierName",
                                                        "fullStart": 823,
                                                        "fullEnd": 838,
                                                        "start": 835,
                                                        "end": 838,
                                                        "fullWidth": 15,
                                                        "width": 3,
                                                        "text": "get",
                                                        "value": "get",
                                                        "valueText": "get",
                                                        "hasLeadingTrivia": true,
                                                        "leadingTrivia": [
                                                            {
                                                                "kind": "WhitespaceTrivia",
                                                                "text": "            "
                                                            }
                                                        ]
                                                    },
                                                    "colonToken": {
                                                        "kind": "ColonToken",
                                                        "fullStart": 838,
                                                        "fullEnd": 840,
                                                        "start": 838,
                                                        "end": 839,
                                                        "fullWidth": 2,
                                                        "width": 1,
                                                        "text": ":",
                                                        "value": ":",
                                                        "valueText": ":",
                                                        "hasTrailingTrivia": true,
                                                        "trailingTrivia": [
                                                            {
                                                                "kind": "WhitespaceTrivia",
                                                                "text": " "
                                                            }
                                                        ]
                                                    },
                                                    "expression": {
                                                        "kind": "IdentifierName",
                                                        "fullStart": 840,
                                                        "fullEnd": 849,
                                                        "start": 840,
                                                        "end": 849,
                                                        "fullWidth": 9,
                                                        "width": 9,
                                                        "text": "undefined",
                                                        "value": "undefined",
                                                        "valueText": "undefined"
                                                    }
                                                },
                                                {
                                                    "kind": "CommaToken",
                                                    "fullStart": 849,
                                                    "fullEnd": 852,
                                                    "start": 849,
                                                    "end": 850,
                                                    "fullWidth": 3,
                                                    "width": 1,
                                                    "text": ",",
                                                    "value": ",",
                                                    "valueText": ",",
                                                    "hasTrailingTrivia": true,
                                                    "hasTrailingNewLine": true,
                                                    "trailingTrivia": [
                                                        {
                                                            "kind": "NewLineTrivia",
                                                            "text": "\r\n"
                                                        }
                                                    ]
                                                },
                                                {
                                                    "kind": "SimplePropertyAssignment",
                                                    "fullStart": 852,
                                                    "fullEnd": 876,
                                                    "start": 864,
                                                    "end": 876,
                                                    "fullWidth": 24,
                                                    "width": 12,
                                                    "isIncrementallyUnusable": true,
                                                    "propertyName": {
                                                        "kind": "IdentifierName",
                                                        "fullStart": 852,
                                                        "fullEnd": 867,
                                                        "start": 864,
                                                        "end": 867,
                                                        "fullWidth": 15,
                                                        "width": 3,
                                                        "text": "set",
                                                        "value": "set",
                                                        "valueText": "set",
                                                        "hasLeadingTrivia": true,
                                                        "leadingTrivia": [
                                                            {
                                                                "kind": "WhitespaceTrivia",
                                                                "text": "            "
                                                            }
                                                        ]
                                                    },
                                                    "colonToken": {
                                                        "kind": "ColonToken",
                                                        "fullStart": 867,
                                                        "fullEnd": 869,
                                                        "start": 867,
                                                        "end": 868,
                                                        "fullWidth": 2,
                                                        "width": 1,
                                                        "text": ":",
                                                        "value": ":",
                                                        "valueText": ":",
                                                        "hasTrailingTrivia": true,
                                                        "trailingTrivia": [
                                                            {
                                                                "kind": "WhitespaceTrivia",
                                                                "text": " "
                                                            }
                                                        ]
                                                    },
                                                    "expression": {
                                                        "kind": "IdentifierName",
                                                        "fullStart": 869,
                                                        "fullEnd": 876,
                                                        "start": 869,
                                                        "end": 876,
                                                        "fullWidth": 7,
                                                        "width": 7,
                                                        "text": "setFunc",
                                                        "value": "setFunc",
                                                        "valueText": "setFunc"
                                                    }
                                                },
                                                {
                                                    "kind": "CommaToken",
                                                    "fullStart": 876,
                                                    "fullEnd": 879,
                                                    "start": 876,
                                                    "end": 877,
                                                    "fullWidth": 3,
                                                    "width": 1,
                                                    "text": ",",
                                                    "value": ",",
                                                    "valueText": ",",
                                                    "hasTrailingTrivia": true,
                                                    "hasTrailingNewLine": true,
                                                    "trailingTrivia": [
                                                        {
                                                            "kind": "NewLineTrivia",
                                                            "text": "\r\n"
                                                        }
                                                    ]
                                                },
                                                {
                                                    "kind": "SimplePropertyAssignment",
                                                    "fullStart": 879,
                                                    "fullEnd": 907,
                                                    "start": 891,
                                                    "end": 907,
                                                    "fullWidth": 28,
                                                    "width": 16,
                                                    "propertyName": {
                                                        "kind": "IdentifierName",
                                                        "fullStart": 879,
                                                        "fullEnd": 901,
                                                        "start": 891,
                                                        "end": 901,
                                                        "fullWidth": 22,
                                                        "width": 10,
                                                        "text": "enumerable",
                                                        "value": "enumerable",
                                                        "valueText": "enumerable",
                                                        "hasLeadingTrivia": true,
                                                        "leadingTrivia": [
                                                            {
                                                                "kind": "WhitespaceTrivia",
                                                                "text": "            "
                                                            }
                                                        ]
                                                    },
                                                    "colonToken": {
                                                        "kind": "ColonToken",
                                                        "fullStart": 901,
                                                        "fullEnd": 903,
                                                        "start": 901,
                                                        "end": 902,
                                                        "fullWidth": 2,
                                                        "width": 1,
                                                        "text": ":",
                                                        "value": ":",
                                                        "valueText": ":",
                                                        "hasTrailingTrivia": true,
                                                        "trailingTrivia": [
                                                            {
                                                                "kind": "WhitespaceTrivia",
                                                                "text": " "
                                                            }
                                                        ]
                                                    },
                                                    "expression": {
                                                        "kind": "TrueKeyword",
                                                        "fullStart": 903,
                                                        "fullEnd": 907,
                                                        "start": 903,
                                                        "end": 907,
                                                        "fullWidth": 4,
                                                        "width": 4,
                                                        "text": "true",
                                                        "value": true,
                                                        "valueText": "true"
                                                    }
                                                },
                                                {
                                                    "kind": "CommaToken",
                                                    "fullStart": 907,
                                                    "fullEnd": 910,
                                                    "start": 907,
                                                    "end": 908,
                                                    "fullWidth": 3,
                                                    "width": 1,
                                                    "text": ",",
                                                    "value": ",",
                                                    "valueText": ",",
                                                    "hasTrailingTrivia": true,
                                                    "hasTrailingNewLine": true,
                                                    "trailingTrivia": [
                                                        {
                                                            "kind": "NewLineTrivia",
                                                            "text": "\r\n"
                                                        }
                                                    ]
                                                },
                                                {
                                                    "kind": "SimplePropertyAssignment",
                                                    "fullStart": 910,
                                                    "fullEnd": 942,
                                                    "start": 922,
                                                    "end": 940,
                                                    "fullWidth": 32,
                                                    "width": 18,
                                                    "propertyName": {
                                                        "kind": "IdentifierName",
                                                        "fullStart": 910,
                                                        "fullEnd": 934,
                                                        "start": 922,
                                                        "end": 934,
                                                        "fullWidth": 24,
                                                        "width": 12,
                                                        "text": "configurable",
                                                        "value": "configurable",
                                                        "valueText": "configurable",
                                                        "hasLeadingTrivia": true,
                                                        "leadingTrivia": [
                                                            {
                                                                "kind": "WhitespaceTrivia",
                                                                "text": "            "
                                                            }
                                                        ]
                                                    },
                                                    "colonToken": {
                                                        "kind": "ColonToken",
                                                        "fullStart": 934,
                                                        "fullEnd": 936,
                                                        "start": 934,
                                                        "end": 935,
                                                        "fullWidth": 2,
                                                        "width": 1,
                                                        "text": ":",
                                                        "value": ":",
                                                        "valueText": ":",
                                                        "hasTrailingTrivia": true,
                                                        "trailingTrivia": [
                                                            {
                                                                "kind": "WhitespaceTrivia",
                                                                "text": " "
                                                            }
                                                        ]
                                                    },
                                                    "expression": {
                                                        "kind": "TrueKeyword",
                                                        "fullStart": 936,
                                                        "fullEnd": 942,
                                                        "start": 936,
                                                        "end": 940,
                                                        "fullWidth": 6,
                                                        "width": 4,
                                                        "text": "true",
                                                        "value": true,
                                                        "valueText": "true",
                                                        "hasTrailingTrivia": true,
                                                        "hasTrailingNewLine": true,
                                                        "trailingTrivia": [
                                                            {
                                                                "kind": "NewLineTrivia",
                                                                "text": "\r\n"
                                                            }
                                                        ]
                                                    }
                                                }
                                            ],
                                            "closeBraceToken": {
                                                "kind": "CloseBraceToken",
                                                "fullStart": 942,
                                                "fullEnd": 951,
                                                "start": 950,
                                                "end": 951,
                                                "fullWidth": 9,
                                                "width": 1,
                                                "text": "}",
                                                "value": "}",
                                                "valueText": "}",
                                                "hasLeadingTrivia": true,
                                                "leadingTrivia": [
                                                    {
                                                        "kind": "WhitespaceTrivia",
                                                        "text": "        "
                                                    }
                                                ]
                                            }
                                        }
                                    ],
                                    "closeParenToken": {
                                        "kind": "CloseParenToken",
                                        "fullStart": 951,
                                        "fullEnd": 952,
                                        "start": 951,
                                        "end": 952,
                                        "fullWidth": 1,
                                        "width": 1,
                                        "text": ")",
                                        "value": ")",
                                        "valueText": ")"
                                    }
                                }
                            },
                            "semicolonToken": {
                                "kind": "SemicolonToken",
                                "fullStart": 952,
                                "fullEnd": 955,
                                "start": 952,
                                "end": 953,
                                "fullWidth": 3,
                                "width": 1,
                                "text": ";",
                                "value": ";",
                                "valueText": ";",
                                "hasTrailingTrivia": true,
                                "hasTrailingNewLine": true,
                                "trailingTrivia": [
                                    {
                                        "kind": "NewLineTrivia",
                                        "text": "\r\n"
                                    }
                                ]
                            }
                        },
                        {
                            "kind": "VariableStatement",
                            "fullStart": 955,
                            "fullEnd": 1022,
                            "start": 965,
                            "end": 1020,
                            "fullWidth": 67,
                            "width": 55,
                            "modifiers": [],
                            "variableDeclaration": {
                                "kind": "VariableDeclaration",
                                "fullStart": 955,
                                "fullEnd": 1019,
                                "start": 965,
                                "end": 1019,
                                "fullWidth": 64,
                                "width": 54,
                                "varKeyword": {
                                    "kind": "VarKeyword",
                                    "fullStart": 955,
                                    "fullEnd": 969,
                                    "start": 965,
                                    "end": 968,
                                    "fullWidth": 14,
                                    "width": 3,
                                    "text": "var",
                                    "value": "var",
                                    "valueText": "var",
                                    "hasLeadingTrivia": true,
                                    "hasLeadingNewLine": true,
                                    "hasTrailingTrivia": true,
                                    "leadingTrivia": [
                                        {
                                            "kind": "NewLineTrivia",
                                            "text": "\r\n"
                                        },
                                        {
                                            "kind": "WhitespaceTrivia",
                                            "text": "        "
                                        }
                                    ],
                                    "trailingTrivia": [
                                        {
                                            "kind": "WhitespaceTrivia",
                                            "text": " "
                                        }
                                    ]
                                },
                                "variableDeclarators": [
                                    {
                                        "kind": "VariableDeclarator",
                                        "fullStart": 969,
                                        "fullEnd": 1019,
                                        "start": 969,
                                        "end": 1019,
                                        "fullWidth": 50,
<<<<<<< HEAD
                                        "width": 50,
                                        "identifier": {
=======
                                        "propertyName": {
>>>>>>> 85e84683
                                            "kind": "IdentifierName",
                                            "fullStart": 969,
                                            "fullEnd": 991,
                                            "start": 969,
                                            "end": 990,
                                            "fullWidth": 22,
                                            "width": 21,
                                            "text": "propertyDefineCorrect",
                                            "value": "propertyDefineCorrect",
                                            "valueText": "propertyDefineCorrect",
                                            "hasTrailingTrivia": true,
                                            "trailingTrivia": [
                                                {
                                                    "kind": "WhitespaceTrivia",
                                                    "text": " "
                                                }
                                            ]
                                        },
                                        "equalsValueClause": {
                                            "kind": "EqualsValueClause",
                                            "fullStart": 991,
                                            "fullEnd": 1019,
                                            "start": 991,
                                            "end": 1019,
                                            "fullWidth": 28,
                                            "width": 28,
                                            "equalsToken": {
                                                "kind": "EqualsToken",
                                                "fullStart": 991,
                                                "fullEnd": 993,
                                                "start": 991,
                                                "end": 992,
                                                "fullWidth": 2,
                                                "width": 1,
                                                "text": "=",
                                                "value": "=",
                                                "valueText": "=",
                                                "hasTrailingTrivia": true,
                                                "trailingTrivia": [
                                                    {
                                                        "kind": "WhitespaceTrivia",
                                                        "text": " "
                                                    }
                                                ]
                                            },
                                            "value": {
                                                "kind": "InvocationExpression",
                                                "fullStart": 993,
                                                "fullEnd": 1019,
                                                "start": 993,
                                                "end": 1019,
                                                "fullWidth": 26,
                                                "width": 26,
                                                "expression": {
                                                    "kind": "MemberAccessExpression",
                                                    "fullStart": 993,
                                                    "fullEnd": 1011,
                                                    "start": 993,
                                                    "end": 1011,
                                                    "fullWidth": 18,
                                                    "width": 18,
                                                    "expression": {
                                                        "kind": "IdentifierName",
                                                        "fullStart": 993,
                                                        "fullEnd": 996,
                                                        "start": 993,
                                                        "end": 996,
                                                        "fullWidth": 3,
                                                        "width": 3,
                                                        "text": "obj",
                                                        "value": "obj",
                                                        "valueText": "obj"
                                                    },
                                                    "dotToken": {
                                                        "kind": "DotToken",
                                                        "fullStart": 996,
                                                        "fullEnd": 997,
                                                        "start": 996,
                                                        "end": 997,
                                                        "fullWidth": 1,
                                                        "width": 1,
                                                        "text": ".",
                                                        "value": ".",
                                                        "valueText": "."
                                                    },
                                                    "name": {
                                                        "kind": "IdentifierName",
                                                        "fullStart": 997,
                                                        "fullEnd": 1011,
                                                        "start": 997,
                                                        "end": 1011,
                                                        "fullWidth": 14,
                                                        "width": 14,
                                                        "text": "hasOwnProperty",
                                                        "value": "hasOwnProperty",
                                                        "valueText": "hasOwnProperty"
                                                    }
                                                },
                                                "argumentList": {
                                                    "kind": "ArgumentList",
                                                    "fullStart": 1011,
                                                    "fullEnd": 1019,
                                                    "start": 1011,
                                                    "end": 1019,
                                                    "fullWidth": 8,
                                                    "width": 8,
                                                    "openParenToken": {
                                                        "kind": "OpenParenToken",
                                                        "fullStart": 1011,
                                                        "fullEnd": 1012,
                                                        "start": 1011,
                                                        "end": 1012,
                                                        "fullWidth": 1,
                                                        "width": 1,
                                                        "text": "(",
                                                        "value": "(",
                                                        "valueText": "("
                                                    },
                                                    "arguments": [
                                                        {
                                                            "kind": "StringLiteral",
                                                            "fullStart": 1012,
                                                            "fullEnd": 1018,
                                                            "start": 1012,
                                                            "end": 1018,
                                                            "fullWidth": 6,
                                                            "width": 6,
                                                            "text": "\"prop\"",
                                                            "value": "prop",
                                                            "valueText": "prop"
                                                        }
                                                    ],
                                                    "closeParenToken": {
                                                        "kind": "CloseParenToken",
                                                        "fullStart": 1018,
                                                        "fullEnd": 1019,
                                                        "start": 1018,
                                                        "end": 1019,
                                                        "fullWidth": 1,
                                                        "width": 1,
                                                        "text": ")",
                                                        "value": ")",
                                                        "valueText": ")"
                                                    }
                                                }
                                            }
                                        }
                                    }
                                ]
                            },
                            "semicolonToken": {
                                "kind": "SemicolonToken",
                                "fullStart": 1019,
                                "fullEnd": 1022,
                                "start": 1019,
                                "end": 1020,
                                "fullWidth": 3,
                                "width": 1,
                                "text": ";",
                                "value": ";",
                                "valueText": ";",
                                "hasTrailingTrivia": true,
                                "hasTrailingNewLine": true,
                                "trailingTrivia": [
                                    {
                                        "kind": "NewLineTrivia",
                                        "text": "\r\n"
                                    }
                                ]
                            }
                        },
                        {
                            "kind": "VariableStatement",
                            "fullStart": 1022,
                            "fullEnd": 1088,
                            "start": 1030,
                            "end": 1086,
                            "fullWidth": 66,
                            "width": 56,
                            "modifiers": [],
                            "variableDeclaration": {
                                "kind": "VariableDeclaration",
                                "fullStart": 1022,
                                "fullEnd": 1085,
                                "start": 1030,
                                "end": 1085,
                                "fullWidth": 63,
                                "width": 55,
                                "varKeyword": {
                                    "kind": "VarKeyword",
                                    "fullStart": 1022,
                                    "fullEnd": 1034,
                                    "start": 1030,
                                    "end": 1033,
                                    "fullWidth": 12,
                                    "width": 3,
                                    "text": "var",
                                    "value": "var",
                                    "valueText": "var",
                                    "hasLeadingTrivia": true,
                                    "hasTrailingTrivia": true,
                                    "leadingTrivia": [
                                        {
                                            "kind": "WhitespaceTrivia",
                                            "text": "        "
                                        }
                                    ],
                                    "trailingTrivia": [
                                        {
                                            "kind": "WhitespaceTrivia",
                                            "text": " "
                                        }
                                    ]
                                },
                                "variableDeclarators": [
                                    {
                                        "kind": "VariableDeclarator",
                                        "fullStart": 1034,
                                        "fullEnd": 1085,
                                        "start": 1034,
                                        "end": 1085,
                                        "fullWidth": 51,
<<<<<<< HEAD
                                        "width": 51,
                                        "identifier": {
=======
                                        "propertyName": {
>>>>>>> 85e84683
                                            "kind": "IdentifierName",
                                            "fullStart": 1034,
                                            "fullEnd": 1039,
                                            "start": 1034,
                                            "end": 1038,
                                            "fullWidth": 5,
                                            "width": 4,
                                            "text": "desc",
                                            "value": "desc",
                                            "valueText": "desc",
                                            "hasTrailingTrivia": true,
                                            "trailingTrivia": [
                                                {
                                                    "kind": "WhitespaceTrivia",
                                                    "text": " "
                                                }
                                            ]
                                        },
                                        "equalsValueClause": {
                                            "kind": "EqualsValueClause",
                                            "fullStart": 1039,
                                            "fullEnd": 1085,
                                            "start": 1039,
                                            "end": 1085,
                                            "fullWidth": 46,
                                            "width": 46,
                                            "equalsToken": {
                                                "kind": "EqualsToken",
                                                "fullStart": 1039,
                                                "fullEnd": 1041,
                                                "start": 1039,
                                                "end": 1040,
                                                "fullWidth": 2,
                                                "width": 1,
                                                "text": "=",
                                                "value": "=",
                                                "valueText": "=",
                                                "hasTrailingTrivia": true,
                                                "trailingTrivia": [
                                                    {
                                                        "kind": "WhitespaceTrivia",
                                                        "text": " "
                                                    }
                                                ]
                                            },
                                            "value": {
                                                "kind": "InvocationExpression",
                                                "fullStart": 1041,
                                                "fullEnd": 1085,
                                                "start": 1041,
                                                "end": 1085,
                                                "fullWidth": 44,
                                                "width": 44,
                                                "expression": {
                                                    "kind": "MemberAccessExpression",
                                                    "fullStart": 1041,
                                                    "fullEnd": 1072,
                                                    "start": 1041,
                                                    "end": 1072,
                                                    "fullWidth": 31,
                                                    "width": 31,
                                                    "expression": {
                                                        "kind": "IdentifierName",
                                                        "fullStart": 1041,
                                                        "fullEnd": 1047,
                                                        "start": 1041,
                                                        "end": 1047,
                                                        "fullWidth": 6,
                                                        "width": 6,
                                                        "text": "Object",
                                                        "value": "Object",
                                                        "valueText": "Object"
                                                    },
                                                    "dotToken": {
                                                        "kind": "DotToken",
                                                        "fullStart": 1047,
                                                        "fullEnd": 1048,
                                                        "start": 1047,
                                                        "end": 1048,
                                                        "fullWidth": 1,
                                                        "width": 1,
                                                        "text": ".",
                                                        "value": ".",
                                                        "valueText": "."
                                                    },
                                                    "name": {
                                                        "kind": "IdentifierName",
                                                        "fullStart": 1048,
                                                        "fullEnd": 1072,
                                                        "start": 1048,
                                                        "end": 1072,
                                                        "fullWidth": 24,
                                                        "width": 24,
                                                        "text": "getOwnPropertyDescriptor",
                                                        "value": "getOwnPropertyDescriptor",
                                                        "valueText": "getOwnPropertyDescriptor"
                                                    }
                                                },
                                                "argumentList": {
                                                    "kind": "ArgumentList",
                                                    "fullStart": 1072,
                                                    "fullEnd": 1085,
                                                    "start": 1072,
                                                    "end": 1085,
                                                    "fullWidth": 13,
                                                    "width": 13,
                                                    "openParenToken": {
                                                        "kind": "OpenParenToken",
                                                        "fullStart": 1072,
                                                        "fullEnd": 1073,
                                                        "start": 1072,
                                                        "end": 1073,
                                                        "fullWidth": 1,
                                                        "width": 1,
                                                        "text": "(",
                                                        "value": "(",
                                                        "valueText": "("
                                                    },
                                                    "arguments": [
                                                        {
                                                            "kind": "IdentifierName",
                                                            "fullStart": 1073,
                                                            "fullEnd": 1076,
                                                            "start": 1073,
                                                            "end": 1076,
                                                            "fullWidth": 3,
                                                            "width": 3,
                                                            "text": "obj",
                                                            "value": "obj",
                                                            "valueText": "obj"
                                                        },
                                                        {
                                                            "kind": "CommaToken",
                                                            "fullStart": 1076,
                                                            "fullEnd": 1078,
                                                            "start": 1076,
                                                            "end": 1077,
                                                            "fullWidth": 2,
                                                            "width": 1,
                                                            "text": ",",
                                                            "value": ",",
                                                            "valueText": ",",
                                                            "hasTrailingTrivia": true,
                                                            "trailingTrivia": [
                                                                {
                                                                    "kind": "WhitespaceTrivia",
                                                                    "text": " "
                                                                }
                                                            ]
                                                        },
                                                        {
                                                            "kind": "StringLiteral",
                                                            "fullStart": 1078,
                                                            "fullEnd": 1084,
                                                            "start": 1078,
                                                            "end": 1084,
                                                            "fullWidth": 6,
                                                            "width": 6,
                                                            "text": "\"prop\"",
                                                            "value": "prop",
                                                            "valueText": "prop"
                                                        }
                                                    ],
                                                    "closeParenToken": {
                                                        "kind": "CloseParenToken",
                                                        "fullStart": 1084,
                                                        "fullEnd": 1085,
                                                        "start": 1084,
                                                        "end": 1085,
                                                        "fullWidth": 1,
                                                        "width": 1,
                                                        "text": ")",
                                                        "value": ")",
                                                        "valueText": ")"
                                                    }
                                                }
                                            }
                                        }
                                    }
                                ]
                            },
                            "semicolonToken": {
                                "kind": "SemicolonToken",
                                "fullStart": 1085,
                                "fullEnd": 1088,
                                "start": 1085,
                                "end": 1086,
                                "fullWidth": 3,
                                "width": 1,
                                "text": ";",
                                "value": ";",
                                "valueText": ";",
                                "hasTrailingTrivia": true,
                                "hasTrailingNewLine": true,
                                "trailingTrivia": [
                                    {
                                        "kind": "NewLineTrivia",
                                        "text": "\r\n"
                                    }
                                ]
                            }
                        },
                        {
                            "kind": "ExpressionStatement",
                            "fullStart": 1088,
                            "fullEnd": 1116,
                            "start": 1098,
                            "end": 1114,
                            "fullWidth": 28,
                            "width": 16,
                            "expression": {
                                "kind": "DeleteExpression",
                                "fullStart": 1088,
                                "fullEnd": 1113,
                                "start": 1098,
                                "end": 1113,
                                "fullWidth": 25,
                                "width": 15,
                                "deleteKeyword": {
                                    "kind": "DeleteKeyword",
                                    "fullStart": 1088,
                                    "fullEnd": 1105,
                                    "start": 1098,
                                    "end": 1104,
                                    "fullWidth": 17,
                                    "width": 6,
                                    "text": "delete",
                                    "value": "delete",
                                    "valueText": "delete",
                                    "hasLeadingTrivia": true,
                                    "hasLeadingNewLine": true,
                                    "hasTrailingTrivia": true,
                                    "leadingTrivia": [
                                        {
                                            "kind": "NewLineTrivia",
                                            "text": "\r\n"
                                        },
                                        {
                                            "kind": "WhitespaceTrivia",
                                            "text": "        "
                                        }
                                    ],
                                    "trailingTrivia": [
                                        {
                                            "kind": "WhitespaceTrivia",
                                            "text": " "
                                        }
                                    ]
                                },
                                "expression": {
                                    "kind": "MemberAccessExpression",
                                    "fullStart": 1105,
                                    "fullEnd": 1113,
                                    "start": 1105,
                                    "end": 1113,
                                    "fullWidth": 8,
                                    "width": 8,
                                    "expression": {
                                        "kind": "IdentifierName",
                                        "fullStart": 1105,
                                        "fullEnd": 1108,
                                        "start": 1105,
                                        "end": 1108,
                                        "fullWidth": 3,
                                        "width": 3,
                                        "text": "obj",
                                        "value": "obj",
                                        "valueText": "obj"
                                    },
                                    "dotToken": {
                                        "kind": "DotToken",
                                        "fullStart": 1108,
                                        "fullEnd": 1109,
                                        "start": 1108,
                                        "end": 1109,
                                        "fullWidth": 1,
                                        "width": 1,
                                        "text": ".",
                                        "value": ".",
                                        "valueText": "."
                                    },
                                    "name": {
                                        "kind": "IdentifierName",
                                        "fullStart": 1109,
                                        "fullEnd": 1113,
                                        "start": 1109,
                                        "end": 1113,
                                        "fullWidth": 4,
                                        "width": 4,
                                        "text": "prop",
                                        "value": "prop",
                                        "valueText": "prop"
                                    }
                                }
                            },
                            "semicolonToken": {
                                "kind": "SemicolonToken",
                                "fullStart": 1113,
                                "fullEnd": 1116,
                                "start": 1113,
                                "end": 1114,
                                "fullWidth": 3,
                                "width": 1,
                                "text": ";",
                                "value": ";",
                                "valueText": ";",
                                "hasTrailingTrivia": true,
                                "hasTrailingNewLine": true,
                                "trailingTrivia": [
                                    {
                                        "kind": "NewLineTrivia",
                                        "text": "\r\n"
                                    }
                                ]
                            }
                        },
                        {
                            "kind": "ReturnStatement",
                            "fullStart": 1116,
                            "fullEnd": 1218,
                            "start": 1126,
                            "end": 1216,
                            "fullWidth": 102,
                            "width": 90,
                            "returnKeyword": {
                                "kind": "ReturnKeyword",
                                "fullStart": 1116,
                                "fullEnd": 1133,
                                "start": 1126,
                                "end": 1132,
                                "fullWidth": 17,
                                "width": 6,
                                "text": "return",
                                "value": "return",
                                "valueText": "return",
                                "hasLeadingTrivia": true,
                                "hasLeadingNewLine": true,
                                "hasTrailingTrivia": true,
                                "leadingTrivia": [
                                    {
                                        "kind": "NewLineTrivia",
                                        "text": "\r\n"
                                    },
                                    {
                                        "kind": "WhitespaceTrivia",
                                        "text": "        "
                                    }
                                ],
                                "trailingTrivia": [
                                    {
                                        "kind": "WhitespaceTrivia",
                                        "text": " "
                                    }
                                ]
                            },
                            "expression": {
                                "kind": "LogicalAndExpression",
                                "fullStart": 1133,
                                "fullEnd": 1215,
                                "start": 1133,
                                "end": 1215,
                                "fullWidth": 82,
                                "width": 82,
                                "left": {
                                    "kind": "LogicalAndExpression",
                                    "fullStart": 1133,
                                    "fullEnd": 1185,
                                    "start": 1133,
                                    "end": 1184,
                                    "fullWidth": 52,
                                    "width": 51,
                                    "left": {
                                        "kind": "IdentifierName",
                                        "fullStart": 1133,
                                        "fullEnd": 1155,
                                        "start": 1133,
                                        "end": 1154,
                                        "fullWidth": 22,
                                        "width": 21,
                                        "text": "propertyDefineCorrect",
                                        "value": "propertyDefineCorrect",
                                        "valueText": "propertyDefineCorrect",
                                        "hasTrailingTrivia": true,
                                        "trailingTrivia": [
                                            {
                                                "kind": "WhitespaceTrivia",
                                                "text": " "
                                            }
                                        ]
                                    },
                                    "operatorToken": {
                                        "kind": "AmpersandAmpersandToken",
                                        "fullStart": 1155,
                                        "fullEnd": 1158,
                                        "start": 1155,
                                        "end": 1157,
                                        "fullWidth": 3,
                                        "width": 2,
                                        "text": "&&",
                                        "value": "&&",
                                        "valueText": "&&",
                                        "hasTrailingTrivia": true,
                                        "trailingTrivia": [
                                            {
                                                "kind": "WhitespaceTrivia",
                                                "text": " "
                                            }
                                        ]
                                    },
                                    "right": {
                                        "kind": "EqualsExpression",
                                        "fullStart": 1158,
                                        "fullEnd": 1185,
                                        "start": 1158,
                                        "end": 1184,
                                        "fullWidth": 27,
                                        "width": 26,
                                        "left": {
                                            "kind": "MemberAccessExpression",
                                            "fullStart": 1158,
                                            "fullEnd": 1176,
                                            "start": 1158,
                                            "end": 1175,
                                            "fullWidth": 18,
                                            "width": 17,
                                            "expression": {
                                                "kind": "IdentifierName",
                                                "fullStart": 1158,
                                                "fullEnd": 1162,
                                                "start": 1158,
                                                "end": 1162,
                                                "fullWidth": 4,
                                                "width": 4,
                                                "text": "desc",
                                                "value": "desc",
                                                "valueText": "desc"
                                            },
                                            "dotToken": {
                                                "kind": "DotToken",
                                                "fullStart": 1162,
                                                "fullEnd": 1163,
                                                "start": 1162,
                                                "end": 1163,
                                                "fullWidth": 1,
                                                "width": 1,
                                                "text": ".",
                                                "value": ".",
                                                "valueText": "."
                                            },
                                            "name": {
                                                "kind": "IdentifierName",
                                                "fullStart": 1163,
                                                "fullEnd": 1176,
                                                "start": 1163,
                                                "end": 1175,
                                                "fullWidth": 13,
                                                "width": 12,
                                                "text": "configurable",
                                                "value": "configurable",
                                                "valueText": "configurable",
                                                "hasTrailingTrivia": true,
                                                "trailingTrivia": [
                                                    {
                                                        "kind": "WhitespaceTrivia",
                                                        "text": " "
                                                    }
                                                ]
                                            }
                                        },
                                        "operatorToken": {
                                            "kind": "EqualsEqualsEqualsToken",
                                            "fullStart": 1176,
                                            "fullEnd": 1180,
                                            "start": 1176,
                                            "end": 1179,
                                            "fullWidth": 4,
                                            "width": 3,
                                            "text": "===",
                                            "value": "===",
                                            "valueText": "===",
                                            "hasTrailingTrivia": true,
                                            "trailingTrivia": [
                                                {
                                                    "kind": "WhitespaceTrivia",
                                                    "text": " "
                                                }
                                            ]
                                        },
                                        "right": {
                                            "kind": "TrueKeyword",
                                            "fullStart": 1180,
                                            "fullEnd": 1185,
                                            "start": 1180,
                                            "end": 1184,
                                            "fullWidth": 5,
                                            "width": 4,
                                            "text": "true",
                                            "value": true,
                                            "valueText": "true",
                                            "hasTrailingTrivia": true,
                                            "trailingTrivia": [
                                                {
                                                    "kind": "WhitespaceTrivia",
                                                    "text": " "
                                                }
                                            ]
                                        }
                                    }
                                },
                                "operatorToken": {
                                    "kind": "AmpersandAmpersandToken",
                                    "fullStart": 1185,
                                    "fullEnd": 1188,
                                    "start": 1185,
                                    "end": 1187,
                                    "fullWidth": 3,
                                    "width": 2,
                                    "text": "&&",
                                    "value": "&&",
                                    "valueText": "&&",
                                    "hasTrailingTrivia": true,
                                    "trailingTrivia": [
                                        {
                                            "kind": "WhitespaceTrivia",
                                            "text": " "
                                        }
                                    ]
                                },
                                "right": {
                                    "kind": "LogicalNotExpression",
                                    "fullStart": 1188,
                                    "fullEnd": 1215,
                                    "start": 1188,
                                    "end": 1215,
                                    "fullWidth": 27,
                                    "width": 27,
                                    "operatorToken": {
                                        "kind": "ExclamationToken",
                                        "fullStart": 1188,
                                        "fullEnd": 1189,
                                        "start": 1188,
                                        "end": 1189,
                                        "fullWidth": 1,
                                        "width": 1,
                                        "text": "!",
                                        "value": "!",
                                        "valueText": "!"
                                    },
                                    "operand": {
                                        "kind": "InvocationExpression",
                                        "fullStart": 1189,
                                        "fullEnd": 1215,
                                        "start": 1189,
                                        "end": 1215,
                                        "fullWidth": 26,
                                        "width": 26,
                                        "expression": {
                                            "kind": "MemberAccessExpression",
                                            "fullStart": 1189,
                                            "fullEnd": 1207,
                                            "start": 1189,
                                            "end": 1207,
                                            "fullWidth": 18,
                                            "width": 18,
                                            "expression": {
                                                "kind": "IdentifierName",
                                                "fullStart": 1189,
                                                "fullEnd": 1192,
                                                "start": 1189,
                                                "end": 1192,
                                                "fullWidth": 3,
                                                "width": 3,
                                                "text": "obj",
                                                "value": "obj",
                                                "valueText": "obj"
                                            },
                                            "dotToken": {
                                                "kind": "DotToken",
                                                "fullStart": 1192,
                                                "fullEnd": 1193,
                                                "start": 1192,
                                                "end": 1193,
                                                "fullWidth": 1,
                                                "width": 1,
                                                "text": ".",
                                                "value": ".",
                                                "valueText": "."
                                            },
                                            "name": {
                                                "kind": "IdentifierName",
                                                "fullStart": 1193,
                                                "fullEnd": 1207,
                                                "start": 1193,
                                                "end": 1207,
                                                "fullWidth": 14,
                                                "width": 14,
                                                "text": "hasOwnProperty",
                                                "value": "hasOwnProperty",
                                                "valueText": "hasOwnProperty"
                                            }
                                        },
                                        "argumentList": {
                                            "kind": "ArgumentList",
                                            "fullStart": 1207,
                                            "fullEnd": 1215,
                                            "start": 1207,
                                            "end": 1215,
                                            "fullWidth": 8,
                                            "width": 8,
                                            "openParenToken": {
                                                "kind": "OpenParenToken",
                                                "fullStart": 1207,
                                                "fullEnd": 1208,
                                                "start": 1207,
                                                "end": 1208,
                                                "fullWidth": 1,
                                                "width": 1,
                                                "text": "(",
                                                "value": "(",
                                                "valueText": "("
                                            },
                                            "arguments": [
                                                {
                                                    "kind": "StringLiteral",
                                                    "fullStart": 1208,
                                                    "fullEnd": 1214,
                                                    "start": 1208,
                                                    "end": 1214,
                                                    "fullWidth": 6,
                                                    "width": 6,
                                                    "text": "\"prop\"",
                                                    "value": "prop",
                                                    "valueText": "prop"
                                                }
                                            ],
                                            "closeParenToken": {
                                                "kind": "CloseParenToken",
                                                "fullStart": 1214,
                                                "fullEnd": 1215,
                                                "start": 1214,
                                                "end": 1215,
                                                "fullWidth": 1,
                                                "width": 1,
                                                "text": ")",
                                                "value": ")",
                                                "valueText": ")"
                                            }
                                        }
                                    }
                                }
                            },
                            "semicolonToken": {
                                "kind": "SemicolonToken",
                                "fullStart": 1215,
                                "fullEnd": 1218,
                                "start": 1215,
                                "end": 1216,
                                "fullWidth": 3,
                                "width": 1,
                                "text": ";",
                                "value": ";",
                                "valueText": ";",
                                "hasTrailingTrivia": true,
                                "hasTrailingNewLine": true,
                                "trailingTrivia": [
                                    {
                                        "kind": "NewLineTrivia",
                                        "text": "\r\n"
                                    }
                                ]
                            }
                        }
                    ],
                    "closeBraceToken": {
                        "kind": "CloseBraceToken",
                        "fullStart": 1218,
                        "fullEnd": 1225,
                        "start": 1222,
                        "end": 1223,
                        "fullWidth": 7,
                        "width": 1,
                        "text": "}",
                        "value": "}",
                        "valueText": "}",
                        "hasLeadingTrivia": true,
                        "hasTrailingTrivia": true,
                        "hasTrailingNewLine": true,
                        "leadingTrivia": [
                            {
                                "kind": "WhitespaceTrivia",
                                "text": "    "
                            }
                        ],
                        "trailingTrivia": [
                            {
                                "kind": "NewLineTrivia",
                                "text": "\r\n"
                            }
                        ]
                    }
                }
            },
            {
                "kind": "ExpressionStatement",
                "fullStart": 1225,
                "fullEnd": 1249,
                "start": 1225,
                "end": 1247,
                "fullWidth": 24,
                "width": 22,
                "expression": {
                    "kind": "InvocationExpression",
                    "fullStart": 1225,
                    "fullEnd": 1246,
                    "start": 1225,
                    "end": 1246,
                    "fullWidth": 21,
                    "width": 21,
                    "expression": {
                        "kind": "IdentifierName",
                        "fullStart": 1225,
                        "fullEnd": 1236,
                        "start": 1225,
                        "end": 1236,
                        "fullWidth": 11,
                        "width": 11,
                        "text": "runTestCase",
                        "value": "runTestCase",
                        "valueText": "runTestCase"
                    },
                    "argumentList": {
                        "kind": "ArgumentList",
                        "fullStart": 1236,
                        "fullEnd": 1246,
                        "start": 1236,
                        "end": 1246,
                        "fullWidth": 10,
                        "width": 10,
                        "openParenToken": {
                            "kind": "OpenParenToken",
                            "fullStart": 1236,
                            "fullEnd": 1237,
                            "start": 1236,
                            "end": 1237,
                            "fullWidth": 1,
                            "width": 1,
                            "text": "(",
                            "value": "(",
                            "valueText": "("
                        },
                        "arguments": [
                            {
                                "kind": "IdentifierName",
                                "fullStart": 1237,
                                "fullEnd": 1245,
                                "start": 1237,
                                "end": 1245,
                                "fullWidth": 8,
                                "width": 8,
                                "text": "testcase",
                                "value": "testcase",
                                "valueText": "testcase"
                            }
                        ],
                        "closeParenToken": {
                            "kind": "CloseParenToken",
                            "fullStart": 1245,
                            "fullEnd": 1246,
                            "start": 1245,
                            "end": 1246,
                            "fullWidth": 1,
                            "width": 1,
                            "text": ")",
                            "value": ")",
                            "valueText": ")"
                        }
                    }
                },
                "semicolonToken": {
                    "kind": "SemicolonToken",
                    "fullStart": 1246,
                    "fullEnd": 1249,
                    "start": 1246,
                    "end": 1247,
                    "fullWidth": 3,
                    "width": 1,
                    "text": ";",
                    "value": ";",
                    "valueText": ";",
                    "hasTrailingTrivia": true,
                    "hasTrailingNewLine": true,
                    "trailingTrivia": [
                        {
                            "kind": "NewLineTrivia",
                            "text": "\r\n"
                        }
                    ]
                }
            }
        ],
        "endOfFileToken": {
            "kind": "EndOfFileToken",
            "fullStart": 1249,
            "fullEnd": 1249,
            "start": 1249,
            "end": 1249,
            "fullWidth": 0,
            "width": 0,
            "text": ""
        }
    },
    "lineMap": {
        "lineStarts": [
            0,
            67,
            152,
            232,
            308,
            380,
            385,
            439,
            591,
            596,
            598,
            600,
            623,
            646,
            648,
            685,
            727,
            763,
            775,
            777,
            823,
            852,
            879,
            910,
            942,
            955,
            957,
            1022,
            1088,
            1090,
            1116,
            1118,
            1218,
            1225,
            1249
        ],
        "length": 1249
    }
}<|MERGE_RESOLUTION|>--- conflicted
+++ resolved
@@ -247,12 +247,8 @@
                                         "start": 635,
                                         "end": 643,
                                         "fullWidth": 8,
-<<<<<<< HEAD
                                         "width": 8,
-                                        "identifier": {
-=======
                                         "propertyName": {
->>>>>>> 85e84683
                                             "kind": "IdentifierName",
                                             "fullStart": 635,
                                             "fullEnd": 639,
@@ -413,12 +409,8 @@
                                         "start": 660,
                                         "end": 682,
                                         "fullWidth": 22,
-<<<<<<< HEAD
                                         "width": 22,
-                                        "identifier": {
-=======
                                         "propertyName": {
->>>>>>> 85e84683
                                             "kind": "IdentifierName",
                                             "fullStart": 660,
                                             "fullEnd": 674,
@@ -552,12 +544,8 @@
                                         "start": 697,
                                         "end": 772,
                                         "fullWidth": 75,
-<<<<<<< HEAD
                                         "width": 75,
-                                        "identifier": {
-=======
                                         "propertyName": {
->>>>>>> 85e84683
                                             "kind": "IdentifierName",
                                             "fullStart": 697,
                                             "fullEnd": 705,
@@ -1482,12 +1470,8 @@
                                         "start": 969,
                                         "end": 1019,
                                         "fullWidth": 50,
-<<<<<<< HEAD
                                         "width": 50,
-                                        "identifier": {
-=======
                                         "propertyName": {
->>>>>>> 85e84683
                                             "kind": "IdentifierName",
                                             "fullStart": 969,
                                             "fullEnd": 991,
@@ -1710,12 +1694,8 @@
                                         "start": 1034,
                                         "end": 1085,
                                         "fullWidth": 51,
-<<<<<<< HEAD
                                         "width": 51,
-                                        "identifier": {
-=======
                                         "propertyName": {
->>>>>>> 85e84683
                                             "kind": "IdentifierName",
                                             "fullStart": 1034,
                                             "fullEnd": 1039,
