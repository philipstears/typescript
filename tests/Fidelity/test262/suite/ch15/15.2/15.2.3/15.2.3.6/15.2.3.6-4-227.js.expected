{
    "isDeclaration": false,
    "languageVersion": "EcmaScript5",
    "parseOptions": {
        "allowAutomaticSemicolonInsertion": true
    },
    "sourceUnit": {
        "kind": "SourceUnit",
        "fullStart": 0,
        "fullEnd": 1284,
        "start": 718,
        "end": 1284,
        "fullWidth": 1284,
        "width": 566,
        "isIncrementallyUnusable": true,
        "moduleElements": [
            {
                "kind": "FunctionDeclaration",
                "fullStart": 0,
                "fullEnd": 1260,
                "start": 718,
                "end": 1258,
                "fullWidth": 1260,
                "width": 540,
                "modifiers": [],
                "functionKeyword": {
                    "kind": "FunctionKeyword",
                    "fullStart": 0,
                    "fullEnd": 727,
                    "start": 718,
                    "end": 726,
                    "fullWidth": 727,
                    "width": 8,
                    "text": "function",
                    "value": "function",
                    "valueText": "function",
                    "hasLeadingTrivia": true,
                    "hasLeadingComment": true,
                    "hasLeadingNewLine": true,
                    "hasTrailingTrivia": true,
                    "leadingTrivia": [
                        {
                            "kind": "SingleLineCommentTrivia",
                            "text": "/// Copyright (c) 2012 Ecma International.  All rights reserved. "
                        },
                        {
                            "kind": "NewLineTrivia",
                            "text": "\r\n"
                        },
                        {
                            "kind": "SingleLineCommentTrivia",
                            "text": "/// Ecma International makes this code available under the terms and conditions set"
                        },
                        {
                            "kind": "NewLineTrivia",
                            "text": "\r\n"
                        },
                        {
                            "kind": "SingleLineCommentTrivia",
                            "text": "/// forth on http://hg.ecmascript.org/tests/test262/raw-file/tip/LICENSE (the "
                        },
                        {
                            "kind": "NewLineTrivia",
                            "text": "\r\n"
                        },
                        {
                            "kind": "SingleLineCommentTrivia",
                            "text": "/// \"Use Terms\").   Any redistribution of this code must retain the above "
                        },
                        {
                            "kind": "NewLineTrivia",
                            "text": "\r\n"
                        },
                        {
                            "kind": "SingleLineCommentTrivia",
                            "text": "/// copyright and this notice and otherwise comply with the Use Terms."
                        },
                        {
                            "kind": "NewLineTrivia",
                            "text": "\r\n"
                        },
                        {
                            "kind": "MultiLineCommentTrivia",
                            "text": "/**\r\n * @path ch15/15.2/15.2.3/15.2.3.6/15.2.3.6-4-227.js\r\n * @description Object.defineProperty - 'O' is an Array, 'name' is an array index property, test TypeError is thrown when the [[Value]] field of 'desc' and the [[Value]] attribute value of 'name' are two objects which refer to two different objects (15.4.5.1 step 4.c)\r\n */"
                        },
                        {
                            "kind": "NewLineTrivia",
                            "text": "\r\n"
                        },
                        {
                            "kind": "NewLineTrivia",
                            "text": "\r\n"
                        },
                        {
                            "kind": "NewLineTrivia",
                            "text": "\r\n"
                        }
                    ],
                    "trailingTrivia": [
                        {
                            "kind": "WhitespaceTrivia",
                            "text": " "
                        }
                    ]
                },
                "identifier": {
                    "kind": "IdentifierName",
                    "fullStart": 727,
                    "fullEnd": 735,
                    "start": 727,
                    "end": 735,
                    "fullWidth": 8,
                    "width": 8,
                    "text": "testcase",
                    "value": "testcase",
                    "valueText": "testcase"
                },
                "callSignature": {
                    "kind": "CallSignature",
                    "fullStart": 735,
                    "fullEnd": 738,
                    "start": 735,
                    "end": 737,
                    "fullWidth": 3,
                    "width": 2,
                    "parameterList": {
                        "kind": "ParameterList",
                        "fullStart": 735,
                        "fullEnd": 738,
                        "start": 735,
                        "end": 737,
                        "fullWidth": 3,
                        "width": 2,
                        "openParenToken": {
                            "kind": "OpenParenToken",
                            "fullStart": 735,
                            "fullEnd": 736,
                            "start": 735,
                            "end": 736,
                            "fullWidth": 1,
                            "width": 1,
                            "text": "(",
                            "value": "(",
                            "valueText": "("
                        },
                        "parameters": [],
                        "closeParenToken": {
                            "kind": "CloseParenToken",
                            "fullStart": 736,
                            "fullEnd": 738,
                            "start": 736,
                            "end": 737,
                            "fullWidth": 2,
                            "width": 1,
                            "text": ")",
                            "value": ")",
                            "valueText": ")",
                            "hasTrailingTrivia": true,
                            "trailingTrivia": [
                                {
                                    "kind": "WhitespaceTrivia",
                                    "text": " "
                                }
                            ]
                        }
                    }
                },
                "block": {
                    "kind": "Block",
                    "fullStart": 738,
                    "fullEnd": 1260,
                    "start": 738,
                    "end": 1258,
                    "fullWidth": 522,
                    "width": 520,
                    "openBraceToken": {
                        "kind": "OpenBraceToken",
                        "fullStart": 738,
                        "fullEnd": 741,
                        "start": 738,
                        "end": 739,
                        "fullWidth": 3,
                        "width": 1,
                        "text": "{",
                        "value": "{",
                        "valueText": "{",
                        "hasTrailingTrivia": true,
                        "hasTrailingNewLine": true,
                        "trailingTrivia": [
                            {
                                "kind": "NewLineTrivia",
                                "text": "\r\n"
                            }
                        ]
                    },
                    "statements": [
                        {
                            "kind": "VariableStatement",
                            "fullStart": 741,
                            "fullEnd": 767,
                            "start": 749,
                            "end": 765,
                            "fullWidth": 26,
                            "width": 16,
                            "modifiers": [],
                            "variableDeclaration": {
                                "kind": "VariableDeclaration",
                                "fullStart": 741,
                                "fullEnd": 764,
                                "start": 749,
                                "end": 764,
                                "fullWidth": 23,
                                "width": 15,
                                "varKeyword": {
                                    "kind": "VarKeyword",
                                    "fullStart": 741,
                                    "fullEnd": 753,
                                    "start": 749,
                                    "end": 752,
                                    "fullWidth": 12,
                                    "width": 3,
                                    "text": "var",
                                    "value": "var",
                                    "valueText": "var",
                                    "hasLeadingTrivia": true,
                                    "hasTrailingTrivia": true,
                                    "leadingTrivia": [
                                        {
                                            "kind": "WhitespaceTrivia",
                                            "text": "        "
                                        }
                                    ],
                                    "trailingTrivia": [
                                        {
                                            "kind": "WhitespaceTrivia",
                                            "text": " "
                                        }
                                    ]
                                },
                                "variableDeclarators": [
                                    {
                                        "kind": "VariableDeclarator",
                                        "fullStart": 753,
                                        "fullEnd": 764,
                                        "start": 753,
                                        "end": 764,
                                        "fullWidth": 11,
<<<<<<< HEAD
                                        "width": 11,
                                        "identifier": {
=======
                                        "propertyName": {
>>>>>>> 85e84683
                                            "kind": "IdentifierName",
                                            "fullStart": 753,
                                            "fullEnd": 760,
                                            "start": 753,
                                            "end": 759,
                                            "fullWidth": 7,
                                            "width": 6,
                                            "text": "arrObj",
                                            "value": "arrObj",
                                            "valueText": "arrObj",
                                            "hasTrailingTrivia": true,
                                            "trailingTrivia": [
                                                {
                                                    "kind": "WhitespaceTrivia",
                                                    "text": " "
                                                }
                                            ]
                                        },
                                        "equalsValueClause": {
                                            "kind": "EqualsValueClause",
                                            "fullStart": 760,
                                            "fullEnd": 764,
                                            "start": 760,
                                            "end": 764,
                                            "fullWidth": 4,
                                            "width": 4,
                                            "equalsToken": {
                                                "kind": "EqualsToken",
                                                "fullStart": 760,
                                                "fullEnd": 762,
                                                "start": 760,
                                                "end": 761,
                                                "fullWidth": 2,
                                                "width": 1,
                                                "text": "=",
                                                "value": "=",
                                                "valueText": "=",
                                                "hasTrailingTrivia": true,
                                                "trailingTrivia": [
                                                    {
                                                        "kind": "WhitespaceTrivia",
                                                        "text": " "
                                                    }
                                                ]
                                            },
                                            "value": {
                                                "kind": "ArrayLiteralExpression",
                                                "fullStart": 762,
                                                "fullEnd": 764,
                                                "start": 762,
                                                "end": 764,
                                                "fullWidth": 2,
                                                "width": 2,
                                                "openBracketToken": {
                                                    "kind": "OpenBracketToken",
                                                    "fullStart": 762,
                                                    "fullEnd": 763,
                                                    "start": 762,
                                                    "end": 763,
                                                    "fullWidth": 1,
                                                    "width": 1,
                                                    "text": "[",
                                                    "value": "[",
                                                    "valueText": "["
                                                },
                                                "expressions": [],
                                                "closeBracketToken": {
                                                    "kind": "CloseBracketToken",
                                                    "fullStart": 763,
                                                    "fullEnd": 764,
                                                    "start": 763,
                                                    "end": 764,
                                                    "fullWidth": 1,
                                                    "width": 1,
                                                    "text": "]",
                                                    "value": "]",
                                                    "valueText": "]"
                                                }
                                            }
                                        }
                                    }
                                ]
                            },
                            "semicolonToken": {
                                "kind": "SemicolonToken",
                                "fullStart": 764,
                                "fullEnd": 767,
                                "start": 764,
                                "end": 765,
                                "fullWidth": 3,
                                "width": 1,
                                "text": ";",
                                "value": ";",
                                "valueText": ";",
                                "hasTrailingTrivia": true,
                                "hasTrailingNewLine": true,
                                "trailingTrivia": [
                                    {
                                        "kind": "NewLineTrivia",
                                        "text": "\r\n"
                                    }
                                ]
                            }
                        },
                        {
                            "kind": "VariableStatement",
                            "fullStart": 767,
                            "fullEnd": 805,
                            "start": 777,
                            "end": 803,
                            "fullWidth": 38,
                            "width": 26,
                            "modifiers": [],
                            "variableDeclaration": {
                                "kind": "VariableDeclaration",
                                "fullStart": 767,
                                "fullEnd": 802,
                                "start": 777,
                                "end": 802,
                                "fullWidth": 35,
                                "width": 25,
                                "varKeyword": {
                                    "kind": "VarKeyword",
                                    "fullStart": 767,
                                    "fullEnd": 781,
                                    "start": 777,
                                    "end": 780,
                                    "fullWidth": 14,
                                    "width": 3,
                                    "text": "var",
                                    "value": "var",
                                    "valueText": "var",
                                    "hasLeadingTrivia": true,
                                    "hasLeadingNewLine": true,
                                    "hasTrailingTrivia": true,
                                    "leadingTrivia": [
                                        {
                                            "kind": "NewLineTrivia",
                                            "text": "\r\n"
                                        },
                                        {
                                            "kind": "WhitespaceTrivia",
                                            "text": "        "
                                        }
                                    ],
                                    "trailingTrivia": [
                                        {
                                            "kind": "WhitespaceTrivia",
                                            "text": " "
                                        }
                                    ]
                                },
                                "variableDeclarators": [
                                    {
                                        "kind": "VariableDeclarator",
                                        "fullStart": 781,
                                        "fullEnd": 802,
                                        "start": 781,
                                        "end": 802,
                                        "fullWidth": 21,
<<<<<<< HEAD
                                        "width": 21,
                                        "identifier": {
=======
                                        "propertyName": {
>>>>>>> 85e84683
                                            "kind": "IdentifierName",
                                            "fullStart": 781,
                                            "fullEnd": 786,
                                            "start": 781,
                                            "end": 785,
                                            "fullWidth": 5,
                                            "width": 4,
                                            "text": "obj1",
                                            "value": "obj1",
                                            "valueText": "obj1",
                                            "hasTrailingTrivia": true,
                                            "trailingTrivia": [
                                                {
                                                    "kind": "WhitespaceTrivia",
                                                    "text": " "
                                                }
                                            ]
                                        },
                                        "equalsValueClause": {
                                            "kind": "EqualsValueClause",
                                            "fullStart": 786,
                                            "fullEnd": 802,
                                            "start": 786,
                                            "end": 802,
                                            "fullWidth": 16,
                                            "width": 16,
                                            "equalsToken": {
                                                "kind": "EqualsToken",
                                                "fullStart": 786,
                                                "fullEnd": 788,
                                                "start": 786,
                                                "end": 787,
                                                "fullWidth": 2,
                                                "width": 1,
                                                "text": "=",
                                                "value": "=",
                                                "valueText": "=",
                                                "hasTrailingTrivia": true,
                                                "trailingTrivia": [
                                                    {
                                                        "kind": "WhitespaceTrivia",
                                                        "text": " "
                                                    }
                                                ]
                                            },
                                            "value": {
                                                "kind": "ObjectLiteralExpression",
                                                "fullStart": 788,
                                                "fullEnd": 802,
                                                "start": 788,
                                                "end": 802,
                                                "fullWidth": 14,
                                                "width": 14,
                                                "openBraceToken": {
                                                    "kind": "OpenBraceToken",
                                                    "fullStart": 788,
                                                    "fullEnd": 790,
                                                    "start": 788,
                                                    "end": 789,
                                                    "fullWidth": 2,
                                                    "width": 1,
                                                    "text": "{",
                                                    "value": "{",
                                                    "valueText": "{",
                                                    "hasTrailingTrivia": true,
                                                    "trailingTrivia": [
                                                        {
                                                            "kind": "WhitespaceTrivia",
                                                            "text": " "
                                                        }
                                                    ]
                                                },
                                                "propertyAssignments": [
                                                    {
                                                        "kind": "SimplePropertyAssignment",
                                                        "fullStart": 790,
                                                        "fullEnd": 801,
                                                        "start": 790,
                                                        "end": 800,
                                                        "fullWidth": 11,
                                                        "width": 10,
                                                        "propertyName": {
                                                            "kind": "IdentifierName",
                                                            "fullStart": 790,
                                                            "fullEnd": 796,
                                                            "start": 790,
                                                            "end": 796,
                                                            "fullWidth": 6,
                                                            "width": 6,
                                                            "text": "length",
                                                            "value": "length",
                                                            "valueText": "length"
                                                        },
                                                        "colonToken": {
                                                            "kind": "ColonToken",
                                                            "fullStart": 796,
                                                            "fullEnd": 798,
                                                            "start": 796,
                                                            "end": 797,
                                                            "fullWidth": 2,
                                                            "width": 1,
                                                            "text": ":",
                                                            "value": ":",
                                                            "valueText": ":",
                                                            "hasTrailingTrivia": true,
                                                            "trailingTrivia": [
                                                                {
                                                                    "kind": "WhitespaceTrivia",
                                                                    "text": " "
                                                                }
                                                            ]
                                                        },
                                                        "expression": {
                                                            "kind": "NumericLiteral",
                                                            "fullStart": 798,
                                                            "fullEnd": 801,
                                                            "start": 798,
                                                            "end": 800,
                                                            "fullWidth": 3,
                                                            "width": 2,
                                                            "text": "10",
                                                            "value": 10,
                                                            "valueText": "10",
                                                            "hasTrailingTrivia": true,
                                                            "trailingTrivia": [
                                                                {
                                                                    "kind": "WhitespaceTrivia",
                                                                    "text": " "
                                                                }
                                                            ]
                                                        }
                                                    }
                                                ],
                                                "closeBraceToken": {
                                                    "kind": "CloseBraceToken",
                                                    "fullStart": 801,
                                                    "fullEnd": 802,
                                                    "start": 801,
                                                    "end": 802,
                                                    "fullWidth": 1,
                                                    "width": 1,
                                                    "text": "}",
                                                    "value": "}",
                                                    "valueText": "}"
                                                }
                                            }
                                        }
                                    }
                                ]
                            },
                            "semicolonToken": {
                                "kind": "SemicolonToken",
                                "fullStart": 802,
                                "fullEnd": 805,
                                "start": 802,
                                "end": 803,
                                "fullWidth": 3,
                                "width": 1,
                                "text": ";",
                                "value": ";",
                                "valueText": ";",
                                "hasTrailingTrivia": true,
                                "hasTrailingNewLine": true,
                                "trailingTrivia": [
                                    {
                                        "kind": "NewLineTrivia",
                                        "text": "\r\n"
                                    }
                                ]
                            }
                        },
                        {
                            "kind": "ExpressionStatement",
                            "fullStart": 805,
                            "fullEnd": 951,
                            "start": 813,
                            "end": 949,
                            "fullWidth": 146,
                            "width": 136,
                            "expression": {
                                "kind": "InvocationExpression",
                                "fullStart": 805,
                                "fullEnd": 948,
                                "start": 813,
                                "end": 948,
                                "fullWidth": 143,
                                "width": 135,
                                "expression": {
                                    "kind": "MemberAccessExpression",
                                    "fullStart": 805,
                                    "fullEnd": 834,
                                    "start": 813,
                                    "end": 834,
                                    "fullWidth": 29,
                                    "width": 21,
                                    "expression": {
                                        "kind": "IdentifierName",
                                        "fullStart": 805,
                                        "fullEnd": 819,
                                        "start": 813,
                                        "end": 819,
                                        "fullWidth": 14,
                                        "width": 6,
                                        "text": "Object",
                                        "value": "Object",
                                        "valueText": "Object",
                                        "hasLeadingTrivia": true,
                                        "leadingTrivia": [
                                            {
                                                "kind": "WhitespaceTrivia",
                                                "text": "        "
                                            }
                                        ]
                                    },
                                    "dotToken": {
                                        "kind": "DotToken",
                                        "fullStart": 819,
                                        "fullEnd": 820,
                                        "start": 819,
                                        "end": 820,
                                        "fullWidth": 1,
                                        "width": 1,
                                        "text": ".",
                                        "value": ".",
                                        "valueText": "."
                                    },
                                    "name": {
                                        "kind": "IdentifierName",
                                        "fullStart": 820,
                                        "fullEnd": 834,
                                        "start": 820,
                                        "end": 834,
                                        "fullWidth": 14,
                                        "width": 14,
                                        "text": "defineProperty",
                                        "value": "defineProperty",
                                        "valueText": "defineProperty"
                                    }
                                },
                                "argumentList": {
                                    "kind": "ArgumentList",
                                    "fullStart": 834,
                                    "fullEnd": 948,
                                    "start": 834,
                                    "end": 948,
                                    "fullWidth": 114,
                                    "width": 114,
                                    "openParenToken": {
                                        "kind": "OpenParenToken",
                                        "fullStart": 834,
                                        "fullEnd": 835,
                                        "start": 834,
                                        "end": 835,
                                        "fullWidth": 1,
                                        "width": 1,
                                        "text": "(",
                                        "value": "(",
                                        "valueText": "("
                                    },
                                    "arguments": [
                                        {
                                            "kind": "IdentifierName",
                                            "fullStart": 835,
                                            "fullEnd": 841,
                                            "start": 835,
                                            "end": 841,
                                            "fullWidth": 6,
                                            "width": 6,
                                            "text": "arrObj",
                                            "value": "arrObj",
                                            "valueText": "arrObj"
                                        },
                                        {
                                            "kind": "CommaToken",
                                            "fullStart": 841,
                                            "fullEnd": 843,
                                            "start": 841,
                                            "end": 842,
                                            "fullWidth": 2,
                                            "width": 1,
                                            "text": ",",
                                            "value": ",",
                                            "valueText": ",",
                                            "hasTrailingTrivia": true,
                                            "trailingTrivia": [
                                                {
                                                    "kind": "WhitespaceTrivia",
                                                    "text": " "
                                                }
                                            ]
                                        },
                                        {
                                            "kind": "NumericLiteral",
                                            "fullStart": 843,
                                            "fullEnd": 844,
                                            "start": 843,
                                            "end": 844,
                                            "fullWidth": 1,
                                            "width": 1,
                                            "text": "0",
                                            "value": 0,
                                            "valueText": "0"
                                        },
                                        {
                                            "kind": "CommaToken",
                                            "fullStart": 844,
                                            "fullEnd": 846,
                                            "start": 844,
                                            "end": 845,
                                            "fullWidth": 2,
                                            "width": 1,
                                            "text": ",",
                                            "value": ",",
                                            "valueText": ",",
                                            "hasTrailingTrivia": true,
                                            "trailingTrivia": [
                                                {
                                                    "kind": "WhitespaceTrivia",
                                                    "text": " "
                                                }
                                            ]
                                        },
                                        {
                                            "kind": "ObjectLiteralExpression",
                                            "fullStart": 846,
                                            "fullEnd": 947,
                                            "start": 846,
                                            "end": 947,
                                            "fullWidth": 101,
                                            "width": 101,
                                            "openBraceToken": {
                                                "kind": "OpenBraceToken",
                                                "fullStart": 846,
                                                "fullEnd": 849,
                                                "start": 846,
                                                "end": 847,
                                                "fullWidth": 3,
                                                "width": 1,
                                                "text": "{",
                                                "value": "{",
                                                "valueText": "{",
                                                "hasTrailingTrivia": true,
                                                "hasTrailingNewLine": true,
                                                "trailingTrivia": [
                                                    {
                                                        "kind": "NewLineTrivia",
                                                        "text": "\r\n"
                                                    }
                                                ]
                                            },
                                            "propertyAssignments": [
                                                {
                                                    "kind": "SimplePropertyAssignment",
                                                    "fullStart": 849,
                                                    "fullEnd": 872,
                                                    "start": 861,
                                                    "end": 872,
                                                    "fullWidth": 23,
                                                    "width": 11,
                                                    "propertyName": {
                                                        "kind": "IdentifierName",
                                                        "fullStart": 849,
                                                        "fullEnd": 866,
                                                        "start": 861,
                                                        "end": 866,
                                                        "fullWidth": 17,
                                                        "width": 5,
                                                        "text": "value",
                                                        "value": "value",
                                                        "valueText": "value",
                                                        "hasLeadingTrivia": true,
                                                        "leadingTrivia": [
                                                            {
                                                                "kind": "WhitespaceTrivia",
                                                                "text": "            "
                                                            }
                                                        ]
                                                    },
                                                    "colonToken": {
                                                        "kind": "ColonToken",
                                                        "fullStart": 866,
                                                        "fullEnd": 868,
                                                        "start": 866,
                                                        "end": 867,
                                                        "fullWidth": 2,
                                                        "width": 1,
                                                        "text": ":",
                                                        "value": ":",
                                                        "valueText": ":",
                                                        "hasTrailingTrivia": true,
                                                        "trailingTrivia": [
                                                            {
                                                                "kind": "WhitespaceTrivia",
                                                                "text": " "
                                                            }
                                                        ]
                                                    },
                                                    "expression": {
                                                        "kind": "IdentifierName",
                                                        "fullStart": 868,
                                                        "fullEnd": 872,
                                                        "start": 868,
                                                        "end": 872,
                                                        "fullWidth": 4,
                                                        "width": 4,
                                                        "text": "obj1",
                                                        "value": "obj1",
                                                        "valueText": "obj1"
                                                    }
                                                },
                                                {
                                                    "kind": "CommaToken",
                                                    "fullStart": 872,
                                                    "fullEnd": 875,
                                                    "start": 872,
                                                    "end": 873,
                                                    "fullWidth": 3,
                                                    "width": 1,
                                                    "text": ",",
                                                    "value": ",",
                                                    "valueText": ",",
                                                    "hasTrailingTrivia": true,
                                                    "hasTrailingNewLine": true,
                                                    "trailingTrivia": [
                                                        {
                                                            "kind": "NewLineTrivia",
                                                            "text": "\r\n"
                                                        }
                                                    ]
                                                },
                                                {
                                                    "kind": "SimplePropertyAssignment",
                                                    "fullStart": 875,
                                                    "fullEnd": 902,
                                                    "start": 887,
                                                    "end": 902,
                                                    "fullWidth": 27,
                                                    "width": 15,
                                                    "propertyName": {
                                                        "kind": "IdentifierName",
                                                        "fullStart": 875,
                                                        "fullEnd": 895,
                                                        "start": 887,
                                                        "end": 895,
                                                        "fullWidth": 20,
                                                        "width": 8,
                                                        "text": "writable",
                                                        "value": "writable",
                                                        "valueText": "writable",
                                                        "hasLeadingTrivia": true,
                                                        "leadingTrivia": [
                                                            {
                                                                "kind": "WhitespaceTrivia",
                                                                "text": "            "
                                                            }
                                                        ]
                                                    },
                                                    "colonToken": {
                                                        "kind": "ColonToken",
                                                        "fullStart": 895,
                                                        "fullEnd": 897,
                                                        "start": 895,
                                                        "end": 896,
                                                        "fullWidth": 2,
                                                        "width": 1,
                                                        "text": ":",
                                                        "value": ":",
                                                        "valueText": ":",
                                                        "hasTrailingTrivia": true,
                                                        "trailingTrivia": [
                                                            {
                                                                "kind": "WhitespaceTrivia",
                                                                "text": " "
                                                            }
                                                        ]
                                                    },
                                                    "expression": {
                                                        "kind": "FalseKeyword",
                                                        "fullStart": 897,
                                                        "fullEnd": 902,
                                                        "start": 897,
                                                        "end": 902,
                                                        "fullWidth": 5,
                                                        "width": 5,
                                                        "text": "false",
                                                        "value": false,
                                                        "valueText": "false"
                                                    }
                                                },
                                                {
                                                    "kind": "CommaToken",
                                                    "fullStart": 902,
                                                    "fullEnd": 905,
                                                    "start": 902,
                                                    "end": 903,
                                                    "fullWidth": 3,
                                                    "width": 1,
                                                    "text": ",",
                                                    "value": ",",
                                                    "valueText": ",",
                                                    "hasTrailingTrivia": true,
                                                    "hasTrailingNewLine": true,
                                                    "trailingTrivia": [
                                                        {
                                                            "kind": "NewLineTrivia",
                                                            "text": "\r\n"
                                                        }
                                                    ]
                                                },
                                                {
                                                    "kind": "SimplePropertyAssignment",
                                                    "fullStart": 905,
                                                    "fullEnd": 938,
                                                    "start": 917,
                                                    "end": 936,
                                                    "fullWidth": 33,
                                                    "width": 19,
                                                    "propertyName": {
                                                        "kind": "IdentifierName",
                                                        "fullStart": 905,
                                                        "fullEnd": 929,
                                                        "start": 917,
                                                        "end": 929,
                                                        "fullWidth": 24,
                                                        "width": 12,
                                                        "text": "configurable",
                                                        "value": "configurable",
                                                        "valueText": "configurable",
                                                        "hasLeadingTrivia": true,
                                                        "leadingTrivia": [
                                                            {
                                                                "kind": "WhitespaceTrivia",
                                                                "text": "            "
                                                            }
                                                        ]
                                                    },
                                                    "colonToken": {
                                                        "kind": "ColonToken",
                                                        "fullStart": 929,
                                                        "fullEnd": 931,
                                                        "start": 929,
                                                        "end": 930,
                                                        "fullWidth": 2,
                                                        "width": 1,
                                                        "text": ":",
                                                        "value": ":",
                                                        "valueText": ":",
                                                        "hasTrailingTrivia": true,
                                                        "trailingTrivia": [
                                                            {
                                                                "kind": "WhitespaceTrivia",
                                                                "text": " "
                                                            }
                                                        ]
                                                    },
                                                    "expression": {
                                                        "kind": "FalseKeyword",
                                                        "fullStart": 931,
                                                        "fullEnd": 938,
                                                        "start": 931,
                                                        "end": 936,
                                                        "fullWidth": 7,
                                                        "width": 5,
                                                        "text": "false",
                                                        "value": false,
                                                        "valueText": "false",
                                                        "hasTrailingTrivia": true,
                                                        "hasTrailingNewLine": true,
                                                        "trailingTrivia": [
                                                            {
                                                                "kind": "NewLineTrivia",
                                                                "text": "\r\n"
                                                            }
                                                        ]
                                                    }
                                                }
                                            ],
                                            "closeBraceToken": {
                                                "kind": "CloseBraceToken",
                                                "fullStart": 938,
                                                "fullEnd": 947,
                                                "start": 946,
                                                "end": 947,
                                                "fullWidth": 9,
                                                "width": 1,
                                                "text": "}",
                                                "value": "}",
                                                "valueText": "}",
                                                "hasLeadingTrivia": true,
                                                "leadingTrivia": [
                                                    {
                                                        "kind": "WhitespaceTrivia",
                                                        "text": "        "
                                                    }
                                                ]
                                            }
                                        }
                                    ],
                                    "closeParenToken": {
                                        "kind": "CloseParenToken",
                                        "fullStart": 947,
                                        "fullEnd": 948,
                                        "start": 947,
                                        "end": 948,
                                        "fullWidth": 1,
                                        "width": 1,
                                        "text": ")",
                                        "value": ")",
                                        "valueText": ")"
                                    }
                                }
                            },
                            "semicolonToken": {
                                "kind": "SemicolonToken",
                                "fullStart": 948,
                                "fullEnd": 951,
                                "start": 948,
                                "end": 949,
                                "fullWidth": 3,
                                "width": 1,
                                "text": ";",
                                "value": ";",
                                "valueText": ";",
                                "hasTrailingTrivia": true,
                                "hasTrailingNewLine": true,
                                "trailingTrivia": [
                                    {
                                        "kind": "NewLineTrivia",
                                        "text": "\r\n"
                                    }
                                ]
                            }
                        },
                        {
                            "kind": "VariableStatement",
                            "fullStart": 951,
                            "fullEnd": 989,
                            "start": 961,
                            "end": 987,
                            "fullWidth": 38,
                            "width": 26,
                            "modifiers": [],
                            "variableDeclaration": {
                                "kind": "VariableDeclaration",
                                "fullStart": 951,
                                "fullEnd": 986,
                                "start": 961,
                                "end": 986,
                                "fullWidth": 35,
                                "width": 25,
                                "varKeyword": {
                                    "kind": "VarKeyword",
                                    "fullStart": 951,
                                    "fullEnd": 965,
                                    "start": 961,
                                    "end": 964,
                                    "fullWidth": 14,
                                    "width": 3,
                                    "text": "var",
                                    "value": "var",
                                    "valueText": "var",
                                    "hasLeadingTrivia": true,
                                    "hasLeadingNewLine": true,
                                    "hasTrailingTrivia": true,
                                    "leadingTrivia": [
                                        {
                                            "kind": "NewLineTrivia",
                                            "text": "\r\n"
                                        },
                                        {
                                            "kind": "WhitespaceTrivia",
                                            "text": "        "
                                        }
                                    ],
                                    "trailingTrivia": [
                                        {
                                            "kind": "WhitespaceTrivia",
                                            "text": " "
                                        }
                                    ]
                                },
                                "variableDeclarators": [
                                    {
                                        "kind": "VariableDeclarator",
                                        "fullStart": 965,
                                        "fullEnd": 986,
                                        "start": 965,
                                        "end": 986,
                                        "fullWidth": 21,
<<<<<<< HEAD
                                        "width": 21,
                                        "identifier": {
=======
                                        "propertyName": {
>>>>>>> 85e84683
                                            "kind": "IdentifierName",
                                            "fullStart": 965,
                                            "fullEnd": 970,
                                            "start": 965,
                                            "end": 969,
                                            "fullWidth": 5,
                                            "width": 4,
                                            "text": "obj2",
                                            "value": "obj2",
                                            "valueText": "obj2",
                                            "hasTrailingTrivia": true,
                                            "trailingTrivia": [
                                                {
                                                    "kind": "WhitespaceTrivia",
                                                    "text": " "
                                                }
                                            ]
                                        },
                                        "equalsValueClause": {
                                            "kind": "EqualsValueClause",
                                            "fullStart": 970,
                                            "fullEnd": 986,
                                            "start": 970,
                                            "end": 986,
                                            "fullWidth": 16,
                                            "width": 16,
                                            "equalsToken": {
                                                "kind": "EqualsToken",
                                                "fullStart": 970,
                                                "fullEnd": 972,
                                                "start": 970,
                                                "end": 971,
                                                "fullWidth": 2,
                                                "width": 1,
                                                "text": "=",
                                                "value": "=",
                                                "valueText": "=",
                                                "hasTrailingTrivia": true,
                                                "trailingTrivia": [
                                                    {
                                                        "kind": "WhitespaceTrivia",
                                                        "text": " "
                                                    }
                                                ]
                                            },
                                            "value": {
                                                "kind": "ObjectLiteralExpression",
                                                "fullStart": 972,
                                                "fullEnd": 986,
                                                "start": 972,
                                                "end": 986,
                                                "fullWidth": 14,
                                                "width": 14,
                                                "openBraceToken": {
                                                    "kind": "OpenBraceToken",
                                                    "fullStart": 972,
                                                    "fullEnd": 974,
                                                    "start": 972,
                                                    "end": 973,
                                                    "fullWidth": 2,
                                                    "width": 1,
                                                    "text": "{",
                                                    "value": "{",
                                                    "valueText": "{",
                                                    "hasTrailingTrivia": true,
                                                    "trailingTrivia": [
                                                        {
                                                            "kind": "WhitespaceTrivia",
                                                            "text": " "
                                                        }
                                                    ]
                                                },
                                                "propertyAssignments": [
                                                    {
                                                        "kind": "SimplePropertyAssignment",
                                                        "fullStart": 974,
                                                        "fullEnd": 985,
                                                        "start": 974,
                                                        "end": 984,
                                                        "fullWidth": 11,
                                                        "width": 10,
                                                        "propertyName": {
                                                            "kind": "IdentifierName",
                                                            "fullStart": 974,
                                                            "fullEnd": 980,
                                                            "start": 974,
                                                            "end": 980,
                                                            "fullWidth": 6,
                                                            "width": 6,
                                                            "text": "length",
                                                            "value": "length",
                                                            "valueText": "length"
                                                        },
                                                        "colonToken": {
                                                            "kind": "ColonToken",
                                                            "fullStart": 980,
                                                            "fullEnd": 982,
                                                            "start": 980,
                                                            "end": 981,
                                                            "fullWidth": 2,
                                                            "width": 1,
                                                            "text": ":",
                                                            "value": ":",
                                                            "valueText": ":",
                                                            "hasTrailingTrivia": true,
                                                            "trailingTrivia": [
                                                                {
                                                                    "kind": "WhitespaceTrivia",
                                                                    "text": " "
                                                                }
                                                            ]
                                                        },
                                                        "expression": {
                                                            "kind": "NumericLiteral",
                                                            "fullStart": 982,
                                                            "fullEnd": 985,
                                                            "start": 982,
                                                            "end": 984,
                                                            "fullWidth": 3,
                                                            "width": 2,
                                                            "text": "20",
                                                            "value": 20,
                                                            "valueText": "20",
                                                            "hasTrailingTrivia": true,
                                                            "trailingTrivia": [
                                                                {
                                                                    "kind": "WhitespaceTrivia",
                                                                    "text": " "
                                                                }
                                                            ]
                                                        }
                                                    }
                                                ],
                                                "closeBraceToken": {
                                                    "kind": "CloseBraceToken",
                                                    "fullStart": 985,
                                                    "fullEnd": 986,
                                                    "start": 985,
                                                    "end": 986,
                                                    "fullWidth": 1,
                                                    "width": 1,
                                                    "text": "}",
                                                    "value": "}",
                                                    "valueText": "}"
                                                }
                                            }
                                        }
                                    }
                                ]
                            },
                            "semicolonToken": {
                                "kind": "SemicolonToken",
                                "fullStart": 986,
                                "fullEnd": 989,
                                "start": 986,
                                "end": 987,
                                "fullWidth": 3,
                                "width": 1,
                                "text": ";",
                                "value": ";",
                                "valueText": ";",
                                "hasTrailingTrivia": true,
                                "hasTrailingNewLine": true,
                                "trailingTrivia": [
                                    {
                                        "kind": "NewLineTrivia",
                                        "text": "\r\n"
                                    }
                                ]
                            }
                        },
                        {
                            "kind": "TryStatement",
                            "fullStart": 989,
                            "fullEnd": 1253,
                            "start": 999,
                            "end": 1251,
                            "fullWidth": 264,
                            "width": 252,
                            "tryKeyword": {
                                "kind": "TryKeyword",
                                "fullStart": 989,
                                "fullEnd": 1003,
                                "start": 999,
                                "end": 1002,
                                "fullWidth": 14,
                                "width": 3,
                                "text": "try",
                                "value": "try",
                                "valueText": "try",
                                "hasLeadingTrivia": true,
                                "hasLeadingNewLine": true,
                                "hasTrailingTrivia": true,
                                "leadingTrivia": [
                                    {
                                        "kind": "NewLineTrivia",
                                        "text": "\r\n"
                                    },
                                    {
                                        "kind": "WhitespaceTrivia",
                                        "text": "        "
                                    }
                                ],
                                "trailingTrivia": [
                                    {
                                        "kind": "WhitespaceTrivia",
                                        "text": " "
                                    }
                                ]
                            },
                            "block": {
                                "kind": "Block",
                                "fullStart": 1003,
                                "fullEnd": 1109,
                                "start": 1003,
                                "end": 1108,
                                "fullWidth": 106,
                                "width": 105,
                                "openBraceToken": {
                                    "kind": "OpenBraceToken",
                                    "fullStart": 1003,
                                    "fullEnd": 1006,
                                    "start": 1003,
                                    "end": 1004,
                                    "fullWidth": 3,
                                    "width": 1,
                                    "text": "{",
                                    "value": "{",
                                    "valueText": "{",
                                    "hasTrailingTrivia": true,
                                    "hasTrailingNewLine": true,
                                    "trailingTrivia": [
                                        {
                                            "kind": "NewLineTrivia",
                                            "text": "\r\n"
                                        }
                                    ]
                                },
                                "statements": [
                                    {
                                        "kind": "ExpressionStatement",
                                        "fullStart": 1006,
                                        "fullEnd": 1072,
                                        "start": 1018,
                                        "end": 1070,
                                        "fullWidth": 66,
                                        "width": 52,
                                        "expression": {
                                            "kind": "InvocationExpression",
                                            "fullStart": 1006,
                                            "fullEnd": 1069,
                                            "start": 1018,
                                            "end": 1069,
                                            "fullWidth": 63,
                                            "width": 51,
                                            "expression": {
                                                "kind": "MemberAccessExpression",
                                                "fullStart": 1006,
                                                "fullEnd": 1039,
                                                "start": 1018,
                                                "end": 1039,
                                                "fullWidth": 33,
                                                "width": 21,
                                                "expression": {
                                                    "kind": "IdentifierName",
                                                    "fullStart": 1006,
                                                    "fullEnd": 1024,
                                                    "start": 1018,
                                                    "end": 1024,
                                                    "fullWidth": 18,
                                                    "width": 6,
                                                    "text": "Object",
                                                    "value": "Object",
                                                    "valueText": "Object",
                                                    "hasLeadingTrivia": true,
                                                    "leadingTrivia": [
                                                        {
                                                            "kind": "WhitespaceTrivia",
                                                            "text": "            "
                                                        }
                                                    ]
                                                },
                                                "dotToken": {
                                                    "kind": "DotToken",
                                                    "fullStart": 1024,
                                                    "fullEnd": 1025,
                                                    "start": 1024,
                                                    "end": 1025,
                                                    "fullWidth": 1,
                                                    "width": 1,
                                                    "text": ".",
                                                    "value": ".",
                                                    "valueText": "."
                                                },
                                                "name": {
                                                    "kind": "IdentifierName",
                                                    "fullStart": 1025,
                                                    "fullEnd": 1039,
                                                    "start": 1025,
                                                    "end": 1039,
                                                    "fullWidth": 14,
                                                    "width": 14,
                                                    "text": "defineProperty",
                                                    "value": "defineProperty",
                                                    "valueText": "defineProperty"
                                                }
                                            },
                                            "argumentList": {
                                                "kind": "ArgumentList",
                                                "fullStart": 1039,
                                                "fullEnd": 1069,
                                                "start": 1039,
                                                "end": 1069,
                                                "fullWidth": 30,
                                                "width": 30,
                                                "openParenToken": {
                                                    "kind": "OpenParenToken",
                                                    "fullStart": 1039,
                                                    "fullEnd": 1040,
                                                    "start": 1039,
                                                    "end": 1040,
                                                    "fullWidth": 1,
                                                    "width": 1,
                                                    "text": "(",
                                                    "value": "(",
                                                    "valueText": "("
                                                },
                                                "arguments": [
                                                    {
                                                        "kind": "IdentifierName",
                                                        "fullStart": 1040,
                                                        "fullEnd": 1046,
                                                        "start": 1040,
                                                        "end": 1046,
                                                        "fullWidth": 6,
                                                        "width": 6,
                                                        "text": "arrObj",
                                                        "value": "arrObj",
                                                        "valueText": "arrObj"
                                                    },
                                                    {
                                                        "kind": "CommaToken",
                                                        "fullStart": 1046,
                                                        "fullEnd": 1048,
                                                        "start": 1046,
                                                        "end": 1047,
                                                        "fullWidth": 2,
                                                        "width": 1,
                                                        "text": ",",
                                                        "value": ",",
                                                        "valueText": ",",
                                                        "hasTrailingTrivia": true,
                                                        "trailingTrivia": [
                                                            {
                                                                "kind": "WhitespaceTrivia",
                                                                "text": " "
                                                            }
                                                        ]
                                                    },
                                                    {
                                                        "kind": "StringLiteral",
                                                        "fullStart": 1048,
                                                        "fullEnd": 1051,
                                                        "start": 1048,
                                                        "end": 1051,
                                                        "fullWidth": 3,
                                                        "width": 3,
                                                        "text": "\"0\"",
                                                        "value": "0",
                                                        "valueText": "0"
                                                    },
                                                    {
                                                        "kind": "CommaToken",
                                                        "fullStart": 1051,
                                                        "fullEnd": 1053,
                                                        "start": 1051,
                                                        "end": 1052,
                                                        "fullWidth": 2,
                                                        "width": 1,
                                                        "text": ",",
                                                        "value": ",",
                                                        "valueText": ",",
                                                        "hasTrailingTrivia": true,
                                                        "trailingTrivia": [
                                                            {
                                                                "kind": "WhitespaceTrivia",
                                                                "text": " "
                                                            }
                                                        ]
                                                    },
                                                    {
                                                        "kind": "ObjectLiteralExpression",
                                                        "fullStart": 1053,
                                                        "fullEnd": 1068,
                                                        "start": 1053,
                                                        "end": 1068,
                                                        "fullWidth": 15,
                                                        "width": 15,
                                                        "openBraceToken": {
                                                            "kind": "OpenBraceToken",
                                                            "fullStart": 1053,
                                                            "fullEnd": 1055,
                                                            "start": 1053,
                                                            "end": 1054,
                                                            "fullWidth": 2,
                                                            "width": 1,
                                                            "text": "{",
                                                            "value": "{",
                                                            "valueText": "{",
                                                            "hasTrailingTrivia": true,
                                                            "trailingTrivia": [
                                                                {
                                                                    "kind": "WhitespaceTrivia",
                                                                    "text": " "
                                                                }
                                                            ]
                                                        },
                                                        "propertyAssignments": [
                                                            {
                                                                "kind": "SimplePropertyAssignment",
                                                                "fullStart": 1055,
                                                                "fullEnd": 1067,
                                                                "start": 1055,
                                                                "end": 1066,
                                                                "fullWidth": 12,
                                                                "width": 11,
                                                                "propertyName": {
                                                                    "kind": "IdentifierName",
                                                                    "fullStart": 1055,
                                                                    "fullEnd": 1060,
                                                                    "start": 1055,
                                                                    "end": 1060,
                                                                    "fullWidth": 5,
                                                                    "width": 5,
                                                                    "text": "value",
                                                                    "value": "value",
                                                                    "valueText": "value"
                                                                },
                                                                "colonToken": {
                                                                    "kind": "ColonToken",
                                                                    "fullStart": 1060,
                                                                    "fullEnd": 1062,
                                                                    "start": 1060,
                                                                    "end": 1061,
                                                                    "fullWidth": 2,
                                                                    "width": 1,
                                                                    "text": ":",
                                                                    "value": ":",
                                                                    "valueText": ":",
                                                                    "hasTrailingTrivia": true,
                                                                    "trailingTrivia": [
                                                                        {
                                                                            "kind": "WhitespaceTrivia",
                                                                            "text": " "
                                                                        }
                                                                    ]
                                                                },
                                                                "expression": {
                                                                    "kind": "IdentifierName",
                                                                    "fullStart": 1062,
                                                                    "fullEnd": 1067,
                                                                    "start": 1062,
                                                                    "end": 1066,
                                                                    "fullWidth": 5,
                                                                    "width": 4,
                                                                    "text": "obj2",
                                                                    "value": "obj2",
                                                                    "valueText": "obj2",
                                                                    "hasTrailingTrivia": true,
                                                                    "trailingTrivia": [
                                                                        {
                                                                            "kind": "WhitespaceTrivia",
                                                                            "text": " "
                                                                        }
                                                                    ]
                                                                }
                                                            }
                                                        ],
                                                        "closeBraceToken": {
                                                            "kind": "CloseBraceToken",
                                                            "fullStart": 1067,
                                                            "fullEnd": 1068,
                                                            "start": 1067,
                                                            "end": 1068,
                                                            "fullWidth": 1,
                                                            "width": 1,
                                                            "text": "}",
                                                            "value": "}",
                                                            "valueText": "}"
                                                        }
                                                    }
                                                ],
                                                "closeParenToken": {
                                                    "kind": "CloseParenToken",
                                                    "fullStart": 1068,
                                                    "fullEnd": 1069,
                                                    "start": 1068,
                                                    "end": 1069,
                                                    "fullWidth": 1,
                                                    "width": 1,
                                                    "text": ")",
                                                    "value": ")",
                                                    "valueText": ")"
                                                }
                                            }
                                        },
                                        "semicolonToken": {
                                            "kind": "SemicolonToken",
                                            "fullStart": 1069,
                                            "fullEnd": 1072,
                                            "start": 1069,
                                            "end": 1070,
                                            "fullWidth": 3,
                                            "width": 1,
                                            "text": ";",
                                            "value": ";",
                                            "valueText": ";",
                                            "hasTrailingTrivia": true,
                                            "hasTrailingNewLine": true,
                                            "trailingTrivia": [
                                                {
                                                    "kind": "NewLineTrivia",
                                                    "text": "\r\n"
                                                }
                                            ]
                                        }
                                    },
                                    {
                                        "kind": "ReturnStatement",
                                        "fullStart": 1072,
                                        "fullEnd": 1099,
                                        "start": 1084,
                                        "end": 1097,
                                        "fullWidth": 27,
                                        "width": 13,
                                        "returnKeyword": {
                                            "kind": "ReturnKeyword",
                                            "fullStart": 1072,
                                            "fullEnd": 1091,
                                            "start": 1084,
                                            "end": 1090,
                                            "fullWidth": 19,
                                            "width": 6,
                                            "text": "return",
                                            "value": "return",
                                            "valueText": "return",
                                            "hasLeadingTrivia": true,
                                            "hasTrailingTrivia": true,
                                            "leadingTrivia": [
                                                {
                                                    "kind": "WhitespaceTrivia",
                                                    "text": "            "
                                                }
                                            ],
                                            "trailingTrivia": [
                                                {
                                                    "kind": "WhitespaceTrivia",
                                                    "text": " "
                                                }
                                            ]
                                        },
                                        "expression": {
                                            "kind": "FalseKeyword",
                                            "fullStart": 1091,
                                            "fullEnd": 1096,
                                            "start": 1091,
                                            "end": 1096,
                                            "fullWidth": 5,
                                            "width": 5,
                                            "text": "false",
                                            "value": false,
                                            "valueText": "false"
                                        },
                                        "semicolonToken": {
                                            "kind": "SemicolonToken",
                                            "fullStart": 1096,
                                            "fullEnd": 1099,
                                            "start": 1096,
                                            "end": 1097,
                                            "fullWidth": 3,
                                            "width": 1,
                                            "text": ";",
                                            "value": ";",
                                            "valueText": ";",
                                            "hasTrailingTrivia": true,
                                            "hasTrailingNewLine": true,
                                            "trailingTrivia": [
                                                {
                                                    "kind": "NewLineTrivia",
                                                    "text": "\r\n"
                                                }
                                            ]
                                        }
                                    }
                                ],
                                "closeBraceToken": {
                                    "kind": "CloseBraceToken",
                                    "fullStart": 1099,
                                    "fullEnd": 1109,
                                    "start": 1107,
                                    "end": 1108,
                                    "fullWidth": 10,
                                    "width": 1,
                                    "text": "}",
                                    "value": "}",
                                    "valueText": "}",
                                    "hasLeadingTrivia": true,
                                    "hasTrailingTrivia": true,
                                    "leadingTrivia": [
                                        {
                                            "kind": "WhitespaceTrivia",
                                            "text": "        "
                                        }
                                    ],
                                    "trailingTrivia": [
                                        {
                                            "kind": "WhitespaceTrivia",
                                            "text": " "
                                        }
                                    ]
                                }
                            },
                            "catchClause": {
                                "kind": "CatchClause",
                                "fullStart": 1109,
                                "fullEnd": 1253,
                                "start": 1109,
                                "end": 1251,
                                "fullWidth": 144,
                                "width": 142,
                                "catchKeyword": {
                                    "kind": "CatchKeyword",
                                    "fullStart": 1109,
                                    "fullEnd": 1115,
                                    "start": 1109,
                                    "end": 1114,
                                    "fullWidth": 6,
                                    "width": 5,
                                    "text": "catch",
                                    "value": "catch",
                                    "valueText": "catch",
                                    "hasTrailingTrivia": true,
                                    "trailingTrivia": [
                                        {
                                            "kind": "WhitespaceTrivia",
                                            "text": " "
                                        }
                                    ]
                                },
                                "openParenToken": {
                                    "kind": "OpenParenToken",
                                    "fullStart": 1115,
                                    "fullEnd": 1116,
                                    "start": 1115,
                                    "end": 1116,
                                    "fullWidth": 1,
                                    "width": 1,
                                    "text": "(",
                                    "value": "(",
                                    "valueText": "("
                                },
                                "identifier": {
                                    "kind": "IdentifierName",
                                    "fullStart": 1116,
                                    "fullEnd": 1117,
                                    "start": 1116,
                                    "end": 1117,
                                    "fullWidth": 1,
                                    "width": 1,
                                    "text": "e",
                                    "value": "e",
                                    "valueText": "e"
                                },
                                "closeParenToken": {
                                    "kind": "CloseParenToken",
                                    "fullStart": 1117,
                                    "fullEnd": 1119,
                                    "start": 1117,
                                    "end": 1118,
                                    "fullWidth": 2,
                                    "width": 1,
                                    "text": ")",
                                    "value": ")",
                                    "valueText": ")",
                                    "hasTrailingTrivia": true,
                                    "trailingTrivia": [
                                        {
                                            "kind": "WhitespaceTrivia",
                                            "text": " "
                                        }
                                    ]
                                },
                                "block": {
                                    "kind": "Block",
                                    "fullStart": 1119,
                                    "fullEnd": 1253,
                                    "start": 1119,
                                    "end": 1251,
                                    "fullWidth": 134,
                                    "width": 132,
                                    "openBraceToken": {
                                        "kind": "OpenBraceToken",
                                        "fullStart": 1119,
                                        "fullEnd": 1122,
                                        "start": 1119,
                                        "end": 1120,
                                        "fullWidth": 3,
                                        "width": 1,
                                        "text": "{",
                                        "value": "{",
                                        "valueText": "{",
                                        "hasTrailingTrivia": true,
                                        "hasTrailingNewLine": true,
                                        "trailingTrivia": [
                                            {
                                                "kind": "NewLineTrivia",
                                                "text": "\r\n"
                                            }
                                        ]
                                    },
                                    "statements": [
                                        {
                                            "kind": "ReturnStatement",
                                            "fullStart": 1122,
                                            "fullEnd": 1242,
                                            "start": 1134,
                                            "end": 1240,
                                            "fullWidth": 120,
                                            "width": 106,
                                            "returnKeyword": {
                                                "kind": "ReturnKeyword",
                                                "fullStart": 1122,
                                                "fullEnd": 1141,
                                                "start": 1134,
                                                "end": 1140,
                                                "fullWidth": 19,
                                                "width": 6,
                                                "text": "return",
                                                "value": "return",
                                                "valueText": "return",
                                                "hasLeadingTrivia": true,
                                                "hasTrailingTrivia": true,
                                                "leadingTrivia": [
                                                    {
                                                        "kind": "WhitespaceTrivia",
                                                        "text": "            "
                                                    }
                                                ],
                                                "trailingTrivia": [
                                                    {
                                                        "kind": "WhitespaceTrivia",
                                                        "text": " "
                                                    }
                                                ]
                                            },
                                            "expression": {
                                                "kind": "LogicalAndExpression",
                                                "fullStart": 1141,
                                                "fullEnd": 1239,
                                                "start": 1141,
                                                "end": 1239,
                                                "fullWidth": 98,
                                                "width": 98,
                                                "left": {
                                                    "kind": "InstanceOfExpression",
                                                    "fullStart": 1141,
                                                    "fullEnd": 1164,
                                                    "start": 1141,
                                                    "end": 1163,
                                                    "fullWidth": 23,
                                                    "width": 22,
                                                    "left": {
                                                        "kind": "IdentifierName",
                                                        "fullStart": 1141,
                                                        "fullEnd": 1143,
                                                        "start": 1141,
                                                        "end": 1142,
                                                        "fullWidth": 2,
                                                        "width": 1,
                                                        "text": "e",
                                                        "value": "e",
                                                        "valueText": "e",
                                                        "hasTrailingTrivia": true,
                                                        "trailingTrivia": [
                                                            {
                                                                "kind": "WhitespaceTrivia",
                                                                "text": " "
                                                            }
                                                        ]
                                                    },
                                                    "operatorToken": {
                                                        "kind": "InstanceOfKeyword",
                                                        "fullStart": 1143,
                                                        "fullEnd": 1154,
                                                        "start": 1143,
                                                        "end": 1153,
                                                        "fullWidth": 11,
                                                        "width": 10,
                                                        "text": "instanceof",
                                                        "value": "instanceof",
                                                        "valueText": "instanceof",
                                                        "hasTrailingTrivia": true,
                                                        "trailingTrivia": [
                                                            {
                                                                "kind": "WhitespaceTrivia",
                                                                "text": " "
                                                            }
                                                        ]
                                                    },
                                                    "right": {
                                                        "kind": "IdentifierName",
                                                        "fullStart": 1154,
                                                        "fullEnd": 1164,
                                                        "start": 1154,
                                                        "end": 1163,
                                                        "fullWidth": 10,
                                                        "width": 9,
                                                        "text": "TypeError",
                                                        "value": "TypeError",
                                                        "valueText": "TypeError",
                                                        "hasTrailingTrivia": true,
                                                        "trailingTrivia": [
                                                            {
                                                                "kind": "WhitespaceTrivia",
                                                                "text": " "
                                                            }
                                                        ]
                                                    }
                                                },
                                                "operatorToken": {
                                                    "kind": "AmpersandAmpersandToken",
                                                    "fullStart": 1164,
                                                    "fullEnd": 1167,
                                                    "start": 1164,
                                                    "end": 1166,
                                                    "fullWidth": 3,
                                                    "width": 2,
                                                    "text": "&&",
                                                    "value": "&&",
                                                    "valueText": "&&",
                                                    "hasTrailingTrivia": true,
                                                    "trailingTrivia": [
                                                        {
                                                            "kind": "WhitespaceTrivia",
                                                            "text": " "
                                                        }
                                                    ]
                                                },
                                                "right": {
                                                    "kind": "InvocationExpression",
                                                    "fullStart": 1167,
                                                    "fullEnd": 1239,
                                                    "start": 1167,
                                                    "end": 1239,
                                                    "fullWidth": 72,
                                                    "width": 72,
                                                    "expression": {
                                                        "kind": "IdentifierName",
                                                        "fullStart": 1167,
                                                        "fullEnd": 1199,
                                                        "start": 1167,
                                                        "end": 1199,
                                                        "fullWidth": 32,
                                                        "width": 32,
                                                        "text": "dataPropertyAttributesAreCorrect",
                                                        "value": "dataPropertyAttributesAreCorrect",
                                                        "valueText": "dataPropertyAttributesAreCorrect"
                                                    },
                                                    "argumentList": {
                                                        "kind": "ArgumentList",
                                                        "fullStart": 1199,
                                                        "fullEnd": 1239,
                                                        "start": 1199,
                                                        "end": 1239,
                                                        "fullWidth": 40,
                                                        "width": 40,
                                                        "openParenToken": {
                                                            "kind": "OpenParenToken",
                                                            "fullStart": 1199,
                                                            "fullEnd": 1200,
                                                            "start": 1199,
                                                            "end": 1200,
                                                            "fullWidth": 1,
                                                            "width": 1,
                                                            "text": "(",
                                                            "value": "(",
                                                            "valueText": "("
                                                        },
                                                        "arguments": [
                                                            {
                                                                "kind": "IdentifierName",
                                                                "fullStart": 1200,
                                                                "fullEnd": 1206,
                                                                "start": 1200,
                                                                "end": 1206,
                                                                "fullWidth": 6,
                                                                "width": 6,
                                                                "text": "arrObj",
                                                                "value": "arrObj",
                                                                "valueText": "arrObj"
                                                            },
                                                            {
                                                                "kind": "CommaToken",
                                                                "fullStart": 1206,
                                                                "fullEnd": 1208,
                                                                "start": 1206,
                                                                "end": 1207,
                                                                "fullWidth": 2,
                                                                "width": 1,
                                                                "text": ",",
                                                                "value": ",",
                                                                "valueText": ",",
                                                                "hasTrailingTrivia": true,
                                                                "trailingTrivia": [
                                                                    {
                                                                        "kind": "WhitespaceTrivia",
                                                                        "text": " "
                                                                    }
                                                                ]
                                                            },
                                                            {
                                                                "kind": "StringLiteral",
                                                                "fullStart": 1208,
                                                                "fullEnd": 1211,
                                                                "start": 1208,
                                                                "end": 1211,
                                                                "fullWidth": 3,
                                                                "width": 3,
                                                                "text": "\"0\"",
                                                                "value": "0",
                                                                "valueText": "0"
                                                            },
                                                            {
                                                                "kind": "CommaToken",
                                                                "fullStart": 1211,
                                                                "fullEnd": 1213,
                                                                "start": 1211,
                                                                "end": 1212,
                                                                "fullWidth": 2,
                                                                "width": 1,
                                                                "text": ",",
                                                                "value": ",",
                                                                "valueText": ",",
                                                                "hasTrailingTrivia": true,
                                                                "trailingTrivia": [
                                                                    {
                                                                        "kind": "WhitespaceTrivia",
                                                                        "text": " "
                                                                    }
                                                                ]
                                                            },
                                                            {
                                                                "kind": "IdentifierName",
                                                                "fullStart": 1213,
                                                                "fullEnd": 1217,
                                                                "start": 1213,
                                                                "end": 1217,
                                                                "fullWidth": 4,
                                                                "width": 4,
                                                                "text": "obj1",
                                                                "value": "obj1",
                                                                "valueText": "obj1"
                                                            },
                                                            {
                                                                "kind": "CommaToken",
                                                                "fullStart": 1217,
                                                                "fullEnd": 1219,
                                                                "start": 1217,
                                                                "end": 1218,
                                                                "fullWidth": 2,
                                                                "width": 1,
                                                                "text": ",",
                                                                "value": ",",
                                                                "valueText": ",",
                                                                "hasTrailingTrivia": true,
                                                                "trailingTrivia": [
                                                                    {
                                                                        "kind": "WhitespaceTrivia",
                                                                        "text": " "
                                                                    }
                                                                ]
                                                            },
                                                            {
                                                                "kind": "FalseKeyword",
                                                                "fullStart": 1219,
                                                                "fullEnd": 1224,
                                                                "start": 1219,
                                                                "end": 1224,
                                                                "fullWidth": 5,
                                                                "width": 5,
                                                                "text": "false",
                                                                "value": false,
                                                                "valueText": "false"
                                                            },
                                                            {
                                                                "kind": "CommaToken",
                                                                "fullStart": 1224,
                                                                "fullEnd": 1226,
                                                                "start": 1224,
                                                                "end": 1225,
                                                                "fullWidth": 2,
                                                                "width": 1,
                                                                "text": ",",
                                                                "value": ",",
                                                                "valueText": ",",
                                                                "hasTrailingTrivia": true,
                                                                "trailingTrivia": [
                                                                    {
                                                                        "kind": "WhitespaceTrivia",
                                                                        "text": " "
                                                                    }
                                                                ]
                                                            },
                                                            {
                                                                "kind": "FalseKeyword",
                                                                "fullStart": 1226,
                                                                "fullEnd": 1231,
                                                                "start": 1226,
                                                                "end": 1231,
                                                                "fullWidth": 5,
                                                                "width": 5,
                                                                "text": "false",
                                                                "value": false,
                                                                "valueText": "false"
                                                            },
                                                            {
                                                                "kind": "CommaToken",
                                                                "fullStart": 1231,
                                                                "fullEnd": 1233,
                                                                "start": 1231,
                                                                "end": 1232,
                                                                "fullWidth": 2,
                                                                "width": 1,
                                                                "text": ",",
                                                                "value": ",",
                                                                "valueText": ",",
                                                                "hasTrailingTrivia": true,
                                                                "trailingTrivia": [
                                                                    {
                                                                        "kind": "WhitespaceTrivia",
                                                                        "text": " "
                                                                    }
                                                                ]
                                                            },
                                                            {
                                                                "kind": "FalseKeyword",
                                                                "fullStart": 1233,
                                                                "fullEnd": 1238,
                                                                "start": 1233,
                                                                "end": 1238,
                                                                "fullWidth": 5,
                                                                "width": 5,
                                                                "text": "false",
                                                                "value": false,
                                                                "valueText": "false"
                                                            }
                                                        ],
                                                        "closeParenToken": {
                                                            "kind": "CloseParenToken",
                                                            "fullStart": 1238,
                                                            "fullEnd": 1239,
                                                            "start": 1238,
                                                            "end": 1239,
                                                            "fullWidth": 1,
                                                            "width": 1,
                                                            "text": ")",
                                                            "value": ")",
                                                            "valueText": ")"
                                                        }
                                                    }
                                                }
                                            },
                                            "semicolonToken": {
                                                "kind": "SemicolonToken",
                                                "fullStart": 1239,
                                                "fullEnd": 1242,
                                                "start": 1239,
                                                "end": 1240,
                                                "fullWidth": 3,
                                                "width": 1,
                                                "text": ";",
                                                "value": ";",
                                                "valueText": ";",
                                                "hasTrailingTrivia": true,
                                                "hasTrailingNewLine": true,
                                                "trailingTrivia": [
                                                    {
                                                        "kind": "NewLineTrivia",
                                                        "text": "\r\n"
                                                    }
                                                ]
                                            }
                                        }
                                    ],
                                    "closeBraceToken": {
                                        "kind": "CloseBraceToken",
                                        "fullStart": 1242,
                                        "fullEnd": 1253,
                                        "start": 1250,
                                        "end": 1251,
                                        "fullWidth": 11,
                                        "width": 1,
                                        "text": "}",
                                        "value": "}",
                                        "valueText": "}",
                                        "hasLeadingTrivia": true,
                                        "hasTrailingTrivia": true,
                                        "hasTrailingNewLine": true,
                                        "leadingTrivia": [
                                            {
                                                "kind": "WhitespaceTrivia",
                                                "text": "        "
                                            }
                                        ],
                                        "trailingTrivia": [
                                            {
                                                "kind": "NewLineTrivia",
                                                "text": "\r\n"
                                            }
                                        ]
                                    }
                                }
                            }
                        }
                    ],
                    "closeBraceToken": {
                        "kind": "CloseBraceToken",
                        "fullStart": 1253,
                        "fullEnd": 1260,
                        "start": 1257,
                        "end": 1258,
                        "fullWidth": 7,
                        "width": 1,
                        "text": "}",
                        "value": "}",
                        "valueText": "}",
                        "hasLeadingTrivia": true,
                        "hasTrailingTrivia": true,
                        "hasTrailingNewLine": true,
                        "leadingTrivia": [
                            {
                                "kind": "WhitespaceTrivia",
                                "text": "    "
                            }
                        ],
                        "trailingTrivia": [
                            {
                                "kind": "NewLineTrivia",
                                "text": "\r\n"
                            }
                        ]
                    }
                }
            },
            {
                "kind": "ExpressionStatement",
                "fullStart": 1260,
                "fullEnd": 1284,
                "start": 1260,
                "end": 1282,
                "fullWidth": 24,
                "width": 22,
                "expression": {
                    "kind": "InvocationExpression",
                    "fullStart": 1260,
                    "fullEnd": 1281,
                    "start": 1260,
                    "end": 1281,
                    "fullWidth": 21,
                    "width": 21,
                    "expression": {
                        "kind": "IdentifierName",
                        "fullStart": 1260,
                        "fullEnd": 1271,
                        "start": 1260,
                        "end": 1271,
                        "fullWidth": 11,
                        "width": 11,
                        "text": "runTestCase",
                        "value": "runTestCase",
                        "valueText": "runTestCase"
                    },
                    "argumentList": {
                        "kind": "ArgumentList",
                        "fullStart": 1271,
                        "fullEnd": 1281,
                        "start": 1271,
                        "end": 1281,
                        "fullWidth": 10,
                        "width": 10,
                        "openParenToken": {
                            "kind": "OpenParenToken",
                            "fullStart": 1271,
                            "fullEnd": 1272,
                            "start": 1271,
                            "end": 1272,
                            "fullWidth": 1,
                            "width": 1,
                            "text": "(",
                            "value": "(",
                            "valueText": "("
                        },
                        "arguments": [
                            {
                                "kind": "IdentifierName",
                                "fullStart": 1272,
                                "fullEnd": 1280,
                                "start": 1272,
                                "end": 1280,
                                "fullWidth": 8,
                                "width": 8,
                                "text": "testcase",
                                "value": "testcase",
                                "valueText": "testcase"
                            }
                        ],
                        "closeParenToken": {
                            "kind": "CloseParenToken",
                            "fullStart": 1280,
                            "fullEnd": 1281,
                            "start": 1280,
                            "end": 1281,
                            "fullWidth": 1,
                            "width": 1,
                            "text": ")",
                            "value": ")",
                            "valueText": ")"
                        }
                    }
                },
                "semicolonToken": {
                    "kind": "SemicolonToken",
                    "fullStart": 1281,
                    "fullEnd": 1284,
                    "start": 1281,
                    "end": 1282,
                    "fullWidth": 3,
                    "width": 1,
                    "text": ";",
                    "value": ";",
                    "valueText": ";",
                    "hasTrailingTrivia": true,
                    "hasTrailingNewLine": true,
                    "trailingTrivia": [
                        {
                            "kind": "NewLineTrivia",
                            "text": "\r\n"
                        }
                    ]
                }
            }
        ],
        "endOfFileToken": {
            "kind": "EndOfFileToken",
            "fullStart": 1284,
            "fullEnd": 1284,
            "start": 1284,
            "end": 1284,
            "fullWidth": 0,
            "width": 0,
            "text": ""
        }
    },
    "lineMap": {
        "lineStarts": [
            0,
            67,
            152,
            232,
            308,
            380,
            385,
            439,
            709,
            714,
            716,
            718,
            741,
            767,
            769,
            805,
            849,
            875,
            905,
            938,
            951,
            953,
            989,
            991,
            1006,
            1072,
            1099,
            1122,
            1242,
            1253,
            1260,
            1284
        ],
        "length": 1284
    }
}<|MERGE_RESOLUTION|>--- conflicted
+++ resolved
@@ -245,12 +245,8 @@
                                         "start": 753,
                                         "end": 764,
                                         "fullWidth": 11,
-<<<<<<< HEAD
                                         "width": 11,
-                                        "identifier": {
-=======
                                         "propertyName": {
->>>>>>> 85e84683
                                             "kind": "IdentifierName",
                                             "fullStart": 753,
                                             "fullEnd": 760,
@@ -411,12 +407,8 @@
                                         "start": 781,
                                         "end": 802,
                                         "fullWidth": 21,
-<<<<<<< HEAD
                                         "width": 21,
-                                        "identifier": {
-=======
                                         "propertyName": {
->>>>>>> 85e84683
                                             "kind": "IdentifierName",
                                             "fullStart": 781,
                                             "fullEnd": 786,
@@ -1106,12 +1098,8 @@
                                         "start": 965,
                                         "end": 986,
                                         "fullWidth": 21,
-<<<<<<< HEAD
                                         "width": 21,
-                                        "identifier": {
-=======
                                         "propertyName": {
->>>>>>> 85e84683
                                             "kind": "IdentifierName",
                                             "fullStart": 965,
                                             "fullEnd": 970,
