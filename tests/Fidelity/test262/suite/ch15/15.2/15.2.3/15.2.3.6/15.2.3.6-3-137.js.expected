{
    "isDeclaration": false,
    "languageVersion": "EcmaScript5",
    "parseOptions": {
        "allowAutomaticSemicolonInsertion": true
    },
    "sourceUnit": {
        "kind": "SourceUnit",
        "fullStart": 0,
        "fullEnd": 1280,
        "start": 636,
        "end": 1280,
        "fullWidth": 1280,
        "width": 644,
        "isIncrementallyUnusable": true,
        "moduleElements": [
            {
                "kind": "FunctionDeclaration",
                "fullStart": 0,
                "fullEnd": 1256,
                "start": 636,
                "end": 1254,
                "fullWidth": 1256,
                "width": 618,
                "isIncrementallyUnusable": true,
                "modifiers": [],
                "functionKeyword": {
                    "kind": "FunctionKeyword",
                    "fullStart": 0,
                    "fullEnd": 645,
                    "start": 636,
                    "end": 644,
                    "fullWidth": 645,
                    "width": 8,
                    "text": "function",
                    "value": "function",
                    "valueText": "function",
                    "hasLeadingTrivia": true,
                    "hasLeadingComment": true,
                    "hasLeadingNewLine": true,
                    "hasTrailingTrivia": true,
                    "leadingTrivia": [
                        {
                            "kind": "SingleLineCommentTrivia",
                            "text": "/// Copyright (c) 2012 Ecma International.  All rights reserved. "
                        },
                        {
                            "kind": "NewLineTrivia",
                            "text": "\r\n"
                        },
                        {
                            "kind": "SingleLineCommentTrivia",
                            "text": "/// Ecma International makes this code available under the terms and conditions set"
                        },
                        {
                            "kind": "NewLineTrivia",
                            "text": "\r\n"
                        },
                        {
                            "kind": "SingleLineCommentTrivia",
                            "text": "/// forth on http://hg.ecmascript.org/tests/test262/raw-file/tip/LICENSE (the "
                        },
                        {
                            "kind": "NewLineTrivia",
                            "text": "\r\n"
                        },
                        {
                            "kind": "SingleLineCommentTrivia",
                            "text": "/// \"Use Terms\").   Any redistribution of this code must retain the above "
                        },
                        {
                            "kind": "NewLineTrivia",
                            "text": "\r\n"
                        },
                        {
                            "kind": "SingleLineCommentTrivia",
                            "text": "/// copyright and this notice and otherwise comply with the Use Terms."
                        },
                        {
                            "kind": "NewLineTrivia",
                            "text": "\r\n"
                        },
                        {
                            "kind": "MultiLineCommentTrivia",
                            "text": "/**\r\n * @path ch15/15.2/15.2.3/15.2.3.6/15.2.3.6-3-137.js\r\n * @description Object.defineProperty - 'value' property in 'Attributes' is own accessor property(without a get function) that overrides an inherited accessor property  (8.10.5 step 5.a)\r\n */"
                        },
                        {
                            "kind": "NewLineTrivia",
                            "text": "\r\n"
                        },
                        {
                            "kind": "NewLineTrivia",
                            "text": "\r\n"
                        },
                        {
                            "kind": "NewLineTrivia",
                            "text": "\r\n"
                        }
                    ],
                    "trailingTrivia": [
                        {
                            "kind": "WhitespaceTrivia",
                            "text": " "
                        }
                    ]
                },
                "identifier": {
                    "kind": "IdentifierName",
                    "fullStart": 645,
                    "fullEnd": 653,
                    "start": 645,
                    "end": 653,
                    "fullWidth": 8,
                    "width": 8,
                    "text": "testcase",
                    "value": "testcase",
                    "valueText": "testcase"
                },
                "callSignature": {
                    "kind": "CallSignature",
                    "fullStart": 653,
                    "fullEnd": 656,
                    "start": 653,
                    "end": 655,
                    "fullWidth": 3,
                    "width": 2,
                    "parameterList": {
                        "kind": "ParameterList",
                        "fullStart": 653,
                        "fullEnd": 656,
                        "start": 653,
                        "end": 655,
                        "fullWidth": 3,
                        "width": 2,
                        "openParenToken": {
                            "kind": "OpenParenToken",
                            "fullStart": 653,
                            "fullEnd": 654,
                            "start": 653,
                            "end": 654,
                            "fullWidth": 1,
                            "width": 1,
                            "text": "(",
                            "value": "(",
                            "valueText": "("
                        },
                        "parameters": [],
                        "closeParenToken": {
                            "kind": "CloseParenToken",
                            "fullStart": 654,
                            "fullEnd": 656,
                            "start": 654,
                            "end": 655,
                            "fullWidth": 2,
                            "width": 1,
                            "text": ")",
                            "value": ")",
                            "valueText": ")",
                            "hasTrailingTrivia": true,
                            "trailingTrivia": [
                                {
                                    "kind": "WhitespaceTrivia",
                                    "text": " "
                                }
                            ]
                        }
                    }
                },
                "block": {
                    "kind": "Block",
                    "fullStart": 656,
                    "fullEnd": 1256,
                    "start": 656,
                    "end": 1254,
                    "fullWidth": 600,
                    "width": 598,
                    "isIncrementallyUnusable": true,
                    "openBraceToken": {
                        "kind": "OpenBraceToken",
                        "fullStart": 656,
                        "fullEnd": 659,
                        "start": 656,
                        "end": 657,
                        "fullWidth": 3,
                        "width": 1,
                        "text": "{",
                        "value": "{",
                        "valueText": "{",
                        "hasTrailingTrivia": true,
                        "hasTrailingNewLine": true,
                        "trailingTrivia": [
                            {
                                "kind": "NewLineTrivia",
                                "text": "\r\n"
                            }
                        ]
                    },
                    "statements": [
                        {
                            "kind": "VariableStatement",
                            "fullStart": 659,
                            "fullEnd": 683,
                            "start": 667,
                            "end": 681,
                            "fullWidth": 24,
                            "width": 14,
                            "modifiers": [],
                            "variableDeclaration": {
                                "kind": "VariableDeclaration",
                                "fullStart": 659,
                                "fullEnd": 680,
                                "start": 667,
                                "end": 680,
                                "fullWidth": 21,
                                "width": 13,
                                "varKeyword": {
                                    "kind": "VarKeyword",
                                    "fullStart": 659,
                                    "fullEnd": 671,
                                    "start": 667,
                                    "end": 670,
                                    "fullWidth": 12,
                                    "width": 3,
                                    "text": "var",
                                    "value": "var",
                                    "valueText": "var",
                                    "hasLeadingTrivia": true,
                                    "hasTrailingTrivia": true,
                                    "leadingTrivia": [
                                        {
                                            "kind": "WhitespaceTrivia",
                                            "text": "        "
                                        }
                                    ],
                                    "trailingTrivia": [
                                        {
                                            "kind": "WhitespaceTrivia",
                                            "text": " "
                                        }
                                    ]
                                },
                                "variableDeclarators": [
                                    {
                                        "kind": "VariableDeclarator",
                                        "fullStart": 671,
                                        "fullEnd": 680,
                                        "start": 671,
                                        "end": 680,
                                        "fullWidth": 9,
<<<<<<< HEAD
                                        "width": 9,
                                        "identifier": {
=======
                                        "propertyName": {
>>>>>>> 85e84683
                                            "kind": "IdentifierName",
                                            "fullStart": 671,
                                            "fullEnd": 675,
                                            "start": 671,
                                            "end": 674,
                                            "fullWidth": 4,
                                            "width": 3,
                                            "text": "obj",
                                            "value": "obj",
                                            "valueText": "obj",
                                            "hasTrailingTrivia": true,
                                            "trailingTrivia": [
                                                {
                                                    "kind": "WhitespaceTrivia",
                                                    "text": " "
                                                }
                                            ]
                                        },
                                        "equalsValueClause": {
                                            "kind": "EqualsValueClause",
                                            "fullStart": 675,
                                            "fullEnd": 680,
                                            "start": 675,
                                            "end": 680,
                                            "fullWidth": 5,
                                            "width": 5,
                                            "equalsToken": {
                                                "kind": "EqualsToken",
                                                "fullStart": 675,
                                                "fullEnd": 677,
                                                "start": 675,
                                                "end": 676,
                                                "fullWidth": 2,
                                                "width": 1,
                                                "text": "=",
                                                "value": "=",
                                                "valueText": "=",
                                                "hasTrailingTrivia": true,
                                                "trailingTrivia": [
                                                    {
                                                        "kind": "WhitespaceTrivia",
                                                        "text": " "
                                                    }
                                                ]
                                            },
                                            "value": {
                                                "kind": "ObjectLiteralExpression",
                                                "fullStart": 677,
                                                "fullEnd": 680,
                                                "start": 677,
                                                "end": 680,
                                                "fullWidth": 3,
                                                "width": 3,
                                                "openBraceToken": {
                                                    "kind": "OpenBraceToken",
                                                    "fullStart": 677,
                                                    "fullEnd": 679,
                                                    "start": 677,
                                                    "end": 678,
                                                    "fullWidth": 2,
                                                    "width": 1,
                                                    "text": "{",
                                                    "value": "{",
                                                    "valueText": "{",
                                                    "hasTrailingTrivia": true,
                                                    "trailingTrivia": [
                                                        {
                                                            "kind": "WhitespaceTrivia",
                                                            "text": " "
                                                        }
                                                    ]
                                                },
                                                "propertyAssignments": [],
                                                "closeBraceToken": {
                                                    "kind": "CloseBraceToken",
                                                    "fullStart": 679,
                                                    "fullEnd": 680,
                                                    "start": 679,
                                                    "end": 680,
                                                    "fullWidth": 1,
                                                    "width": 1,
                                                    "text": "}",
                                                    "value": "}",
                                                    "valueText": "}"
                                                }
                                            }
                                        }
                                    }
                                ]
                            },
                            "semicolonToken": {
                                "kind": "SemicolonToken",
                                "fullStart": 680,
                                "fullEnd": 683,
                                "start": 680,
                                "end": 681,
                                "fullWidth": 3,
                                "width": 1,
                                "text": ";",
                                "value": ";",
                                "valueText": ";",
                                "hasTrailingTrivia": true,
                                "hasTrailingNewLine": true,
                                "trailingTrivia": [
                                    {
                                        "kind": "NewLineTrivia",
                                        "text": "\r\n"
                                    }
                                ]
                            }
                        },
                        {
                            "kind": "VariableStatement",
                            "fullStart": 683,
                            "fullEnd": 710,
                            "start": 693,
                            "end": 708,
                            "fullWidth": 27,
                            "width": 15,
                            "modifiers": [],
                            "variableDeclaration": {
                                "kind": "VariableDeclaration",
                                "fullStart": 683,
                                "fullEnd": 707,
                                "start": 693,
                                "end": 707,
                                "fullWidth": 24,
                                "width": 14,
                                "varKeyword": {
                                    "kind": "VarKeyword",
                                    "fullStart": 683,
                                    "fullEnd": 697,
                                    "start": 693,
                                    "end": 696,
                                    "fullWidth": 14,
                                    "width": 3,
                                    "text": "var",
                                    "value": "var",
                                    "valueText": "var",
                                    "hasLeadingTrivia": true,
                                    "hasLeadingNewLine": true,
                                    "hasTrailingTrivia": true,
                                    "leadingTrivia": [
                                        {
                                            "kind": "NewLineTrivia",
                                            "text": "\r\n"
                                        },
                                        {
                                            "kind": "WhitespaceTrivia",
                                            "text": "        "
                                        }
                                    ],
                                    "trailingTrivia": [
                                        {
                                            "kind": "WhitespaceTrivia",
                                            "text": " "
                                        }
                                    ]
                                },
                                "variableDeclarators": [
                                    {
                                        "kind": "VariableDeclarator",
                                        "fullStart": 697,
                                        "fullEnd": 707,
                                        "start": 697,
                                        "end": 707,
                                        "fullWidth": 10,
<<<<<<< HEAD
                                        "width": 10,
                                        "identifier": {
=======
                                        "propertyName": {
>>>>>>> 85e84683
                                            "kind": "IdentifierName",
                                            "fullStart": 697,
                                            "fullEnd": 703,
                                            "start": 697,
                                            "end": 702,
                                            "fullWidth": 6,
                                            "width": 5,
                                            "text": "proto",
                                            "value": "proto",
                                            "valueText": "proto",
                                            "hasTrailingTrivia": true,
                                            "trailingTrivia": [
                                                {
                                                    "kind": "WhitespaceTrivia",
                                                    "text": " "
                                                }
                                            ]
                                        },
                                        "equalsValueClause": {
                                            "kind": "EqualsValueClause",
                                            "fullStart": 703,
                                            "fullEnd": 707,
                                            "start": 703,
                                            "end": 707,
                                            "fullWidth": 4,
                                            "width": 4,
                                            "equalsToken": {
                                                "kind": "EqualsToken",
                                                "fullStart": 703,
                                                "fullEnd": 705,
                                                "start": 703,
                                                "end": 704,
                                                "fullWidth": 2,
                                                "width": 1,
                                                "text": "=",
                                                "value": "=",
                                                "valueText": "=",
                                                "hasTrailingTrivia": true,
                                                "trailingTrivia": [
                                                    {
                                                        "kind": "WhitespaceTrivia",
                                                        "text": " "
                                                    }
                                                ]
                                            },
                                            "value": {
                                                "kind": "ObjectLiteralExpression",
                                                "fullStart": 705,
                                                "fullEnd": 707,
                                                "start": 705,
                                                "end": 707,
                                                "fullWidth": 2,
                                                "width": 2,
                                                "openBraceToken": {
                                                    "kind": "OpenBraceToken",
                                                    "fullStart": 705,
                                                    "fullEnd": 706,
                                                    "start": 705,
                                                    "end": 706,
                                                    "fullWidth": 1,
                                                    "width": 1,
                                                    "text": "{",
                                                    "value": "{",
                                                    "valueText": "{"
                                                },
                                                "propertyAssignments": [],
                                                "closeBraceToken": {
                                                    "kind": "CloseBraceToken",
                                                    "fullStart": 706,
                                                    "fullEnd": 707,
                                                    "start": 706,
                                                    "end": 707,
                                                    "fullWidth": 1,
                                                    "width": 1,
                                                    "text": "}",
                                                    "value": "}",
                                                    "valueText": "}"
                                                }
                                            }
                                        }
                                    }
                                ]
                            },
                            "semicolonToken": {
                                "kind": "SemicolonToken",
                                "fullStart": 707,
                                "fullEnd": 710,
                                "start": 707,
                                "end": 708,
                                "fullWidth": 3,
                                "width": 1,
                                "text": ";",
                                "value": ";",
                                "valueText": ";",
                                "hasTrailingTrivia": true,
                                "hasTrailingNewLine": true,
                                "trailingTrivia": [
                                    {
                                        "kind": "NewLineTrivia",
                                        "text": "\r\n"
                                    }
                                ]
                            }
                        },
                        {
                            "kind": "ExpressionStatement",
                            "fullStart": 710,
                            "fullEnd": 872,
                            "start": 718,
                            "end": 870,
                            "fullWidth": 162,
                            "width": 152,
                            "isIncrementallyUnusable": true,
                            "expression": {
                                "kind": "InvocationExpression",
                                "fullStart": 710,
                                "fullEnd": 869,
                                "start": 718,
                                "end": 869,
                                "fullWidth": 159,
                                "width": 151,
                                "isIncrementallyUnusable": true,
                                "expression": {
                                    "kind": "MemberAccessExpression",
                                    "fullStart": 710,
                                    "fullEnd": 739,
                                    "start": 718,
                                    "end": 739,
                                    "fullWidth": 29,
                                    "width": 21,
                                    "expression": {
                                        "kind": "IdentifierName",
                                        "fullStart": 710,
                                        "fullEnd": 724,
                                        "start": 718,
                                        "end": 724,
                                        "fullWidth": 14,
                                        "width": 6,
                                        "text": "Object",
                                        "value": "Object",
                                        "valueText": "Object",
                                        "hasLeadingTrivia": true,
                                        "leadingTrivia": [
                                            {
                                                "kind": "WhitespaceTrivia",
                                                "text": "        "
                                            }
                                        ]
                                    },
                                    "dotToken": {
                                        "kind": "DotToken",
                                        "fullStart": 724,
                                        "fullEnd": 725,
                                        "start": 724,
                                        "end": 725,
                                        "fullWidth": 1,
                                        "width": 1,
                                        "text": ".",
                                        "value": ".",
                                        "valueText": "."
                                    },
                                    "name": {
                                        "kind": "IdentifierName",
                                        "fullStart": 725,
                                        "fullEnd": 739,
                                        "start": 725,
                                        "end": 739,
                                        "fullWidth": 14,
                                        "width": 14,
                                        "text": "defineProperty",
                                        "value": "defineProperty",
                                        "valueText": "defineProperty"
                                    }
                                },
                                "argumentList": {
                                    "kind": "ArgumentList",
                                    "fullStart": 739,
                                    "fullEnd": 869,
                                    "start": 739,
                                    "end": 869,
                                    "fullWidth": 130,
                                    "width": 130,
                                    "isIncrementallyUnusable": true,
                                    "openParenToken": {
                                        "kind": "OpenParenToken",
                                        "fullStart": 739,
                                        "fullEnd": 740,
                                        "start": 739,
                                        "end": 740,
                                        "fullWidth": 1,
                                        "width": 1,
                                        "text": "(",
                                        "value": "(",
                                        "valueText": "("
                                    },
                                    "arguments": [
                                        {
                                            "kind": "IdentifierName",
                                            "fullStart": 740,
                                            "fullEnd": 745,
                                            "start": 740,
                                            "end": 745,
                                            "fullWidth": 5,
                                            "width": 5,
                                            "text": "proto",
                                            "value": "proto",
                                            "valueText": "proto"
                                        },
                                        {
                                            "kind": "CommaToken",
                                            "fullStart": 745,
                                            "fullEnd": 747,
                                            "start": 745,
                                            "end": 746,
                                            "fullWidth": 2,
                                            "width": 1,
                                            "text": ",",
                                            "value": ",",
                                            "valueText": ",",
                                            "hasTrailingTrivia": true,
                                            "trailingTrivia": [
                                                {
                                                    "kind": "WhitespaceTrivia",
                                                    "text": " "
                                                }
                                            ]
                                        },
                                        {
                                            "kind": "StringLiteral",
                                            "fullStart": 747,
                                            "fullEnd": 754,
                                            "start": 747,
                                            "end": 754,
                                            "fullWidth": 7,
                                            "width": 7,
                                            "text": "\"value\"",
                                            "value": "value",
                                            "valueText": "value"
                                        },
                                        {
                                            "kind": "CommaToken",
                                            "fullStart": 754,
                                            "fullEnd": 756,
                                            "start": 754,
                                            "end": 755,
                                            "fullWidth": 2,
                                            "width": 1,
                                            "text": ",",
                                            "value": ",",
                                            "valueText": ",",
                                            "hasTrailingTrivia": true,
                                            "trailingTrivia": [
                                                {
                                                    "kind": "WhitespaceTrivia",
                                                    "text": " "
                                                }
                                            ]
                                        },
                                        {
                                            "kind": "ObjectLiteralExpression",
                                            "fullStart": 756,
                                            "fullEnd": 868,
                                            "start": 756,
                                            "end": 868,
                                            "fullWidth": 112,
                                            "width": 112,
                                            "isIncrementallyUnusable": true,
                                            "openBraceToken": {
                                                "kind": "OpenBraceToken",
                                                "fullStart": 756,
                                                "fullEnd": 759,
                                                "start": 756,
                                                "end": 757,
                                                "fullWidth": 3,
                                                "width": 1,
                                                "text": "{",
                                                "value": "{",
                                                "valueText": "{",
                                                "hasTrailingTrivia": true,
                                                "hasTrailingNewLine": true,
                                                "trailingTrivia": [
                                                    {
                                                        "kind": "NewLineTrivia",
                                                        "text": "\r\n"
                                                    }
                                                ]
                                            },
                                            "propertyAssignments": [
                                                {
                                                    "kind": "SimplePropertyAssignment",
                                                    "fullStart": 759,
                                                    "fullEnd": 859,
                                                    "start": 771,
                                                    "end": 857,
                                                    "fullWidth": 100,
                                                    "width": 86,
                                                    "isIncrementallyUnusable": true,
                                                    "propertyName": {
                                                        "kind": "IdentifierName",
                                                        "fullStart": 759,
                                                        "fullEnd": 774,
                                                        "start": 771,
                                                        "end": 774,
                                                        "fullWidth": 15,
                                                        "width": 3,
                                                        "text": "get",
                                                        "value": "get",
                                                        "valueText": "get",
                                                        "hasLeadingTrivia": true,
                                                        "leadingTrivia": [
                                                            {
                                                                "kind": "WhitespaceTrivia",
                                                                "text": "            "
                                                            }
                                                        ]
                                                    },
                                                    "colonToken": {
                                                        "kind": "ColonToken",
                                                        "fullStart": 774,
                                                        "fullEnd": 776,
                                                        "start": 774,
                                                        "end": 775,
                                                        "fullWidth": 2,
                                                        "width": 1,
                                                        "text": ":",
                                                        "value": ":",
                                                        "valueText": ":",
                                                        "hasTrailingTrivia": true,
                                                        "trailingTrivia": [
                                                            {
                                                                "kind": "WhitespaceTrivia",
                                                                "text": " "
                                                            }
                                                        ]
                                                    },
                                                    "expression": {
                                                        "kind": "FunctionExpression",
                                                        "fullStart": 776,
                                                        "fullEnd": 859,
                                                        "start": 776,
                                                        "end": 857,
                                                        "fullWidth": 83,
                                                        "width": 81,
                                                        "functionKeyword": {
                                                            "kind": "FunctionKeyword",
                                                            "fullStart": 776,
                                                            "fullEnd": 785,
                                                            "start": 776,
                                                            "end": 784,
                                                            "fullWidth": 9,
                                                            "width": 8,
                                                            "text": "function",
                                                            "value": "function",
                                                            "valueText": "function",
                                                            "hasTrailingTrivia": true,
                                                            "trailingTrivia": [
                                                                {
                                                                    "kind": "WhitespaceTrivia",
                                                                    "text": " "
                                                                }
                                                            ]
                                                        },
                                                        "callSignature": {
                                                            "kind": "CallSignature",
                                                            "fullStart": 785,
                                                            "fullEnd": 788,
                                                            "start": 785,
                                                            "end": 787,
                                                            "fullWidth": 3,
                                                            "width": 2,
                                                            "parameterList": {
                                                                "kind": "ParameterList",
                                                                "fullStart": 785,
                                                                "fullEnd": 788,
                                                                "start": 785,
                                                                "end": 787,
                                                                "fullWidth": 3,
                                                                "width": 2,
                                                                "openParenToken": {
                                                                    "kind": "OpenParenToken",
                                                                    "fullStart": 785,
                                                                    "fullEnd": 786,
                                                                    "start": 785,
                                                                    "end": 786,
                                                                    "fullWidth": 1,
                                                                    "width": 1,
                                                                    "text": "(",
                                                                    "value": "(",
                                                                    "valueText": "("
                                                                },
                                                                "parameters": [],
                                                                "closeParenToken": {
                                                                    "kind": "CloseParenToken",
                                                                    "fullStart": 786,
                                                                    "fullEnd": 788,
                                                                    "start": 786,
                                                                    "end": 787,
                                                                    "fullWidth": 2,
                                                                    "width": 1,
                                                                    "text": ")",
                                                                    "value": ")",
                                                                    "valueText": ")",
                                                                    "hasTrailingTrivia": true,
                                                                    "trailingTrivia": [
                                                                        {
                                                                            "kind": "WhitespaceTrivia",
                                                                            "text": " "
                                                                        }
                                                                    ]
                                                                }
                                                            }
                                                        },
                                                        "block": {
                                                            "kind": "Block",
                                                            "fullStart": 788,
                                                            "fullEnd": 859,
                                                            "start": 788,
                                                            "end": 857,
                                                            "fullWidth": 71,
                                                            "width": 69,
                                                            "openBraceToken": {
                                                                "kind": "OpenBraceToken",
                                                                "fullStart": 788,
                                                                "fullEnd": 791,
                                                                "start": 788,
                                                                "end": 789,
                                                                "fullWidth": 3,
                                                                "width": 1,
                                                                "text": "{",
                                                                "value": "{",
                                                                "valueText": "{",
                                                                "hasTrailingTrivia": true,
                                                                "hasTrailingNewLine": true,
                                                                "trailingTrivia": [
                                                                    {
                                                                        "kind": "NewLineTrivia",
                                                                        "text": "\r\n"
                                                                    }
                                                                ]
                                                            },
                                                            "statements": [
                                                                {
                                                                    "kind": "ReturnStatement",
                                                                    "fullStart": 791,
                                                                    "fullEnd": 844,
                                                                    "start": 807,
                                                                    "end": 842,
                                                                    "fullWidth": 53,
                                                                    "width": 35,
                                                                    "returnKeyword": {
                                                                        "kind": "ReturnKeyword",
                                                                        "fullStart": 791,
                                                                        "fullEnd": 814,
                                                                        "start": 807,
                                                                        "end": 813,
                                                                        "fullWidth": 23,
                                                                        "width": 6,
                                                                        "text": "return",
                                                                        "value": "return",
                                                                        "valueText": "return",
                                                                        "hasLeadingTrivia": true,
                                                                        "hasTrailingTrivia": true,
                                                                        "leadingTrivia": [
                                                                            {
                                                                                "kind": "WhitespaceTrivia",
                                                                                "text": "                "
                                                                            }
                                                                        ],
                                                                        "trailingTrivia": [
                                                                            {
                                                                                "kind": "WhitespaceTrivia",
                                                                                "text": " "
                                                                            }
                                                                        ]
                                                                    },
                                                                    "expression": {
                                                                        "kind": "StringLiteral",
                                                                        "fullStart": 814,
                                                                        "fullEnd": 841,
                                                                        "start": 814,
                                                                        "end": 841,
                                                                        "fullWidth": 27,
                                                                        "width": 27,
                                                                        "text": "\"inheritedAccessorProperty\"",
                                                                        "value": "inheritedAccessorProperty",
                                                                        "valueText": "inheritedAccessorProperty"
                                                                    },
                                                                    "semicolonToken": {
                                                                        "kind": "SemicolonToken",
                                                                        "fullStart": 841,
                                                                        "fullEnd": 844,
                                                                        "start": 841,
                                                                        "end": 842,
                                                                        "fullWidth": 3,
                                                                        "width": 1,
                                                                        "text": ";",
                                                                        "value": ";",
                                                                        "valueText": ";",
                                                                        "hasTrailingTrivia": true,
                                                                        "hasTrailingNewLine": true,
                                                                        "trailingTrivia": [
                                                                            {
                                                                                "kind": "NewLineTrivia",
                                                                                "text": "\r\n"
                                                                            }
                                                                        ]
                                                                    }
                                                                }
                                                            ],
                                                            "closeBraceToken": {
                                                                "kind": "CloseBraceToken",
                                                                "fullStart": 844,
                                                                "fullEnd": 859,
                                                                "start": 856,
                                                                "end": 857,
                                                                "fullWidth": 15,
                                                                "width": 1,
                                                                "text": "}",
                                                                "value": "}",
                                                                "valueText": "}",
                                                                "hasLeadingTrivia": true,
                                                                "hasTrailingTrivia": true,
                                                                "hasTrailingNewLine": true,
                                                                "leadingTrivia": [
                                                                    {
                                                                        "kind": "WhitespaceTrivia",
                                                                        "text": "            "
                                                                    }
                                                                ],
                                                                "trailingTrivia": [
                                                                    {
                                                                        "kind": "NewLineTrivia",
                                                                        "text": "\r\n"
                                                                    }
                                                                ]
                                                            }
                                                        }
                                                    }
                                                }
                                            ],
                                            "closeBraceToken": {
                                                "kind": "CloseBraceToken",
                                                "fullStart": 859,
                                                "fullEnd": 868,
                                                "start": 867,
                                                "end": 868,
                                                "fullWidth": 9,
                                                "width": 1,
                                                "text": "}",
                                                "value": "}",
                                                "valueText": "}",
                                                "hasLeadingTrivia": true,
                                                "leadingTrivia": [
                                                    {
                                                        "kind": "WhitespaceTrivia",
                                                        "text": "        "
                                                    }
                                                ]
                                            }
                                        }
                                    ],
                                    "closeParenToken": {
                                        "kind": "CloseParenToken",
                                        "fullStart": 868,
                                        "fullEnd": 869,
                                        "start": 868,
                                        "end": 869,
                                        "fullWidth": 1,
                                        "width": 1,
                                        "text": ")",
                                        "value": ")",
                                        "valueText": ")"
                                    }
                                }
                            },
                            "semicolonToken": {
                                "kind": "SemicolonToken",
                                "fullStart": 869,
                                "fullEnd": 872,
                                "start": 869,
                                "end": 870,
                                "fullWidth": 3,
                                "width": 1,
                                "text": ";",
                                "value": ";",
                                "valueText": ";",
                                "hasTrailingTrivia": true,
                                "hasTrailingNewLine": true,
                                "trailingTrivia": [
                                    {
                                        "kind": "NewLineTrivia",
                                        "text": "\r\n"
                                    }
                                ]
                            }
                        },
                        {
                            "kind": "VariableStatement",
                            "fullStart": 872,
                            "fullEnd": 919,
                            "start": 882,
                            "end": 917,
                            "fullWidth": 47,
                            "width": 35,
                            "modifiers": [],
                            "variableDeclaration": {
                                "kind": "VariableDeclaration",
                                "fullStart": 872,
                                "fullEnd": 916,
                                "start": 882,
                                "end": 916,
                                "fullWidth": 44,
                                "width": 34,
                                "varKeyword": {
                                    "kind": "VarKeyword",
                                    "fullStart": 872,
                                    "fullEnd": 886,
                                    "start": 882,
                                    "end": 885,
                                    "fullWidth": 14,
                                    "width": 3,
                                    "text": "var",
                                    "value": "var",
                                    "valueText": "var",
                                    "hasLeadingTrivia": true,
                                    "hasLeadingNewLine": true,
                                    "hasTrailingTrivia": true,
                                    "leadingTrivia": [
                                        {
                                            "kind": "NewLineTrivia",
                                            "text": "\r\n"
                                        },
                                        {
                                            "kind": "WhitespaceTrivia",
                                            "text": "        "
                                        }
                                    ],
                                    "trailingTrivia": [
                                        {
                                            "kind": "WhitespaceTrivia",
                                            "text": " "
                                        }
                                    ]
                                },
                                "variableDeclarators": [
                                    {
                                        "kind": "VariableDeclarator",
                                        "fullStart": 886,
                                        "fullEnd": 916,
                                        "start": 886,
                                        "end": 916,
                                        "fullWidth": 30,
<<<<<<< HEAD
                                        "width": 30,
                                        "identifier": {
=======
                                        "propertyName": {
>>>>>>> 85e84683
                                            "kind": "IdentifierName",
                                            "fullStart": 886,
                                            "fullEnd": 899,
                                            "start": 886,
                                            "end": 898,
                                            "fullWidth": 13,
                                            "width": 12,
                                            "text": "ConstructFun",
                                            "value": "ConstructFun",
                                            "valueText": "ConstructFun",
                                            "hasTrailingTrivia": true,
                                            "trailingTrivia": [
                                                {
                                                    "kind": "WhitespaceTrivia",
                                                    "text": " "
                                                }
                                            ]
                                        },
                                        "equalsValueClause": {
                                            "kind": "EqualsValueClause",
                                            "fullStart": 899,
                                            "fullEnd": 916,
                                            "start": 899,
                                            "end": 916,
                                            "fullWidth": 17,
                                            "width": 17,
                                            "equalsToken": {
                                                "kind": "EqualsToken",
                                                "fullStart": 899,
                                                "fullEnd": 901,
                                                "start": 899,
                                                "end": 900,
                                                "fullWidth": 2,
                                                "width": 1,
                                                "text": "=",
                                                "value": "=",
                                                "valueText": "=",
                                                "hasTrailingTrivia": true,
                                                "trailingTrivia": [
                                                    {
                                                        "kind": "WhitespaceTrivia",
                                                        "text": " "
                                                    }
                                                ]
                                            },
                                            "value": {
                                                "kind": "FunctionExpression",
                                                "fullStart": 901,
                                                "fullEnd": 916,
                                                "start": 901,
                                                "end": 916,
                                                "fullWidth": 15,
                                                "width": 15,
                                                "functionKeyword": {
                                                    "kind": "FunctionKeyword",
                                                    "fullStart": 901,
                                                    "fullEnd": 910,
                                                    "start": 901,
                                                    "end": 909,
                                                    "fullWidth": 9,
                                                    "width": 8,
                                                    "text": "function",
                                                    "value": "function",
                                                    "valueText": "function",
                                                    "hasTrailingTrivia": true,
                                                    "trailingTrivia": [
                                                        {
                                                            "kind": "WhitespaceTrivia",
                                                            "text": " "
                                                        }
                                                    ]
                                                },
                                                "callSignature": {
                                                    "kind": "CallSignature",
                                                    "fullStart": 910,
                                                    "fullEnd": 913,
                                                    "start": 910,
                                                    "end": 912,
                                                    "fullWidth": 3,
                                                    "width": 2,
                                                    "parameterList": {
                                                        "kind": "ParameterList",
                                                        "fullStart": 910,
                                                        "fullEnd": 913,
                                                        "start": 910,
                                                        "end": 912,
                                                        "fullWidth": 3,
                                                        "width": 2,
                                                        "openParenToken": {
                                                            "kind": "OpenParenToken",
                                                            "fullStart": 910,
                                                            "fullEnd": 911,
                                                            "start": 910,
                                                            "end": 911,
                                                            "fullWidth": 1,
                                                            "width": 1,
                                                            "text": "(",
                                                            "value": "(",
                                                            "valueText": "("
                                                        },
                                                        "parameters": [],
                                                        "closeParenToken": {
                                                            "kind": "CloseParenToken",
                                                            "fullStart": 911,
                                                            "fullEnd": 913,
                                                            "start": 911,
                                                            "end": 912,
                                                            "fullWidth": 2,
                                                            "width": 1,
                                                            "text": ")",
                                                            "value": ")",
                                                            "valueText": ")",
                                                            "hasTrailingTrivia": true,
                                                            "trailingTrivia": [
                                                                {
                                                                    "kind": "WhitespaceTrivia",
                                                                    "text": " "
                                                                }
                                                            ]
                                                        }
                                                    }
                                                },
                                                "block": {
                                                    "kind": "Block",
                                                    "fullStart": 913,
                                                    "fullEnd": 916,
                                                    "start": 913,
                                                    "end": 916,
                                                    "fullWidth": 3,
                                                    "width": 3,
                                                    "openBraceToken": {
                                                        "kind": "OpenBraceToken",
                                                        "fullStart": 913,
                                                        "fullEnd": 915,
                                                        "start": 913,
                                                        "end": 914,
                                                        "fullWidth": 2,
                                                        "width": 1,
                                                        "text": "{",
                                                        "value": "{",
                                                        "valueText": "{",
                                                        "hasTrailingTrivia": true,
                                                        "trailingTrivia": [
                                                            {
                                                                "kind": "WhitespaceTrivia",
                                                                "text": " "
                                                            }
                                                        ]
                                                    },
                                                    "statements": [],
                                                    "closeBraceToken": {
                                                        "kind": "CloseBraceToken",
                                                        "fullStart": 915,
                                                        "fullEnd": 916,
                                                        "start": 915,
                                                        "end": 916,
                                                        "fullWidth": 1,
                                                        "width": 1,
                                                        "text": "}",
                                                        "value": "}",
                                                        "valueText": "}"
                                                    }
                                                }
                                            }
                                        }
                                    }
                                ]
                            },
                            "semicolonToken": {
                                "kind": "SemicolonToken",
                                "fullStart": 916,
                                "fullEnd": 919,
                                "start": 916,
                                "end": 917,
                                "fullWidth": 3,
                                "width": 1,
                                "text": ";",
                                "value": ";",
                                "valueText": ";",
                                "hasTrailingTrivia": true,
                                "hasTrailingNewLine": true,
                                "trailingTrivia": [
                                    {
                                        "kind": "NewLineTrivia",
                                        "text": "\r\n"
                                    }
                                ]
                            }
                        },
                        {
                            "kind": "ExpressionStatement",
                            "fullStart": 919,
                            "fullEnd": 960,
                            "start": 927,
                            "end": 958,
                            "fullWidth": 41,
                            "width": 31,
                            "expression": {
                                "kind": "AssignmentExpression",
                                "fullStart": 919,
                                "fullEnd": 957,
                                "start": 927,
                                "end": 957,
                                "fullWidth": 38,
                                "width": 30,
                                "left": {
                                    "kind": "MemberAccessExpression",
                                    "fullStart": 919,
                                    "fullEnd": 950,
                                    "start": 927,
                                    "end": 949,
                                    "fullWidth": 31,
                                    "width": 22,
                                    "expression": {
                                        "kind": "IdentifierName",
                                        "fullStart": 919,
                                        "fullEnd": 939,
                                        "start": 927,
                                        "end": 939,
                                        "fullWidth": 20,
                                        "width": 12,
                                        "text": "ConstructFun",
                                        "value": "ConstructFun",
                                        "valueText": "ConstructFun",
                                        "hasLeadingTrivia": true,
                                        "leadingTrivia": [
                                            {
                                                "kind": "WhitespaceTrivia",
                                                "text": "        "
                                            }
                                        ]
                                    },
                                    "dotToken": {
                                        "kind": "DotToken",
                                        "fullStart": 939,
                                        "fullEnd": 940,
                                        "start": 939,
                                        "end": 940,
                                        "fullWidth": 1,
                                        "width": 1,
                                        "text": ".",
                                        "value": ".",
                                        "valueText": "."
                                    },
                                    "name": {
                                        "kind": "IdentifierName",
                                        "fullStart": 940,
                                        "fullEnd": 950,
                                        "start": 940,
                                        "end": 949,
                                        "fullWidth": 10,
                                        "width": 9,
                                        "text": "prototype",
                                        "value": "prototype",
                                        "valueText": "prototype",
                                        "hasTrailingTrivia": true,
                                        "trailingTrivia": [
                                            {
                                                "kind": "WhitespaceTrivia",
                                                "text": " "
                                            }
                                        ]
                                    }
                                },
                                "operatorToken": {
                                    "kind": "EqualsToken",
                                    "fullStart": 950,
                                    "fullEnd": 952,
                                    "start": 950,
                                    "end": 951,
                                    "fullWidth": 2,
                                    "width": 1,
                                    "text": "=",
                                    "value": "=",
                                    "valueText": "=",
                                    "hasTrailingTrivia": true,
                                    "trailingTrivia": [
                                        {
                                            "kind": "WhitespaceTrivia",
                                            "text": " "
                                        }
                                    ]
                                },
                                "right": {
                                    "kind": "IdentifierName",
                                    "fullStart": 952,
                                    "fullEnd": 957,
                                    "start": 952,
                                    "end": 957,
                                    "fullWidth": 5,
                                    "width": 5,
                                    "text": "proto",
                                    "value": "proto",
                                    "valueText": "proto"
                                }
                            },
                            "semicolonToken": {
                                "kind": "SemicolonToken",
                                "fullStart": 957,
                                "fullEnd": 960,
                                "start": 957,
                                "end": 958,
                                "fullWidth": 3,
                                "width": 1,
                                "text": ";",
                                "value": ";",
                                "valueText": ";",
                                "hasTrailingTrivia": true,
                                "hasTrailingNewLine": true,
                                "trailingTrivia": [
                                    {
                                        "kind": "NewLineTrivia",
                                        "text": "\r\n"
                                    }
                                ]
                            }
                        },
                        {
                            "kind": "VariableStatement",
                            "fullStart": 960,
                            "fullEnd": 1003,
                            "start": 970,
                            "end": 1001,
                            "fullWidth": 43,
                            "width": 31,
                            "modifiers": [],
                            "variableDeclaration": {
                                "kind": "VariableDeclaration",
                                "fullStart": 960,
                                "fullEnd": 1000,
                                "start": 970,
                                "end": 1000,
                                "fullWidth": 40,
                                "width": 30,
                                "varKeyword": {
                                    "kind": "VarKeyword",
                                    "fullStart": 960,
                                    "fullEnd": 974,
                                    "start": 970,
                                    "end": 973,
                                    "fullWidth": 14,
                                    "width": 3,
                                    "text": "var",
                                    "value": "var",
                                    "valueText": "var",
                                    "hasLeadingTrivia": true,
                                    "hasLeadingNewLine": true,
                                    "hasTrailingTrivia": true,
                                    "leadingTrivia": [
                                        {
                                            "kind": "NewLineTrivia",
                                            "text": "\r\n"
                                        },
                                        {
                                            "kind": "WhitespaceTrivia",
                                            "text": "        "
                                        }
                                    ],
                                    "trailingTrivia": [
                                        {
                                            "kind": "WhitespaceTrivia",
                                            "text": " "
                                        }
                                    ]
                                },
                                "variableDeclarators": [
                                    {
                                        "kind": "VariableDeclarator",
                                        "fullStart": 974,
                                        "fullEnd": 1000,
                                        "start": 974,
                                        "end": 1000,
                                        "fullWidth": 26,
<<<<<<< HEAD
                                        "width": 26,
                                        "identifier": {
=======
                                        "propertyName": {
>>>>>>> 85e84683
                                            "kind": "IdentifierName",
                                            "fullStart": 974,
                                            "fullEnd": 980,
                                            "start": 974,
                                            "end": 979,
                                            "fullWidth": 6,
                                            "width": 5,
                                            "text": "child",
                                            "value": "child",
                                            "valueText": "child",
                                            "hasTrailingTrivia": true,
                                            "trailingTrivia": [
                                                {
                                                    "kind": "WhitespaceTrivia",
                                                    "text": " "
                                                }
                                            ]
                                        },
                                        "equalsValueClause": {
                                            "kind": "EqualsValueClause",
                                            "fullStart": 980,
                                            "fullEnd": 1000,
                                            "start": 980,
                                            "end": 1000,
                                            "fullWidth": 20,
                                            "width": 20,
                                            "equalsToken": {
                                                "kind": "EqualsToken",
                                                "fullStart": 980,
                                                "fullEnd": 982,
                                                "start": 980,
                                                "end": 981,
                                                "fullWidth": 2,
                                                "width": 1,
                                                "text": "=",
                                                "value": "=",
                                                "valueText": "=",
                                                "hasTrailingTrivia": true,
                                                "trailingTrivia": [
                                                    {
                                                        "kind": "WhitespaceTrivia",
                                                        "text": " "
                                                    }
                                                ]
                                            },
                                            "value": {
                                                "kind": "ObjectCreationExpression",
                                                "fullStart": 982,
                                                "fullEnd": 1000,
                                                "start": 982,
                                                "end": 1000,
                                                "fullWidth": 18,
                                                "width": 18,
                                                "newKeyword": {
                                                    "kind": "NewKeyword",
                                                    "fullStart": 982,
                                                    "fullEnd": 986,
                                                    "start": 982,
                                                    "end": 985,
                                                    "fullWidth": 4,
                                                    "width": 3,
                                                    "text": "new",
                                                    "value": "new",
                                                    "valueText": "new",
                                                    "hasTrailingTrivia": true,
                                                    "trailingTrivia": [
                                                        {
                                                            "kind": "WhitespaceTrivia",
                                                            "text": " "
                                                        }
                                                    ]
                                                },
                                                "expression": {
                                                    "kind": "IdentifierName",
                                                    "fullStart": 986,
                                                    "fullEnd": 998,
                                                    "start": 986,
                                                    "end": 998,
                                                    "fullWidth": 12,
                                                    "width": 12,
                                                    "text": "ConstructFun",
                                                    "value": "ConstructFun",
                                                    "valueText": "ConstructFun"
                                                },
                                                "argumentList": {
                                                    "kind": "ArgumentList",
                                                    "fullStart": 998,
                                                    "fullEnd": 1000,
                                                    "start": 998,
                                                    "end": 1000,
                                                    "fullWidth": 2,
                                                    "width": 2,
                                                    "openParenToken": {
                                                        "kind": "OpenParenToken",
                                                        "fullStart": 998,
                                                        "fullEnd": 999,
                                                        "start": 998,
                                                        "end": 999,
                                                        "fullWidth": 1,
                                                        "width": 1,
                                                        "text": "(",
                                                        "value": "(",
                                                        "valueText": "("
                                                    },
                                                    "arguments": [],
                                                    "closeParenToken": {
                                                        "kind": "CloseParenToken",
                                                        "fullStart": 999,
                                                        "fullEnd": 1000,
                                                        "start": 999,
                                                        "end": 1000,
                                                        "fullWidth": 1,
                                                        "width": 1,
                                                        "text": ")",
                                                        "value": ")",
                                                        "valueText": ")"
                                                    }
                                                }
                                            }
                                        }
                                    }
                                ]
                            },
                            "semicolonToken": {
                                "kind": "SemicolonToken",
                                "fullStart": 1000,
                                "fullEnd": 1003,
                                "start": 1000,
                                "end": 1001,
                                "fullWidth": 3,
                                "width": 1,
                                "text": ";",
                                "value": ";",
                                "valueText": ";",
                                "hasTrailingTrivia": true,
                                "hasTrailingNewLine": true,
                                "trailingTrivia": [
                                    {
                                        "kind": "NewLineTrivia",
                                        "text": "\r\n"
                                    }
                                ]
                            }
                        },
                        {
                            "kind": "ExpressionStatement",
                            "fullStart": 1003,
                            "fullEnd": 1100,
                            "start": 1011,
                            "end": 1098,
                            "fullWidth": 97,
                            "width": 87,
                            "isIncrementallyUnusable": true,
                            "expression": {
                                "kind": "InvocationExpression",
                                "fullStart": 1003,
                                "fullEnd": 1097,
                                "start": 1011,
                                "end": 1097,
                                "fullWidth": 94,
                                "width": 86,
                                "isIncrementallyUnusable": true,
                                "expression": {
                                    "kind": "MemberAccessExpression",
                                    "fullStart": 1003,
                                    "fullEnd": 1032,
                                    "start": 1011,
                                    "end": 1032,
                                    "fullWidth": 29,
                                    "width": 21,
                                    "expression": {
                                        "kind": "IdentifierName",
                                        "fullStart": 1003,
                                        "fullEnd": 1017,
                                        "start": 1011,
                                        "end": 1017,
                                        "fullWidth": 14,
                                        "width": 6,
                                        "text": "Object",
                                        "value": "Object",
                                        "valueText": "Object",
                                        "hasLeadingTrivia": true,
                                        "leadingTrivia": [
                                            {
                                                "kind": "WhitespaceTrivia",
                                                "text": "        "
                                            }
                                        ]
                                    },
                                    "dotToken": {
                                        "kind": "DotToken",
                                        "fullStart": 1017,
                                        "fullEnd": 1018,
                                        "start": 1017,
                                        "end": 1018,
                                        "fullWidth": 1,
                                        "width": 1,
                                        "text": ".",
                                        "value": ".",
                                        "valueText": "."
                                    },
                                    "name": {
                                        "kind": "IdentifierName",
                                        "fullStart": 1018,
                                        "fullEnd": 1032,
                                        "start": 1018,
                                        "end": 1032,
                                        "fullWidth": 14,
                                        "width": 14,
                                        "text": "defineProperty",
                                        "value": "defineProperty",
                                        "valueText": "defineProperty"
                                    }
                                },
                                "argumentList": {
                                    "kind": "ArgumentList",
                                    "fullStart": 1032,
                                    "fullEnd": 1097,
                                    "start": 1032,
                                    "end": 1097,
                                    "fullWidth": 65,
                                    "width": 65,
                                    "isIncrementallyUnusable": true,
                                    "openParenToken": {
                                        "kind": "OpenParenToken",
                                        "fullStart": 1032,
                                        "fullEnd": 1033,
                                        "start": 1032,
                                        "end": 1033,
                                        "fullWidth": 1,
                                        "width": 1,
                                        "text": "(",
                                        "value": "(",
                                        "valueText": "("
                                    },
                                    "arguments": [
                                        {
                                            "kind": "IdentifierName",
                                            "fullStart": 1033,
                                            "fullEnd": 1038,
                                            "start": 1033,
                                            "end": 1038,
                                            "fullWidth": 5,
                                            "width": 5,
                                            "text": "child",
                                            "value": "child",
                                            "valueText": "child"
                                        },
                                        {
                                            "kind": "CommaToken",
                                            "fullStart": 1038,
                                            "fullEnd": 1040,
                                            "start": 1038,
                                            "end": 1039,
                                            "fullWidth": 2,
                                            "width": 1,
                                            "text": ",",
                                            "value": ",",
                                            "valueText": ",",
                                            "hasTrailingTrivia": true,
                                            "trailingTrivia": [
                                                {
                                                    "kind": "WhitespaceTrivia",
                                                    "text": " "
                                                }
                                            ]
                                        },
                                        {
                                            "kind": "StringLiteral",
                                            "fullStart": 1040,
                                            "fullEnd": 1047,
                                            "start": 1040,
                                            "end": 1047,
                                            "fullWidth": 7,
                                            "width": 7,
                                            "text": "\"value\"",
                                            "value": "value",
                                            "valueText": "value"
                                        },
                                        {
                                            "kind": "CommaToken",
                                            "fullStart": 1047,
                                            "fullEnd": 1049,
                                            "start": 1047,
                                            "end": 1048,
                                            "fullWidth": 2,
                                            "width": 1,
                                            "text": ",",
                                            "value": ",",
                                            "valueText": ",",
                                            "hasTrailingTrivia": true,
                                            "trailingTrivia": [
                                                {
                                                    "kind": "WhitespaceTrivia",
                                                    "text": " "
                                                }
                                            ]
                                        },
                                        {
                                            "kind": "ObjectLiteralExpression",
                                            "fullStart": 1049,
                                            "fullEnd": 1096,
                                            "start": 1049,
                                            "end": 1096,
                                            "fullWidth": 47,
                                            "width": 47,
                                            "isIncrementallyUnusable": true,
                                            "openBraceToken": {
                                                "kind": "OpenBraceToken",
                                                "fullStart": 1049,
                                                "fullEnd": 1052,
                                                "start": 1049,
                                                "end": 1050,
                                                "fullWidth": 3,
                                                "width": 1,
                                                "text": "{",
                                                "value": "{",
                                                "valueText": "{",
                                                "hasTrailingTrivia": true,
                                                "hasTrailingNewLine": true,
                                                "trailingTrivia": [
                                                    {
                                                        "kind": "NewLineTrivia",
                                                        "text": "\r\n"
                                                    }
                                                ]
                                            },
                                            "propertyAssignments": [
                                                {
                                                    "kind": "SimplePropertyAssignment",
                                                    "fullStart": 1052,
                                                    "fullEnd": 1087,
                                                    "start": 1064,
                                                    "end": 1085,
                                                    "fullWidth": 35,
                                                    "width": 21,
                                                    "isIncrementallyUnusable": true,
                                                    "propertyName": {
                                                        "kind": "IdentifierName",
                                                        "fullStart": 1052,
                                                        "fullEnd": 1068,
                                                        "start": 1064,
                                                        "end": 1067,
                                                        "fullWidth": 16,
                                                        "width": 3,
                                                        "text": "set",
                                                        "value": "set",
                                                        "valueText": "set",
                                                        "hasLeadingTrivia": true,
                                                        "hasTrailingTrivia": true,
                                                        "leadingTrivia": [
                                                            {
                                                                "kind": "WhitespaceTrivia",
                                                                "text": "            "
                                                            }
                                                        ],
                                                        "trailingTrivia": [
                                                            {
                                                                "kind": "WhitespaceTrivia",
                                                                "text": " "
                                                            }
                                                        ]
                                                    },
                                                    "colonToken": {
                                                        "kind": "ColonToken",
                                                        "fullStart": 1068,
                                                        "fullEnd": 1070,
                                                        "start": 1068,
                                                        "end": 1069,
                                                        "fullWidth": 2,
                                                        "width": 1,
                                                        "text": ":",
                                                        "value": ":",
                                                        "valueText": ":",
                                                        "hasTrailingTrivia": true,
                                                        "trailingTrivia": [
                                                            {
                                                                "kind": "WhitespaceTrivia",
                                                                "text": " "
                                                            }
                                                        ]
                                                    },
                                                    "expression": {
                                                        "kind": "FunctionExpression",
                                                        "fullStart": 1070,
                                                        "fullEnd": 1087,
                                                        "start": 1070,
                                                        "end": 1085,
                                                        "fullWidth": 17,
                                                        "width": 15,
                                                        "functionKeyword": {
                                                            "kind": "FunctionKeyword",
                                                            "fullStart": 1070,
                                                            "fullEnd": 1079,
                                                            "start": 1070,
                                                            "end": 1078,
                                                            "fullWidth": 9,
                                                            "width": 8,
                                                            "text": "function",
                                                            "value": "function",
                                                            "valueText": "function",
                                                            "hasTrailingTrivia": true,
                                                            "trailingTrivia": [
                                                                {
                                                                    "kind": "WhitespaceTrivia",
                                                                    "text": " "
                                                                }
                                                            ]
                                                        },
                                                        "callSignature": {
                                                            "kind": "CallSignature",
                                                            "fullStart": 1079,
                                                            "fullEnd": 1082,
                                                            "start": 1079,
                                                            "end": 1081,
                                                            "fullWidth": 3,
                                                            "width": 2,
                                                            "parameterList": {
                                                                "kind": "ParameterList",
                                                                "fullStart": 1079,
                                                                "fullEnd": 1082,
                                                                "start": 1079,
                                                                "end": 1081,
                                                                "fullWidth": 3,
                                                                "width": 2,
                                                                "openParenToken": {
                                                                    "kind": "OpenParenToken",
                                                                    "fullStart": 1079,
                                                                    "fullEnd": 1080,
                                                                    "start": 1079,
                                                                    "end": 1080,
                                                                    "fullWidth": 1,
                                                                    "width": 1,
                                                                    "text": "(",
                                                                    "value": "(",
                                                                    "valueText": "("
                                                                },
                                                                "parameters": [],
                                                                "closeParenToken": {
                                                                    "kind": "CloseParenToken",
                                                                    "fullStart": 1080,
                                                                    "fullEnd": 1082,
                                                                    "start": 1080,
                                                                    "end": 1081,
                                                                    "fullWidth": 2,
                                                                    "width": 1,
                                                                    "text": ")",
                                                                    "value": ")",
                                                                    "valueText": ")",
                                                                    "hasTrailingTrivia": true,
                                                                    "trailingTrivia": [
                                                                        {
                                                                            "kind": "WhitespaceTrivia",
                                                                            "text": " "
                                                                        }
                                                                    ]
                                                                }
                                                            }
                                                        },
                                                        "block": {
                                                            "kind": "Block",
                                                            "fullStart": 1082,
                                                            "fullEnd": 1087,
                                                            "start": 1082,
                                                            "end": 1085,
                                                            "fullWidth": 5,
                                                            "width": 3,
                                                            "openBraceToken": {
                                                                "kind": "OpenBraceToken",
                                                                "fullStart": 1082,
                                                                "fullEnd": 1084,
                                                                "start": 1082,
                                                                "end": 1083,
                                                                "fullWidth": 2,
                                                                "width": 1,
                                                                "text": "{",
                                                                "value": "{",
                                                                "valueText": "{",
                                                                "hasTrailingTrivia": true,
                                                                "trailingTrivia": [
                                                                    {
                                                                        "kind": "WhitespaceTrivia",
                                                                        "text": " "
                                                                    }
                                                                ]
                                                            },
                                                            "statements": [],
                                                            "closeBraceToken": {
                                                                "kind": "CloseBraceToken",
                                                                "fullStart": 1084,
                                                                "fullEnd": 1087,
                                                                "start": 1084,
                                                                "end": 1085,
                                                                "fullWidth": 3,
                                                                "width": 1,
                                                                "text": "}",
                                                                "value": "}",
                                                                "valueText": "}",
                                                                "hasTrailingTrivia": true,
                                                                "hasTrailingNewLine": true,
                                                                "trailingTrivia": [
                                                                    {
                                                                        "kind": "NewLineTrivia",
                                                                        "text": "\r\n"
                                                                    }
                                                                ]
                                                            }
                                                        }
                                                    }
                                                }
                                            ],
                                            "closeBraceToken": {
                                                "kind": "CloseBraceToken",
                                                "fullStart": 1087,
                                                "fullEnd": 1096,
                                                "start": 1095,
                                                "end": 1096,
                                                "fullWidth": 9,
                                                "width": 1,
                                                "text": "}",
                                                "value": "}",
                                                "valueText": "}",
                                                "hasLeadingTrivia": true,
                                                "leadingTrivia": [
                                                    {
                                                        "kind": "WhitespaceTrivia",
                                                        "text": "        "
                                                    }
                                                ]
                                            }
                                        }
                                    ],
                                    "closeParenToken": {
                                        "kind": "CloseParenToken",
                                        "fullStart": 1096,
                                        "fullEnd": 1097,
                                        "start": 1096,
                                        "end": 1097,
                                        "fullWidth": 1,
                                        "width": 1,
                                        "text": ")",
                                        "value": ")",
                                        "valueText": ")"
                                    }
                                }
                            },
                            "semicolonToken": {
                                "kind": "SemicolonToken",
                                "fullStart": 1097,
                                "fullEnd": 1100,
                                "start": 1097,
                                "end": 1098,
                                "fullWidth": 3,
                                "width": 1,
                                "text": ";",
                                "value": ";",
                                "valueText": ";",
                                "hasTrailingTrivia": true,
                                "hasTrailingNewLine": true,
                                "trailingTrivia": [
                                    {
                                        "kind": "NewLineTrivia",
                                        "text": "\r\n"
                                    }
                                ]
                            }
                        },
                        {
                            "kind": "ExpressionStatement",
                            "fullStart": 1100,
                            "fullEnd": 1158,
                            "start": 1110,
                            "end": 1156,
                            "fullWidth": 58,
                            "width": 46,
                            "expression": {
                                "kind": "InvocationExpression",
                                "fullStart": 1100,
                                "fullEnd": 1155,
                                "start": 1110,
                                "end": 1155,
                                "fullWidth": 55,
                                "width": 45,
                                "expression": {
                                    "kind": "MemberAccessExpression",
                                    "fullStart": 1100,
                                    "fullEnd": 1131,
                                    "start": 1110,
                                    "end": 1131,
                                    "fullWidth": 31,
                                    "width": 21,
                                    "expression": {
                                        "kind": "IdentifierName",
                                        "fullStart": 1100,
                                        "fullEnd": 1116,
                                        "start": 1110,
                                        "end": 1116,
                                        "fullWidth": 16,
                                        "width": 6,
                                        "text": "Object",
                                        "value": "Object",
                                        "valueText": "Object",
                                        "hasLeadingTrivia": true,
                                        "hasLeadingNewLine": true,
                                        "leadingTrivia": [
                                            {
                                                "kind": "NewLineTrivia",
                                                "text": "\r\n"
                                            },
                                            {
                                                "kind": "WhitespaceTrivia",
                                                "text": "        "
                                            }
                                        ]
                                    },
                                    "dotToken": {
                                        "kind": "DotToken",
                                        "fullStart": 1116,
                                        "fullEnd": 1117,
                                        "start": 1116,
                                        "end": 1117,
                                        "fullWidth": 1,
                                        "width": 1,
                                        "text": ".",
                                        "value": ".",
                                        "valueText": "."
                                    },
                                    "name": {
                                        "kind": "IdentifierName",
                                        "fullStart": 1117,
                                        "fullEnd": 1131,
                                        "start": 1117,
                                        "end": 1131,
                                        "fullWidth": 14,
                                        "width": 14,
                                        "text": "defineProperty",
                                        "value": "defineProperty",
                                        "valueText": "defineProperty"
                                    }
                                },
                                "argumentList": {
                                    "kind": "ArgumentList",
                                    "fullStart": 1131,
                                    "fullEnd": 1155,
                                    "start": 1131,
                                    "end": 1155,
                                    "fullWidth": 24,
                                    "width": 24,
                                    "openParenToken": {
                                        "kind": "OpenParenToken",
                                        "fullStart": 1131,
                                        "fullEnd": 1132,
                                        "start": 1131,
                                        "end": 1132,
                                        "fullWidth": 1,
                                        "width": 1,
                                        "text": "(",
                                        "value": "(",
                                        "valueText": "("
                                    },
                                    "arguments": [
                                        {
                                            "kind": "IdentifierName",
                                            "fullStart": 1132,
                                            "fullEnd": 1135,
                                            "start": 1132,
                                            "end": 1135,
                                            "fullWidth": 3,
                                            "width": 3,
                                            "text": "obj",
                                            "value": "obj",
                                            "valueText": "obj"
                                        },
                                        {
                                            "kind": "CommaToken",
                                            "fullStart": 1135,
                                            "fullEnd": 1137,
                                            "start": 1135,
                                            "end": 1136,
                                            "fullWidth": 2,
                                            "width": 1,
                                            "text": ",",
                                            "value": ",",
                                            "valueText": ",",
                                            "hasTrailingTrivia": true,
                                            "trailingTrivia": [
                                                {
                                                    "kind": "WhitespaceTrivia",
                                                    "text": " "
                                                }
                                            ]
                                        },
                                        {
                                            "kind": "StringLiteral",
                                            "fullStart": 1137,
                                            "fullEnd": 1147,
                                            "start": 1137,
                                            "end": 1147,
                                            "fullWidth": 10,
                                            "width": 10,
                                            "text": "\"property\"",
                                            "value": "property",
                                            "valueText": "property"
                                        },
                                        {
                                            "kind": "CommaToken",
                                            "fullStart": 1147,
                                            "fullEnd": 1149,
                                            "start": 1147,
                                            "end": 1148,
                                            "fullWidth": 2,
                                            "width": 1,
                                            "text": ",",
                                            "value": ",",
                                            "valueText": ",",
                                            "hasTrailingTrivia": true,
                                            "trailingTrivia": [
                                                {
                                                    "kind": "WhitespaceTrivia",
                                                    "text": " "
                                                }
                                            ]
                                        },
                                        {
                                            "kind": "IdentifierName",
                                            "fullStart": 1149,
                                            "fullEnd": 1154,
                                            "start": 1149,
                                            "end": 1154,
                                            "fullWidth": 5,
                                            "width": 5,
                                            "text": "child",
                                            "value": "child",
                                            "valueText": "child"
                                        }
                                    ],
                                    "closeParenToken": {
                                        "kind": "CloseParenToken",
                                        "fullStart": 1154,
                                        "fullEnd": 1155,
                                        "start": 1154,
                                        "end": 1155,
                                        "fullWidth": 1,
                                        "width": 1,
                                        "text": ")",
                                        "value": ")",
                                        "valueText": ")"
                                    }
                                }
                            },
                            "semicolonToken": {
                                "kind": "SemicolonToken",
                                "fullStart": 1155,
                                "fullEnd": 1158,
                                "start": 1155,
                                "end": 1156,
                                "fullWidth": 3,
                                "width": 1,
                                "text": ";",
                                "value": ";",
                                "valueText": ";",
                                "hasTrailingTrivia": true,
                                "hasTrailingNewLine": true,
                                "trailingTrivia": [
                                    {
                                        "kind": "NewLineTrivia",
                                        "text": "\r\n"
                                    }
                                ]
                            }
                        },
                        {
                            "kind": "ReturnStatement",
                            "fullStart": 1158,
                            "fullEnd": 1249,
                            "start": 1168,
                            "end": 1247,
                            "fullWidth": 91,
                            "width": 79,
                            "returnKeyword": {
                                "kind": "ReturnKeyword",
                                "fullStart": 1158,
                                "fullEnd": 1175,
                                "start": 1168,
                                "end": 1174,
                                "fullWidth": 17,
                                "width": 6,
                                "text": "return",
                                "value": "return",
                                "valueText": "return",
                                "hasLeadingTrivia": true,
                                "hasLeadingNewLine": true,
                                "hasTrailingTrivia": true,
                                "leadingTrivia": [
                                    {
                                        "kind": "NewLineTrivia",
                                        "text": "\r\n"
                                    },
                                    {
                                        "kind": "WhitespaceTrivia",
                                        "text": "        "
                                    }
                                ],
                                "trailingTrivia": [
                                    {
                                        "kind": "WhitespaceTrivia",
                                        "text": " "
                                    }
                                ]
                            },
                            "expression": {
                                "kind": "LogicalAndExpression",
                                "fullStart": 1175,
                                "fullEnd": 1246,
                                "start": 1175,
                                "end": 1246,
                                "fullWidth": 71,
                                "width": 71,
                                "left": {
                                    "kind": "InvocationExpression",
                                    "fullStart": 1175,
                                    "fullEnd": 1206,
                                    "start": 1175,
                                    "end": 1205,
                                    "fullWidth": 31,
                                    "width": 30,
                                    "expression": {
                                        "kind": "MemberAccessExpression",
                                        "fullStart": 1175,
                                        "fullEnd": 1193,
                                        "start": 1175,
                                        "end": 1193,
                                        "fullWidth": 18,
                                        "width": 18,
                                        "expression": {
                                            "kind": "IdentifierName",
                                            "fullStart": 1175,
                                            "fullEnd": 1178,
                                            "start": 1175,
                                            "end": 1178,
                                            "fullWidth": 3,
                                            "width": 3,
                                            "text": "obj",
                                            "value": "obj",
                                            "valueText": "obj"
                                        },
                                        "dotToken": {
                                            "kind": "DotToken",
                                            "fullStart": 1178,
                                            "fullEnd": 1179,
                                            "start": 1178,
                                            "end": 1179,
                                            "fullWidth": 1,
                                            "width": 1,
                                            "text": ".",
                                            "value": ".",
                                            "valueText": "."
                                        },
                                        "name": {
                                            "kind": "IdentifierName",
                                            "fullStart": 1179,
                                            "fullEnd": 1193,
                                            "start": 1179,
                                            "end": 1193,
                                            "fullWidth": 14,
                                            "width": 14,
                                            "text": "hasOwnProperty",
                                            "value": "hasOwnProperty",
                                            "valueText": "hasOwnProperty"
                                        }
                                    },
                                    "argumentList": {
                                        "kind": "ArgumentList",
                                        "fullStart": 1193,
                                        "fullEnd": 1206,
                                        "start": 1193,
                                        "end": 1205,
                                        "fullWidth": 13,
                                        "width": 12,
                                        "openParenToken": {
                                            "kind": "OpenParenToken",
                                            "fullStart": 1193,
                                            "fullEnd": 1194,
                                            "start": 1193,
                                            "end": 1194,
                                            "fullWidth": 1,
                                            "width": 1,
                                            "text": "(",
                                            "value": "(",
                                            "valueText": "("
                                        },
                                        "arguments": [
                                            {
                                                "kind": "StringLiteral",
                                                "fullStart": 1194,
                                                "fullEnd": 1204,
                                                "start": 1194,
                                                "end": 1204,
                                                "fullWidth": 10,
                                                "width": 10,
                                                "text": "\"property\"",
                                                "value": "property",
                                                "valueText": "property"
                                            }
                                        ],
                                        "closeParenToken": {
                                            "kind": "CloseParenToken",
                                            "fullStart": 1204,
                                            "fullEnd": 1206,
                                            "start": 1204,
                                            "end": 1205,
                                            "fullWidth": 2,
                                            "width": 1,
                                            "text": ")",
                                            "value": ")",
                                            "valueText": ")",
                                            "hasTrailingTrivia": true,
                                            "trailingTrivia": [
                                                {
                                                    "kind": "WhitespaceTrivia",
                                                    "text": " "
                                                }
                                            ]
                                        }
                                    }
                                },
                                "operatorToken": {
                                    "kind": "AmpersandAmpersandToken",
                                    "fullStart": 1206,
                                    "fullEnd": 1209,
                                    "start": 1206,
                                    "end": 1208,
                                    "fullWidth": 3,
                                    "width": 2,
                                    "text": "&&",
                                    "value": "&&",
                                    "valueText": "&&",
                                    "hasTrailingTrivia": true,
                                    "trailingTrivia": [
                                        {
                                            "kind": "WhitespaceTrivia",
                                            "text": " "
                                        }
                                    ]
                                },
                                "right": {
                                    "kind": "EqualsExpression",
                                    "fullStart": 1209,
                                    "fullEnd": 1246,
                                    "start": 1209,
                                    "end": 1246,
                                    "fullWidth": 37,
                                    "width": 37,
                                    "left": {
                                        "kind": "TypeOfExpression",
                                        "fullStart": 1209,
                                        "fullEnd": 1231,
                                        "start": 1209,
                                        "end": 1230,
                                        "fullWidth": 22,
                                        "width": 21,
                                        "typeOfKeyword": {
                                            "kind": "TypeOfKeyword",
                                            "fullStart": 1209,
                                            "fullEnd": 1216,
                                            "start": 1209,
                                            "end": 1215,
                                            "fullWidth": 7,
                                            "width": 6,
                                            "text": "typeof",
                                            "value": "typeof",
                                            "valueText": "typeof",
                                            "hasTrailingTrivia": true,
                                            "trailingTrivia": [
                                                {
                                                    "kind": "WhitespaceTrivia",
                                                    "text": " "
                                                }
                                            ]
                                        },
                                        "expression": {
                                            "kind": "ParenthesizedExpression",
                                            "fullStart": 1216,
                                            "fullEnd": 1231,
                                            "start": 1216,
                                            "end": 1230,
                                            "fullWidth": 15,
                                            "width": 14,
                                            "openParenToken": {
                                                "kind": "OpenParenToken",
                                                "fullStart": 1216,
                                                "fullEnd": 1217,
                                                "start": 1216,
                                                "end": 1217,
                                                "fullWidth": 1,
                                                "width": 1,
                                                "text": "(",
                                                "value": "(",
                                                "valueText": "("
                                            },
                                            "expression": {
                                                "kind": "MemberAccessExpression",
                                                "fullStart": 1217,
                                                "fullEnd": 1229,
                                                "start": 1217,
                                                "end": 1229,
                                                "fullWidth": 12,
                                                "width": 12,
                                                "expression": {
                                                    "kind": "IdentifierName",
                                                    "fullStart": 1217,
                                                    "fullEnd": 1220,
                                                    "start": 1217,
                                                    "end": 1220,
                                                    "fullWidth": 3,
                                                    "width": 3,
                                                    "text": "obj",
                                                    "value": "obj",
                                                    "valueText": "obj"
                                                },
                                                "dotToken": {
                                                    "kind": "DotToken",
                                                    "fullStart": 1220,
                                                    "fullEnd": 1221,
                                                    "start": 1220,
                                                    "end": 1221,
                                                    "fullWidth": 1,
                                                    "width": 1,
                                                    "text": ".",
                                                    "value": ".",
                                                    "valueText": "."
                                                },
                                                "name": {
                                                    "kind": "IdentifierName",
                                                    "fullStart": 1221,
                                                    "fullEnd": 1229,
                                                    "start": 1221,
                                                    "end": 1229,
                                                    "fullWidth": 8,
                                                    "width": 8,
                                                    "text": "property",
                                                    "value": "property",
                                                    "valueText": "property"
                                                }
                                            },
                                            "closeParenToken": {
                                                "kind": "CloseParenToken",
                                                "fullStart": 1229,
                                                "fullEnd": 1231,
                                                "start": 1229,
                                                "end": 1230,
                                                "fullWidth": 2,
                                                "width": 1,
                                                "text": ")",
                                                "value": ")",
                                                "valueText": ")",
                                                "hasTrailingTrivia": true,
                                                "trailingTrivia": [
                                                    {
                                                        "kind": "WhitespaceTrivia",
                                                        "text": " "
                                                    }
                                                ]
                                            }
                                        }
                                    },
                                    "operatorToken": {
                                        "kind": "EqualsEqualsEqualsToken",
                                        "fullStart": 1231,
                                        "fullEnd": 1235,
                                        "start": 1231,
                                        "end": 1234,
                                        "fullWidth": 4,
                                        "width": 3,
                                        "text": "===",
                                        "value": "===",
                                        "valueText": "===",
                                        "hasTrailingTrivia": true,
                                        "trailingTrivia": [
                                            {
                                                "kind": "WhitespaceTrivia",
                                                "text": " "
                                            }
                                        ]
                                    },
                                    "right": {
                                        "kind": "StringLiteral",
                                        "fullStart": 1235,
                                        "fullEnd": 1246,
                                        "start": 1235,
                                        "end": 1246,
                                        "fullWidth": 11,
                                        "width": 11,
                                        "text": "\"undefined\"",
                                        "value": "undefined",
                                        "valueText": "undefined"
                                    }
                                }
                            },
                            "semicolonToken": {
                                "kind": "SemicolonToken",
                                "fullStart": 1246,
                                "fullEnd": 1249,
                                "start": 1246,
                                "end": 1247,
                                "fullWidth": 3,
                                "width": 1,
                                "text": ";",
                                "value": ";",
                                "valueText": ";",
                                "hasTrailingTrivia": true,
                                "hasTrailingNewLine": true,
                                "trailingTrivia": [
                                    {
                                        "kind": "NewLineTrivia",
                                        "text": "\r\n"
                                    }
                                ]
                            }
                        }
                    ],
                    "closeBraceToken": {
                        "kind": "CloseBraceToken",
                        "fullStart": 1249,
                        "fullEnd": 1256,
                        "start": 1253,
                        "end": 1254,
                        "fullWidth": 7,
                        "width": 1,
                        "text": "}",
                        "value": "}",
                        "valueText": "}",
                        "hasLeadingTrivia": true,
                        "hasTrailingTrivia": true,
                        "hasTrailingNewLine": true,
                        "leadingTrivia": [
                            {
                                "kind": "WhitespaceTrivia",
                                "text": "    "
                            }
                        ],
                        "trailingTrivia": [
                            {
                                "kind": "NewLineTrivia",
                                "text": "\r\n"
                            }
                        ]
                    }
                }
            },
            {
                "kind": "ExpressionStatement",
                "fullStart": 1256,
                "fullEnd": 1280,
                "start": 1256,
                "end": 1278,
                "fullWidth": 24,
                "width": 22,
                "expression": {
                    "kind": "InvocationExpression",
                    "fullStart": 1256,
                    "fullEnd": 1277,
                    "start": 1256,
                    "end": 1277,
                    "fullWidth": 21,
                    "width": 21,
                    "expression": {
                        "kind": "IdentifierName",
                        "fullStart": 1256,
                        "fullEnd": 1267,
                        "start": 1256,
                        "end": 1267,
                        "fullWidth": 11,
                        "width": 11,
                        "text": "runTestCase",
                        "value": "runTestCase",
                        "valueText": "runTestCase"
                    },
                    "argumentList": {
                        "kind": "ArgumentList",
                        "fullStart": 1267,
                        "fullEnd": 1277,
                        "start": 1267,
                        "end": 1277,
                        "fullWidth": 10,
                        "width": 10,
                        "openParenToken": {
                            "kind": "OpenParenToken",
                            "fullStart": 1267,
                            "fullEnd": 1268,
                            "start": 1267,
                            "end": 1268,
                            "fullWidth": 1,
                            "width": 1,
                            "text": "(",
                            "value": "(",
                            "valueText": "("
                        },
                        "arguments": [
                            {
                                "kind": "IdentifierName",
                                "fullStart": 1268,
                                "fullEnd": 1276,
                                "start": 1268,
                                "end": 1276,
                                "fullWidth": 8,
                                "width": 8,
                                "text": "testcase",
                                "value": "testcase",
                                "valueText": "testcase"
                            }
                        ],
                        "closeParenToken": {
                            "kind": "CloseParenToken",
                            "fullStart": 1276,
                            "fullEnd": 1277,
                            "start": 1276,
                            "end": 1277,
                            "fullWidth": 1,
                            "width": 1,
                            "text": ")",
                            "value": ")",
                            "valueText": ")"
                        }
                    }
                },
                "semicolonToken": {
                    "kind": "SemicolonToken",
                    "fullStart": 1277,
                    "fullEnd": 1280,
                    "start": 1277,
                    "end": 1278,
                    "fullWidth": 3,
                    "width": 1,
                    "text": ";",
                    "value": ";",
                    "valueText": ";",
                    "hasTrailingTrivia": true,
                    "hasTrailingNewLine": true,
                    "trailingTrivia": [
                        {
                            "kind": "NewLineTrivia",
                            "text": "\r\n"
                        }
                    ]
                }
            }
        ],
        "endOfFileToken": {
            "kind": "EndOfFileToken",
            "fullStart": 1280,
            "fullEnd": 1280,
            "start": 1280,
            "end": 1280,
            "fullWidth": 0,
            "width": 0,
            "text": ""
        }
    },
    "lineMap": {
        "lineStarts": [
            0,
            67,
            152,
            232,
            308,
            380,
            385,
            439,
            627,
            632,
            634,
            636,
            659,
            683,
            685,
            710,
            759,
            791,
            844,
            859,
            872,
            874,
            919,
            960,
            962,
            1003,
            1052,
            1087,
            1100,
            1102,
            1158,
            1160,
            1249,
            1256,
            1280
        ],
        "length": 1280
    }
}<|MERGE_RESOLUTION|>--- conflicted
+++ resolved
@@ -247,12 +247,8 @@
                                         "start": 671,
                                         "end": 680,
                                         "fullWidth": 9,
-<<<<<<< HEAD
                                         "width": 9,
-                                        "identifier": {
-=======
                                         "propertyName": {
->>>>>>> 85e84683
                                             "kind": "IdentifierName",
                                             "fullStart": 671,
                                             "fullEnd": 675,
@@ -420,12 +416,8 @@
                                         "start": 697,
                                         "end": 707,
                                         "fullWidth": 10,
-<<<<<<< HEAD
                                         "width": 10,
-                                        "identifier": {
-=======
                                         "propertyName": {
->>>>>>> 85e84683
                                             "kind": "IdentifierName",
                                             "fullStart": 697,
                                             "fullEnd": 703,
@@ -1078,12 +1070,8 @@
                                         "start": 886,
                                         "end": 916,
                                         "fullWidth": 30,
-<<<<<<< HEAD
                                         "width": 30,
-                                        "identifier": {
-=======
                                         "propertyName": {
->>>>>>> 85e84683
                                             "kind": "IdentifierName",
                                             "fullStart": 886,
                                             "fullEnd": 899,
@@ -1457,12 +1445,8 @@
                                         "start": 974,
                                         "end": 1000,
                                         "fullWidth": 26,
-<<<<<<< HEAD
                                         "width": 26,
-                                        "identifier": {
-=======
                                         "propertyName": {
->>>>>>> 85e84683
                                             "kind": "IdentifierName",
                                             "fullStart": 974,
                                             "fullEnd": 980,
