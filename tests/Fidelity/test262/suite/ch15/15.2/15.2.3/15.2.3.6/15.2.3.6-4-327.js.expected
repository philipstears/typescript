{
    "isDeclaration": false,
    "languageVersion": "EcmaScript5",
    "parseOptions": {
        "allowAutomaticSemicolonInsertion": true
    },
    "sourceUnit": {
        "kind": "SourceUnit",
        "fullStart": 0,
        "fullEnd": 1166,
        "start": 578,
        "end": 1166,
        "fullWidth": 1166,
        "width": 588,
        "isIncrementallyUnusable": true,
        "moduleElements": [
            {
                "kind": "FunctionDeclaration",
                "fullStart": 0,
                "fullEnd": 1142,
                "start": 578,
                "end": 1140,
                "fullWidth": 1142,
                "width": 562,
                "modifiers": [],
                "functionKeyword": {
                    "kind": "FunctionKeyword",
                    "fullStart": 0,
                    "fullEnd": 587,
                    "start": 578,
                    "end": 586,
                    "fullWidth": 587,
                    "width": 8,
                    "text": "function",
                    "value": "function",
                    "valueText": "function",
                    "hasLeadingTrivia": true,
                    "hasLeadingComment": true,
                    "hasLeadingNewLine": true,
                    "hasTrailingTrivia": true,
                    "leadingTrivia": [
                        {
                            "kind": "SingleLineCommentTrivia",
                            "text": "/// Copyright (c) 2012 Ecma International.  All rights reserved. "
                        },
                        {
                            "kind": "NewLineTrivia",
                            "text": "\r\n"
                        },
                        {
                            "kind": "SingleLineCommentTrivia",
                            "text": "/// Ecma International makes this code available under the terms and conditions set"
                        },
                        {
                            "kind": "NewLineTrivia",
                            "text": "\r\n"
                        },
                        {
                            "kind": "SingleLineCommentTrivia",
                            "text": "/// forth on http://hg.ecmascript.org/tests/test262/raw-file/tip/LICENSE (the "
                        },
                        {
                            "kind": "NewLineTrivia",
                            "text": "\r\n"
                        },
                        {
                            "kind": "SingleLineCommentTrivia",
                            "text": "/// \"Use Terms\").   Any redistribution of this code must retain the above "
                        },
                        {
                            "kind": "NewLineTrivia",
                            "text": "\r\n"
                        },
                        {
                            "kind": "SingleLineCommentTrivia",
                            "text": "/// copyright and this notice and otherwise comply with the Use Terms."
                        },
                        {
                            "kind": "NewLineTrivia",
                            "text": "\r\n"
                        },
                        {
                            "kind": "MultiLineCommentTrivia",
                            "text": "/**\r\n * @path ch15/15.2/15.2.3/15.2.3.6/15.2.3.6-4-327.js\r\n * @description ES5 Attributes - property ([[Writable]] is true, [[Enumerable]] is true, [[Configurable]] is true) is enumerable\r\n */"
                        },
                        {
                            "kind": "NewLineTrivia",
                            "text": "\r\n"
                        },
                        {
                            "kind": "NewLineTrivia",
                            "text": "\r\n"
                        },
                        {
                            "kind": "NewLineTrivia",
                            "text": "\r\n"
                        }
                    ],
                    "trailingTrivia": [
                        {
                            "kind": "WhitespaceTrivia",
                            "text": " "
                        }
                    ]
                },
                "identifier": {
                    "kind": "IdentifierName",
                    "fullStart": 587,
                    "fullEnd": 595,
                    "start": 587,
                    "end": 595,
                    "fullWidth": 8,
                    "width": 8,
                    "text": "testcase",
                    "value": "testcase",
                    "valueText": "testcase"
                },
                "callSignature": {
                    "kind": "CallSignature",
                    "fullStart": 595,
                    "fullEnd": 598,
                    "start": 595,
                    "end": 597,
                    "fullWidth": 3,
                    "width": 2,
                    "parameterList": {
                        "kind": "ParameterList",
                        "fullStart": 595,
                        "fullEnd": 598,
                        "start": 595,
                        "end": 597,
                        "fullWidth": 3,
                        "width": 2,
                        "openParenToken": {
                            "kind": "OpenParenToken",
                            "fullStart": 595,
                            "fullEnd": 596,
                            "start": 595,
                            "end": 596,
                            "fullWidth": 1,
                            "width": 1,
                            "text": "(",
                            "value": "(",
                            "valueText": "("
                        },
                        "parameters": [],
                        "closeParenToken": {
                            "kind": "CloseParenToken",
                            "fullStart": 596,
                            "fullEnd": 598,
                            "start": 596,
                            "end": 597,
                            "fullWidth": 2,
                            "width": 1,
                            "text": ")",
                            "value": ")",
                            "valueText": ")",
                            "hasTrailingTrivia": true,
                            "trailingTrivia": [
                                {
                                    "kind": "WhitespaceTrivia",
                                    "text": " "
                                }
                            ]
                        }
                    }
                },
                "block": {
                    "kind": "Block",
                    "fullStart": 598,
                    "fullEnd": 1142,
                    "start": 598,
                    "end": 1140,
                    "fullWidth": 544,
                    "width": 542,
                    "openBraceToken": {
                        "kind": "OpenBraceToken",
                        "fullStart": 598,
                        "fullEnd": 601,
                        "start": 598,
                        "end": 599,
                        "fullWidth": 3,
                        "width": 1,
                        "text": "{",
                        "value": "{",
                        "valueText": "{",
                        "hasTrailingTrivia": true,
                        "hasTrailingNewLine": true,
                        "trailingTrivia": [
                            {
                                "kind": "NewLineTrivia",
                                "text": "\r\n"
                            }
                        ]
                    },
                    "statements": [
                        {
                            "kind": "VariableStatement",
                            "fullStart": 601,
                            "fullEnd": 624,
                            "start": 609,
                            "end": 622,
                            "fullWidth": 23,
                            "width": 13,
                            "modifiers": [],
                            "variableDeclaration": {
                                "kind": "VariableDeclaration",
                                "fullStart": 601,
                                "fullEnd": 621,
                                "start": 609,
                                "end": 621,
                                "fullWidth": 20,
                                "width": 12,
                                "varKeyword": {
                                    "kind": "VarKeyword",
                                    "fullStart": 601,
                                    "fullEnd": 613,
                                    "start": 609,
                                    "end": 612,
                                    "fullWidth": 12,
                                    "width": 3,
                                    "text": "var",
                                    "value": "var",
                                    "valueText": "var",
                                    "hasLeadingTrivia": true,
                                    "hasTrailingTrivia": true,
                                    "leadingTrivia": [
                                        {
                                            "kind": "WhitespaceTrivia",
                                            "text": "        "
                                        }
                                    ],
                                    "trailingTrivia": [
                                        {
                                            "kind": "WhitespaceTrivia",
                                            "text": " "
                                        }
                                    ]
                                },
                                "variableDeclarators": [
                                    {
                                        "kind": "VariableDeclarator",
                                        "fullStart": 613,
                                        "fullEnd": 621,
                                        "start": 613,
                                        "end": 621,
                                        "fullWidth": 8,
<<<<<<< HEAD
                                        "width": 8,
                                        "identifier": {
=======
                                        "propertyName": {
>>>>>>> 85e84683
                                            "kind": "IdentifierName",
                                            "fullStart": 613,
                                            "fullEnd": 617,
                                            "start": 613,
                                            "end": 616,
                                            "fullWidth": 4,
                                            "width": 3,
                                            "text": "obj",
                                            "value": "obj",
                                            "valueText": "obj",
                                            "hasTrailingTrivia": true,
                                            "trailingTrivia": [
                                                {
                                                    "kind": "WhitespaceTrivia",
                                                    "text": " "
                                                }
                                            ]
                                        },
                                        "equalsValueClause": {
                                            "kind": "EqualsValueClause",
                                            "fullStart": 617,
                                            "fullEnd": 621,
                                            "start": 617,
                                            "end": 621,
                                            "fullWidth": 4,
                                            "width": 4,
                                            "equalsToken": {
                                                "kind": "EqualsToken",
                                                "fullStart": 617,
                                                "fullEnd": 619,
                                                "start": 617,
                                                "end": 618,
                                                "fullWidth": 2,
                                                "width": 1,
                                                "text": "=",
                                                "value": "=",
                                                "valueText": "=",
                                                "hasTrailingTrivia": true,
                                                "trailingTrivia": [
                                                    {
                                                        "kind": "WhitespaceTrivia",
                                                        "text": " "
                                                    }
                                                ]
                                            },
                                            "value": {
                                                "kind": "ObjectLiteralExpression",
                                                "fullStart": 619,
                                                "fullEnd": 621,
                                                "start": 619,
                                                "end": 621,
                                                "fullWidth": 2,
                                                "width": 2,
                                                "openBraceToken": {
                                                    "kind": "OpenBraceToken",
                                                    "fullStart": 619,
                                                    "fullEnd": 620,
                                                    "start": 619,
                                                    "end": 620,
                                                    "fullWidth": 1,
                                                    "width": 1,
                                                    "text": "{",
                                                    "value": "{",
                                                    "valueText": "{"
                                                },
                                                "propertyAssignments": [],
                                                "closeBraceToken": {
                                                    "kind": "CloseBraceToken",
                                                    "fullStart": 620,
                                                    "fullEnd": 621,
                                                    "start": 620,
                                                    "end": 621,
                                                    "fullWidth": 1,
                                                    "width": 1,
                                                    "text": "}",
                                                    "value": "}",
                                                    "valueText": "}"
                                                }
                                            }
                                        }
                                    }
                                ]
                            },
                            "semicolonToken": {
                                "kind": "SemicolonToken",
                                "fullStart": 621,
                                "fullEnd": 624,
                                "start": 621,
                                "end": 622,
                                "fullWidth": 3,
                                "width": 1,
                                "text": ";",
                                "value": ";",
                                "valueText": ";",
                                "hasTrailingTrivia": true,
                                "hasTrailingNewLine": true,
                                "trailingTrivia": [
                                    {
                                        "kind": "NewLineTrivia",
                                        "text": "\r\n"
                                    }
                                ]
                            }
                        },
                        {
                            "kind": "ExpressionStatement",
                            "fullStart": 624,
                            "fullEnd": 803,
                            "start": 634,
                            "end": 801,
                            "fullWidth": 179,
                            "width": 167,
                            "expression": {
                                "kind": "InvocationExpression",
                                "fullStart": 624,
                                "fullEnd": 800,
                                "start": 634,
                                "end": 800,
                                "fullWidth": 176,
                                "width": 166,
                                "expression": {
                                    "kind": "MemberAccessExpression",
                                    "fullStart": 624,
                                    "fullEnd": 655,
                                    "start": 634,
                                    "end": 655,
                                    "fullWidth": 31,
                                    "width": 21,
                                    "expression": {
                                        "kind": "IdentifierName",
                                        "fullStart": 624,
                                        "fullEnd": 640,
                                        "start": 634,
                                        "end": 640,
                                        "fullWidth": 16,
                                        "width": 6,
                                        "text": "Object",
                                        "value": "Object",
                                        "valueText": "Object",
                                        "hasLeadingTrivia": true,
                                        "hasLeadingNewLine": true,
                                        "leadingTrivia": [
                                            {
                                                "kind": "NewLineTrivia",
                                                "text": "\r\n"
                                            },
                                            {
                                                "kind": "WhitespaceTrivia",
                                                "text": "        "
                                            }
                                        ]
                                    },
                                    "dotToken": {
                                        "kind": "DotToken",
                                        "fullStart": 640,
                                        "fullEnd": 641,
                                        "start": 640,
                                        "end": 641,
                                        "fullWidth": 1,
                                        "width": 1,
                                        "text": ".",
                                        "value": ".",
                                        "valueText": "."
                                    },
                                    "name": {
                                        "kind": "IdentifierName",
                                        "fullStart": 641,
                                        "fullEnd": 655,
                                        "start": 641,
                                        "end": 655,
                                        "fullWidth": 14,
                                        "width": 14,
                                        "text": "defineProperty",
                                        "value": "defineProperty",
                                        "valueText": "defineProperty"
                                    }
                                },
                                "argumentList": {
                                    "kind": "ArgumentList",
                                    "fullStart": 655,
                                    "fullEnd": 800,
                                    "start": 655,
                                    "end": 800,
                                    "fullWidth": 145,
                                    "width": 145,
                                    "openParenToken": {
                                        "kind": "OpenParenToken",
                                        "fullStart": 655,
                                        "fullEnd": 656,
                                        "start": 655,
                                        "end": 656,
                                        "fullWidth": 1,
                                        "width": 1,
                                        "text": "(",
                                        "value": "(",
                                        "valueText": "("
                                    },
                                    "arguments": [
                                        {
                                            "kind": "IdentifierName",
                                            "fullStart": 656,
                                            "fullEnd": 659,
                                            "start": 656,
                                            "end": 659,
                                            "fullWidth": 3,
                                            "width": 3,
                                            "text": "obj",
                                            "value": "obj",
                                            "valueText": "obj"
                                        },
                                        {
                                            "kind": "CommaToken",
                                            "fullStart": 659,
                                            "fullEnd": 661,
                                            "start": 659,
                                            "end": 660,
                                            "fullWidth": 2,
                                            "width": 1,
                                            "text": ",",
                                            "value": ",",
                                            "valueText": ",",
                                            "hasTrailingTrivia": true,
                                            "trailingTrivia": [
                                                {
                                                    "kind": "WhitespaceTrivia",
                                                    "text": " "
                                                }
                                            ]
                                        },
                                        {
                                            "kind": "StringLiteral",
                                            "fullStart": 661,
                                            "fullEnd": 667,
                                            "start": 661,
                                            "end": 667,
                                            "fullWidth": 6,
                                            "width": 6,
                                            "text": "\"prop\"",
                                            "value": "prop",
                                            "valueText": "prop"
                                        },
                                        {
                                            "kind": "CommaToken",
                                            "fullStart": 667,
                                            "fullEnd": 669,
                                            "start": 667,
                                            "end": 668,
                                            "fullWidth": 2,
                                            "width": 1,
                                            "text": ",",
                                            "value": ",",
                                            "valueText": ",",
                                            "hasTrailingTrivia": true,
                                            "trailingTrivia": [
                                                {
                                                    "kind": "WhitespaceTrivia",
                                                    "text": " "
                                                }
                                            ]
                                        },
                                        {
                                            "kind": "ObjectLiteralExpression",
                                            "fullStart": 669,
                                            "fullEnd": 799,
                                            "start": 669,
                                            "end": 799,
                                            "fullWidth": 130,
                                            "width": 130,
                                            "openBraceToken": {
                                                "kind": "OpenBraceToken",
                                                "fullStart": 669,
                                                "fullEnd": 672,
                                                "start": 669,
                                                "end": 670,
                                                "fullWidth": 3,
                                                "width": 1,
                                                "text": "{",
                                                "value": "{",
                                                "valueText": "{",
                                                "hasTrailingTrivia": true,
                                                "hasTrailingNewLine": true,
                                                "trailingTrivia": [
                                                    {
                                                        "kind": "NewLineTrivia",
                                                        "text": "\r\n"
                                                    }
                                                ]
                                            },
                                            "propertyAssignments": [
                                                {
                                                    "kind": "SimplePropertyAssignment",
                                                    "fullStart": 672,
                                                    "fullEnd": 695,
                                                    "start": 684,
                                                    "end": 695,
                                                    "fullWidth": 23,
                                                    "width": 11,
                                                    "propertyName": {
                                                        "kind": "IdentifierName",
                                                        "fullStart": 672,
                                                        "fullEnd": 689,
                                                        "start": 684,
                                                        "end": 689,
                                                        "fullWidth": 17,
                                                        "width": 5,
                                                        "text": "value",
                                                        "value": "value",
                                                        "valueText": "value",
                                                        "hasLeadingTrivia": true,
                                                        "leadingTrivia": [
                                                            {
                                                                "kind": "WhitespaceTrivia",
                                                                "text": "            "
                                                            }
                                                        ]
                                                    },
                                                    "colonToken": {
                                                        "kind": "ColonToken",
                                                        "fullStart": 689,
                                                        "fullEnd": 691,
                                                        "start": 689,
                                                        "end": 690,
                                                        "fullWidth": 2,
                                                        "width": 1,
                                                        "text": ":",
                                                        "value": ":",
                                                        "valueText": ":",
                                                        "hasTrailingTrivia": true,
                                                        "trailingTrivia": [
                                                            {
                                                                "kind": "WhitespaceTrivia",
                                                                "text": " "
                                                            }
                                                        ]
                                                    },
                                                    "expression": {
                                                        "kind": "NumericLiteral",
                                                        "fullStart": 691,
                                                        "fullEnd": 695,
                                                        "start": 691,
                                                        "end": 695,
                                                        "fullWidth": 4,
                                                        "width": 4,
                                                        "text": "2010",
                                                        "value": 2010,
                                                        "valueText": "2010"
                                                    }
                                                },
                                                {
                                                    "kind": "CommaToken",
                                                    "fullStart": 695,
                                                    "fullEnd": 698,
                                                    "start": 695,
                                                    "end": 696,
                                                    "fullWidth": 3,
                                                    "width": 1,
                                                    "text": ",",
                                                    "value": ",",
                                                    "valueText": ",",
                                                    "hasTrailingTrivia": true,
                                                    "hasTrailingNewLine": true,
                                                    "trailingTrivia": [
                                                        {
                                                            "kind": "NewLineTrivia",
                                                            "text": "\r\n"
                                                        }
                                                    ]
                                                },
                                                {
                                                    "kind": "SimplePropertyAssignment",
                                                    "fullStart": 698,
                                                    "fullEnd": 724,
                                                    "start": 710,
                                                    "end": 724,
                                                    "fullWidth": 26,
                                                    "width": 14,
                                                    "propertyName": {
                                                        "kind": "IdentifierName",
                                                        "fullStart": 698,
                                                        "fullEnd": 718,
                                                        "start": 710,
                                                        "end": 718,
                                                        "fullWidth": 20,
                                                        "width": 8,
                                                        "text": "writable",
                                                        "value": "writable",
                                                        "valueText": "writable",
                                                        "hasLeadingTrivia": true,
                                                        "leadingTrivia": [
                                                            {
                                                                "kind": "WhitespaceTrivia",
                                                                "text": "            "
                                                            }
                                                        ]
                                                    },
                                                    "colonToken": {
                                                        "kind": "ColonToken",
                                                        "fullStart": 718,
                                                        "fullEnd": 720,
                                                        "start": 718,
                                                        "end": 719,
                                                        "fullWidth": 2,
                                                        "width": 1,
                                                        "text": ":",
                                                        "value": ":",
                                                        "valueText": ":",
                                                        "hasTrailingTrivia": true,
                                                        "trailingTrivia": [
                                                            {
                                                                "kind": "WhitespaceTrivia",
                                                                "text": " "
                                                            }
                                                        ]
                                                    },
                                                    "expression": {
                                                        "kind": "TrueKeyword",
                                                        "fullStart": 720,
                                                        "fullEnd": 724,
                                                        "start": 720,
                                                        "end": 724,
                                                        "fullWidth": 4,
                                                        "width": 4,
                                                        "text": "true",
                                                        "value": true,
                                                        "valueText": "true"
                                                    }
                                                },
                                                {
                                                    "kind": "CommaToken",
                                                    "fullStart": 724,
                                                    "fullEnd": 727,
                                                    "start": 724,
                                                    "end": 725,
                                                    "fullWidth": 3,
                                                    "width": 1,
                                                    "text": ",",
                                                    "value": ",",
                                                    "valueText": ",",
                                                    "hasTrailingTrivia": true,
                                                    "hasTrailingNewLine": true,
                                                    "trailingTrivia": [
                                                        {
                                                            "kind": "NewLineTrivia",
                                                            "text": "\r\n"
                                                        }
                                                    ]
                                                },
                                                {
                                                    "kind": "SimplePropertyAssignment",
                                                    "fullStart": 727,
                                                    "fullEnd": 755,
                                                    "start": 739,
                                                    "end": 755,
                                                    "fullWidth": 28,
                                                    "width": 16,
                                                    "propertyName": {
                                                        "kind": "IdentifierName",
                                                        "fullStart": 727,
                                                        "fullEnd": 749,
                                                        "start": 739,
                                                        "end": 749,
                                                        "fullWidth": 22,
                                                        "width": 10,
                                                        "text": "enumerable",
                                                        "value": "enumerable",
                                                        "valueText": "enumerable",
                                                        "hasLeadingTrivia": true,
                                                        "leadingTrivia": [
                                                            {
                                                                "kind": "WhitespaceTrivia",
                                                                "text": "            "
                                                            }
                                                        ]
                                                    },
                                                    "colonToken": {
                                                        "kind": "ColonToken",
                                                        "fullStart": 749,
                                                        "fullEnd": 751,
                                                        "start": 749,
                                                        "end": 750,
                                                        "fullWidth": 2,
                                                        "width": 1,
                                                        "text": ":",
                                                        "value": ":",
                                                        "valueText": ":",
                                                        "hasTrailingTrivia": true,
                                                        "trailingTrivia": [
                                                            {
                                                                "kind": "WhitespaceTrivia",
                                                                "text": " "
                                                            }
                                                        ]
                                                    },
                                                    "expression": {
                                                        "kind": "TrueKeyword",
                                                        "fullStart": 751,
                                                        "fullEnd": 755,
                                                        "start": 751,
                                                        "end": 755,
                                                        "fullWidth": 4,
                                                        "width": 4,
                                                        "text": "true",
                                                        "value": true,
                                                        "valueText": "true"
                                                    }
                                                },
                                                {
                                                    "kind": "CommaToken",
                                                    "fullStart": 755,
                                                    "fullEnd": 758,
                                                    "start": 755,
                                                    "end": 756,
                                                    "fullWidth": 3,
                                                    "width": 1,
                                                    "text": ",",
                                                    "value": ",",
                                                    "valueText": ",",
                                                    "hasTrailingTrivia": true,
                                                    "hasTrailingNewLine": true,
                                                    "trailingTrivia": [
                                                        {
                                                            "kind": "NewLineTrivia",
                                                            "text": "\r\n"
                                                        }
                                                    ]
                                                },
                                                {
                                                    "kind": "SimplePropertyAssignment",
                                                    "fullStart": 758,
                                                    "fullEnd": 790,
                                                    "start": 770,
                                                    "end": 788,
                                                    "fullWidth": 32,
                                                    "width": 18,
                                                    "propertyName": {
                                                        "kind": "IdentifierName",
                                                        "fullStart": 758,
                                                        "fullEnd": 782,
                                                        "start": 770,
                                                        "end": 782,
                                                        "fullWidth": 24,
                                                        "width": 12,
                                                        "text": "configurable",
                                                        "value": "configurable",
                                                        "valueText": "configurable",
                                                        "hasLeadingTrivia": true,
                                                        "leadingTrivia": [
                                                            {
                                                                "kind": "WhitespaceTrivia",
                                                                "text": "            "
                                                            }
                                                        ]
                                                    },
                                                    "colonToken": {
                                                        "kind": "ColonToken",
                                                        "fullStart": 782,
                                                        "fullEnd": 784,
                                                        "start": 782,
                                                        "end": 783,
                                                        "fullWidth": 2,
                                                        "width": 1,
                                                        "text": ":",
                                                        "value": ":",
                                                        "valueText": ":",
                                                        "hasTrailingTrivia": true,
                                                        "trailingTrivia": [
                                                            {
                                                                "kind": "WhitespaceTrivia",
                                                                "text": " "
                                                            }
                                                        ]
                                                    },
                                                    "expression": {
                                                        "kind": "TrueKeyword",
                                                        "fullStart": 784,
                                                        "fullEnd": 790,
                                                        "start": 784,
                                                        "end": 788,
                                                        "fullWidth": 6,
                                                        "width": 4,
                                                        "text": "true",
                                                        "value": true,
                                                        "valueText": "true",
                                                        "hasTrailingTrivia": true,
                                                        "hasTrailingNewLine": true,
                                                        "trailingTrivia": [
                                                            {
                                                                "kind": "NewLineTrivia",
                                                                "text": "\r\n"
                                                            }
                                                        ]
                                                    }
                                                }
                                            ],
                                            "closeBraceToken": {
                                                "kind": "CloseBraceToken",
                                                "fullStart": 790,
                                                "fullEnd": 799,
                                                "start": 798,
                                                "end": 799,
                                                "fullWidth": 9,
                                                "width": 1,
                                                "text": "}",
                                                "value": "}",
                                                "valueText": "}",
                                                "hasLeadingTrivia": true,
                                                "leadingTrivia": [
                                                    {
                                                        "kind": "WhitespaceTrivia",
                                                        "text": "        "
                                                    }
                                                ]
                                            }
                                        }
                                    ],
                                    "closeParenToken": {
                                        "kind": "CloseParenToken",
                                        "fullStart": 799,
                                        "fullEnd": 800,
                                        "start": 799,
                                        "end": 800,
                                        "fullWidth": 1,
                                        "width": 1,
                                        "text": ")",
                                        "value": ")",
                                        "valueText": ")"
                                    }
                                }
                            },
                            "semicolonToken": {
                                "kind": "SemicolonToken",
                                "fullStart": 800,
                                "fullEnd": 803,
                                "start": 800,
                                "end": 801,
                                "fullWidth": 3,
                                "width": 1,
                                "text": ";",
                                "value": ";",
                                "valueText": ";",
                                "hasTrailingTrivia": true,
                                "hasTrailingNewLine": true,
                                "trailingTrivia": [
                                    {
                                        "kind": "NewLineTrivia",
                                        "text": "\r\n"
                                    }
                                ]
                            }
                        },
                        {
                            "kind": "VariableStatement",
                            "fullStart": 803,
                            "fullEnd": 868,
                            "start": 811,
                            "end": 866,
                            "fullWidth": 65,
                            "width": 55,
                            "modifiers": [],
                            "variableDeclaration": {
                                "kind": "VariableDeclaration",
                                "fullStart": 803,
                                "fullEnd": 865,
                                "start": 811,
                                "end": 865,
                                "fullWidth": 62,
                                "width": 54,
                                "varKeyword": {
                                    "kind": "VarKeyword",
                                    "fullStart": 803,
                                    "fullEnd": 815,
                                    "start": 811,
                                    "end": 814,
                                    "fullWidth": 12,
                                    "width": 3,
                                    "text": "var",
                                    "value": "var",
                                    "valueText": "var",
                                    "hasLeadingTrivia": true,
                                    "hasTrailingTrivia": true,
                                    "leadingTrivia": [
                                        {
                                            "kind": "WhitespaceTrivia",
                                            "text": "        "
                                        }
                                    ],
                                    "trailingTrivia": [
                                        {
                                            "kind": "WhitespaceTrivia",
                                            "text": " "
                                        }
                                    ]
                                },
                                "variableDeclarators": [
                                    {
                                        "kind": "VariableDeclarator",
                                        "fullStart": 815,
                                        "fullEnd": 865,
                                        "start": 815,
                                        "end": 865,
                                        "fullWidth": 50,
<<<<<<< HEAD
                                        "width": 50,
                                        "identifier": {
=======
                                        "propertyName": {
>>>>>>> 85e84683
                                            "kind": "IdentifierName",
                                            "fullStart": 815,
                                            "fullEnd": 837,
                                            "start": 815,
                                            "end": 836,
                                            "fullWidth": 22,
                                            "width": 21,
                                            "text": "propertyDefineCorrect",
                                            "value": "propertyDefineCorrect",
                                            "valueText": "propertyDefineCorrect",
                                            "hasTrailingTrivia": true,
                                            "trailingTrivia": [
                                                {
                                                    "kind": "WhitespaceTrivia",
                                                    "text": " "
                                                }
                                            ]
                                        },
                                        "equalsValueClause": {
                                            "kind": "EqualsValueClause",
                                            "fullStart": 837,
                                            "fullEnd": 865,
                                            "start": 837,
                                            "end": 865,
                                            "fullWidth": 28,
                                            "width": 28,
                                            "equalsToken": {
                                                "kind": "EqualsToken",
                                                "fullStart": 837,
                                                "fullEnd": 839,
                                                "start": 837,
                                                "end": 838,
                                                "fullWidth": 2,
                                                "width": 1,
                                                "text": "=",
                                                "value": "=",
                                                "valueText": "=",
                                                "hasTrailingTrivia": true,
                                                "trailingTrivia": [
                                                    {
                                                        "kind": "WhitespaceTrivia",
                                                        "text": " "
                                                    }
                                                ]
                                            },
                                            "value": {
                                                "kind": "InvocationExpression",
                                                "fullStart": 839,
                                                "fullEnd": 865,
                                                "start": 839,
                                                "end": 865,
                                                "fullWidth": 26,
                                                "width": 26,
                                                "expression": {
                                                    "kind": "MemberAccessExpression",
                                                    "fullStart": 839,
                                                    "fullEnd": 857,
                                                    "start": 839,
                                                    "end": 857,
                                                    "fullWidth": 18,
                                                    "width": 18,
                                                    "expression": {
                                                        "kind": "IdentifierName",
                                                        "fullStart": 839,
                                                        "fullEnd": 842,
                                                        "start": 839,
                                                        "end": 842,
                                                        "fullWidth": 3,
                                                        "width": 3,
                                                        "text": "obj",
                                                        "value": "obj",
                                                        "valueText": "obj"
                                                    },
                                                    "dotToken": {
                                                        "kind": "DotToken",
                                                        "fullStart": 842,
                                                        "fullEnd": 843,
                                                        "start": 842,
                                                        "end": 843,
                                                        "fullWidth": 1,
                                                        "width": 1,
                                                        "text": ".",
                                                        "value": ".",
                                                        "valueText": "."
                                                    },
                                                    "name": {
                                                        "kind": "IdentifierName",
                                                        "fullStart": 843,
                                                        "fullEnd": 857,
                                                        "start": 843,
                                                        "end": 857,
                                                        "fullWidth": 14,
                                                        "width": 14,
                                                        "text": "hasOwnProperty",
                                                        "value": "hasOwnProperty",
                                                        "valueText": "hasOwnProperty"
                                                    }
                                                },
                                                "argumentList": {
                                                    "kind": "ArgumentList",
                                                    "fullStart": 857,
                                                    "fullEnd": 865,
                                                    "start": 857,
                                                    "end": 865,
                                                    "fullWidth": 8,
                                                    "width": 8,
                                                    "openParenToken": {
                                                        "kind": "OpenParenToken",
                                                        "fullStart": 857,
                                                        "fullEnd": 858,
                                                        "start": 857,
                                                        "end": 858,
                                                        "fullWidth": 1,
                                                        "width": 1,
                                                        "text": "(",
                                                        "value": "(",
                                                        "valueText": "("
                                                    },
                                                    "arguments": [
                                                        {
                                                            "kind": "StringLiteral",
                                                            "fullStart": 858,
                                                            "fullEnd": 864,
                                                            "start": 858,
                                                            "end": 864,
                                                            "fullWidth": 6,
                                                            "width": 6,
                                                            "text": "\"prop\"",
                                                            "value": "prop",
                                                            "valueText": "prop"
                                                        }
                                                    ],
                                                    "closeParenToken": {
                                                        "kind": "CloseParenToken",
                                                        "fullStart": 864,
                                                        "fullEnd": 865,
                                                        "start": 864,
                                                        "end": 865,
                                                        "fullWidth": 1,
                                                        "width": 1,
                                                        "text": ")",
                                                        "value": ")",
                                                        "valueText": ")"
                                                    }
                                                }
                                            }
                                        }
                                    }
                                ]
                            },
                            "semicolonToken": {
                                "kind": "SemicolonToken",
                                "fullStart": 865,
                                "fullEnd": 868,
                                "start": 865,
                                "end": 866,
                                "fullWidth": 3,
                                "width": 1,
                                "text": ";",
                                "value": ";",
                                "valueText": ";",
                                "hasTrailingTrivia": true,
                                "hasTrailingNewLine": true,
                                "trailingTrivia": [
                                    {
                                        "kind": "NewLineTrivia",
                                        "text": "\r\n"
                                    }
                                ]
                            }
                        },
                        {
                            "kind": "VariableStatement",
                            "fullStart": 868,
                            "fullEnd": 934,
                            "start": 876,
                            "end": 932,
                            "fullWidth": 66,
                            "width": 56,
                            "modifiers": [],
                            "variableDeclaration": {
                                "kind": "VariableDeclaration",
                                "fullStart": 868,
                                "fullEnd": 931,
                                "start": 876,
                                "end": 931,
                                "fullWidth": 63,
                                "width": 55,
                                "varKeyword": {
                                    "kind": "VarKeyword",
                                    "fullStart": 868,
                                    "fullEnd": 880,
                                    "start": 876,
                                    "end": 879,
                                    "fullWidth": 12,
                                    "width": 3,
                                    "text": "var",
                                    "value": "var",
                                    "valueText": "var",
                                    "hasLeadingTrivia": true,
                                    "hasTrailingTrivia": true,
                                    "leadingTrivia": [
                                        {
                                            "kind": "WhitespaceTrivia",
                                            "text": "        "
                                        }
                                    ],
                                    "trailingTrivia": [
                                        {
                                            "kind": "WhitespaceTrivia",
                                            "text": " "
                                        }
                                    ]
                                },
                                "variableDeclarators": [
                                    {
                                        "kind": "VariableDeclarator",
                                        "fullStart": 880,
                                        "fullEnd": 931,
                                        "start": 880,
                                        "end": 931,
                                        "fullWidth": 51,
<<<<<<< HEAD
                                        "width": 51,
                                        "identifier": {
=======
                                        "propertyName": {
>>>>>>> 85e84683
                                            "kind": "IdentifierName",
                                            "fullStart": 880,
                                            "fullEnd": 885,
                                            "start": 880,
                                            "end": 884,
                                            "fullWidth": 5,
                                            "width": 4,
                                            "text": "desc",
                                            "value": "desc",
                                            "valueText": "desc",
                                            "hasTrailingTrivia": true,
                                            "trailingTrivia": [
                                                {
                                                    "kind": "WhitespaceTrivia",
                                                    "text": " "
                                                }
                                            ]
                                        },
                                        "equalsValueClause": {
                                            "kind": "EqualsValueClause",
                                            "fullStart": 885,
                                            "fullEnd": 931,
                                            "start": 885,
                                            "end": 931,
                                            "fullWidth": 46,
                                            "width": 46,
                                            "equalsToken": {
                                                "kind": "EqualsToken",
                                                "fullStart": 885,
                                                "fullEnd": 887,
                                                "start": 885,
                                                "end": 886,
                                                "fullWidth": 2,
                                                "width": 1,
                                                "text": "=",
                                                "value": "=",
                                                "valueText": "=",
                                                "hasTrailingTrivia": true,
                                                "trailingTrivia": [
                                                    {
                                                        "kind": "WhitespaceTrivia",
                                                        "text": " "
                                                    }
                                                ]
                                            },
                                            "value": {
                                                "kind": "InvocationExpression",
                                                "fullStart": 887,
                                                "fullEnd": 931,
                                                "start": 887,
                                                "end": 931,
                                                "fullWidth": 44,
                                                "width": 44,
                                                "expression": {
                                                    "kind": "MemberAccessExpression",
                                                    "fullStart": 887,
                                                    "fullEnd": 918,
                                                    "start": 887,
                                                    "end": 918,
                                                    "fullWidth": 31,
                                                    "width": 31,
                                                    "expression": {
                                                        "kind": "IdentifierName",
                                                        "fullStart": 887,
                                                        "fullEnd": 893,
                                                        "start": 887,
                                                        "end": 893,
                                                        "fullWidth": 6,
                                                        "width": 6,
                                                        "text": "Object",
                                                        "value": "Object",
                                                        "valueText": "Object"
                                                    },
                                                    "dotToken": {
                                                        "kind": "DotToken",
                                                        "fullStart": 893,
                                                        "fullEnd": 894,
                                                        "start": 893,
                                                        "end": 894,
                                                        "fullWidth": 1,
                                                        "width": 1,
                                                        "text": ".",
                                                        "value": ".",
                                                        "valueText": "."
                                                    },
                                                    "name": {
                                                        "kind": "IdentifierName",
                                                        "fullStart": 894,
                                                        "fullEnd": 918,
                                                        "start": 894,
                                                        "end": 918,
                                                        "fullWidth": 24,
                                                        "width": 24,
                                                        "text": "getOwnPropertyDescriptor",
                                                        "value": "getOwnPropertyDescriptor",
                                                        "valueText": "getOwnPropertyDescriptor"
                                                    }
                                                },
                                                "argumentList": {
                                                    "kind": "ArgumentList",
                                                    "fullStart": 918,
                                                    "fullEnd": 931,
                                                    "start": 918,
                                                    "end": 931,
                                                    "fullWidth": 13,
                                                    "width": 13,
                                                    "openParenToken": {
                                                        "kind": "OpenParenToken",
                                                        "fullStart": 918,
                                                        "fullEnd": 919,
                                                        "start": 918,
                                                        "end": 919,
                                                        "fullWidth": 1,
                                                        "width": 1,
                                                        "text": "(",
                                                        "value": "(",
                                                        "valueText": "("
                                                    },
                                                    "arguments": [
                                                        {
                                                            "kind": "IdentifierName",
                                                            "fullStart": 919,
                                                            "fullEnd": 922,
                                                            "start": 919,
                                                            "end": 922,
                                                            "fullWidth": 3,
                                                            "width": 3,
                                                            "text": "obj",
                                                            "value": "obj",
                                                            "valueText": "obj"
                                                        },
                                                        {
                                                            "kind": "CommaToken",
                                                            "fullStart": 922,
                                                            "fullEnd": 924,
                                                            "start": 922,
                                                            "end": 923,
                                                            "fullWidth": 2,
                                                            "width": 1,
                                                            "text": ",",
                                                            "value": ",",
                                                            "valueText": ",",
                                                            "hasTrailingTrivia": true,
                                                            "trailingTrivia": [
                                                                {
                                                                    "kind": "WhitespaceTrivia",
                                                                    "text": " "
                                                                }
                                                            ]
                                                        },
                                                        {
                                                            "kind": "StringLiteral",
                                                            "fullStart": 924,
                                                            "fullEnd": 930,
                                                            "start": 924,
                                                            "end": 930,
                                                            "fullWidth": 6,
                                                            "width": 6,
                                                            "text": "\"prop\"",
                                                            "value": "prop",
                                                            "valueText": "prop"
                                                        }
                                                    ],
                                                    "closeParenToken": {
                                                        "kind": "CloseParenToken",
                                                        "fullStart": 930,
                                                        "fullEnd": 931,
                                                        "start": 930,
                                                        "end": 931,
                                                        "fullWidth": 1,
                                                        "width": 1,
                                                        "text": ")",
                                                        "value": ")",
                                                        "valueText": ")"
                                                    }
                                                }
                                            }
                                        }
                                    }
                                ]
                            },
                            "semicolonToken": {
                                "kind": "SemicolonToken",
                                "fullStart": 931,
                                "fullEnd": 934,
                                "start": 931,
                                "end": 932,
                                "fullWidth": 3,
                                "width": 1,
                                "text": ";",
                                "value": ";",
                                "valueText": ";",
                                "hasTrailingTrivia": true,
                                "hasTrailingNewLine": true,
                                "trailingTrivia": [
                                    {
                                        "kind": "NewLineTrivia",
                                        "text": "\r\n"
                                    }
                                ]
                            }
                        },
                        {
                            "kind": "ForInStatement",
                            "fullStart": 934,
                            "fullEnd": 1112,
                            "start": 942,
                            "end": 1110,
                            "fullWidth": 178,
                            "width": 168,
                            "forKeyword": {
                                "kind": "ForKeyword",
                                "fullStart": 934,
                                "fullEnd": 946,
                                "start": 942,
                                "end": 945,
                                "fullWidth": 12,
                                "width": 3,
                                "text": "for",
                                "value": "for",
                                "valueText": "for",
                                "hasLeadingTrivia": true,
                                "hasTrailingTrivia": true,
                                "leadingTrivia": [
                                    {
                                        "kind": "WhitespaceTrivia",
                                        "text": "        "
                                    }
                                ],
                                "trailingTrivia": [
                                    {
                                        "kind": "WhitespaceTrivia",
                                        "text": " "
                                    }
                                ]
                            },
                            "openParenToken": {
                                "kind": "OpenParenToken",
                                "fullStart": 946,
                                "fullEnd": 947,
                                "start": 946,
                                "end": 947,
                                "fullWidth": 1,
                                "width": 1,
                                "text": "(",
                                "value": "(",
                                "valueText": "("
                            },
                            "variableDeclaration": {
                                "kind": "VariableDeclaration",
                                "fullStart": 947,
                                "fullEnd": 960,
                                "start": 947,
                                "end": 959,
                                "fullWidth": 13,
                                "width": 12,
                                "varKeyword": {
                                    "kind": "VarKeyword",
                                    "fullStart": 947,
                                    "fullEnd": 951,
                                    "start": 947,
                                    "end": 950,
                                    "fullWidth": 4,
                                    "width": 3,
                                    "text": "var",
                                    "value": "var",
                                    "valueText": "var",
                                    "hasTrailingTrivia": true,
                                    "trailingTrivia": [
                                        {
                                            "kind": "WhitespaceTrivia",
                                            "text": " "
                                        }
                                    ]
                                },
                                "variableDeclarators": [
                                    {
                                        "kind": "VariableDeclarator",
                                        "fullStart": 951,
                                        "fullEnd": 960,
                                        "start": 951,
                                        "end": 959,
                                        "fullWidth": 9,
<<<<<<< HEAD
                                        "width": 8,
                                        "identifier": {
=======
                                        "propertyName": {
>>>>>>> 85e84683
                                            "kind": "IdentifierName",
                                            "fullStart": 951,
                                            "fullEnd": 960,
                                            "start": 951,
                                            "end": 959,
                                            "fullWidth": 9,
                                            "width": 8,
                                            "text": "property",
                                            "value": "property",
                                            "valueText": "property",
                                            "hasTrailingTrivia": true,
                                            "trailingTrivia": [
                                                {
                                                    "kind": "WhitespaceTrivia",
                                                    "text": " "
                                                }
                                            ]
                                        }
                                    }
                                ]
                            },
                            "inKeyword": {
                                "kind": "InKeyword",
                                "fullStart": 960,
                                "fullEnd": 963,
                                "start": 960,
                                "end": 962,
                                "fullWidth": 3,
                                "width": 2,
                                "text": "in",
                                "value": "in",
                                "valueText": "in",
                                "hasTrailingTrivia": true,
                                "trailingTrivia": [
                                    {
                                        "kind": "WhitespaceTrivia",
                                        "text": " "
                                    }
                                ]
                            },
                            "expression": {
                                "kind": "IdentifierName",
                                "fullStart": 963,
                                "fullEnd": 966,
                                "start": 963,
                                "end": 966,
                                "fullWidth": 3,
                                "width": 3,
                                "text": "obj",
                                "value": "obj",
                                "valueText": "obj"
                            },
                            "closeParenToken": {
                                "kind": "CloseParenToken",
                                "fullStart": 966,
                                "fullEnd": 968,
                                "start": 966,
                                "end": 967,
                                "fullWidth": 2,
                                "width": 1,
                                "text": ")",
                                "value": ")",
                                "valueText": ")",
                                "hasTrailingTrivia": true,
                                "trailingTrivia": [
                                    {
                                        "kind": "WhitespaceTrivia",
                                        "text": " "
                                    }
                                ]
                            },
                            "statement": {
                                "kind": "Block",
                                "fullStart": 968,
                                "fullEnd": 1112,
                                "start": 968,
                                "end": 1110,
                                "fullWidth": 144,
                                "width": 142,
                                "openBraceToken": {
                                    "kind": "OpenBraceToken",
                                    "fullStart": 968,
                                    "fullEnd": 971,
                                    "start": 968,
                                    "end": 969,
                                    "fullWidth": 3,
                                    "width": 1,
                                    "text": "{",
                                    "value": "{",
                                    "valueText": "{",
                                    "hasTrailingTrivia": true,
                                    "hasTrailingNewLine": true,
                                    "trailingTrivia": [
                                        {
                                            "kind": "NewLineTrivia",
                                            "text": "\r\n"
                                        }
                                    ]
                                },
                                "statements": [
                                    {
                                        "kind": "IfStatement",
                                        "fullStart": 971,
                                        "fullEnd": 1101,
                                        "start": 983,
                                        "end": 1099,
                                        "fullWidth": 130,
                                        "width": 116,
                                        "ifKeyword": {
                                            "kind": "IfKeyword",
                                            "fullStart": 971,
                                            "fullEnd": 986,
                                            "start": 983,
                                            "end": 985,
                                            "fullWidth": 15,
                                            "width": 2,
                                            "text": "if",
                                            "value": "if",
                                            "valueText": "if",
                                            "hasLeadingTrivia": true,
                                            "hasTrailingTrivia": true,
                                            "leadingTrivia": [
                                                {
                                                    "kind": "WhitespaceTrivia",
                                                    "text": "            "
                                                }
                                            ],
                                            "trailingTrivia": [
                                                {
                                                    "kind": "WhitespaceTrivia",
                                                    "text": " "
                                                }
                                            ]
                                        },
                                        "openParenToken": {
                                            "kind": "OpenParenToken",
                                            "fullStart": 986,
                                            "fullEnd": 987,
                                            "start": 986,
                                            "end": 987,
                                            "fullWidth": 1,
                                            "width": 1,
                                            "text": "(",
                                            "value": "(",
                                            "valueText": "("
                                        },
                                        "condition": {
                                            "kind": "EqualsExpression",
                                            "fullStart": 987,
                                            "fullEnd": 1006,
                                            "start": 987,
                                            "end": 1006,
                                            "fullWidth": 19,
                                            "width": 19,
                                            "left": {
                                                "kind": "IdentifierName",
                                                "fullStart": 987,
                                                "fullEnd": 996,
                                                "start": 987,
                                                "end": 995,
                                                "fullWidth": 9,
                                                "width": 8,
                                                "text": "property",
                                                "value": "property",
                                                "valueText": "property",
                                                "hasTrailingTrivia": true,
                                                "trailingTrivia": [
                                                    {
                                                        "kind": "WhitespaceTrivia",
                                                        "text": " "
                                                    }
                                                ]
                                            },
                                            "operatorToken": {
                                                "kind": "EqualsEqualsEqualsToken",
                                                "fullStart": 996,
                                                "fullEnd": 1000,
                                                "start": 996,
                                                "end": 999,
                                                "fullWidth": 4,
                                                "width": 3,
                                                "text": "===",
                                                "value": "===",
                                                "valueText": "===",
                                                "hasTrailingTrivia": true,
                                                "trailingTrivia": [
                                                    {
                                                        "kind": "WhitespaceTrivia",
                                                        "text": " "
                                                    }
                                                ]
                                            },
                                            "right": {
                                                "kind": "StringLiteral",
                                                "fullStart": 1000,
                                                "fullEnd": 1006,
                                                "start": 1000,
                                                "end": 1006,
                                                "fullWidth": 6,
                                                "width": 6,
                                                "text": "\"prop\"",
                                                "value": "prop",
                                                "valueText": "prop"
                                            }
                                        },
                                        "closeParenToken": {
                                            "kind": "CloseParenToken",
                                            "fullStart": 1006,
                                            "fullEnd": 1008,
                                            "start": 1006,
                                            "end": 1007,
                                            "fullWidth": 2,
                                            "width": 1,
                                            "text": ")",
                                            "value": ")",
                                            "valueText": ")",
                                            "hasTrailingTrivia": true,
                                            "trailingTrivia": [
                                                {
                                                    "kind": "WhitespaceTrivia",
                                                    "text": " "
                                                }
                                            ]
                                        },
                                        "statement": {
                                            "kind": "Block",
                                            "fullStart": 1008,
                                            "fullEnd": 1101,
                                            "start": 1008,
                                            "end": 1099,
                                            "fullWidth": 93,
                                            "width": 91,
                                            "openBraceToken": {
                                                "kind": "OpenBraceToken",
                                                "fullStart": 1008,
                                                "fullEnd": 1011,
                                                "start": 1008,
                                                "end": 1009,
                                                "fullWidth": 3,
                                                "width": 1,
                                                "text": "{",
                                                "value": "{",
                                                "valueText": "{",
                                                "hasTrailingTrivia": true,
                                                "hasTrailingNewLine": true,
                                                "trailingTrivia": [
                                                    {
                                                        "kind": "NewLineTrivia",
                                                        "text": "\r\n"
                                                    }
                                                ]
                                            },
                                            "statements": [
                                                {
                                                    "kind": "ReturnStatement",
                                                    "fullStart": 1011,
                                                    "fullEnd": 1086,
                                                    "start": 1027,
                                                    "end": 1084,
                                                    "fullWidth": 75,
                                                    "width": 57,
                                                    "returnKeyword": {
                                                        "kind": "ReturnKeyword",
                                                        "fullStart": 1011,
                                                        "fullEnd": 1034,
                                                        "start": 1027,
                                                        "end": 1033,
                                                        "fullWidth": 23,
                                                        "width": 6,
                                                        "text": "return",
                                                        "value": "return",
                                                        "valueText": "return",
                                                        "hasLeadingTrivia": true,
                                                        "hasTrailingTrivia": true,
                                                        "leadingTrivia": [
                                                            {
                                                                "kind": "WhitespaceTrivia",
                                                                "text": "                "
                                                            }
                                                        ],
                                                        "trailingTrivia": [
                                                            {
                                                                "kind": "WhitespaceTrivia",
                                                                "text": " "
                                                            }
                                                        ]
                                                    },
                                                    "expression": {
                                                        "kind": "LogicalAndExpression",
                                                        "fullStart": 1034,
                                                        "fullEnd": 1083,
                                                        "start": 1034,
                                                        "end": 1083,
                                                        "fullWidth": 49,
                                                        "width": 49,
                                                        "left": {
                                                            "kind": "IdentifierName",
                                                            "fullStart": 1034,
                                                            "fullEnd": 1056,
                                                            "start": 1034,
                                                            "end": 1055,
                                                            "fullWidth": 22,
                                                            "width": 21,
                                                            "text": "propertyDefineCorrect",
                                                            "value": "propertyDefineCorrect",
                                                            "valueText": "propertyDefineCorrect",
                                                            "hasTrailingTrivia": true,
                                                            "trailingTrivia": [
                                                                {
                                                                    "kind": "WhitespaceTrivia",
                                                                    "text": " "
                                                                }
                                                            ]
                                                        },
                                                        "operatorToken": {
                                                            "kind": "AmpersandAmpersandToken",
                                                            "fullStart": 1056,
                                                            "fullEnd": 1059,
                                                            "start": 1056,
                                                            "end": 1058,
                                                            "fullWidth": 3,
                                                            "width": 2,
                                                            "text": "&&",
                                                            "value": "&&",
                                                            "valueText": "&&",
                                                            "hasTrailingTrivia": true,
                                                            "trailingTrivia": [
                                                                {
                                                                    "kind": "WhitespaceTrivia",
                                                                    "text": " "
                                                                }
                                                            ]
                                                        },
                                                        "right": {
                                                            "kind": "EqualsExpression",
                                                            "fullStart": 1059,
                                                            "fullEnd": 1083,
                                                            "start": 1059,
                                                            "end": 1083,
                                                            "fullWidth": 24,
                                                            "width": 24,
                                                            "left": {
                                                                "kind": "MemberAccessExpression",
                                                                "fullStart": 1059,
                                                                "fullEnd": 1075,
                                                                "start": 1059,
                                                                "end": 1074,
                                                                "fullWidth": 16,
                                                                "width": 15,
                                                                "expression": {
                                                                    "kind": "IdentifierName",
                                                                    "fullStart": 1059,
                                                                    "fullEnd": 1063,
                                                                    "start": 1059,
                                                                    "end": 1063,
                                                                    "fullWidth": 4,
                                                                    "width": 4,
                                                                    "text": "desc",
                                                                    "value": "desc",
                                                                    "valueText": "desc"
                                                                },
                                                                "dotToken": {
                                                                    "kind": "DotToken",
                                                                    "fullStart": 1063,
                                                                    "fullEnd": 1064,
                                                                    "start": 1063,
                                                                    "end": 1064,
                                                                    "fullWidth": 1,
                                                                    "width": 1,
                                                                    "text": ".",
                                                                    "value": ".",
                                                                    "valueText": "."
                                                                },
                                                                "name": {
                                                                    "kind": "IdentifierName",
                                                                    "fullStart": 1064,
                                                                    "fullEnd": 1075,
                                                                    "start": 1064,
                                                                    "end": 1074,
                                                                    "fullWidth": 11,
                                                                    "width": 10,
                                                                    "text": "enumerable",
                                                                    "value": "enumerable",
                                                                    "valueText": "enumerable",
                                                                    "hasTrailingTrivia": true,
                                                                    "trailingTrivia": [
                                                                        {
                                                                            "kind": "WhitespaceTrivia",
                                                                            "text": " "
                                                                        }
                                                                    ]
                                                                }
                                                            },
                                                            "operatorToken": {
                                                                "kind": "EqualsEqualsEqualsToken",
                                                                "fullStart": 1075,
                                                                "fullEnd": 1079,
                                                                "start": 1075,
                                                                "end": 1078,
                                                                "fullWidth": 4,
                                                                "width": 3,
                                                                "text": "===",
                                                                "value": "===",
                                                                "valueText": "===",
                                                                "hasTrailingTrivia": true,
                                                                "trailingTrivia": [
                                                                    {
                                                                        "kind": "WhitespaceTrivia",
                                                                        "text": " "
                                                                    }
                                                                ]
                                                            },
                                                            "right": {
                                                                "kind": "TrueKeyword",
                                                                "fullStart": 1079,
                                                                "fullEnd": 1083,
                                                                "start": 1079,
                                                                "end": 1083,
                                                                "fullWidth": 4,
                                                                "width": 4,
                                                                "text": "true",
                                                                "value": true,
                                                                "valueText": "true"
                                                            }
                                                        }
                                                    },
                                                    "semicolonToken": {
                                                        "kind": "SemicolonToken",
                                                        "fullStart": 1083,
                                                        "fullEnd": 1086,
                                                        "start": 1083,
                                                        "end": 1084,
                                                        "fullWidth": 3,
                                                        "width": 1,
                                                        "text": ";",
                                                        "value": ";",
                                                        "valueText": ";",
                                                        "hasTrailingTrivia": true,
                                                        "hasTrailingNewLine": true,
                                                        "trailingTrivia": [
                                                            {
                                                                "kind": "NewLineTrivia",
                                                                "text": "\r\n"
                                                            }
                                                        ]
                                                    }
                                                }
                                            ],
                                            "closeBraceToken": {
                                                "kind": "CloseBraceToken",
                                                "fullStart": 1086,
                                                "fullEnd": 1101,
                                                "start": 1098,
                                                "end": 1099,
                                                "fullWidth": 15,
                                                "width": 1,
                                                "text": "}",
                                                "value": "}",
                                                "valueText": "}",
                                                "hasLeadingTrivia": true,
                                                "hasTrailingTrivia": true,
                                                "hasTrailingNewLine": true,
                                                "leadingTrivia": [
                                                    {
                                                        "kind": "WhitespaceTrivia",
                                                        "text": "            "
                                                    }
                                                ],
                                                "trailingTrivia": [
                                                    {
                                                        "kind": "NewLineTrivia",
                                                        "text": "\r\n"
                                                    }
                                                ]
                                            }
                                        }
                                    }
                                ],
                                "closeBraceToken": {
                                    "kind": "CloseBraceToken",
                                    "fullStart": 1101,
                                    "fullEnd": 1112,
                                    "start": 1109,
                                    "end": 1110,
                                    "fullWidth": 11,
                                    "width": 1,
                                    "text": "}",
                                    "value": "}",
                                    "valueText": "}",
                                    "hasLeadingTrivia": true,
                                    "hasTrailingTrivia": true,
                                    "hasTrailingNewLine": true,
                                    "leadingTrivia": [
                                        {
                                            "kind": "WhitespaceTrivia",
                                            "text": "        "
                                        }
                                    ],
                                    "trailingTrivia": [
                                        {
                                            "kind": "NewLineTrivia",
                                            "text": "\r\n"
                                        }
                                    ]
                                }
                            }
                        },
                        {
                            "kind": "ReturnStatement",
                            "fullStart": 1112,
                            "fullEnd": 1135,
                            "start": 1120,
                            "end": 1133,
                            "fullWidth": 23,
                            "width": 13,
                            "returnKeyword": {
                                "kind": "ReturnKeyword",
                                "fullStart": 1112,
                                "fullEnd": 1127,
                                "start": 1120,
                                "end": 1126,
                                "fullWidth": 15,
                                "width": 6,
                                "text": "return",
                                "value": "return",
                                "valueText": "return",
                                "hasLeadingTrivia": true,
                                "hasTrailingTrivia": true,
                                "leadingTrivia": [
                                    {
                                        "kind": "WhitespaceTrivia",
                                        "text": "        "
                                    }
                                ],
                                "trailingTrivia": [
                                    {
                                        "kind": "WhitespaceTrivia",
                                        "text": " "
                                    }
                                ]
                            },
                            "expression": {
                                "kind": "FalseKeyword",
                                "fullStart": 1127,
                                "fullEnd": 1132,
                                "start": 1127,
                                "end": 1132,
                                "fullWidth": 5,
                                "width": 5,
                                "text": "false",
                                "value": false,
                                "valueText": "false"
                            },
                            "semicolonToken": {
                                "kind": "SemicolonToken",
                                "fullStart": 1132,
                                "fullEnd": 1135,
                                "start": 1132,
                                "end": 1133,
                                "fullWidth": 3,
                                "width": 1,
                                "text": ";",
                                "value": ";",
                                "valueText": ";",
                                "hasTrailingTrivia": true,
                                "hasTrailingNewLine": true,
                                "trailingTrivia": [
                                    {
                                        "kind": "NewLineTrivia",
                                        "text": "\r\n"
                                    }
                                ]
                            }
                        }
                    ],
                    "closeBraceToken": {
                        "kind": "CloseBraceToken",
                        "fullStart": 1135,
                        "fullEnd": 1142,
                        "start": 1139,
                        "end": 1140,
                        "fullWidth": 7,
                        "width": 1,
                        "text": "}",
                        "value": "}",
                        "valueText": "}",
                        "hasLeadingTrivia": true,
                        "hasTrailingTrivia": true,
                        "hasTrailingNewLine": true,
                        "leadingTrivia": [
                            {
                                "kind": "WhitespaceTrivia",
                                "text": "    "
                            }
                        ],
                        "trailingTrivia": [
                            {
                                "kind": "NewLineTrivia",
                                "text": "\r\n"
                            }
                        ]
                    }
                }
            },
            {
                "kind": "ExpressionStatement",
                "fullStart": 1142,
                "fullEnd": 1166,
                "start": 1142,
                "end": 1164,
                "fullWidth": 24,
                "width": 22,
                "expression": {
                    "kind": "InvocationExpression",
                    "fullStart": 1142,
                    "fullEnd": 1163,
                    "start": 1142,
                    "end": 1163,
                    "fullWidth": 21,
                    "width": 21,
                    "expression": {
                        "kind": "IdentifierName",
                        "fullStart": 1142,
                        "fullEnd": 1153,
                        "start": 1142,
                        "end": 1153,
                        "fullWidth": 11,
                        "width": 11,
                        "text": "runTestCase",
                        "value": "runTestCase",
                        "valueText": "runTestCase"
                    },
                    "argumentList": {
                        "kind": "ArgumentList",
                        "fullStart": 1153,
                        "fullEnd": 1163,
                        "start": 1153,
                        "end": 1163,
                        "fullWidth": 10,
                        "width": 10,
                        "openParenToken": {
                            "kind": "OpenParenToken",
                            "fullStart": 1153,
                            "fullEnd": 1154,
                            "start": 1153,
                            "end": 1154,
                            "fullWidth": 1,
                            "width": 1,
                            "text": "(",
                            "value": "(",
                            "valueText": "("
                        },
                        "arguments": [
                            {
                                "kind": "IdentifierName",
                                "fullStart": 1154,
                                "fullEnd": 1162,
                                "start": 1154,
                                "end": 1162,
                                "fullWidth": 8,
                                "width": 8,
                                "text": "testcase",
                                "value": "testcase",
                                "valueText": "testcase"
                            }
                        ],
                        "closeParenToken": {
                            "kind": "CloseParenToken",
                            "fullStart": 1162,
                            "fullEnd": 1163,
                            "start": 1162,
                            "end": 1163,
                            "fullWidth": 1,
                            "width": 1,
                            "text": ")",
                            "value": ")",
                            "valueText": ")"
                        }
                    }
                },
                "semicolonToken": {
                    "kind": "SemicolonToken",
                    "fullStart": 1163,
                    "fullEnd": 1166,
                    "start": 1163,
                    "end": 1164,
                    "fullWidth": 3,
                    "width": 1,
                    "text": ";",
                    "value": ";",
                    "valueText": ";",
                    "hasTrailingTrivia": true,
                    "hasTrailingNewLine": true,
                    "trailingTrivia": [
                        {
                            "kind": "NewLineTrivia",
                            "text": "\r\n"
                        }
                    ]
                }
            }
        ],
        "endOfFileToken": {
            "kind": "EndOfFileToken",
            "fullStart": 1166,
            "fullEnd": 1166,
            "start": 1166,
            "end": 1166,
            "fullWidth": 0,
            "width": 0,
            "text": ""
        }
    },
    "lineMap": {
        "lineStarts": [
            0,
            67,
            152,
            232,
            308,
            380,
            385,
            439,
            569,
            574,
            576,
            578,
            601,
            624,
            626,
            672,
            698,
            727,
            758,
            790,
            803,
            868,
            934,
            971,
            1011,
            1086,
            1101,
            1112,
            1135,
            1142,
            1166
        ],
        "length": 1166
    }
}<|MERGE_RESOLUTION|>--- conflicted
+++ resolved
@@ -245,12 +245,8 @@
                                         "start": 613,
                                         "end": 621,
                                         "fullWidth": 8,
-<<<<<<< HEAD
                                         "width": 8,
-                                        "identifier": {
-=======
                                         "propertyName": {
->>>>>>> 85e84683
                                             "kind": "IdentifierName",
                                             "fullStart": 613,
                                             "fullEnd": 617,
@@ -952,12 +948,8 @@
                                         "start": 815,
                                         "end": 865,
                                         "fullWidth": 50,
-<<<<<<< HEAD
                                         "width": 50,
-                                        "identifier": {
-=======
                                         "propertyName": {
->>>>>>> 85e84683
                                             "kind": "IdentifierName",
                                             "fullStart": 815,
                                             "fullEnd": 837,
@@ -1180,12 +1172,8 @@
                                         "start": 880,
                                         "end": 931,
                                         "fullWidth": 51,
-<<<<<<< HEAD
                                         "width": 51,
-                                        "identifier": {
-=======
                                         "propertyName": {
->>>>>>> 85e84683
                                             "kind": "IdentifierName",
                                             "fullStart": 880,
                                             "fullEnd": 885,
@@ -1469,12 +1457,8 @@
                                         "start": 951,
                                         "end": 959,
                                         "fullWidth": 9,
-<<<<<<< HEAD
                                         "width": 8,
-                                        "identifier": {
-=======
                                         "propertyName": {
->>>>>>> 85e84683
                                             "kind": "IdentifierName",
                                             "fullStart": 951,
                                             "fullEnd": 960,
