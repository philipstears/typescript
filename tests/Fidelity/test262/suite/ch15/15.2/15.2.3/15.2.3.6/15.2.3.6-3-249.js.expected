--- conflicted
+++ resolved
@@ -810,11 +810,8 @@
                                                     "start": 735,
                                                     "end": 740,
                                                     "fullWidth": 5,
-<<<<<<< HEAD
                                                     "width": 5,
-=======
                                                     "modifiers": [],
->>>>>>> e3c38734
                                                     "identifier": {
                                                         "kind": "IdentifierName",
                                                         "fullStart": 735,
