{
    "isDeclaration": false,
    "languageVersion": "EcmaScript5",
    "parseOptions": {
        "allowAutomaticSemicolonInsertion": true
    },
    "sourceUnit": {
        "kind": "SourceUnit",
        "fullStart": 0,
        "fullEnd": 1238,
        "start": 765,
        "end": 1238,
        "fullWidth": 1238,
        "width": 473,
        "isIncrementallyUnusable": true,
        "moduleElements": [
            {
                "kind": "FunctionDeclaration",
                "fullStart": 0,
                "fullEnd": 1214,
                "start": 765,
                "end": 1212,
                "fullWidth": 1214,
                "width": 447,
                "modifiers": [],
                "functionKeyword": {
                    "kind": "FunctionKeyword",
                    "fullStart": 0,
                    "fullEnd": 774,
                    "start": 765,
                    "end": 773,
                    "fullWidth": 774,
                    "width": 8,
                    "text": "function",
                    "value": "function",
                    "valueText": "function",
                    "hasLeadingTrivia": true,
                    "hasLeadingComment": true,
                    "hasLeadingNewLine": true,
                    "hasTrailingTrivia": true,
                    "leadingTrivia": [
                        {
                            "kind": "SingleLineCommentTrivia",
                            "text": "/// Copyright (c) 2012 Ecma International.  All rights reserved. "
                        },
                        {
                            "kind": "NewLineTrivia",
                            "text": "\r\n"
                        },
                        {
                            "kind": "SingleLineCommentTrivia",
                            "text": "/// Ecma International makes this code available under the terms and conditions set"
                        },
                        {
                            "kind": "NewLineTrivia",
                            "text": "\r\n"
                        },
                        {
                            "kind": "SingleLineCommentTrivia",
                            "text": "/// forth on http://hg.ecmascript.org/tests/test262/raw-file/tip/LICENSE (the "
                        },
                        {
                            "kind": "NewLineTrivia",
                            "text": "\r\n"
                        },
                        {
                            "kind": "SingleLineCommentTrivia",
                            "text": "/// \"Use Terms\").   Any redistribution of this code must retain the above "
                        },
                        {
                            "kind": "NewLineTrivia",
                            "text": "\r\n"
                        },
                        {
                            "kind": "SingleLineCommentTrivia",
                            "text": "/// copyright and this notice and otherwise comply with the Use Terms."
                        },
                        {
                            "kind": "NewLineTrivia",
                            "text": "\r\n"
                        },
                        {
                            "kind": "MultiLineCommentTrivia",
                            "text": "/**\r\n * @path ch15/15.2/15.2.3/15.2.3.6/15.2.3.6-4-292-1.js\r\n * @description Object.defineProperty - 'O' is an Arguments object of a function that has formal parameters, 'name' is own property of 'O' which is also defined in [[ParameterMap]] of 'O', and 'desc' is data descriptor, test updating multiple attribute values of 'name' (10.6 [[DefineOwnProperty]] step 3 and 5.b)\r\n */"
                        },
                        {
                            "kind": "NewLineTrivia",
                            "text": "\r\n"
                        },
                        {
                            "kind": "NewLineTrivia",
                            "text": "\r\n"
                        },
                        {
                            "kind": "NewLineTrivia",
                            "text": "\r\n"
                        }
                    ],
                    "trailingTrivia": [
                        {
                            "kind": "WhitespaceTrivia",
                            "text": " "
                        }
                    ]
                },
                "identifier": {
                    "kind": "IdentifierName",
                    "fullStart": 774,
                    "fullEnd": 782,
                    "start": 774,
                    "end": 782,
                    "fullWidth": 8,
                    "width": 8,
                    "text": "testcase",
                    "value": "testcase",
                    "valueText": "testcase"
                },
                "callSignature": {
                    "kind": "CallSignature",
                    "fullStart": 782,
                    "fullEnd": 785,
                    "start": 782,
                    "end": 784,
                    "fullWidth": 3,
                    "width": 2,
                    "parameterList": {
                        "kind": "ParameterList",
                        "fullStart": 782,
                        "fullEnd": 785,
                        "start": 782,
                        "end": 784,
                        "fullWidth": 3,
                        "width": 2,
                        "openParenToken": {
                            "kind": "OpenParenToken",
                            "fullStart": 782,
                            "fullEnd": 783,
                            "start": 782,
                            "end": 783,
                            "fullWidth": 1,
                            "width": 1,
                            "text": "(",
                            "value": "(",
                            "valueText": "("
                        },
                        "parameters": [],
                        "closeParenToken": {
                            "kind": "CloseParenToken",
                            "fullStart": 783,
                            "fullEnd": 785,
                            "start": 783,
                            "end": 784,
                            "fullWidth": 2,
                            "width": 1,
                            "text": ")",
                            "value": ")",
                            "valueText": ")",
                            "hasTrailingTrivia": true,
                            "trailingTrivia": [
                                {
                                    "kind": "WhitespaceTrivia",
                                    "text": " "
                                }
                            ]
                        }
                    }
                },
                "block": {
                    "kind": "Block",
                    "fullStart": 785,
                    "fullEnd": 1214,
                    "start": 785,
                    "end": 1212,
                    "fullWidth": 429,
                    "width": 427,
                    "openBraceToken": {
                        "kind": "OpenBraceToken",
                        "fullStart": 785,
                        "fullEnd": 788,
                        "start": 785,
                        "end": 786,
                        "fullWidth": 3,
                        "width": 1,
                        "text": "{",
                        "value": "{",
                        "valueText": "{",
                        "hasTrailingTrivia": true,
                        "hasTrailingNewLine": true,
                        "trailingTrivia": [
                            {
                                "kind": "NewLineTrivia",
                                "text": "\r\n"
                            }
                        ]
                    },
                    "statements": [
                        {
                            "kind": "ReturnStatement",
                            "fullStart": 788,
                            "fullEnd": 1207,
                            "start": 796,
                            "end": 1205,
                            "fullWidth": 419,
                            "width": 409,
                            "returnKeyword": {
                                "kind": "ReturnKeyword",
                                "fullStart": 788,
                                "fullEnd": 803,
                                "start": 796,
                                "end": 802,
                                "fullWidth": 15,
                                "width": 6,
                                "text": "return",
                                "value": "return",
                                "valueText": "return",
                                "hasLeadingTrivia": true,
                                "hasTrailingTrivia": true,
                                "leadingTrivia": [
                                    {
                                        "kind": "WhitespaceTrivia",
                                        "text": "        "
                                    }
                                ],
                                "trailingTrivia": [
                                    {
                                        "kind": "WhitespaceTrivia",
                                        "text": " "
                                    }
                                ]
                            },
                            "expression": {
                                "kind": "ParenthesizedExpression",
                                "fullStart": 803,
                                "fullEnd": 1204,
                                "start": 803,
                                "end": 1204,
                                "fullWidth": 401,
                                "width": 401,
                                "openParenToken": {
                                    "kind": "OpenParenToken",
                                    "fullStart": 803,
                                    "fullEnd": 804,
                                    "start": 803,
                                    "end": 804,
                                    "fullWidth": 1,
                                    "width": 1,
                                    "text": "(",
                                    "value": "(",
                                    "valueText": "("
                                },
                                "expression": {
                                    "kind": "InvocationExpression",
                                    "fullStart": 804,
                                    "fullEnd": 1203,
                                    "start": 804,
                                    "end": 1203,
                                    "fullWidth": 399,
                                    "width": 399,
                                    "expression": {
                                        "kind": "FunctionExpression",
                                        "fullStart": 804,
                                        "fullEnd": 1194,
                                        "start": 804,
                                        "end": 1194,
                                        "fullWidth": 390,
                                        "width": 390,
                                        "functionKeyword": {
                                            "kind": "FunctionKeyword",
                                            "fullStart": 804,
                                            "fullEnd": 813,
                                            "start": 804,
                                            "end": 812,
                                            "fullWidth": 9,
                                            "width": 8,
                                            "text": "function",
                                            "value": "function",
                                            "valueText": "function",
                                            "hasTrailingTrivia": true,
                                            "trailingTrivia": [
                                                {
                                                    "kind": "WhitespaceTrivia",
                                                    "text": " "
                                                }
                                            ]
                                        },
                                        "callSignature": {
                                            "kind": "CallSignature",
                                            "fullStart": 813,
                                            "fullEnd": 823,
                                            "start": 813,
                                            "end": 822,
                                            "fullWidth": 10,
                                            "width": 9,
                                            "parameterList": {
                                                "kind": "ParameterList",
                                                "fullStart": 813,
                                                "fullEnd": 823,
                                                "start": 813,
                                                "end": 822,
                                                "fullWidth": 10,
                                                "width": 9,
                                                "openParenToken": {
                                                    "kind": "OpenParenToken",
                                                    "fullStart": 813,
                                                    "fullEnd": 814,
                                                    "start": 813,
                                                    "end": 814,
                                                    "fullWidth": 1,
                                                    "width": 1,
                                                    "text": "(",
                                                    "value": "(",
                                                    "valueText": "("
                                                },
                                                "parameters": [
                                                    {
                                                        "kind": "Parameter",
                                                        "fullStart": 814,
                                                        "fullEnd": 815,
                                                        "start": 814,
                                                        "end": 815,
                                                        "fullWidth": 1,
                                                        "width": 1,
                                                        "modifiers": [],
                                                        "identifier": {
                                                            "kind": "IdentifierName",
                                                            "fullStart": 814,
                                                            "fullEnd": 815,
                                                            "start": 814,
                                                            "end": 815,
                                                            "fullWidth": 1,
                                                            "width": 1,
                                                            "text": "a",
                                                            "value": "a",
                                                            "valueText": "a"
                                                        }
                                                    },
                                                    {
                                                        "kind": "CommaToken",
                                                        "fullStart": 815,
                                                        "fullEnd": 817,
                                                        "start": 815,
                                                        "end": 816,
                                                        "fullWidth": 2,
                                                        "width": 1,
                                                        "text": ",",
                                                        "value": ",",
                                                        "valueText": ",",
                                                        "hasTrailingTrivia": true,
                                                        "trailingTrivia": [
                                                            {
                                                                "kind": "WhitespaceTrivia",
                                                                "text": " "
                                                            }
                                                        ]
                                                    },
                                                    {
                                                        "kind": "Parameter",
                                                        "fullStart": 817,
                                                        "fullEnd": 818,
                                                        "start": 817,
                                                        "end": 818,
                                                        "fullWidth": 1,
                                                        "width": 1,
                                                        "modifiers": [],
                                                        "identifier": {
                                                            "kind": "IdentifierName",
                                                            "fullStart": 817,
                                                            "fullEnd": 818,
                                                            "start": 817,
                                                            "end": 818,
                                                            "fullWidth": 1,
                                                            "width": 1,
                                                            "text": "b",
                                                            "value": "b",
                                                            "valueText": "b"
                                                        }
                                                    },
                                                    {
                                                        "kind": "CommaToken",
                                                        "fullStart": 818,
                                                        "fullEnd": 820,
                                                        "start": 818,
                                                        "end": 819,
                                                        "fullWidth": 2,
                                                        "width": 1,
                                                        "text": ",",
                                                        "value": ",",
                                                        "valueText": ",",
                                                        "hasTrailingTrivia": true,
                                                        "trailingTrivia": [
                                                            {
                                                                "kind": "WhitespaceTrivia",
                                                                "text": " "
                                                            }
                                                        ]
                                                    },
                                                    {
                                                        "kind": "Parameter",
                                                        "fullStart": 820,
                                                        "fullEnd": 821,
                                                        "start": 820,
                                                        "end": 821,
                                                        "fullWidth": 1,
                                                        "width": 1,
                                                        "modifiers": [],
                                                        "identifier": {
                                                            "kind": "IdentifierName",
                                                            "fullStart": 820,
                                                            "fullEnd": 821,
                                                            "start": 820,
                                                            "end": 821,
                                                            "fullWidth": 1,
                                                            "width": 1,
                                                            "text": "c",
                                                            "value": "c",
                                                            "valueText": "c"
                                                        }
                                                    }
                                                ],
                                                "closeParenToken": {
                                                    "kind": "CloseParenToken",
                                                    "fullStart": 821,
                                                    "fullEnd": 823,
                                                    "start": 821,
                                                    "end": 822,
                                                    "fullWidth": 2,
                                                    "width": 1,
                                                    "text": ")",
                                                    "value": ")",
                                                    "valueText": ")",
                                                    "hasTrailingTrivia": true,
                                                    "trailingTrivia": [
                                                        {
                                                            "kind": "WhitespaceTrivia",
                                                            "text": " "
                                                        }
                                                    ]
                                                }
                                            }
                                        },
                                        "block": {
                                            "kind": "Block",
                                            "fullStart": 823,
                                            "fullEnd": 1194,
                                            "start": 823,
                                            "end": 1194,
                                            "fullWidth": 371,
                                            "width": 371,
                                            "openBraceToken": {
                                                "kind": "OpenBraceToken",
                                                "fullStart": 823,
                                                "fullEnd": 827,
                                                "start": 823,
                                                "end": 824,
                                                "fullWidth": 4,
                                                "width": 1,
                                                "text": "{",
                                                "value": "{",
                                                "valueText": "{",
                                                "hasTrailingTrivia": true,
                                                "hasTrailingNewLine": true,
                                                "trailingTrivia": [
                                                    {
                                                        "kind": "WhitespaceTrivia",
                                                        "text": " "
                                                    },
                                                    {
                                                        "kind": "NewLineTrivia",
                                                        "text": "\r\n"
                                                    }
                                                ]
                                            },
                                            "statements": [
                                                {
                                                    "kind": "ExpressionStatement",
                                                    "fullStart": 827,
                                                    "fullEnd": 1032,
                                                    "start": 839,
                                                    "end": 1030,
                                                    "fullWidth": 205,
                                                    "width": 191,
                                                    "expression": {
                                                        "kind": "InvocationExpression",
                                                        "fullStart": 827,
                                                        "fullEnd": 1029,
                                                        "start": 839,
                                                        "end": 1029,
                                                        "fullWidth": 202,
                                                        "width": 190,
                                                        "expression": {
                                                            "kind": "MemberAccessExpression",
                                                            "fullStart": 827,
                                                            "fullEnd": 860,
                                                            "start": 839,
                                                            "end": 860,
                                                            "fullWidth": 33,
                                                            "width": 21,
                                                            "expression": {
                                                                "kind": "IdentifierName",
                                                                "fullStart": 827,
                                                                "fullEnd": 845,
                                                                "start": 839,
                                                                "end": 845,
                                                                "fullWidth": 18,
                                                                "width": 6,
                                                                "text": "Object",
                                                                "value": "Object",
                                                                "valueText": "Object",
                                                                "hasLeadingTrivia": true,
                                                                "leadingTrivia": [
                                                                    {
                                                                        "kind": "WhitespaceTrivia",
                                                                        "text": "            "
                                                                    }
                                                                ]
                                                            },
                                                            "dotToken": {
                                                                "kind": "DotToken",
                                                                "fullStart": 845,
                                                                "fullEnd": 846,
                                                                "start": 845,
                                                                "end": 846,
                                                                "fullWidth": 1,
                                                                "width": 1,
                                                                "text": ".",
                                                                "value": ".",
                                                                "valueText": "."
                                                            },
                                                            "name": {
                                                                "kind": "IdentifierName",
                                                                "fullStart": 846,
                                                                "fullEnd": 860,
                                                                "start": 846,
                                                                "end": 860,
                                                                "fullWidth": 14,
                                                                "width": 14,
                                                                "text": "defineProperty",
                                                                "value": "defineProperty",
                                                                "valueText": "defineProperty"
                                                            }
                                                        },
                                                        "argumentList": {
                                                            "kind": "ArgumentList",
                                                            "fullStart": 860,
                                                            "fullEnd": 1029,
                                                            "start": 860,
                                                            "end": 1029,
                                                            "fullWidth": 169,
                                                            "width": 169,
                                                            "openParenToken": {
                                                                "kind": "OpenParenToken",
                                                                "fullStart": 860,
                                                                "fullEnd": 861,
                                                                "start": 860,
                                                                "end": 861,
                                                                "fullWidth": 1,
                                                                "width": 1,
                                                                "text": "(",
                                                                "value": "(",
                                                                "valueText": "("
                                                            },
                                                            "arguments": [
                                                                {
                                                                    "kind": "IdentifierName",
                                                                    "fullStart": 861,
                                                                    "fullEnd": 870,
                                                                    "start": 861,
                                                                    "end": 870,
                                                                    "fullWidth": 9,
                                                                    "width": 9,
                                                                    "text": "arguments",
                                                                    "value": "arguments",
                                                                    "valueText": "arguments"
                                                                },
                                                                {
                                                                    "kind": "CommaToken",
                                                                    "fullStart": 870,
                                                                    "fullEnd": 872,
                                                                    "start": 870,
                                                                    "end": 871,
                                                                    "fullWidth": 2,
                                                                    "width": 1,
                                                                    "text": ",",
                                                                    "value": ",",
                                                                    "valueText": ",",
                                                                    "hasTrailingTrivia": true,
                                                                    "trailingTrivia": [
                                                                        {
                                                                            "kind": "WhitespaceTrivia",
                                                                            "text": " "
                                                                        }
                                                                    ]
                                                                },
                                                                {
                                                                    "kind": "StringLiteral",
                                                                    "fullStart": 872,
                                                                    "fullEnd": 875,
                                                                    "start": 872,
                                                                    "end": 875,
                                                                    "fullWidth": 3,
                                                                    "width": 3,
                                                                    "text": "\"0\"",
                                                                    "value": "0",
                                                                    "valueText": "0"
                                                                },
                                                                {
                                                                    "kind": "CommaToken",
                                                                    "fullStart": 875,
                                                                    "fullEnd": 877,
                                                                    "start": 875,
                                                                    "end": 876,
                                                                    "fullWidth": 2,
                                                                    "width": 1,
                                                                    "text": ",",
                                                                    "value": ",",
                                                                    "valueText": ",",
                                                                    "hasTrailingTrivia": true,
                                                                    "trailingTrivia": [
                                                                        {
                                                                            "kind": "WhitespaceTrivia",
                                                                            "text": " "
                                                                        }
                                                                    ]
                                                                },
                                                                {
                                                                    "kind": "ObjectLiteralExpression",
                                                                    "fullStart": 877,
                                                                    "fullEnd": 1028,
                                                                    "start": 877,
                                                                    "end": 1028,
                                                                    "fullWidth": 151,
                                                                    "width": 151,
                                                                    "openBraceToken": {
                                                                        "kind": "OpenBraceToken",
                                                                        "fullStart": 877,
                                                                        "fullEnd": 880,
                                                                        "start": 877,
                                                                        "end": 878,
                                                                        "fullWidth": 3,
                                                                        "width": 1,
                                                                        "text": "{",
                                                                        "value": "{",
                                                                        "valueText": "{",
                                                                        "hasTrailingTrivia": true,
                                                                        "hasTrailingNewLine": true,
                                                                        "trailingTrivia": [
                                                                            {
                                                                                "kind": "NewLineTrivia",
                                                                                "text": "\r\n"
                                                                            }
                                                                        ]
                                                                    },
                                                                    "propertyAssignments": [
                                                                        {
                                                                            "kind": "SimplePropertyAssignment",
                                                                            "fullStart": 880,
                                                                            "fullEnd": 905,
                                                                            "start": 896,
                                                                            "end": 905,
                                                                            "fullWidth": 25,
                                                                            "width": 9,
                                                                            "propertyName": {
                                                                                "kind": "IdentifierName",
                                                                                "fullStart": 880,
                                                                                "fullEnd": 901,
                                                                                "start": 896,
                                                                                "end": 901,
                                                                                "fullWidth": 21,
                                                                                "width": 5,
                                                                                "text": "value",
                                                                                "value": "value",
                                                                                "valueText": "value",
                                                                                "hasLeadingTrivia": true,
                                                                                "leadingTrivia": [
                                                                                    {
                                                                                        "kind": "WhitespaceTrivia",
                                                                                        "text": "                "
                                                                                    }
                                                                                ]
                                                                            },
                                                                            "colonToken": {
                                                                                "kind": "ColonToken",
                                                                                "fullStart": 901,
                                                                                "fullEnd": 903,
                                                                                "start": 901,
                                                                                "end": 902,
                                                                                "fullWidth": 2,
                                                                                "width": 1,
                                                                                "text": ":",
                                                                                "value": ":",
                                                                                "valueText": ":",
                                                                                "hasTrailingTrivia": true,
                                                                                "trailingTrivia": [
                                                                                    {
                                                                                        "kind": "WhitespaceTrivia",
                                                                                        "text": " "
                                                                                    }
                                                                                ]
                                                                            },
                                                                            "expression": {
                                                                                "kind": "NumericLiteral",
                                                                                "fullStart": 903,
                                                                                "fullEnd": 905,
                                                                                "start": 903,
                                                                                "end": 905,
                                                                                "fullWidth": 2,
                                                                                "width": 2,
                                                                                "text": "20",
                                                                                "value": 20,
                                                                                "valueText": "20"
                                                                            }
                                                                        },
                                                                        {
                                                                            "kind": "CommaToken",
                                                                            "fullStart": 905,
                                                                            "fullEnd": 908,
                                                                            "start": 905,
                                                                            "end": 906,
                                                                            "fullWidth": 3,
                                                                            "width": 1,
                                                                            "text": ",",
                                                                            "value": ",",
                                                                            "valueText": ",",
                                                                            "hasTrailingTrivia": true,
                                                                            "hasTrailingNewLine": true,
                                                                            "trailingTrivia": [
                                                                                {
                                                                                    "kind": "NewLineTrivia",
                                                                                    "text": "\r\n"
                                                                                }
                                                                            ]
                                                                        },
                                                                        {
                                                                            "kind": "SimplePropertyAssignment",
                                                                            "fullStart": 908,
                                                                            "fullEnd": 939,
                                                                            "start": 924,
                                                                            "end": 939,
                                                                            "fullWidth": 31,
                                                                            "width": 15,
                                                                            "propertyName": {
                                                                                "kind": "IdentifierName",
                                                                                "fullStart": 908,
                                                                                "fullEnd": 932,
                                                                                "start": 924,
                                                                                "end": 932,
                                                                                "fullWidth": 24,
                                                                                "width": 8,
                                                                                "text": "writable",
                                                                                "value": "writable",
                                                                                "valueText": "writable",
                                                                                "hasLeadingTrivia": true,
                                                                                "leadingTrivia": [
                                                                                    {
                                                                                        "kind": "WhitespaceTrivia",
                                                                                        "text": "                "
                                                                                    }
                                                                                ]
                                                                            },
                                                                            "colonToken": {
                                                                                "kind": "ColonToken",
                                                                                "fullStart": 932,
                                                                                "fullEnd": 934,
                                                                                "start": 932,
                                                                                "end": 933,
                                                                                "fullWidth": 2,
                                                                                "width": 1,
                                                                                "text": ":",
                                                                                "value": ":",
                                                                                "valueText": ":",
                                                                                "hasTrailingTrivia": true,
                                                                                "trailingTrivia": [
                                                                                    {
                                                                                        "kind": "WhitespaceTrivia",
                                                                                        "text": " "
                                                                                    }
                                                                                ]
                                                                            },
                                                                            "expression": {
                                                                                "kind": "FalseKeyword",
                                                                                "fullStart": 934,
                                                                                "fullEnd": 939,
                                                                                "start": 934,
                                                                                "end": 939,
                                                                                "fullWidth": 5,
                                                                                "width": 5,
                                                                                "text": "false",
                                                                                "value": false,
                                                                                "valueText": "false"
                                                                            }
                                                                        },
                                                                        {
                                                                            "kind": "CommaToken",
                                                                            "fullStart": 939,
                                                                            "fullEnd": 942,
                                                                            "start": 939,
                                                                            "end": 940,
                                                                            "fullWidth": 3,
                                                                            "width": 1,
                                                                            "text": ",",
                                                                            "value": ",",
                                                                            "valueText": ",",
                                                                            "hasTrailingTrivia": true,
                                                                            "hasTrailingNewLine": true,
                                                                            "trailingTrivia": [
                                                                                {
                                                                                    "kind": "NewLineTrivia",
                                                                                    "text": "\r\n"
                                                                                }
                                                                            ]
                                                                        },
                                                                        {
                                                                            "kind": "SimplePropertyAssignment",
                                                                            "fullStart": 942,
                                                                            "fullEnd": 975,
                                                                            "start": 958,
                                                                            "end": 975,
                                                                            "fullWidth": 33,
                                                                            "width": 17,
                                                                            "propertyName": {
                                                                                "kind": "IdentifierName",
                                                                                "fullStart": 942,
                                                                                "fullEnd": 968,
                                                                                "start": 958,
                                                                                "end": 968,
                                                                                "fullWidth": 26,
                                                                                "width": 10,
                                                                                "text": "enumerable",
                                                                                "value": "enumerable",
                                                                                "valueText": "enumerable",
                                                                                "hasLeadingTrivia": true,
                                                                                "leadingTrivia": [
                                                                                    {
                                                                                        "kind": "WhitespaceTrivia",
                                                                                        "text": "                "
                                                                                    }
                                                                                ]
                                                                            },
                                                                            "colonToken": {
                                                                                "kind": "ColonToken",
                                                                                "fullStart": 968,
                                                                                "fullEnd": 970,
                                                                                "start": 968,
                                                                                "end": 969,
                                                                                "fullWidth": 2,
                                                                                "width": 1,
                                                                                "text": ":",
                                                                                "value": ":",
                                                                                "valueText": ":",
                                                                                "hasTrailingTrivia": true,
                                                                                "trailingTrivia": [
                                                                                    {
                                                                                        "kind": "WhitespaceTrivia",
                                                                                        "text": " "
                                                                                    }
                                                                                ]
                                                                            },
                                                                            "expression": {
                                                                                "kind": "FalseKeyword",
                                                                                "fullStart": 970,
                                                                                "fullEnd": 975,
                                                                                "start": 970,
                                                                                "end": 975,
                                                                                "fullWidth": 5,
                                                                                "width": 5,
                                                                                "text": "false",
                                                                                "value": false,
                                                                                "valueText": "false"
                                                                            }
                                                                        },
                                                                        {
                                                                            "kind": "CommaToken",
                                                                            "fullStart": 975,
                                                                            "fullEnd": 978,
                                                                            "start": 975,
                                                                            "end": 976,
                                                                            "fullWidth": 3,
                                                                            "width": 1,
                                                                            "text": ",",
                                                                            "value": ",",
                                                                            "valueText": ",",
                                                                            "hasTrailingTrivia": true,
                                                                            "hasTrailingNewLine": true,
                                                                            "trailingTrivia": [
                                                                                {
                                                                                    "kind": "NewLineTrivia",
                                                                                    "text": "\r\n"
                                                                                }
                                                                            ]
                                                                        },
                                                                        {
                                                                            "kind": "SimplePropertyAssignment",
                                                                            "fullStart": 978,
                                                                            "fullEnd": 1015,
                                                                            "start": 994,
                                                                            "end": 1013,
                                                                            "fullWidth": 37,
                                                                            "width": 19,
                                                                            "propertyName": {
                                                                                "kind": "IdentifierName",
                                                                                "fullStart": 978,
                                                                                "fullEnd": 1006,
                                                                                "start": 994,
                                                                                "end": 1006,
                                                                                "fullWidth": 28,
                                                                                "width": 12,
                                                                                "text": "configurable",
                                                                                "value": "configurable",
                                                                                "valueText": "configurable",
                                                                                "hasLeadingTrivia": true,
                                                                                "leadingTrivia": [
                                                                                    {
                                                                                        "kind": "WhitespaceTrivia",
                                                                                        "text": "                "
                                                                                    }
                                                                                ]
                                                                            },
                                                                            "colonToken": {
                                                                                "kind": "ColonToken",
                                                                                "fullStart": 1006,
                                                                                "fullEnd": 1008,
                                                                                "start": 1006,
                                                                                "end": 1007,
                                                                                "fullWidth": 2,
                                                                                "width": 1,
                                                                                "text": ":",
                                                                                "value": ":",
                                                                                "valueText": ":",
                                                                                "hasTrailingTrivia": true,
                                                                                "trailingTrivia": [
                                                                                    {
                                                                                        "kind": "WhitespaceTrivia",
                                                                                        "text": " "
                                                                                    }
                                                                                ]
                                                                            },
                                                                            "expression": {
                                                                                "kind": "FalseKeyword",
                                                                                "fullStart": 1008,
                                                                                "fullEnd": 1015,
                                                                                "start": 1008,
                                                                                "end": 1013,
                                                                                "fullWidth": 7,
                                                                                "width": 5,
                                                                                "text": "false",
                                                                                "value": false,
                                                                                "valueText": "false",
                                                                                "hasTrailingTrivia": true,
                                                                                "hasTrailingNewLine": true,
                                                                                "trailingTrivia": [
                                                                                    {
                                                                                        "kind": "NewLineTrivia",
                                                                                        "text": "\r\n"
                                                                                    }
                                                                                ]
                                                                            }
                                                                        }
                                                                    ],
                                                                    "closeBraceToken": {
                                                                        "kind": "CloseBraceToken",
                                                                        "fullStart": 1015,
                                                                        "fullEnd": 1028,
                                                                        "start": 1027,
                                                                        "end": 1028,
                                                                        "fullWidth": 13,
                                                                        "width": 1,
                                                                        "text": "}",
                                                                        "value": "}",
                                                                        "valueText": "}",
                                                                        "hasLeadingTrivia": true,
                                                                        "leadingTrivia": [
                                                                            {
                                                                                "kind": "WhitespaceTrivia",
                                                                                "text": "            "
                                                                            }
                                                                        ]
                                                                    }
                                                                }
                                                            ],
                                                            "closeParenToken": {
                                                                "kind": "CloseParenToken",
                                                                "fullStart": 1028,
                                                                "fullEnd": 1029,
                                                                "start": 1028,
                                                                "end": 1029,
                                                                "fullWidth": 1,
                                                                "width": 1,
                                                                "text": ")",
                                                                "value": ")",
                                                                "valueText": ")"
                                                            }
                                                        }
                                                    },
                                                    "semicolonToken": {
                                                        "kind": "SemicolonToken",
                                                        "fullStart": 1029,
                                                        "fullEnd": 1032,
                                                        "start": 1029,
                                                        "end": 1030,
                                                        "fullWidth": 3,
                                                        "width": 1,
                                                        "text": ";",
                                                        "value": ";",
                                                        "valueText": ";",
                                                        "hasTrailingTrivia": true,
                                                        "hasTrailingNewLine": true,
                                                        "trailingTrivia": [
                                                            {
                                                                "kind": "NewLineTrivia",
                                                                "text": "\r\n"
                                                            }
                                                        ]
                                                    }
                                                },
                                                {
                                                    "kind": "VariableStatement",
                                                    "fullStart": 1032,
                                                    "fullEnd": 1074,
                                                    "start": 1044,
                                                    "end": 1072,
                                                    "fullWidth": 42,
                                                    "width": 28,
                                                    "modifiers": [],
                                                    "variableDeclaration": {
                                                        "kind": "VariableDeclaration",
                                                        "fullStart": 1032,
                                                        "fullEnd": 1071,
                                                        "start": 1044,
                                                        "end": 1071,
                                                        "fullWidth": 39,
                                                        "width": 27,
                                                        "varKeyword": {
                                                            "kind": "VarKeyword",
                                                            "fullStart": 1032,
                                                            "fullEnd": 1048,
                                                            "start": 1044,
                                                            "end": 1047,
                                                            "fullWidth": 16,
                                                            "width": 3,
                                                            "text": "var",
                                                            "value": "var",
                                                            "valueText": "var",
                                                            "hasLeadingTrivia": true,
                                                            "hasTrailingTrivia": true,
                                                            "leadingTrivia": [
                                                                {
                                                                    "kind": "WhitespaceTrivia",
                                                                    "text": "            "
                                                                }
                                                            ],
                                                            "trailingTrivia": [
                                                                {
                                                                    "kind": "WhitespaceTrivia",
                                                                    "text": " "
                                                                }
                                                            ]
                                                        },
                                                        "variableDeclarators": [
                                                            {
                                                                "kind": "VariableDeclarator",
                                                                "fullStart": 1048,
                                                                "fullEnd": 1071,
                                                                "start": 1048,
                                                                "end": 1071,
                                                                "fullWidth": 23,
<<<<<<< HEAD
                                                                "width": 23,
                                                                "identifier": {
=======
                                                                "propertyName": {
>>>>>>> 85e84683
                                                                    "kind": "IdentifierName",
                                                                    "fullStart": 1048,
                                                                    "fullEnd": 1061,
                                                                    "start": 1048,
                                                                    "end": 1060,
                                                                    "fullWidth": 13,
                                                                    "width": 12,
                                                                    "text": "verifyFormal",
                                                                    "value": "verifyFormal",
                                                                    "valueText": "verifyFormal",
                                                                    "hasTrailingTrivia": true,
                                                                    "trailingTrivia": [
                                                                        {
                                                                            "kind": "WhitespaceTrivia",
                                                                            "text": " "
                                                                        }
                                                                    ]
                                                                },
                                                                "equalsValueClause": {
                                                                    "kind": "EqualsValueClause",
                                                                    "fullStart": 1061,
                                                                    "fullEnd": 1071,
                                                                    "start": 1061,
                                                                    "end": 1071,
                                                                    "fullWidth": 10,
                                                                    "width": 10,
                                                                    "equalsToken": {
                                                                        "kind": "EqualsToken",
                                                                        "fullStart": 1061,
                                                                        "fullEnd": 1063,
                                                                        "start": 1061,
                                                                        "end": 1062,
                                                                        "fullWidth": 2,
                                                                        "width": 1,
                                                                        "text": "=",
                                                                        "value": "=",
                                                                        "valueText": "=",
                                                                        "hasTrailingTrivia": true,
                                                                        "trailingTrivia": [
                                                                            {
                                                                                "kind": "WhitespaceTrivia",
                                                                                "text": " "
                                                                            }
                                                                        ]
                                                                    },
                                                                    "value": {
                                                                        "kind": "EqualsExpression",
                                                                        "fullStart": 1063,
                                                                        "fullEnd": 1071,
                                                                        "start": 1063,
                                                                        "end": 1071,
                                                                        "fullWidth": 8,
                                                                        "width": 8,
                                                                        "left": {
                                                                            "kind": "IdentifierName",
                                                                            "fullStart": 1063,
                                                                            "fullEnd": 1065,
                                                                            "start": 1063,
                                                                            "end": 1064,
                                                                            "fullWidth": 2,
                                                                            "width": 1,
                                                                            "text": "a",
                                                                            "value": "a",
                                                                            "valueText": "a",
                                                                            "hasTrailingTrivia": true,
                                                                            "trailingTrivia": [
                                                                                {
                                                                                    "kind": "WhitespaceTrivia",
                                                                                    "text": " "
                                                                                }
                                                                            ]
                                                                        },
                                                                        "operatorToken": {
                                                                            "kind": "EqualsEqualsEqualsToken",
                                                                            "fullStart": 1065,
                                                                            "fullEnd": 1069,
                                                                            "start": 1065,
                                                                            "end": 1068,
                                                                            "fullWidth": 4,
                                                                            "width": 3,
                                                                            "text": "===",
                                                                            "value": "===",
                                                                            "valueText": "===",
                                                                            "hasTrailingTrivia": true,
                                                                            "trailingTrivia": [
                                                                                {
                                                                                    "kind": "WhitespaceTrivia",
                                                                                    "text": " "
                                                                                }
                                                                            ]
                                                                        },
                                                                        "right": {
                                                                            "kind": "NumericLiteral",
                                                                            "fullStart": 1069,
                                                                            "fullEnd": 1071,
                                                                            "start": 1069,
                                                                            "end": 1071,
                                                                            "fullWidth": 2,
                                                                            "width": 2,
                                                                            "text": "20",
                                                                            "value": 20,
                                                                            "valueText": "20"
                                                                        }
                                                                    }
                                                                }
                                                            }
                                                        ]
                                                    },
                                                    "semicolonToken": {
                                                        "kind": "SemicolonToken",
                                                        "fullStart": 1071,
                                                        "fullEnd": 1074,
                                                        "start": 1071,
                                                        "end": 1072,
                                                        "fullWidth": 3,
                                                        "width": 1,
                                                        "text": ";",
                                                        "value": ";",
                                                        "valueText": ";",
                                                        "hasTrailingTrivia": true,
                                                        "hasTrailingNewLine": true,
                                                        "trailingTrivia": [
                                                            {
                                                                "kind": "NewLineTrivia",
                                                                "text": "\r\n"
                                                            }
                                                        ]
                                                    }
                                                },
                                                {
                                                    "kind": "ReturnStatement",
                                                    "fullStart": 1074,
                                                    "fullEnd": 1185,
                                                    "start": 1086,
                                                    "end": 1183,
                                                    "fullWidth": 111,
                                                    "width": 97,
                                                    "returnKeyword": {
                                                        "kind": "ReturnKeyword",
                                                        "fullStart": 1074,
                                                        "fullEnd": 1093,
                                                        "start": 1086,
                                                        "end": 1092,
                                                        "fullWidth": 19,
                                                        "width": 6,
                                                        "text": "return",
                                                        "value": "return",
                                                        "valueText": "return",
                                                        "hasLeadingTrivia": true,
                                                        "hasTrailingTrivia": true,
                                                        "leadingTrivia": [
                                                            {
                                                                "kind": "WhitespaceTrivia",
                                                                "text": "            "
                                                            }
                                                        ],
                                                        "trailingTrivia": [
                                                            {
                                                                "kind": "WhitespaceTrivia",
                                                                "text": " "
                                                            }
                                                        ]
                                                    },
                                                    "expression": {
                                                        "kind": "LogicalAndExpression",
                                                        "fullStart": 1093,
                                                        "fullEnd": 1182,
                                                        "start": 1093,
                                                        "end": 1182,
                                                        "fullWidth": 89,
                                                        "width": 89,
                                                        "left": {
                                                            "kind": "InvocationExpression",
                                                            "fullStart": 1093,
                                                            "fullEnd": 1167,
                                                            "start": 1093,
                                                            "end": 1166,
                                                            "fullWidth": 74,
                                                            "width": 73,
                                                            "expression": {
                                                                "kind": "IdentifierName",
                                                                "fullStart": 1093,
                                                                "fullEnd": 1125,
                                                                "start": 1093,
                                                                "end": 1125,
                                                                "fullWidth": 32,
                                                                "width": 32,
                                                                "text": "dataPropertyAttributesAreCorrect",
                                                                "value": "dataPropertyAttributesAreCorrect",
                                                                "valueText": "dataPropertyAttributesAreCorrect"
                                                            },
                                                            "argumentList": {
                                                                "kind": "ArgumentList",
                                                                "fullStart": 1125,
                                                                "fullEnd": 1167,
                                                                "start": 1125,
                                                                "end": 1166,
                                                                "fullWidth": 42,
                                                                "width": 41,
                                                                "openParenToken": {
                                                                    "kind": "OpenParenToken",
                                                                    "fullStart": 1125,
                                                                    "fullEnd": 1126,
                                                                    "start": 1125,
                                                                    "end": 1126,
                                                                    "fullWidth": 1,
                                                                    "width": 1,
                                                                    "text": "(",
                                                                    "value": "(",
                                                                    "valueText": "("
                                                                },
                                                                "arguments": [
                                                                    {
                                                                        "kind": "IdentifierName",
                                                                        "fullStart": 1126,
                                                                        "fullEnd": 1135,
                                                                        "start": 1126,
                                                                        "end": 1135,
                                                                        "fullWidth": 9,
                                                                        "width": 9,
                                                                        "text": "arguments",
                                                                        "value": "arguments",
                                                                        "valueText": "arguments"
                                                                    },
                                                                    {
                                                                        "kind": "CommaToken",
                                                                        "fullStart": 1135,
                                                                        "fullEnd": 1137,
                                                                        "start": 1135,
                                                                        "end": 1136,
                                                                        "fullWidth": 2,
                                                                        "width": 1,
                                                                        "text": ",",
                                                                        "value": ",",
                                                                        "valueText": ",",
                                                                        "hasTrailingTrivia": true,
                                                                        "trailingTrivia": [
                                                                            {
                                                                                "kind": "WhitespaceTrivia",
                                                                                "text": " "
                                                                            }
                                                                        ]
                                                                    },
                                                                    {
                                                                        "kind": "StringLiteral",
                                                                        "fullStart": 1137,
                                                                        "fullEnd": 1140,
                                                                        "start": 1137,
                                                                        "end": 1140,
                                                                        "fullWidth": 3,
                                                                        "width": 3,
                                                                        "text": "\"0\"",
                                                                        "value": "0",
                                                                        "valueText": "0"
                                                                    },
                                                                    {
                                                                        "kind": "CommaToken",
                                                                        "fullStart": 1140,
                                                                        "fullEnd": 1142,
                                                                        "start": 1140,
                                                                        "end": 1141,
                                                                        "fullWidth": 2,
                                                                        "width": 1,
                                                                        "text": ",",
                                                                        "value": ",",
                                                                        "valueText": ",",
                                                                        "hasTrailingTrivia": true,
                                                                        "trailingTrivia": [
                                                                            {
                                                                                "kind": "WhitespaceTrivia",
                                                                                "text": " "
                                                                            }
                                                                        ]
                                                                    },
                                                                    {
                                                                        "kind": "NumericLiteral",
                                                                        "fullStart": 1142,
                                                                        "fullEnd": 1144,
                                                                        "start": 1142,
                                                                        "end": 1144,
                                                                        "fullWidth": 2,
                                                                        "width": 2,
                                                                        "text": "20",
                                                                        "value": 20,
                                                                        "valueText": "20"
                                                                    },
                                                                    {
                                                                        "kind": "CommaToken",
                                                                        "fullStart": 1144,
                                                                        "fullEnd": 1146,
                                                                        "start": 1144,
                                                                        "end": 1145,
                                                                        "fullWidth": 2,
                                                                        "width": 1,
                                                                        "text": ",",
                                                                        "value": ",",
                                                                        "valueText": ",",
                                                                        "hasTrailingTrivia": true,
                                                                        "trailingTrivia": [
                                                                            {
                                                                                "kind": "WhitespaceTrivia",
                                                                                "text": " "
                                                                            }
                                                                        ]
                                                                    },
                                                                    {
                                                                        "kind": "FalseKeyword",
                                                                        "fullStart": 1146,
                                                                        "fullEnd": 1151,
                                                                        "start": 1146,
                                                                        "end": 1151,
                                                                        "fullWidth": 5,
                                                                        "width": 5,
                                                                        "text": "false",
                                                                        "value": false,
                                                                        "valueText": "false"
                                                                    },
                                                                    {
                                                                        "kind": "CommaToken",
                                                                        "fullStart": 1151,
                                                                        "fullEnd": 1153,
                                                                        "start": 1151,
                                                                        "end": 1152,
                                                                        "fullWidth": 2,
                                                                        "width": 1,
                                                                        "text": ",",
                                                                        "value": ",",
                                                                        "valueText": ",",
                                                                        "hasTrailingTrivia": true,
                                                                        "trailingTrivia": [
                                                                            {
                                                                                "kind": "WhitespaceTrivia",
                                                                                "text": " "
                                                                            }
                                                                        ]
                                                                    },
                                                                    {
                                                                        "kind": "FalseKeyword",
                                                                        "fullStart": 1153,
                                                                        "fullEnd": 1158,
                                                                        "start": 1153,
                                                                        "end": 1158,
                                                                        "fullWidth": 5,
                                                                        "width": 5,
                                                                        "text": "false",
                                                                        "value": false,
                                                                        "valueText": "false"
                                                                    },
                                                                    {
                                                                        "kind": "CommaToken",
                                                                        "fullStart": 1158,
                                                                        "fullEnd": 1160,
                                                                        "start": 1158,
                                                                        "end": 1159,
                                                                        "fullWidth": 2,
                                                                        "width": 1,
                                                                        "text": ",",
                                                                        "value": ",",
                                                                        "valueText": ",",
                                                                        "hasTrailingTrivia": true,
                                                                        "trailingTrivia": [
                                                                            {
                                                                                "kind": "WhitespaceTrivia",
                                                                                "text": " "
                                                                            }
                                                                        ]
                                                                    },
                                                                    {
                                                                        "kind": "FalseKeyword",
                                                                        "fullStart": 1160,
                                                                        "fullEnd": 1165,
                                                                        "start": 1160,
                                                                        "end": 1165,
                                                                        "fullWidth": 5,
                                                                        "width": 5,
                                                                        "text": "false",
                                                                        "value": false,
                                                                        "valueText": "false"
                                                                    }
                                                                ],
                                                                "closeParenToken": {
                                                                    "kind": "CloseParenToken",
                                                                    "fullStart": 1165,
                                                                    "fullEnd": 1167,
                                                                    "start": 1165,
                                                                    "end": 1166,
                                                                    "fullWidth": 2,
                                                                    "width": 1,
                                                                    "text": ")",
                                                                    "value": ")",
                                                                    "valueText": ")",
                                                                    "hasTrailingTrivia": true,
                                                                    "trailingTrivia": [
                                                                        {
                                                                            "kind": "WhitespaceTrivia",
                                                                            "text": " "
                                                                        }
                                                                    ]
                                                                }
                                                            }
                                                        },
                                                        "operatorToken": {
                                                            "kind": "AmpersandAmpersandToken",
                                                            "fullStart": 1167,
                                                            "fullEnd": 1170,
                                                            "start": 1167,
                                                            "end": 1169,
                                                            "fullWidth": 3,
                                                            "width": 2,
                                                            "text": "&&",
                                                            "value": "&&",
                                                            "valueText": "&&",
                                                            "hasTrailingTrivia": true,
                                                            "trailingTrivia": [
                                                                {
                                                                    "kind": "WhitespaceTrivia",
                                                                    "text": " "
                                                                }
                                                            ]
                                                        },
                                                        "right": {
                                                            "kind": "IdentifierName",
                                                            "fullStart": 1170,
                                                            "fullEnd": 1182,
                                                            "start": 1170,
                                                            "end": 1182,
                                                            "fullWidth": 12,
                                                            "width": 12,
                                                            "text": "verifyFormal",
                                                            "value": "verifyFormal",
                                                            "valueText": "verifyFormal"
                                                        }
                                                    },
                                                    "semicolonToken": {
                                                        "kind": "SemicolonToken",
                                                        "fullStart": 1182,
                                                        "fullEnd": 1185,
                                                        "start": 1182,
                                                        "end": 1183,
                                                        "fullWidth": 3,
                                                        "width": 1,
                                                        "text": ";",
                                                        "value": ";",
                                                        "valueText": ";",
                                                        "hasTrailingTrivia": true,
                                                        "hasTrailingNewLine": true,
                                                        "trailingTrivia": [
                                                            {
                                                                "kind": "NewLineTrivia",
                                                                "text": "\r\n"
                                                            }
                                                        ]
                                                    }
                                                }
                                            ],
                                            "closeBraceToken": {
                                                "kind": "CloseBraceToken",
                                                "fullStart": 1185,
                                                "fullEnd": 1194,
                                                "start": 1193,
                                                "end": 1194,
                                                "fullWidth": 9,
                                                "width": 1,
                                                "text": "}",
                                                "value": "}",
                                                "valueText": "}",
                                                "hasLeadingTrivia": true,
                                                "leadingTrivia": [
                                                    {
                                                        "kind": "WhitespaceTrivia",
                                                        "text": "        "
                                                    }
                                                ]
                                            }
                                        }
                                    },
                                    "argumentList": {
                                        "kind": "ArgumentList",
                                        "fullStart": 1194,
                                        "fullEnd": 1203,
                                        "start": 1194,
                                        "end": 1203,
                                        "fullWidth": 9,
                                        "width": 9,
                                        "openParenToken": {
                                            "kind": "OpenParenToken",
                                            "fullStart": 1194,
                                            "fullEnd": 1195,
                                            "start": 1194,
                                            "end": 1195,
                                            "fullWidth": 1,
                                            "width": 1,
                                            "text": "(",
                                            "value": "(",
                                            "valueText": "("
                                        },
                                        "arguments": [
                                            {
                                                "kind": "NumericLiteral",
                                                "fullStart": 1195,
                                                "fullEnd": 1196,
                                                "start": 1195,
                                                "end": 1196,
                                                "fullWidth": 1,
                                                "width": 1,
                                                "text": "0",
                                                "value": 0,
                                                "valueText": "0"
                                            },
                                            {
                                                "kind": "CommaToken",
                                                "fullStart": 1196,
                                                "fullEnd": 1198,
                                                "start": 1196,
                                                "end": 1197,
                                                "fullWidth": 2,
                                                "width": 1,
                                                "text": ",",
                                                "value": ",",
                                                "valueText": ",",
                                                "hasTrailingTrivia": true,
                                                "trailingTrivia": [
                                                    {
                                                        "kind": "WhitespaceTrivia",
                                                        "text": " "
                                                    }
                                                ]
                                            },
                                            {
                                                "kind": "NumericLiteral",
                                                "fullStart": 1198,
                                                "fullEnd": 1199,
                                                "start": 1198,
                                                "end": 1199,
                                                "fullWidth": 1,
                                                "width": 1,
                                                "text": "1",
                                                "value": 1,
                                                "valueText": "1"
                                            },
                                            {
                                                "kind": "CommaToken",
                                                "fullStart": 1199,
                                                "fullEnd": 1201,
                                                "start": 1199,
                                                "end": 1200,
                                                "fullWidth": 2,
                                                "width": 1,
                                                "text": ",",
                                                "value": ",",
                                                "valueText": ",",
                                                "hasTrailingTrivia": true,
                                                "trailingTrivia": [
                                                    {
                                                        "kind": "WhitespaceTrivia",
                                                        "text": " "
                                                    }
                                                ]
                                            },
                                            {
                                                "kind": "NumericLiteral",
                                                "fullStart": 1201,
                                                "fullEnd": 1202,
                                                "start": 1201,
                                                "end": 1202,
                                                "fullWidth": 1,
                                                "width": 1,
                                                "text": "2",
                                                "value": 2,
                                                "valueText": "2"
                                            }
                                        ],
                                        "closeParenToken": {
                                            "kind": "CloseParenToken",
                                            "fullStart": 1202,
                                            "fullEnd": 1203,
                                            "start": 1202,
                                            "end": 1203,
                                            "fullWidth": 1,
                                            "width": 1,
                                            "text": ")",
                                            "value": ")",
                                            "valueText": ")"
                                        }
                                    }
                                },
                                "closeParenToken": {
                                    "kind": "CloseParenToken",
                                    "fullStart": 1203,
                                    "fullEnd": 1204,
                                    "start": 1203,
                                    "end": 1204,
                                    "fullWidth": 1,
                                    "width": 1,
                                    "text": ")",
                                    "value": ")",
                                    "valueText": ")"
                                }
                            },
                            "semicolonToken": {
                                "kind": "SemicolonToken",
                                "fullStart": 1204,
                                "fullEnd": 1207,
                                "start": 1204,
                                "end": 1205,
                                "fullWidth": 3,
                                "width": 1,
                                "text": ";",
                                "value": ";",
                                "valueText": ";",
                                "hasTrailingTrivia": true,
                                "hasTrailingNewLine": true,
                                "trailingTrivia": [
                                    {
                                        "kind": "NewLineTrivia",
                                        "text": "\r\n"
                                    }
                                ]
                            }
                        }
                    ],
                    "closeBraceToken": {
                        "kind": "CloseBraceToken",
                        "fullStart": 1207,
                        "fullEnd": 1214,
                        "start": 1211,
                        "end": 1212,
                        "fullWidth": 7,
                        "width": 1,
                        "text": "}",
                        "value": "}",
                        "valueText": "}",
                        "hasLeadingTrivia": true,
                        "hasTrailingTrivia": true,
                        "hasTrailingNewLine": true,
                        "leadingTrivia": [
                            {
                                "kind": "WhitespaceTrivia",
                                "text": "    "
                            }
                        ],
                        "trailingTrivia": [
                            {
                                "kind": "NewLineTrivia",
                                "text": "\r\n"
                            }
                        ]
                    }
                }
            },
            {
                "kind": "ExpressionStatement",
                "fullStart": 1214,
                "fullEnd": 1238,
                "start": 1214,
                "end": 1236,
                "fullWidth": 24,
                "width": 22,
                "expression": {
                    "kind": "InvocationExpression",
                    "fullStart": 1214,
                    "fullEnd": 1235,
                    "start": 1214,
                    "end": 1235,
                    "fullWidth": 21,
                    "width": 21,
                    "expression": {
                        "kind": "IdentifierName",
                        "fullStart": 1214,
                        "fullEnd": 1225,
                        "start": 1214,
                        "end": 1225,
                        "fullWidth": 11,
                        "width": 11,
                        "text": "runTestCase",
                        "value": "runTestCase",
                        "valueText": "runTestCase"
                    },
                    "argumentList": {
                        "kind": "ArgumentList",
                        "fullStart": 1225,
                        "fullEnd": 1235,
                        "start": 1225,
                        "end": 1235,
                        "fullWidth": 10,
                        "width": 10,
                        "openParenToken": {
                            "kind": "OpenParenToken",
                            "fullStart": 1225,
                            "fullEnd": 1226,
                            "start": 1225,
                            "end": 1226,
                            "fullWidth": 1,
                            "width": 1,
                            "text": "(",
                            "value": "(",
                            "valueText": "("
                        },
                        "arguments": [
                            {
                                "kind": "IdentifierName",
                                "fullStart": 1226,
                                "fullEnd": 1234,
                                "start": 1226,
                                "end": 1234,
                                "fullWidth": 8,
                                "width": 8,
                                "text": "testcase",
                                "value": "testcase",
                                "valueText": "testcase"
                            }
                        ],
                        "closeParenToken": {
                            "kind": "CloseParenToken",
                            "fullStart": 1234,
                            "fullEnd": 1235,
                            "start": 1234,
                            "end": 1235,
                            "fullWidth": 1,
                            "width": 1,
                            "text": ")",
                            "value": ")",
                            "valueText": ")"
                        }
                    }
                },
                "semicolonToken": {
                    "kind": "SemicolonToken",
                    "fullStart": 1235,
                    "fullEnd": 1238,
                    "start": 1235,
                    "end": 1236,
                    "fullWidth": 3,
                    "width": 1,
                    "text": ";",
                    "value": ";",
                    "valueText": ";",
                    "hasTrailingTrivia": true,
                    "hasTrailingNewLine": true,
                    "trailingTrivia": [
                        {
                            "kind": "NewLineTrivia",
                            "text": "\r\n"
                        }
                    ]
                }
            }
        ],
        "endOfFileToken": {
            "kind": "EndOfFileToken",
            "fullStart": 1238,
            "fullEnd": 1238,
            "start": 1238,
            "end": 1238,
            "fullWidth": 0,
            "width": 0,
            "text": ""
        }
    },
    "lineMap": {
        "lineStarts": [
            0,
            67,
            152,
            232,
            308,
            380,
            385,
            441,
            756,
            761,
            763,
            765,
            788,
            827,
            880,
            908,
            942,
            978,
            1015,
            1032,
            1074,
            1185,
            1207,
            1214,
            1238
        ],
        "length": 1238
    }
}<|MERGE_RESOLUTION|>--- conflicted
+++ resolved
@@ -1063,12 +1063,8 @@
                                                                 "start": 1048,
                                                                 "end": 1071,
                                                                 "fullWidth": 23,
-<<<<<<< HEAD
                                                                 "width": 23,
-                                                                "identifier": {
-=======
                                                                 "propertyName": {
->>>>>>> 85e84683
                                                                     "kind": "IdentifierName",
                                                                     "fullStart": 1048,
                                                                     "fullEnd": 1061,
