--- conflicted
+++ resolved
@@ -319,11 +319,8 @@
                                                         "start": 873,
                                                         "end": 874,
                                                         "fullWidth": 1,
-<<<<<<< HEAD
                                                         "width": 1,
-=======
                                                         "modifiers": [],
->>>>>>> e3c38734
                                                         "identifier": {
                                                             "kind": "IdentifierName",
                                                             "fullStart": 873,
@@ -363,11 +360,8 @@
                                                         "start": 876,
                                                         "end": 877,
                                                         "fullWidth": 1,
-<<<<<<< HEAD
                                                         "width": 1,
-=======
                                                         "modifiers": [],
->>>>>>> e3c38734
                                                         "identifier": {
                                                             "kind": "IdentifierName",
                                                             "fullStart": 876,
@@ -407,11 +401,8 @@
                                                         "start": 879,
                                                         "end": 880,
                                                         "fullWidth": 1,
-<<<<<<< HEAD
                                                         "width": 1,
-=======
                                                         "modifiers": [],
->>>>>>> e3c38734
                                                         "identifier": {
                                                             "kind": "IdentifierName",
                                                             "fullStart": 879,
