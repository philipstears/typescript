--- conflicted
+++ resolved
@@ -247,12 +247,8 @@
                                         "start": 726,
                                         "end": 734,
                                         "fullWidth": 8,
-<<<<<<< HEAD
                                         "width": 8,
-                                        "identifier": {
-=======
                                         "propertyName": {
->>>>>>> 85e84683
                                             "kind": "IdentifierName",
                                             "fullStart": 726,
                                             "fullEnd": 730,
@@ -954,12 +950,8 @@
                                         "start": 929,
                                         "end": 979,
                                         "fullWidth": 50,
-<<<<<<< HEAD
                                         "width": 50,
-                                        "identifier": {
-=======
                                         "propertyName": {
->>>>>>> 85e84683
                                             "kind": "IdentifierName",
                                             "fullStart": 929,
                                             "fullEnd": 951,
@@ -1182,12 +1174,8 @@
                                         "start": 994,
                                         "end": 1046,
                                         "fullWidth": 52,
-<<<<<<< HEAD
                                         "width": 52,
-                                        "identifier": {
-=======
                                         "propertyName": {
->>>>>>> 85e84683
                                             "kind": "IdentifierName",
                                             "fullStart": 994,
                                             "fullEnd": 1000,
@@ -2239,12 +2227,8 @@
                                                         "start": 1294,
                                                         "end": 1346,
                                                         "fullWidth": 52,
-<<<<<<< HEAD
                                                         "width": 52,
-                                                        "identifier": {
-=======
                                                         "propertyName": {
->>>>>>> 85e84683
                                                             "kind": "IdentifierName",
                                                             "fullStart": 1294,
                                                             "fullEnd": 1300,
