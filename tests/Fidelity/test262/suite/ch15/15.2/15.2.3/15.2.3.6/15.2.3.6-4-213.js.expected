--- conflicted
+++ resolved
@@ -247,12 +247,8 @@
                                         "start": 745,
                                         "end": 756,
                                         "fullWidth": 11,
-<<<<<<< HEAD
                                         "width": 11,
-                                        "identifier": {
-=======
                                         "propertyName": {
->>>>>>> 85e84683
                                             "kind": "IdentifierName",
                                             "fullStart": 745,
                                             "fullEnd": 752,
@@ -408,12 +404,8 @@
                                         "start": 771,
                                         "end": 832,
                                         "fullWidth": 61,
-<<<<<<< HEAD
                                         "width": 61,
-                                        "identifier": {
-=======
                                         "propertyName": {
->>>>>>> 85e84683
                                             "kind": "IdentifierName",
                                             "fullStart": 771,
                                             "fullEnd": 779,
@@ -730,12 +722,8 @@
                                         "start": 847,
                                         "end": 933,
                                         "fullWidth": 86,
-<<<<<<< HEAD
                                         "width": 86,
-                                        "identifier": {
-=======
                                         "propertyName": {
->>>>>>> 85e84683
                                             "kind": "IdentifierName",
                                             "fullStart": 847,
                                             "fullEnd": 855,
