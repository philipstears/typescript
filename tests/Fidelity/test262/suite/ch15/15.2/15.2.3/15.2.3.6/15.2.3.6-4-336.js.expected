{
    "isDeclaration": false,
    "languageVersion": "EcmaScript5",
    "parseOptions": {
        "allowAutomaticSemicolonInsertion": true
    },
    "sourceUnit": {
        "kind": "SourceUnit",
        "fullStart": 0,
        "fullEnd": 1296,
        "start": 633,
        "end": 1296,
        "fullWidth": 1296,
        "width": 663,
        "isIncrementallyUnusable": true,
        "moduleElements": [
            {
                "kind": "FunctionDeclaration",
                "fullStart": 0,
                "fullEnd": 1272,
                "start": 633,
                "end": 1270,
                "fullWidth": 1272,
                "width": 637,
                "modifiers": [],
                "functionKeyword": {
                    "kind": "FunctionKeyword",
                    "fullStart": 0,
                    "fullEnd": 642,
                    "start": 633,
                    "end": 641,
                    "fullWidth": 642,
                    "width": 8,
                    "text": "function",
                    "value": "function",
                    "valueText": "function",
                    "hasLeadingTrivia": true,
                    "hasLeadingComment": true,
                    "hasLeadingNewLine": true,
                    "hasTrailingTrivia": true,
                    "leadingTrivia": [
                        {
                            "kind": "SingleLineCommentTrivia",
                            "text": "/// Copyright (c) 2012 Ecma International.  All rights reserved. "
                        },
                        {
                            "kind": "NewLineTrivia",
                            "text": "\r\n"
                        },
                        {
                            "kind": "SingleLineCommentTrivia",
                            "text": "/// Ecma International makes this code available under the terms and conditions set"
                        },
                        {
                            "kind": "NewLineTrivia",
                            "text": "\r\n"
                        },
                        {
                            "kind": "SingleLineCommentTrivia",
                            "text": "/// forth on http://hg.ecmascript.org/tests/test262/raw-file/tip/LICENSE (the "
                        },
                        {
                            "kind": "NewLineTrivia",
                            "text": "\r\n"
                        },
                        {
                            "kind": "SingleLineCommentTrivia",
                            "text": "/// \"Use Terms\").   Any redistribution of this code must retain the above "
                        },
                        {
                            "kind": "NewLineTrivia",
                            "text": "\r\n"
                        },
                        {
                            "kind": "SingleLineCommentTrivia",
                            "text": "/// copyright and this notice and otherwise comply with the Use Terms."
                        },
                        {
                            "kind": "NewLineTrivia",
                            "text": "\r\n"
                        },
                        {
                            "kind": "MultiLineCommentTrivia",
                            "text": "/**\r\n * @path ch15/15.2/15.2.3/15.2.3.6/15.2.3.6-4-336.js\r\n * @description ES5 Attributes - Success to update [[Writable]] attribute of data property ([[Writable]] is true, [[Enumerable]] is true, [[Configurable]] is false) to different value\r\n */"
                        },
                        {
                            "kind": "NewLineTrivia",
                            "text": "\r\n"
                        },
                        {
                            "kind": "NewLineTrivia",
                            "text": "\r\n"
                        },
                        {
                            "kind": "NewLineTrivia",
                            "text": "\r\n"
                        }
                    ],
                    "trailingTrivia": [
                        {
                            "kind": "WhitespaceTrivia",
                            "text": " "
                        }
                    ]
                },
                "identifier": {
                    "kind": "IdentifierName",
                    "fullStart": 642,
                    "fullEnd": 650,
                    "start": 642,
                    "end": 650,
                    "fullWidth": 8,
                    "width": 8,
                    "text": "testcase",
                    "value": "testcase",
                    "valueText": "testcase"
                },
                "callSignature": {
                    "kind": "CallSignature",
                    "fullStart": 650,
                    "fullEnd": 653,
                    "start": 650,
                    "end": 652,
                    "fullWidth": 3,
                    "width": 2,
                    "parameterList": {
                        "kind": "ParameterList",
                        "fullStart": 650,
                        "fullEnd": 653,
                        "start": 650,
                        "end": 652,
                        "fullWidth": 3,
                        "width": 2,
                        "openParenToken": {
                            "kind": "OpenParenToken",
                            "fullStart": 650,
                            "fullEnd": 651,
                            "start": 650,
                            "end": 651,
                            "fullWidth": 1,
                            "width": 1,
                            "text": "(",
                            "value": "(",
                            "valueText": "("
                        },
                        "parameters": [],
                        "closeParenToken": {
                            "kind": "CloseParenToken",
                            "fullStart": 651,
                            "fullEnd": 653,
                            "start": 651,
                            "end": 652,
                            "fullWidth": 2,
                            "width": 1,
                            "text": ")",
                            "value": ")",
                            "valueText": ")",
                            "hasTrailingTrivia": true,
                            "trailingTrivia": [
                                {
                                    "kind": "WhitespaceTrivia",
                                    "text": " "
                                }
                            ]
                        }
                    }
                },
                "block": {
                    "kind": "Block",
                    "fullStart": 653,
                    "fullEnd": 1272,
                    "start": 653,
                    "end": 1270,
                    "fullWidth": 619,
                    "width": 617,
                    "openBraceToken": {
                        "kind": "OpenBraceToken",
                        "fullStart": 653,
                        "fullEnd": 656,
                        "start": 653,
                        "end": 654,
                        "fullWidth": 3,
                        "width": 1,
                        "text": "{",
                        "value": "{",
                        "valueText": "{",
                        "hasTrailingTrivia": true,
                        "hasTrailingNewLine": true,
                        "trailingTrivia": [
                            {
                                "kind": "NewLineTrivia",
                                "text": "\r\n"
                            }
                        ]
                    },
                    "statements": [
                        {
                            "kind": "VariableStatement",
                            "fullStart": 656,
                            "fullEnd": 679,
                            "start": 664,
                            "end": 677,
                            "fullWidth": 23,
                            "width": 13,
                            "modifiers": [],
                            "variableDeclaration": {
                                "kind": "VariableDeclaration",
                                "fullStart": 656,
                                "fullEnd": 676,
                                "start": 664,
                                "end": 676,
                                "fullWidth": 20,
                                "width": 12,
                                "varKeyword": {
                                    "kind": "VarKeyword",
                                    "fullStart": 656,
                                    "fullEnd": 668,
                                    "start": 664,
                                    "end": 667,
                                    "fullWidth": 12,
                                    "width": 3,
                                    "text": "var",
                                    "value": "var",
                                    "valueText": "var",
                                    "hasLeadingTrivia": true,
                                    "hasTrailingTrivia": true,
                                    "leadingTrivia": [
                                        {
                                            "kind": "WhitespaceTrivia",
                                            "text": "        "
                                        }
                                    ],
                                    "trailingTrivia": [
                                        {
                                            "kind": "WhitespaceTrivia",
                                            "text": " "
                                        }
                                    ]
                                },
                                "variableDeclarators": [
                                    {
                                        "kind": "VariableDeclarator",
                                        "fullStart": 668,
                                        "fullEnd": 676,
                                        "start": 668,
                                        "end": 676,
                                        "fullWidth": 8,
<<<<<<< HEAD
                                        "width": 8,
                                        "identifier": {
=======
                                        "propertyName": {
>>>>>>> 85e84683
                                            "kind": "IdentifierName",
                                            "fullStart": 668,
                                            "fullEnd": 672,
                                            "start": 668,
                                            "end": 671,
                                            "fullWidth": 4,
                                            "width": 3,
                                            "text": "obj",
                                            "value": "obj",
                                            "valueText": "obj",
                                            "hasTrailingTrivia": true,
                                            "trailingTrivia": [
                                                {
                                                    "kind": "WhitespaceTrivia",
                                                    "text": " "
                                                }
                                            ]
                                        },
                                        "equalsValueClause": {
                                            "kind": "EqualsValueClause",
                                            "fullStart": 672,
                                            "fullEnd": 676,
                                            "start": 672,
                                            "end": 676,
                                            "fullWidth": 4,
                                            "width": 4,
                                            "equalsToken": {
                                                "kind": "EqualsToken",
                                                "fullStart": 672,
                                                "fullEnd": 674,
                                                "start": 672,
                                                "end": 673,
                                                "fullWidth": 2,
                                                "width": 1,
                                                "text": "=",
                                                "value": "=",
                                                "valueText": "=",
                                                "hasTrailingTrivia": true,
                                                "trailingTrivia": [
                                                    {
                                                        "kind": "WhitespaceTrivia",
                                                        "text": " "
                                                    }
                                                ]
                                            },
                                            "value": {
                                                "kind": "ObjectLiteralExpression",
                                                "fullStart": 674,
                                                "fullEnd": 676,
                                                "start": 674,
                                                "end": 676,
                                                "fullWidth": 2,
                                                "width": 2,
                                                "openBraceToken": {
                                                    "kind": "OpenBraceToken",
                                                    "fullStart": 674,
                                                    "fullEnd": 675,
                                                    "start": 674,
                                                    "end": 675,
                                                    "fullWidth": 1,
                                                    "width": 1,
                                                    "text": "{",
                                                    "value": "{",
                                                    "valueText": "{"
                                                },
                                                "propertyAssignments": [],
                                                "closeBraceToken": {
                                                    "kind": "CloseBraceToken",
                                                    "fullStart": 675,
                                                    "fullEnd": 676,
                                                    "start": 675,
                                                    "end": 676,
                                                    "fullWidth": 1,
                                                    "width": 1,
                                                    "text": "}",
                                                    "value": "}",
                                                    "valueText": "}"
                                                }
                                            }
                                        }
                                    }
                                ]
                            },
                            "semicolonToken": {
                                "kind": "SemicolonToken",
                                "fullStart": 676,
                                "fullEnd": 679,
                                "start": 676,
                                "end": 677,
                                "fullWidth": 3,
                                "width": 1,
                                "text": ";",
                                "value": ";",
                                "valueText": ";",
                                "hasTrailingTrivia": true,
                                "hasTrailingNewLine": true,
                                "trailingTrivia": [
                                    {
                                        "kind": "NewLineTrivia",
                                        "text": "\r\n"
                                    }
                                ]
                            }
                        },
                        {
                            "kind": "ExpressionStatement",
                            "fullStart": 679,
                            "fullEnd": 859,
                            "start": 689,
                            "end": 857,
                            "fullWidth": 180,
                            "width": 168,
                            "expression": {
                                "kind": "InvocationExpression",
                                "fullStart": 679,
                                "fullEnd": 856,
                                "start": 689,
                                "end": 856,
                                "fullWidth": 177,
                                "width": 167,
                                "expression": {
                                    "kind": "MemberAccessExpression",
                                    "fullStart": 679,
                                    "fullEnd": 710,
                                    "start": 689,
                                    "end": 710,
                                    "fullWidth": 31,
                                    "width": 21,
                                    "expression": {
                                        "kind": "IdentifierName",
                                        "fullStart": 679,
                                        "fullEnd": 695,
                                        "start": 689,
                                        "end": 695,
                                        "fullWidth": 16,
                                        "width": 6,
                                        "text": "Object",
                                        "value": "Object",
                                        "valueText": "Object",
                                        "hasLeadingTrivia": true,
                                        "hasLeadingNewLine": true,
                                        "leadingTrivia": [
                                            {
                                                "kind": "NewLineTrivia",
                                                "text": "\r\n"
                                            },
                                            {
                                                "kind": "WhitespaceTrivia",
                                                "text": "        "
                                            }
                                        ]
                                    },
                                    "dotToken": {
                                        "kind": "DotToken",
                                        "fullStart": 695,
                                        "fullEnd": 696,
                                        "start": 695,
                                        "end": 696,
                                        "fullWidth": 1,
                                        "width": 1,
                                        "text": ".",
                                        "value": ".",
                                        "valueText": "."
                                    },
                                    "name": {
                                        "kind": "IdentifierName",
                                        "fullStart": 696,
                                        "fullEnd": 710,
                                        "start": 696,
                                        "end": 710,
                                        "fullWidth": 14,
                                        "width": 14,
                                        "text": "defineProperty",
                                        "value": "defineProperty",
                                        "valueText": "defineProperty"
                                    }
                                },
                                "argumentList": {
                                    "kind": "ArgumentList",
                                    "fullStart": 710,
                                    "fullEnd": 856,
                                    "start": 710,
                                    "end": 856,
                                    "fullWidth": 146,
                                    "width": 146,
                                    "openParenToken": {
                                        "kind": "OpenParenToken",
                                        "fullStart": 710,
                                        "fullEnd": 711,
                                        "start": 710,
                                        "end": 711,
                                        "fullWidth": 1,
                                        "width": 1,
                                        "text": "(",
                                        "value": "(",
                                        "valueText": "("
                                    },
                                    "arguments": [
                                        {
                                            "kind": "IdentifierName",
                                            "fullStart": 711,
                                            "fullEnd": 714,
                                            "start": 711,
                                            "end": 714,
                                            "fullWidth": 3,
                                            "width": 3,
                                            "text": "obj",
                                            "value": "obj",
                                            "valueText": "obj"
                                        },
                                        {
                                            "kind": "CommaToken",
                                            "fullStart": 714,
                                            "fullEnd": 716,
                                            "start": 714,
                                            "end": 715,
                                            "fullWidth": 2,
                                            "width": 1,
                                            "text": ",",
                                            "value": ",",
                                            "valueText": ",",
                                            "hasTrailingTrivia": true,
                                            "trailingTrivia": [
                                                {
                                                    "kind": "WhitespaceTrivia",
                                                    "text": " "
                                                }
                                            ]
                                        },
                                        {
                                            "kind": "StringLiteral",
                                            "fullStart": 716,
                                            "fullEnd": 722,
                                            "start": 716,
                                            "end": 722,
                                            "fullWidth": 6,
                                            "width": 6,
                                            "text": "\"prop\"",
                                            "value": "prop",
                                            "valueText": "prop"
                                        },
                                        {
                                            "kind": "CommaToken",
                                            "fullStart": 722,
                                            "fullEnd": 724,
                                            "start": 722,
                                            "end": 723,
                                            "fullWidth": 2,
                                            "width": 1,
                                            "text": ",",
                                            "value": ",",
                                            "valueText": ",",
                                            "hasTrailingTrivia": true,
                                            "trailingTrivia": [
                                                {
                                                    "kind": "WhitespaceTrivia",
                                                    "text": " "
                                                }
                                            ]
                                        },
                                        {
                                            "kind": "ObjectLiteralExpression",
                                            "fullStart": 724,
                                            "fullEnd": 855,
                                            "start": 724,
                                            "end": 855,
                                            "fullWidth": 131,
                                            "width": 131,
                                            "openBraceToken": {
                                                "kind": "OpenBraceToken",
                                                "fullStart": 724,
                                                "fullEnd": 727,
                                                "start": 724,
                                                "end": 725,
                                                "fullWidth": 3,
                                                "width": 1,
                                                "text": "{",
                                                "value": "{",
                                                "valueText": "{",
                                                "hasTrailingTrivia": true,
                                                "hasTrailingNewLine": true,
                                                "trailingTrivia": [
                                                    {
                                                        "kind": "NewLineTrivia",
                                                        "text": "\r\n"
                                                    }
                                                ]
                                            },
                                            "propertyAssignments": [
                                                {
                                                    "kind": "SimplePropertyAssignment",
                                                    "fullStart": 727,
                                                    "fullEnd": 750,
                                                    "start": 739,
                                                    "end": 750,
                                                    "fullWidth": 23,
                                                    "width": 11,
                                                    "propertyName": {
                                                        "kind": "IdentifierName",
                                                        "fullStart": 727,
                                                        "fullEnd": 744,
                                                        "start": 739,
                                                        "end": 744,
                                                        "fullWidth": 17,
                                                        "width": 5,
                                                        "text": "value",
                                                        "value": "value",
                                                        "valueText": "value",
                                                        "hasLeadingTrivia": true,
                                                        "leadingTrivia": [
                                                            {
                                                                "kind": "WhitespaceTrivia",
                                                                "text": "            "
                                                            }
                                                        ]
                                                    },
                                                    "colonToken": {
                                                        "kind": "ColonToken",
                                                        "fullStart": 744,
                                                        "fullEnd": 746,
                                                        "start": 744,
                                                        "end": 745,
                                                        "fullWidth": 2,
                                                        "width": 1,
                                                        "text": ":",
                                                        "value": ":",
                                                        "valueText": ":",
                                                        "hasTrailingTrivia": true,
                                                        "trailingTrivia": [
                                                            {
                                                                "kind": "WhitespaceTrivia",
                                                                "text": " "
                                                            }
                                                        ]
                                                    },
                                                    "expression": {
                                                        "kind": "NumericLiteral",
                                                        "fullStart": 746,
                                                        "fullEnd": 750,
                                                        "start": 746,
                                                        "end": 750,
                                                        "fullWidth": 4,
                                                        "width": 4,
                                                        "text": "2010",
                                                        "value": 2010,
                                                        "valueText": "2010"
                                                    }
                                                },
                                                {
                                                    "kind": "CommaToken",
                                                    "fullStart": 750,
                                                    "fullEnd": 753,
                                                    "start": 750,
                                                    "end": 751,
                                                    "fullWidth": 3,
                                                    "width": 1,
                                                    "text": ",",
                                                    "value": ",",
                                                    "valueText": ",",
                                                    "hasTrailingTrivia": true,
                                                    "hasTrailingNewLine": true,
                                                    "trailingTrivia": [
                                                        {
                                                            "kind": "NewLineTrivia",
                                                            "text": "\r\n"
                                                        }
                                                    ]
                                                },
                                                {
                                                    "kind": "SimplePropertyAssignment",
                                                    "fullStart": 753,
                                                    "fullEnd": 779,
                                                    "start": 765,
                                                    "end": 779,
                                                    "fullWidth": 26,
                                                    "width": 14,
                                                    "propertyName": {
                                                        "kind": "IdentifierName",
                                                        "fullStart": 753,
                                                        "fullEnd": 773,
                                                        "start": 765,
                                                        "end": 773,
                                                        "fullWidth": 20,
                                                        "width": 8,
                                                        "text": "writable",
                                                        "value": "writable",
                                                        "valueText": "writable",
                                                        "hasLeadingTrivia": true,
                                                        "leadingTrivia": [
                                                            {
                                                                "kind": "WhitespaceTrivia",
                                                                "text": "            "
                                                            }
                                                        ]
                                                    },
                                                    "colonToken": {
                                                        "kind": "ColonToken",
                                                        "fullStart": 773,
                                                        "fullEnd": 775,
                                                        "start": 773,
                                                        "end": 774,
                                                        "fullWidth": 2,
                                                        "width": 1,
                                                        "text": ":",
                                                        "value": ":",
                                                        "valueText": ":",
                                                        "hasTrailingTrivia": true,
                                                        "trailingTrivia": [
                                                            {
                                                                "kind": "WhitespaceTrivia",
                                                                "text": " "
                                                            }
                                                        ]
                                                    },
                                                    "expression": {
                                                        "kind": "TrueKeyword",
                                                        "fullStart": 775,
                                                        "fullEnd": 779,
                                                        "start": 775,
                                                        "end": 779,
                                                        "fullWidth": 4,
                                                        "width": 4,
                                                        "text": "true",
                                                        "value": true,
                                                        "valueText": "true"
                                                    }
                                                },
                                                {
                                                    "kind": "CommaToken",
                                                    "fullStart": 779,
                                                    "fullEnd": 782,
                                                    "start": 779,
                                                    "end": 780,
                                                    "fullWidth": 3,
                                                    "width": 1,
                                                    "text": ",",
                                                    "value": ",",
                                                    "valueText": ",",
                                                    "hasTrailingTrivia": true,
                                                    "hasTrailingNewLine": true,
                                                    "trailingTrivia": [
                                                        {
                                                            "kind": "NewLineTrivia",
                                                            "text": "\r\n"
                                                        }
                                                    ]
                                                },
                                                {
                                                    "kind": "SimplePropertyAssignment",
                                                    "fullStart": 782,
                                                    "fullEnd": 810,
                                                    "start": 794,
                                                    "end": 810,
                                                    "fullWidth": 28,
                                                    "width": 16,
                                                    "propertyName": {
                                                        "kind": "IdentifierName",
                                                        "fullStart": 782,
                                                        "fullEnd": 804,
                                                        "start": 794,
                                                        "end": 804,
                                                        "fullWidth": 22,
                                                        "width": 10,
                                                        "text": "enumerable",
                                                        "value": "enumerable",
                                                        "valueText": "enumerable",
                                                        "hasLeadingTrivia": true,
                                                        "leadingTrivia": [
                                                            {
                                                                "kind": "WhitespaceTrivia",
                                                                "text": "            "
                                                            }
                                                        ]
                                                    },
                                                    "colonToken": {
                                                        "kind": "ColonToken",
                                                        "fullStart": 804,
                                                        "fullEnd": 806,
                                                        "start": 804,
                                                        "end": 805,
                                                        "fullWidth": 2,
                                                        "width": 1,
                                                        "text": ":",
                                                        "value": ":",
                                                        "valueText": ":",
                                                        "hasTrailingTrivia": true,
                                                        "trailingTrivia": [
                                                            {
                                                                "kind": "WhitespaceTrivia",
                                                                "text": " "
                                                            }
                                                        ]
                                                    },
                                                    "expression": {
                                                        "kind": "TrueKeyword",
                                                        "fullStart": 806,
                                                        "fullEnd": 810,
                                                        "start": 806,
                                                        "end": 810,
                                                        "fullWidth": 4,
                                                        "width": 4,
                                                        "text": "true",
                                                        "value": true,
                                                        "valueText": "true"
                                                    }
                                                },
                                                {
                                                    "kind": "CommaToken",
                                                    "fullStart": 810,
                                                    "fullEnd": 813,
                                                    "start": 810,
                                                    "end": 811,
                                                    "fullWidth": 3,
                                                    "width": 1,
                                                    "text": ",",
                                                    "value": ",",
                                                    "valueText": ",",
                                                    "hasTrailingTrivia": true,
                                                    "hasTrailingNewLine": true,
                                                    "trailingTrivia": [
                                                        {
                                                            "kind": "NewLineTrivia",
                                                            "text": "\r\n"
                                                        }
                                                    ]
                                                },
                                                {
                                                    "kind": "SimplePropertyAssignment",
                                                    "fullStart": 813,
                                                    "fullEnd": 846,
                                                    "start": 825,
                                                    "end": 844,
                                                    "fullWidth": 33,
                                                    "width": 19,
                                                    "propertyName": {
                                                        "kind": "IdentifierName",
                                                        "fullStart": 813,
                                                        "fullEnd": 837,
                                                        "start": 825,
                                                        "end": 837,
                                                        "fullWidth": 24,
                                                        "width": 12,
                                                        "text": "configurable",
                                                        "value": "configurable",
                                                        "valueText": "configurable",
                                                        "hasLeadingTrivia": true,
                                                        "leadingTrivia": [
                                                            {
                                                                "kind": "WhitespaceTrivia",
                                                                "text": "            "
                                                            }
                                                        ]
                                                    },
                                                    "colonToken": {
                                                        "kind": "ColonToken",
                                                        "fullStart": 837,
                                                        "fullEnd": 839,
                                                        "start": 837,
                                                        "end": 838,
                                                        "fullWidth": 2,
                                                        "width": 1,
                                                        "text": ":",
                                                        "value": ":",
                                                        "valueText": ":",
                                                        "hasTrailingTrivia": true,
                                                        "trailingTrivia": [
                                                            {
                                                                "kind": "WhitespaceTrivia",
                                                                "text": " "
                                                            }
                                                        ]
                                                    },
                                                    "expression": {
                                                        "kind": "FalseKeyword",
                                                        "fullStart": 839,
                                                        "fullEnd": 846,
                                                        "start": 839,
                                                        "end": 844,
                                                        "fullWidth": 7,
                                                        "width": 5,
                                                        "text": "false",
                                                        "value": false,
                                                        "valueText": "false",
                                                        "hasTrailingTrivia": true,
                                                        "hasTrailingNewLine": true,
                                                        "trailingTrivia": [
                                                            {
                                                                "kind": "NewLineTrivia",
                                                                "text": "\r\n"
                                                            }
                                                        ]
                                                    }
                                                }
                                            ],
                                            "closeBraceToken": {
                                                "kind": "CloseBraceToken",
                                                "fullStart": 846,
                                                "fullEnd": 855,
                                                "start": 854,
                                                "end": 855,
                                                "fullWidth": 9,
                                                "width": 1,
                                                "text": "}",
                                                "value": "}",
                                                "valueText": "}",
                                                "hasLeadingTrivia": true,
                                                "leadingTrivia": [
                                                    {
                                                        "kind": "WhitespaceTrivia",
                                                        "text": "        "
                                                    }
                                                ]
                                            }
                                        }
                                    ],
                                    "closeParenToken": {
                                        "kind": "CloseParenToken",
                                        "fullStart": 855,
                                        "fullEnd": 856,
                                        "start": 855,
                                        "end": 856,
                                        "fullWidth": 1,
                                        "width": 1,
                                        "text": ")",
                                        "value": ")",
                                        "valueText": ")"
                                    }
                                }
                            },
                            "semicolonToken": {
                                "kind": "SemicolonToken",
                                "fullStart": 856,
                                "fullEnd": 859,
                                "start": 856,
                                "end": 857,
                                "fullWidth": 3,
                                "width": 1,
                                "text": ";",
                                "value": ";",
                                "valueText": ";",
                                "hasTrailingTrivia": true,
                                "hasTrailingNewLine": true,
                                "trailingTrivia": [
                                    {
                                        "kind": "NewLineTrivia",
                                        "text": "\r\n"
                                    }
                                ]
                            }
                        },
                        {
                            "kind": "VariableStatement",
                            "fullStart": 859,
                            "fullEnd": 924,
                            "start": 867,
                            "end": 922,
                            "fullWidth": 65,
                            "width": 55,
                            "modifiers": [],
                            "variableDeclaration": {
                                "kind": "VariableDeclaration",
                                "fullStart": 859,
                                "fullEnd": 921,
                                "start": 867,
                                "end": 921,
                                "fullWidth": 62,
                                "width": 54,
                                "varKeyword": {
                                    "kind": "VarKeyword",
                                    "fullStart": 859,
                                    "fullEnd": 871,
                                    "start": 867,
                                    "end": 870,
                                    "fullWidth": 12,
                                    "width": 3,
                                    "text": "var",
                                    "value": "var",
                                    "valueText": "var",
                                    "hasLeadingTrivia": true,
                                    "hasTrailingTrivia": true,
                                    "leadingTrivia": [
                                        {
                                            "kind": "WhitespaceTrivia",
                                            "text": "        "
                                        }
                                    ],
                                    "trailingTrivia": [
                                        {
                                            "kind": "WhitespaceTrivia",
                                            "text": " "
                                        }
                                    ]
                                },
                                "variableDeclarators": [
                                    {
                                        "kind": "VariableDeclarator",
                                        "fullStart": 871,
                                        "fullEnd": 921,
                                        "start": 871,
                                        "end": 921,
                                        "fullWidth": 50,
<<<<<<< HEAD
                                        "width": 50,
                                        "identifier": {
=======
                                        "propertyName": {
>>>>>>> 85e84683
                                            "kind": "IdentifierName",
                                            "fullStart": 871,
                                            "fullEnd": 893,
                                            "start": 871,
                                            "end": 892,
                                            "fullWidth": 22,
                                            "width": 21,
                                            "text": "propertyDefineCorrect",
                                            "value": "propertyDefineCorrect",
                                            "valueText": "propertyDefineCorrect",
                                            "hasTrailingTrivia": true,
                                            "trailingTrivia": [
                                                {
                                                    "kind": "WhitespaceTrivia",
                                                    "text": " "
                                                }
                                            ]
                                        },
                                        "equalsValueClause": {
                                            "kind": "EqualsValueClause",
                                            "fullStart": 893,
                                            "fullEnd": 921,
                                            "start": 893,
                                            "end": 921,
                                            "fullWidth": 28,
                                            "width": 28,
                                            "equalsToken": {
                                                "kind": "EqualsToken",
                                                "fullStart": 893,
                                                "fullEnd": 895,
                                                "start": 893,
                                                "end": 894,
                                                "fullWidth": 2,
                                                "width": 1,
                                                "text": "=",
                                                "value": "=",
                                                "valueText": "=",
                                                "hasTrailingTrivia": true,
                                                "trailingTrivia": [
                                                    {
                                                        "kind": "WhitespaceTrivia",
                                                        "text": " "
                                                    }
                                                ]
                                            },
                                            "value": {
                                                "kind": "InvocationExpression",
                                                "fullStart": 895,
                                                "fullEnd": 921,
                                                "start": 895,
                                                "end": 921,
                                                "fullWidth": 26,
                                                "width": 26,
                                                "expression": {
                                                    "kind": "MemberAccessExpression",
                                                    "fullStart": 895,
                                                    "fullEnd": 913,
                                                    "start": 895,
                                                    "end": 913,
                                                    "fullWidth": 18,
                                                    "width": 18,
                                                    "expression": {
                                                        "kind": "IdentifierName",
                                                        "fullStart": 895,
                                                        "fullEnd": 898,
                                                        "start": 895,
                                                        "end": 898,
                                                        "fullWidth": 3,
                                                        "width": 3,
                                                        "text": "obj",
                                                        "value": "obj",
                                                        "valueText": "obj"
                                                    },
                                                    "dotToken": {
                                                        "kind": "DotToken",
                                                        "fullStart": 898,
                                                        "fullEnd": 899,
                                                        "start": 898,
                                                        "end": 899,
                                                        "fullWidth": 1,
                                                        "width": 1,
                                                        "text": ".",
                                                        "value": ".",
                                                        "valueText": "."
                                                    },
                                                    "name": {
                                                        "kind": "IdentifierName",
                                                        "fullStart": 899,
                                                        "fullEnd": 913,
                                                        "start": 899,
                                                        "end": 913,
                                                        "fullWidth": 14,
                                                        "width": 14,
                                                        "text": "hasOwnProperty",
                                                        "value": "hasOwnProperty",
                                                        "valueText": "hasOwnProperty"
                                                    }
                                                },
                                                "argumentList": {
                                                    "kind": "ArgumentList",
                                                    "fullStart": 913,
                                                    "fullEnd": 921,
                                                    "start": 913,
                                                    "end": 921,
                                                    "fullWidth": 8,
                                                    "width": 8,
                                                    "openParenToken": {
                                                        "kind": "OpenParenToken",
                                                        "fullStart": 913,
                                                        "fullEnd": 914,
                                                        "start": 913,
                                                        "end": 914,
                                                        "fullWidth": 1,
                                                        "width": 1,
                                                        "text": "(",
                                                        "value": "(",
                                                        "valueText": "("
                                                    },
                                                    "arguments": [
                                                        {
                                                            "kind": "StringLiteral",
                                                            "fullStart": 914,
                                                            "fullEnd": 920,
                                                            "start": 914,
                                                            "end": 920,
                                                            "fullWidth": 6,
                                                            "width": 6,
                                                            "text": "\"prop\"",
                                                            "value": "prop",
                                                            "valueText": "prop"
                                                        }
                                                    ],
                                                    "closeParenToken": {
                                                        "kind": "CloseParenToken",
                                                        "fullStart": 920,
                                                        "fullEnd": 921,
                                                        "start": 920,
                                                        "end": 921,
                                                        "fullWidth": 1,
                                                        "width": 1,
                                                        "text": ")",
                                                        "value": ")",
                                                        "valueText": ")"
                                                    }
                                                }
                                            }
                                        }
                                    }
                                ]
                            },
                            "semicolonToken": {
                                "kind": "SemicolonToken",
                                "fullStart": 921,
                                "fullEnd": 924,
                                "start": 921,
                                "end": 922,
                                "fullWidth": 3,
                                "width": 1,
                                "text": ";",
                                "value": ";",
                                "valueText": ";",
                                "hasTrailingTrivia": true,
                                "hasTrailingNewLine": true,
                                "trailingTrivia": [
                                    {
                                        "kind": "NewLineTrivia",
                                        "text": "\r\n"
                                    }
                                ]
                            }
                        },
                        {
                            "kind": "VariableStatement",
                            "fullStart": 924,
                            "fullEnd": 991,
                            "start": 932,
                            "end": 989,
                            "fullWidth": 67,
                            "width": 57,
                            "modifiers": [],
                            "variableDeclaration": {
                                "kind": "VariableDeclaration",
                                "fullStart": 924,
                                "fullEnd": 988,
                                "start": 932,
                                "end": 988,
                                "fullWidth": 64,
                                "width": 56,
                                "varKeyword": {
                                    "kind": "VarKeyword",
                                    "fullStart": 924,
                                    "fullEnd": 936,
                                    "start": 932,
                                    "end": 935,
                                    "fullWidth": 12,
                                    "width": 3,
                                    "text": "var",
                                    "value": "var",
                                    "valueText": "var",
                                    "hasLeadingTrivia": true,
                                    "hasTrailingTrivia": true,
                                    "leadingTrivia": [
                                        {
                                            "kind": "WhitespaceTrivia",
                                            "text": "        "
                                        }
                                    ],
                                    "trailingTrivia": [
                                        {
                                            "kind": "WhitespaceTrivia",
                                            "text": " "
                                        }
                                    ]
                                },
                                "variableDeclarators": [
                                    {
                                        "kind": "VariableDeclarator",
                                        "fullStart": 936,
                                        "fullEnd": 988,
                                        "start": 936,
                                        "end": 988,
                                        "fullWidth": 52,
<<<<<<< HEAD
                                        "width": 52,
                                        "identifier": {
=======
                                        "propertyName": {
>>>>>>> 85e84683
                                            "kind": "IdentifierName",
                                            "fullStart": 936,
                                            "fullEnd": 942,
                                            "start": 936,
                                            "end": 941,
                                            "fullWidth": 6,
                                            "width": 5,
                                            "text": "desc1",
                                            "value": "desc1",
                                            "valueText": "desc1",
                                            "hasTrailingTrivia": true,
                                            "trailingTrivia": [
                                                {
                                                    "kind": "WhitespaceTrivia",
                                                    "text": " "
                                                }
                                            ]
                                        },
                                        "equalsValueClause": {
                                            "kind": "EqualsValueClause",
                                            "fullStart": 942,
                                            "fullEnd": 988,
                                            "start": 942,
                                            "end": 988,
                                            "fullWidth": 46,
                                            "width": 46,
                                            "equalsToken": {
                                                "kind": "EqualsToken",
                                                "fullStart": 942,
                                                "fullEnd": 944,
                                                "start": 942,
                                                "end": 943,
                                                "fullWidth": 2,
                                                "width": 1,
                                                "text": "=",
                                                "value": "=",
                                                "valueText": "=",
                                                "hasTrailingTrivia": true,
                                                "trailingTrivia": [
                                                    {
                                                        "kind": "WhitespaceTrivia",
                                                        "text": " "
                                                    }
                                                ]
                                            },
                                            "value": {
                                                "kind": "InvocationExpression",
                                                "fullStart": 944,
                                                "fullEnd": 988,
                                                "start": 944,
                                                "end": 988,
                                                "fullWidth": 44,
                                                "width": 44,
                                                "expression": {
                                                    "kind": "MemberAccessExpression",
                                                    "fullStart": 944,
                                                    "fullEnd": 975,
                                                    "start": 944,
                                                    "end": 975,
                                                    "fullWidth": 31,
                                                    "width": 31,
                                                    "expression": {
                                                        "kind": "IdentifierName",
                                                        "fullStart": 944,
                                                        "fullEnd": 950,
                                                        "start": 944,
                                                        "end": 950,
                                                        "fullWidth": 6,
                                                        "width": 6,
                                                        "text": "Object",
                                                        "value": "Object",
                                                        "valueText": "Object"
                                                    },
                                                    "dotToken": {
                                                        "kind": "DotToken",
                                                        "fullStart": 950,
                                                        "fullEnd": 951,
                                                        "start": 950,
                                                        "end": 951,
                                                        "fullWidth": 1,
                                                        "width": 1,
                                                        "text": ".",
                                                        "value": ".",
                                                        "valueText": "."
                                                    },
                                                    "name": {
                                                        "kind": "IdentifierName",
                                                        "fullStart": 951,
                                                        "fullEnd": 975,
                                                        "start": 951,
                                                        "end": 975,
                                                        "fullWidth": 24,
                                                        "width": 24,
                                                        "text": "getOwnPropertyDescriptor",
                                                        "value": "getOwnPropertyDescriptor",
                                                        "valueText": "getOwnPropertyDescriptor"
                                                    }
                                                },
                                                "argumentList": {
                                                    "kind": "ArgumentList",
                                                    "fullStart": 975,
                                                    "fullEnd": 988,
                                                    "start": 975,
                                                    "end": 988,
                                                    "fullWidth": 13,
                                                    "width": 13,
                                                    "openParenToken": {
                                                        "kind": "OpenParenToken",
                                                        "fullStart": 975,
                                                        "fullEnd": 976,
                                                        "start": 975,
                                                        "end": 976,
                                                        "fullWidth": 1,
                                                        "width": 1,
                                                        "text": "(",
                                                        "value": "(",
                                                        "valueText": "("
                                                    },
                                                    "arguments": [
                                                        {
                                                            "kind": "IdentifierName",
                                                            "fullStart": 976,
                                                            "fullEnd": 979,
                                                            "start": 976,
                                                            "end": 979,
                                                            "fullWidth": 3,
                                                            "width": 3,
                                                            "text": "obj",
                                                            "value": "obj",
                                                            "valueText": "obj"
                                                        },
                                                        {
                                                            "kind": "CommaToken",
                                                            "fullStart": 979,
                                                            "fullEnd": 981,
                                                            "start": 979,
                                                            "end": 980,
                                                            "fullWidth": 2,
                                                            "width": 1,
                                                            "text": ",",
                                                            "value": ",",
                                                            "valueText": ",",
                                                            "hasTrailingTrivia": true,
                                                            "trailingTrivia": [
                                                                {
                                                                    "kind": "WhitespaceTrivia",
                                                                    "text": " "
                                                                }
                                                            ]
                                                        },
                                                        {
                                                            "kind": "StringLiteral",
                                                            "fullStart": 981,
                                                            "fullEnd": 987,
                                                            "start": 981,
                                                            "end": 987,
                                                            "fullWidth": 6,
                                                            "width": 6,
                                                            "text": "\"prop\"",
                                                            "value": "prop",
                                                            "valueText": "prop"
                                                        }
                                                    ],
                                                    "closeParenToken": {
                                                        "kind": "CloseParenToken",
                                                        "fullStart": 987,
                                                        "fullEnd": 988,
                                                        "start": 987,
                                                        "end": 988,
                                                        "fullWidth": 1,
                                                        "width": 1,
                                                        "text": ")",
                                                        "value": ")",
                                                        "valueText": ")"
                                                    }
                                                }
                                            }
                                        }
                                    }
                                ]
                            },
                            "semicolonToken": {
                                "kind": "SemicolonToken",
                                "fullStart": 988,
                                "fullEnd": 991,
                                "start": 988,
                                "end": 989,
                                "fullWidth": 3,
                                "width": 1,
                                "text": ";",
                                "value": ";",
                                "valueText": ";",
                                "hasTrailingTrivia": true,
                                "hasTrailingNewLine": true,
                                "trailingTrivia": [
                                    {
                                        "kind": "NewLineTrivia",
                                        "text": "\r\n"
                                    }
                                ]
                            }
                        },
                        {
                            "kind": "ExpressionStatement",
                            "fullStart": 991,
                            "fullEnd": 1081,
                            "start": 1001,
                            "end": 1079,
                            "fullWidth": 90,
                            "width": 78,
                            "expression": {
                                "kind": "InvocationExpression",
                                "fullStart": 991,
                                "fullEnd": 1078,
                                "start": 1001,
                                "end": 1078,
                                "fullWidth": 87,
                                "width": 77,
                                "expression": {
                                    "kind": "MemberAccessExpression",
                                    "fullStart": 991,
                                    "fullEnd": 1022,
                                    "start": 1001,
                                    "end": 1022,
                                    "fullWidth": 31,
                                    "width": 21,
                                    "expression": {
                                        "kind": "IdentifierName",
                                        "fullStart": 991,
                                        "fullEnd": 1007,
                                        "start": 1001,
                                        "end": 1007,
                                        "fullWidth": 16,
                                        "width": 6,
                                        "text": "Object",
                                        "value": "Object",
                                        "valueText": "Object",
                                        "hasLeadingTrivia": true,
                                        "hasLeadingNewLine": true,
                                        "leadingTrivia": [
                                            {
                                                "kind": "NewLineTrivia",
                                                "text": "\r\n"
                                            },
                                            {
                                                "kind": "WhitespaceTrivia",
                                                "text": "        "
                                            }
                                        ]
                                    },
                                    "dotToken": {
                                        "kind": "DotToken",
                                        "fullStart": 1007,
                                        "fullEnd": 1008,
                                        "start": 1007,
                                        "end": 1008,
                                        "fullWidth": 1,
                                        "width": 1,
                                        "text": ".",
                                        "value": ".",
                                        "valueText": "."
                                    },
                                    "name": {
                                        "kind": "IdentifierName",
                                        "fullStart": 1008,
                                        "fullEnd": 1022,
                                        "start": 1008,
                                        "end": 1022,
                                        "fullWidth": 14,
                                        "width": 14,
                                        "text": "defineProperty",
                                        "value": "defineProperty",
                                        "valueText": "defineProperty"
                                    }
                                },
                                "argumentList": {
                                    "kind": "ArgumentList",
                                    "fullStart": 1022,
                                    "fullEnd": 1078,
                                    "start": 1022,
                                    "end": 1078,
                                    "fullWidth": 56,
                                    "width": 56,
                                    "openParenToken": {
                                        "kind": "OpenParenToken",
                                        "fullStart": 1022,
                                        "fullEnd": 1023,
                                        "start": 1022,
                                        "end": 1023,
                                        "fullWidth": 1,
                                        "width": 1,
                                        "text": "(",
                                        "value": "(",
                                        "valueText": "("
                                    },
                                    "arguments": [
                                        {
                                            "kind": "IdentifierName",
                                            "fullStart": 1023,
                                            "fullEnd": 1026,
                                            "start": 1023,
                                            "end": 1026,
                                            "fullWidth": 3,
                                            "width": 3,
                                            "text": "obj",
                                            "value": "obj",
                                            "valueText": "obj"
                                        },
                                        {
                                            "kind": "CommaToken",
                                            "fullStart": 1026,
                                            "fullEnd": 1028,
                                            "start": 1026,
                                            "end": 1027,
                                            "fullWidth": 2,
                                            "width": 1,
                                            "text": ",",
                                            "value": ",",
                                            "valueText": ",",
                                            "hasTrailingTrivia": true,
                                            "trailingTrivia": [
                                                {
                                                    "kind": "WhitespaceTrivia",
                                                    "text": " "
                                                }
                                            ]
                                        },
                                        {
                                            "kind": "StringLiteral",
                                            "fullStart": 1028,
                                            "fullEnd": 1034,
                                            "start": 1028,
                                            "end": 1034,
                                            "fullWidth": 6,
                                            "width": 6,
                                            "text": "\"prop\"",
                                            "value": "prop",
                                            "valueText": "prop"
                                        },
                                        {
                                            "kind": "CommaToken",
                                            "fullStart": 1034,
                                            "fullEnd": 1036,
                                            "start": 1034,
                                            "end": 1035,
                                            "fullWidth": 2,
                                            "width": 1,
                                            "text": ",",
                                            "value": ",",
                                            "valueText": ",",
                                            "hasTrailingTrivia": true,
                                            "trailingTrivia": [
                                                {
                                                    "kind": "WhitespaceTrivia",
                                                    "text": " "
                                                }
                                            ]
                                        },
                                        {
                                            "kind": "ObjectLiteralExpression",
                                            "fullStart": 1036,
                                            "fullEnd": 1077,
                                            "start": 1036,
                                            "end": 1077,
                                            "fullWidth": 41,
                                            "width": 41,
                                            "openBraceToken": {
                                                "kind": "OpenBraceToken",
                                                "fullStart": 1036,
                                                "fullEnd": 1039,
                                                "start": 1036,
                                                "end": 1037,
                                                "fullWidth": 3,
                                                "width": 1,
                                                "text": "{",
                                                "value": "{",
                                                "valueText": "{",
                                                "hasTrailingTrivia": true,
                                                "hasTrailingNewLine": true,
                                                "trailingTrivia": [
                                                    {
                                                        "kind": "NewLineTrivia",
                                                        "text": "\r\n"
                                                    }
                                                ]
                                            },
                                            "propertyAssignments": [
                                                {
                                                    "kind": "SimplePropertyAssignment",
                                                    "fullStart": 1039,
                                                    "fullEnd": 1068,
                                                    "start": 1051,
                                                    "end": 1066,
                                                    "fullWidth": 29,
                                                    "width": 15,
                                                    "propertyName": {
                                                        "kind": "IdentifierName",
                                                        "fullStart": 1039,
                                                        "fullEnd": 1059,
                                                        "start": 1051,
                                                        "end": 1059,
                                                        "fullWidth": 20,
                                                        "width": 8,
                                                        "text": "writable",
                                                        "value": "writable",
                                                        "valueText": "writable",
                                                        "hasLeadingTrivia": true,
                                                        "leadingTrivia": [
                                                            {
                                                                "kind": "WhitespaceTrivia",
                                                                "text": "            "
                                                            }
                                                        ]
                                                    },
                                                    "colonToken": {
                                                        "kind": "ColonToken",
                                                        "fullStart": 1059,
                                                        "fullEnd": 1061,
                                                        "start": 1059,
                                                        "end": 1060,
                                                        "fullWidth": 2,
                                                        "width": 1,
                                                        "text": ":",
                                                        "value": ":",
                                                        "valueText": ":",
                                                        "hasTrailingTrivia": true,
                                                        "trailingTrivia": [
                                                            {
                                                                "kind": "WhitespaceTrivia",
                                                                "text": " "
                                                            }
                                                        ]
                                                    },
                                                    "expression": {
                                                        "kind": "FalseKeyword",
                                                        "fullStart": 1061,
                                                        "fullEnd": 1068,
                                                        "start": 1061,
                                                        "end": 1066,
                                                        "fullWidth": 7,
                                                        "width": 5,
                                                        "text": "false",
                                                        "value": false,
                                                        "valueText": "false",
                                                        "hasTrailingTrivia": true,
                                                        "hasTrailingNewLine": true,
                                                        "trailingTrivia": [
                                                            {
                                                                "kind": "NewLineTrivia",
                                                                "text": "\r\n"
                                                            }
                                                        ]
                                                    }
                                                }
                                            ],
                                            "closeBraceToken": {
                                                "kind": "CloseBraceToken",
                                                "fullStart": 1068,
                                                "fullEnd": 1077,
                                                "start": 1076,
                                                "end": 1077,
                                                "fullWidth": 9,
                                                "width": 1,
                                                "text": "}",
                                                "value": "}",
                                                "valueText": "}",
                                                "hasLeadingTrivia": true,
                                                "leadingTrivia": [
                                                    {
                                                        "kind": "WhitespaceTrivia",
                                                        "text": "        "
                                                    }
                                                ]
                                            }
                                        }
                                    ],
                                    "closeParenToken": {
                                        "kind": "CloseParenToken",
                                        "fullStart": 1077,
                                        "fullEnd": 1078,
                                        "start": 1077,
                                        "end": 1078,
                                        "fullWidth": 1,
                                        "width": 1,
                                        "text": ")",
                                        "value": ")",
                                        "valueText": ")"
                                    }
                                }
                            },
                            "semicolonToken": {
                                "kind": "SemicolonToken",
                                "fullStart": 1078,
                                "fullEnd": 1081,
                                "start": 1078,
                                "end": 1079,
                                "fullWidth": 3,
                                "width": 1,
                                "text": ";",
                                "value": ";",
                                "valueText": ";",
                                "hasTrailingTrivia": true,
                                "hasTrailingNewLine": true,
                                "trailingTrivia": [
                                    {
                                        "kind": "NewLineTrivia",
                                        "text": "\r\n"
                                    }
                                ]
                            }
                        },
                        {
                            "kind": "VariableStatement",
                            "fullStart": 1081,
                            "fullEnd": 1148,
                            "start": 1089,
                            "end": 1146,
                            "fullWidth": 67,
                            "width": 57,
                            "modifiers": [],
                            "variableDeclaration": {
                                "kind": "VariableDeclaration",
                                "fullStart": 1081,
                                "fullEnd": 1145,
                                "start": 1089,
                                "end": 1145,
                                "fullWidth": 64,
                                "width": 56,
                                "varKeyword": {
                                    "kind": "VarKeyword",
                                    "fullStart": 1081,
                                    "fullEnd": 1093,
                                    "start": 1089,
                                    "end": 1092,
                                    "fullWidth": 12,
                                    "width": 3,
                                    "text": "var",
                                    "value": "var",
                                    "valueText": "var",
                                    "hasLeadingTrivia": true,
                                    "hasTrailingTrivia": true,
                                    "leadingTrivia": [
                                        {
                                            "kind": "WhitespaceTrivia",
                                            "text": "        "
                                        }
                                    ],
                                    "trailingTrivia": [
                                        {
                                            "kind": "WhitespaceTrivia",
                                            "text": " "
                                        }
                                    ]
                                },
                                "variableDeclarators": [
                                    {
                                        "kind": "VariableDeclarator",
                                        "fullStart": 1093,
                                        "fullEnd": 1145,
                                        "start": 1093,
                                        "end": 1145,
                                        "fullWidth": 52,
<<<<<<< HEAD
                                        "width": 52,
                                        "identifier": {
=======
                                        "propertyName": {
>>>>>>> 85e84683
                                            "kind": "IdentifierName",
                                            "fullStart": 1093,
                                            "fullEnd": 1099,
                                            "start": 1093,
                                            "end": 1098,
                                            "fullWidth": 6,
                                            "width": 5,
                                            "text": "desc2",
                                            "value": "desc2",
                                            "valueText": "desc2",
                                            "hasTrailingTrivia": true,
                                            "trailingTrivia": [
                                                {
                                                    "kind": "WhitespaceTrivia",
                                                    "text": " "
                                                }
                                            ]
                                        },
                                        "equalsValueClause": {
                                            "kind": "EqualsValueClause",
                                            "fullStart": 1099,
                                            "fullEnd": 1145,
                                            "start": 1099,
                                            "end": 1145,
                                            "fullWidth": 46,
                                            "width": 46,
                                            "equalsToken": {
                                                "kind": "EqualsToken",
                                                "fullStart": 1099,
                                                "fullEnd": 1101,
                                                "start": 1099,
                                                "end": 1100,
                                                "fullWidth": 2,
                                                "width": 1,
                                                "text": "=",
                                                "value": "=",
                                                "valueText": "=",
                                                "hasTrailingTrivia": true,
                                                "trailingTrivia": [
                                                    {
                                                        "kind": "WhitespaceTrivia",
                                                        "text": " "
                                                    }
                                                ]
                                            },
                                            "value": {
                                                "kind": "InvocationExpression",
                                                "fullStart": 1101,
                                                "fullEnd": 1145,
                                                "start": 1101,
                                                "end": 1145,
                                                "fullWidth": 44,
                                                "width": 44,
                                                "expression": {
                                                    "kind": "MemberAccessExpression",
                                                    "fullStart": 1101,
                                                    "fullEnd": 1132,
                                                    "start": 1101,
                                                    "end": 1132,
                                                    "fullWidth": 31,
                                                    "width": 31,
                                                    "expression": {
                                                        "kind": "IdentifierName",
                                                        "fullStart": 1101,
                                                        "fullEnd": 1107,
                                                        "start": 1101,
                                                        "end": 1107,
                                                        "fullWidth": 6,
                                                        "width": 6,
                                                        "text": "Object",
                                                        "value": "Object",
                                                        "valueText": "Object"
                                                    },
                                                    "dotToken": {
                                                        "kind": "DotToken",
                                                        "fullStart": 1107,
                                                        "fullEnd": 1108,
                                                        "start": 1107,
                                                        "end": 1108,
                                                        "fullWidth": 1,
                                                        "width": 1,
                                                        "text": ".",
                                                        "value": ".",
                                                        "valueText": "."
                                                    },
                                                    "name": {
                                                        "kind": "IdentifierName",
                                                        "fullStart": 1108,
                                                        "fullEnd": 1132,
                                                        "start": 1108,
                                                        "end": 1132,
                                                        "fullWidth": 24,
                                                        "width": 24,
                                                        "text": "getOwnPropertyDescriptor",
                                                        "value": "getOwnPropertyDescriptor",
                                                        "valueText": "getOwnPropertyDescriptor"
                                                    }
                                                },
                                                "argumentList": {
                                                    "kind": "ArgumentList",
                                                    "fullStart": 1132,
                                                    "fullEnd": 1145,
                                                    "start": 1132,
                                                    "end": 1145,
                                                    "fullWidth": 13,
                                                    "width": 13,
                                                    "openParenToken": {
                                                        "kind": "OpenParenToken",
                                                        "fullStart": 1132,
                                                        "fullEnd": 1133,
                                                        "start": 1132,
                                                        "end": 1133,
                                                        "fullWidth": 1,
                                                        "width": 1,
                                                        "text": "(",
                                                        "value": "(",
                                                        "valueText": "("
                                                    },
                                                    "arguments": [
                                                        {
                                                            "kind": "IdentifierName",
                                                            "fullStart": 1133,
                                                            "fullEnd": 1136,
                                                            "start": 1133,
                                                            "end": 1136,
                                                            "fullWidth": 3,
                                                            "width": 3,
                                                            "text": "obj",
                                                            "value": "obj",
                                                            "valueText": "obj"
                                                        },
                                                        {
                                                            "kind": "CommaToken",
                                                            "fullStart": 1136,
                                                            "fullEnd": 1138,
                                                            "start": 1136,
                                                            "end": 1137,
                                                            "fullWidth": 2,
                                                            "width": 1,
                                                            "text": ",",
                                                            "value": ",",
                                                            "valueText": ",",
                                                            "hasTrailingTrivia": true,
                                                            "trailingTrivia": [
                                                                {
                                                                    "kind": "WhitespaceTrivia",
                                                                    "text": " "
                                                                }
                                                            ]
                                                        },
                                                        {
                                                            "kind": "StringLiteral",
                                                            "fullStart": 1138,
                                                            "fullEnd": 1144,
                                                            "start": 1138,
                                                            "end": 1144,
                                                            "fullWidth": 6,
                                                            "width": 6,
                                                            "text": "\"prop\"",
                                                            "value": "prop",
                                                            "valueText": "prop"
                                                        }
                                                    ],
                                                    "closeParenToken": {
                                                        "kind": "CloseParenToken",
                                                        "fullStart": 1144,
                                                        "fullEnd": 1145,
                                                        "start": 1144,
                                                        "end": 1145,
                                                        "fullWidth": 1,
                                                        "width": 1,
                                                        "text": ")",
                                                        "value": ")",
                                                        "valueText": ")"
                                                    }
                                                }
                                            }
                                        }
                                    }
                                ]
                            },
                            "semicolonToken": {
                                "kind": "SemicolonToken",
                                "fullStart": 1145,
                                "fullEnd": 1148,
                                "start": 1145,
                                "end": 1146,
                                "fullWidth": 3,
                                "width": 1,
                                "text": ";",
                                "value": ";",
                                "valueText": ";",
                                "hasTrailingTrivia": true,
                                "hasTrailingNewLine": true,
                                "trailingTrivia": [
                                    {
                                        "kind": "NewLineTrivia",
                                        "text": "\r\n"
                                    }
                                ]
                            }
                        },
                        {
                            "kind": "ReturnStatement",
                            "fullStart": 1148,
                            "fullEnd": 1265,
                            "start": 1158,
                            "end": 1263,
                            "fullWidth": 117,
                            "width": 105,
                            "returnKeyword": {
                                "kind": "ReturnKeyword",
                                "fullStart": 1148,
                                "fullEnd": 1165,
                                "start": 1158,
                                "end": 1164,
                                "fullWidth": 17,
                                "width": 6,
                                "text": "return",
                                "value": "return",
                                "valueText": "return",
                                "hasLeadingTrivia": true,
                                "hasLeadingNewLine": true,
                                "hasTrailingTrivia": true,
                                "leadingTrivia": [
                                    {
                                        "kind": "NewLineTrivia",
                                        "text": "\r\n"
                                    },
                                    {
                                        "kind": "WhitespaceTrivia",
                                        "text": "        "
                                    }
                                ],
                                "trailingTrivia": [
                                    {
                                        "kind": "WhitespaceTrivia",
                                        "text": " "
                                    }
                                ]
                            },
                            "expression": {
                                "kind": "LogicalAndExpression",
                                "fullStart": 1165,
                                "fullEnd": 1262,
                                "start": 1165,
                                "end": 1262,
                                "fullWidth": 97,
                                "width": 97,
                                "left": {
                                    "kind": "LogicalAndExpression",
                                    "fullStart": 1165,
                                    "fullEnd": 1235,
                                    "start": 1165,
                                    "end": 1234,
                                    "fullWidth": 70,
                                    "width": 69,
                                    "left": {
                                        "kind": "LogicalAndExpression",
                                        "fullStart": 1165,
                                        "fullEnd": 1214,
                                        "start": 1165,
                                        "end": 1213,
                                        "fullWidth": 49,
                                        "width": 48,
                                        "left": {
                                            "kind": "IdentifierName",
                                            "fullStart": 1165,
                                            "fullEnd": 1187,
                                            "start": 1165,
                                            "end": 1186,
                                            "fullWidth": 22,
                                            "width": 21,
                                            "text": "propertyDefineCorrect",
                                            "value": "propertyDefineCorrect",
                                            "valueText": "propertyDefineCorrect",
                                            "hasTrailingTrivia": true,
                                            "trailingTrivia": [
                                                {
                                                    "kind": "WhitespaceTrivia",
                                                    "text": " "
                                                }
                                            ]
                                        },
                                        "operatorToken": {
                                            "kind": "AmpersandAmpersandToken",
                                            "fullStart": 1187,
                                            "fullEnd": 1190,
                                            "start": 1187,
                                            "end": 1189,
                                            "fullWidth": 3,
                                            "width": 2,
                                            "text": "&&",
                                            "value": "&&",
                                            "valueText": "&&",
                                            "hasTrailingTrivia": true,
                                            "trailingTrivia": [
                                                {
                                                    "kind": "WhitespaceTrivia",
                                                    "text": " "
                                                }
                                            ]
                                        },
                                        "right": {
                                            "kind": "EqualsExpression",
                                            "fullStart": 1190,
                                            "fullEnd": 1214,
                                            "start": 1190,
                                            "end": 1213,
                                            "fullWidth": 24,
                                            "width": 23,
                                            "left": {
                                                "kind": "MemberAccessExpression",
                                                "fullStart": 1190,
                                                "fullEnd": 1205,
                                                "start": 1190,
                                                "end": 1204,
                                                "fullWidth": 15,
                                                "width": 14,
                                                "expression": {
                                                    "kind": "IdentifierName",
                                                    "fullStart": 1190,
                                                    "fullEnd": 1195,
                                                    "start": 1190,
                                                    "end": 1195,
                                                    "fullWidth": 5,
                                                    "width": 5,
                                                    "text": "desc1",
                                                    "value": "desc1",
                                                    "valueText": "desc1"
                                                },
                                                "dotToken": {
                                                    "kind": "DotToken",
                                                    "fullStart": 1195,
                                                    "fullEnd": 1196,
                                                    "start": 1195,
                                                    "end": 1196,
                                                    "fullWidth": 1,
                                                    "width": 1,
                                                    "text": ".",
                                                    "value": ".",
                                                    "valueText": "."
                                                },
                                                "name": {
                                                    "kind": "IdentifierName",
                                                    "fullStart": 1196,
                                                    "fullEnd": 1205,
                                                    "start": 1196,
                                                    "end": 1204,
                                                    "fullWidth": 9,
                                                    "width": 8,
                                                    "text": "writable",
                                                    "value": "writable",
                                                    "valueText": "writable",
                                                    "hasTrailingTrivia": true,
                                                    "trailingTrivia": [
                                                        {
                                                            "kind": "WhitespaceTrivia",
                                                            "text": " "
                                                        }
                                                    ]
                                                }
                                            },
                                            "operatorToken": {
                                                "kind": "EqualsEqualsEqualsToken",
                                                "fullStart": 1205,
                                                "fullEnd": 1209,
                                                "start": 1205,
                                                "end": 1208,
                                                "fullWidth": 4,
                                                "width": 3,
                                                "text": "===",
                                                "value": "===",
                                                "valueText": "===",
                                                "hasTrailingTrivia": true,
                                                "trailingTrivia": [
                                                    {
                                                        "kind": "WhitespaceTrivia",
                                                        "text": " "
                                                    }
                                                ]
                                            },
                                            "right": {
                                                "kind": "TrueKeyword",
                                                "fullStart": 1209,
                                                "fullEnd": 1214,
                                                "start": 1209,
                                                "end": 1213,
                                                "fullWidth": 5,
                                                "width": 4,
                                                "text": "true",
                                                "value": true,
                                                "valueText": "true",
                                                "hasTrailingTrivia": true,
                                                "trailingTrivia": [
                                                    {
                                                        "kind": "WhitespaceTrivia",
                                                        "text": " "
                                                    }
                                                ]
                                            }
                                        }
                                    },
                                    "operatorToken": {
                                        "kind": "AmpersandAmpersandToken",
                                        "fullStart": 1214,
                                        "fullEnd": 1217,
                                        "start": 1214,
                                        "end": 1216,
                                        "fullWidth": 3,
                                        "width": 2,
                                        "text": "&&",
                                        "value": "&&",
                                        "valueText": "&&",
                                        "hasTrailingTrivia": true,
                                        "trailingTrivia": [
                                            {
                                                "kind": "WhitespaceTrivia",
                                                "text": " "
                                            }
                                        ]
                                    },
                                    "right": {
                                        "kind": "EqualsExpression",
                                        "fullStart": 1217,
                                        "fullEnd": 1235,
                                        "start": 1217,
                                        "end": 1234,
                                        "fullWidth": 18,
                                        "width": 17,
                                        "left": {
                                            "kind": "MemberAccessExpression",
                                            "fullStart": 1217,
                                            "fullEnd": 1226,
                                            "start": 1217,
                                            "end": 1225,
                                            "fullWidth": 9,
                                            "width": 8,
                                            "expression": {
                                                "kind": "IdentifierName",
                                                "fullStart": 1217,
                                                "fullEnd": 1220,
                                                "start": 1217,
                                                "end": 1220,
                                                "fullWidth": 3,
                                                "width": 3,
                                                "text": "obj",
                                                "value": "obj",
                                                "valueText": "obj"
                                            },
                                            "dotToken": {
                                                "kind": "DotToken",
                                                "fullStart": 1220,
                                                "fullEnd": 1221,
                                                "start": 1220,
                                                "end": 1221,
                                                "fullWidth": 1,
                                                "width": 1,
                                                "text": ".",
                                                "value": ".",
                                                "valueText": "."
                                            },
                                            "name": {
                                                "kind": "IdentifierName",
                                                "fullStart": 1221,
                                                "fullEnd": 1226,
                                                "start": 1221,
                                                "end": 1225,
                                                "fullWidth": 5,
                                                "width": 4,
                                                "text": "prop",
                                                "value": "prop",
                                                "valueText": "prop",
                                                "hasTrailingTrivia": true,
                                                "trailingTrivia": [
                                                    {
                                                        "kind": "WhitespaceTrivia",
                                                        "text": " "
                                                    }
                                                ]
                                            }
                                        },
                                        "operatorToken": {
                                            "kind": "EqualsEqualsEqualsToken",
                                            "fullStart": 1226,
                                            "fullEnd": 1230,
                                            "start": 1226,
                                            "end": 1229,
                                            "fullWidth": 4,
                                            "width": 3,
                                            "text": "===",
                                            "value": "===",
                                            "valueText": "===",
                                            "hasTrailingTrivia": true,
                                            "trailingTrivia": [
                                                {
                                                    "kind": "WhitespaceTrivia",
                                                    "text": " "
                                                }
                                            ]
                                        },
                                        "right": {
                                            "kind": "NumericLiteral",
                                            "fullStart": 1230,
                                            "fullEnd": 1235,
                                            "start": 1230,
                                            "end": 1234,
                                            "fullWidth": 5,
                                            "width": 4,
                                            "text": "2010",
                                            "value": 2010,
                                            "valueText": "2010",
                                            "hasTrailingTrivia": true,
                                            "trailingTrivia": [
                                                {
                                                    "kind": "WhitespaceTrivia",
                                                    "text": " "
                                                }
                                            ]
                                        }
                                    }
                                },
                                "operatorToken": {
                                    "kind": "AmpersandAmpersandToken",
                                    "fullStart": 1235,
                                    "fullEnd": 1238,
                                    "start": 1235,
                                    "end": 1237,
                                    "fullWidth": 3,
                                    "width": 2,
                                    "text": "&&",
                                    "value": "&&",
                                    "valueText": "&&",
                                    "hasTrailingTrivia": true,
                                    "trailingTrivia": [
                                        {
                                            "kind": "WhitespaceTrivia",
                                            "text": " "
                                        }
                                    ]
                                },
                                "right": {
                                    "kind": "EqualsExpression",
                                    "fullStart": 1238,
                                    "fullEnd": 1262,
                                    "start": 1238,
                                    "end": 1262,
                                    "fullWidth": 24,
                                    "width": 24,
                                    "left": {
                                        "kind": "MemberAccessExpression",
                                        "fullStart": 1238,
                                        "fullEnd": 1253,
                                        "start": 1238,
                                        "end": 1252,
                                        "fullWidth": 15,
                                        "width": 14,
                                        "expression": {
                                            "kind": "IdentifierName",
                                            "fullStart": 1238,
                                            "fullEnd": 1243,
                                            "start": 1238,
                                            "end": 1243,
                                            "fullWidth": 5,
                                            "width": 5,
                                            "text": "desc2",
                                            "value": "desc2",
                                            "valueText": "desc2"
                                        },
                                        "dotToken": {
                                            "kind": "DotToken",
                                            "fullStart": 1243,
                                            "fullEnd": 1244,
                                            "start": 1243,
                                            "end": 1244,
                                            "fullWidth": 1,
                                            "width": 1,
                                            "text": ".",
                                            "value": ".",
                                            "valueText": "."
                                        },
                                        "name": {
                                            "kind": "IdentifierName",
                                            "fullStart": 1244,
                                            "fullEnd": 1253,
                                            "start": 1244,
                                            "end": 1252,
                                            "fullWidth": 9,
                                            "width": 8,
                                            "text": "writable",
                                            "value": "writable",
                                            "valueText": "writable",
                                            "hasTrailingTrivia": true,
                                            "trailingTrivia": [
                                                {
                                                    "kind": "WhitespaceTrivia",
                                                    "text": " "
                                                }
                                            ]
                                        }
                                    },
                                    "operatorToken": {
                                        "kind": "EqualsEqualsEqualsToken",
                                        "fullStart": 1253,
                                        "fullEnd": 1257,
                                        "start": 1253,
                                        "end": 1256,
                                        "fullWidth": 4,
                                        "width": 3,
                                        "text": "===",
                                        "value": "===",
                                        "valueText": "===",
                                        "hasTrailingTrivia": true,
                                        "trailingTrivia": [
                                            {
                                                "kind": "WhitespaceTrivia",
                                                "text": " "
                                            }
                                        ]
                                    },
                                    "right": {
                                        "kind": "FalseKeyword",
                                        "fullStart": 1257,
                                        "fullEnd": 1262,
                                        "start": 1257,
                                        "end": 1262,
                                        "fullWidth": 5,
                                        "width": 5,
                                        "text": "false",
                                        "value": false,
                                        "valueText": "false"
                                    }
                                }
                            },
                            "semicolonToken": {
                                "kind": "SemicolonToken",
                                "fullStart": 1262,
                                "fullEnd": 1265,
                                "start": 1262,
                                "end": 1263,
                                "fullWidth": 3,
                                "width": 1,
                                "text": ";",
                                "value": ";",
                                "valueText": ";",
                                "hasTrailingTrivia": true,
                                "hasTrailingNewLine": true,
                                "trailingTrivia": [
                                    {
                                        "kind": "NewLineTrivia",
                                        "text": "\r\n"
                                    }
                                ]
                            }
                        }
                    ],
                    "closeBraceToken": {
                        "kind": "CloseBraceToken",
                        "fullStart": 1265,
                        "fullEnd": 1272,
                        "start": 1269,
                        "end": 1270,
                        "fullWidth": 7,
                        "width": 1,
                        "text": "}",
                        "value": "}",
                        "valueText": "}",
                        "hasLeadingTrivia": true,
                        "hasTrailingTrivia": true,
                        "hasTrailingNewLine": true,
                        "leadingTrivia": [
                            {
                                "kind": "WhitespaceTrivia",
                                "text": "    "
                            }
                        ],
                        "trailingTrivia": [
                            {
                                "kind": "NewLineTrivia",
                                "text": "\r\n"
                            }
                        ]
                    }
                }
            },
            {
                "kind": "ExpressionStatement",
                "fullStart": 1272,
                "fullEnd": 1296,
                "start": 1272,
                "end": 1294,
                "fullWidth": 24,
                "width": 22,
                "expression": {
                    "kind": "InvocationExpression",
                    "fullStart": 1272,
                    "fullEnd": 1293,
                    "start": 1272,
                    "end": 1293,
                    "fullWidth": 21,
                    "width": 21,
                    "expression": {
                        "kind": "IdentifierName",
                        "fullStart": 1272,
                        "fullEnd": 1283,
                        "start": 1272,
                        "end": 1283,
                        "fullWidth": 11,
                        "width": 11,
                        "text": "runTestCase",
                        "value": "runTestCase",
                        "valueText": "runTestCase"
                    },
                    "argumentList": {
                        "kind": "ArgumentList",
                        "fullStart": 1283,
                        "fullEnd": 1293,
                        "start": 1283,
                        "end": 1293,
                        "fullWidth": 10,
                        "width": 10,
                        "openParenToken": {
                            "kind": "OpenParenToken",
                            "fullStart": 1283,
                            "fullEnd": 1284,
                            "start": 1283,
                            "end": 1284,
                            "fullWidth": 1,
                            "width": 1,
                            "text": "(",
                            "value": "(",
                            "valueText": "("
                        },
                        "arguments": [
                            {
                                "kind": "IdentifierName",
                                "fullStart": 1284,
                                "fullEnd": 1292,
                                "start": 1284,
                                "end": 1292,
                                "fullWidth": 8,
                                "width": 8,
                                "text": "testcase",
                                "value": "testcase",
                                "valueText": "testcase"
                            }
                        ],
                        "closeParenToken": {
                            "kind": "CloseParenToken",
                            "fullStart": 1292,
                            "fullEnd": 1293,
                            "start": 1292,
                            "end": 1293,
                            "fullWidth": 1,
                            "width": 1,
                            "text": ")",
                            "value": ")",
                            "valueText": ")"
                        }
                    }
                },
                "semicolonToken": {
                    "kind": "SemicolonToken",
                    "fullStart": 1293,
                    "fullEnd": 1296,
                    "start": 1293,
                    "end": 1294,
                    "fullWidth": 3,
                    "width": 1,
                    "text": ";",
                    "value": ";",
                    "valueText": ";",
                    "hasTrailingTrivia": true,
                    "hasTrailingNewLine": true,
                    "trailingTrivia": [
                        {
                            "kind": "NewLineTrivia",
                            "text": "\r\n"
                        }
                    ]
                }
            }
        ],
        "endOfFileToken": {
            "kind": "EndOfFileToken",
            "fullStart": 1296,
            "fullEnd": 1296,
            "start": 1296,
            "end": 1296,
            "fullWidth": 0,
            "width": 0,
            "text": ""
        }
    },
    "lineMap": {
        "lineStarts": [
            0,
            67,
            152,
            232,
            308,
            380,
            385,
            439,
            624,
            629,
            631,
            633,
            656,
            679,
            681,
            727,
            753,
            782,
            813,
            846,
            859,
            924,
            991,
            993,
            1039,
            1068,
            1081,
            1148,
            1150,
            1265,
            1272,
            1296
        ],
        "length": 1296
    }
}<|MERGE_RESOLUTION|>--- conflicted
+++ resolved
@@ -245,12 +245,8 @@
                                         "start": 668,
                                         "end": 676,
                                         "fullWidth": 8,
-<<<<<<< HEAD
                                         "width": 8,
-                                        "identifier": {
-=======
                                         "propertyName": {
->>>>>>> 85e84683
                                             "kind": "IdentifierName",
                                             "fullStart": 668,
                                             "fullEnd": 672,
@@ -952,12 +948,8 @@
                                         "start": 871,
                                         "end": 921,
                                         "fullWidth": 50,
-<<<<<<< HEAD
                                         "width": 50,
-                                        "identifier": {
-=======
                                         "propertyName": {
->>>>>>> 85e84683
                                             "kind": "IdentifierName",
                                             "fullStart": 871,
                                             "fullEnd": 893,
@@ -1180,12 +1172,8 @@
                                         "start": 936,
                                         "end": 988,
                                         "fullWidth": 52,
-<<<<<<< HEAD
                                         "width": 52,
-                                        "identifier": {
-=======
                                         "propertyName": {
->>>>>>> 85e84683
                                             "kind": "IdentifierName",
                                             "fullStart": 936,
                                             "fullEnd": 942,
@@ -1748,12 +1736,8 @@
                                         "start": 1093,
                                         "end": 1145,
                                         "fullWidth": 52,
-<<<<<<< HEAD
                                         "width": 52,
-                                        "identifier": {
-=======
                                         "propertyName": {
->>>>>>> 85e84683
                                             "kind": "IdentifierName",
                                             "fullStart": 1093,
                                             "fullEnd": 1099,
