{
    "isDeclaration": false,
    "languageVersion": "EcmaScript5",
    "parseOptions": {
        "allowAutomaticSemicolonInsertion": true
    },
    "sourceUnit": {
        "kind": "SourceUnit",
        "fullStart": 0,
        "fullEnd": 910,
        "start": 557,
        "end": 910,
        "fullWidth": 910,
        "width": 353,
        "isIncrementallyUnusable": true,
        "moduleElements": [
            {
                "kind": "FunctionDeclaration",
                "fullStart": 0,
                "fullEnd": 886,
                "start": 557,
                "end": 884,
                "fullWidth": 886,
                "width": 327,
                "modifiers": [],
                "functionKeyword": {
                    "kind": "FunctionKeyword",
                    "fullStart": 0,
                    "fullEnd": 566,
                    "start": 557,
                    "end": 565,
                    "fullWidth": 566,
                    "width": 8,
                    "text": "function",
                    "value": "function",
                    "valueText": "function",
                    "hasLeadingTrivia": true,
                    "hasLeadingComment": true,
                    "hasLeadingNewLine": true,
                    "hasTrailingTrivia": true,
                    "leadingTrivia": [
                        {
                            "kind": "SingleLineCommentTrivia",
                            "text": "/// Copyright (c) 2012 Ecma International.  All rights reserved. "
                        },
                        {
                            "kind": "NewLineTrivia",
                            "text": "\r\n"
                        },
                        {
                            "kind": "SingleLineCommentTrivia",
                            "text": "/// Ecma International makes this code available under the terms and conditions set"
                        },
                        {
                            "kind": "NewLineTrivia",
                            "text": "\r\n"
                        },
                        {
                            "kind": "SingleLineCommentTrivia",
                            "text": "/// forth on http://hg.ecmascript.org/tests/test262/raw-file/tip/LICENSE (the "
                        },
                        {
                            "kind": "NewLineTrivia",
                            "text": "\r\n"
                        },
                        {
                            "kind": "SingleLineCommentTrivia",
                            "text": "/// \"Use Terms\").   Any redistribution of this code must retain the above "
                        },
                        {
                            "kind": "NewLineTrivia",
                            "text": "\r\n"
                        },
                        {
                            "kind": "SingleLineCommentTrivia",
                            "text": "/// copyright and this notice and otherwise comply with the Use Terms."
                        },
                        {
                            "kind": "NewLineTrivia",
                            "text": "\r\n"
                        },
                        {
                            "kind": "MultiLineCommentTrivia",
                            "text": "/**\r\n * @path ch15/15.2/15.2.3/15.2.3.6/15.2.3.6-3-21.js\r\n * @description Object.defineProperty - 'enumerable' property in 'Attributes' is not present (8.10.5 step 3)\r\n */"
                        },
                        {
                            "kind": "NewLineTrivia",
                            "text": "\r\n"
                        },
                        {
                            "kind": "NewLineTrivia",
                            "text": "\r\n"
                        },
                        {
                            "kind": "NewLineTrivia",
                            "text": "\r\n"
                        }
                    ],
                    "trailingTrivia": [
                        {
                            "kind": "WhitespaceTrivia",
                            "text": " "
                        }
                    ]
                },
                "identifier": {
                    "kind": "IdentifierName",
                    "fullStart": 566,
                    "fullEnd": 574,
                    "start": 566,
                    "end": 574,
                    "fullWidth": 8,
                    "width": 8,
                    "text": "testcase",
                    "value": "testcase",
                    "valueText": "testcase"
                },
                "callSignature": {
                    "kind": "CallSignature",
                    "fullStart": 574,
                    "fullEnd": 577,
                    "start": 574,
                    "end": 576,
                    "fullWidth": 3,
                    "width": 2,
                    "parameterList": {
                        "kind": "ParameterList",
                        "fullStart": 574,
                        "fullEnd": 577,
                        "start": 574,
                        "end": 576,
                        "fullWidth": 3,
                        "width": 2,
                        "openParenToken": {
                            "kind": "OpenParenToken",
                            "fullStart": 574,
                            "fullEnd": 575,
                            "start": 574,
                            "end": 575,
                            "fullWidth": 1,
                            "width": 1,
                            "text": "(",
                            "value": "(",
                            "valueText": "("
                        },
                        "parameters": [],
                        "closeParenToken": {
                            "kind": "CloseParenToken",
                            "fullStart": 575,
                            "fullEnd": 577,
                            "start": 575,
                            "end": 576,
                            "fullWidth": 2,
                            "width": 1,
                            "text": ")",
                            "value": ")",
                            "valueText": ")",
                            "hasTrailingTrivia": true,
                            "trailingTrivia": [
                                {
                                    "kind": "WhitespaceTrivia",
                                    "text": " "
                                }
                            ]
                        }
                    }
                },
                "block": {
                    "kind": "Block",
                    "fullStart": 577,
                    "fullEnd": 886,
                    "start": 577,
                    "end": 884,
                    "fullWidth": 309,
                    "width": 307,
                    "openBraceToken": {
                        "kind": "OpenBraceToken",
                        "fullStart": 577,
                        "fullEnd": 580,
                        "start": 577,
                        "end": 578,
                        "fullWidth": 3,
                        "width": 1,
                        "text": "{",
                        "value": "{",
                        "valueText": "{",
                        "hasTrailingTrivia": true,
                        "hasTrailingNewLine": true,
                        "trailingTrivia": [
                            {
                                "kind": "NewLineTrivia",
                                "text": "\r\n"
                            }
                        ]
                    },
                    "statements": [
                        {
                            "kind": "VariableStatement",
                            "fullStart": 580,
                            "fullEnd": 605,
                            "start": 590,
                            "end": 603,
                            "fullWidth": 25,
                            "width": 13,
                            "modifiers": [],
                            "variableDeclaration": {
                                "kind": "VariableDeclaration",
                                "fullStart": 580,
                                "fullEnd": 602,
                                "start": 590,
                                "end": 602,
                                "fullWidth": 22,
                                "width": 12,
                                "varKeyword": {
                                    "kind": "VarKeyword",
                                    "fullStart": 580,
                                    "fullEnd": 594,
                                    "start": 590,
                                    "end": 593,
                                    "fullWidth": 14,
                                    "width": 3,
                                    "text": "var",
                                    "value": "var",
                                    "valueText": "var",
                                    "hasLeadingTrivia": true,
                                    "hasLeadingNewLine": true,
                                    "hasTrailingTrivia": true,
                                    "leadingTrivia": [
                                        {
                                            "kind": "NewLineTrivia",
                                            "text": "\r\n"
                                        },
                                        {
                                            "kind": "WhitespaceTrivia",
                                            "text": "        "
                                        }
                                    ],
                                    "trailingTrivia": [
                                        {
                                            "kind": "WhitespaceTrivia",
                                            "text": " "
                                        }
                                    ]
                                },
                                "variableDeclarators": [
                                    {
                                        "kind": "VariableDeclarator",
                                        "fullStart": 594,
                                        "fullEnd": 602,
                                        "start": 594,
                                        "end": 602,
                                        "fullWidth": 8,
<<<<<<< HEAD
                                        "width": 8,
                                        "identifier": {
=======
                                        "propertyName": {
>>>>>>> 85e84683
                                            "kind": "IdentifierName",
                                            "fullStart": 594,
                                            "fullEnd": 598,
                                            "start": 594,
                                            "end": 597,
                                            "fullWidth": 4,
                                            "width": 3,
                                            "text": "obj",
                                            "value": "obj",
                                            "valueText": "obj",
                                            "hasTrailingTrivia": true,
                                            "trailingTrivia": [
                                                {
                                                    "kind": "WhitespaceTrivia",
                                                    "text": " "
                                                }
                                            ]
                                        },
                                        "equalsValueClause": {
                                            "kind": "EqualsValueClause",
                                            "fullStart": 598,
                                            "fullEnd": 602,
                                            "start": 598,
                                            "end": 602,
                                            "fullWidth": 4,
                                            "width": 4,
                                            "equalsToken": {
                                                "kind": "EqualsToken",
                                                "fullStart": 598,
                                                "fullEnd": 600,
                                                "start": 598,
                                                "end": 599,
                                                "fullWidth": 2,
                                                "width": 1,
                                                "text": "=",
                                                "value": "=",
                                                "valueText": "=",
                                                "hasTrailingTrivia": true,
                                                "trailingTrivia": [
                                                    {
                                                        "kind": "WhitespaceTrivia",
                                                        "text": " "
                                                    }
                                                ]
                                            },
                                            "value": {
                                                "kind": "ObjectLiteralExpression",
                                                "fullStart": 600,
                                                "fullEnd": 602,
                                                "start": 600,
                                                "end": 602,
                                                "fullWidth": 2,
                                                "width": 2,
                                                "openBraceToken": {
                                                    "kind": "OpenBraceToken",
                                                    "fullStart": 600,
                                                    "fullEnd": 601,
                                                    "start": 600,
                                                    "end": 601,
                                                    "fullWidth": 1,
                                                    "width": 1,
                                                    "text": "{",
                                                    "value": "{",
                                                    "valueText": "{"
                                                },
                                                "propertyAssignments": [],
                                                "closeBraceToken": {
                                                    "kind": "CloseBraceToken",
                                                    "fullStart": 601,
                                                    "fullEnd": 602,
                                                    "start": 601,
                                                    "end": 602,
                                                    "fullWidth": 1,
                                                    "width": 1,
                                                    "text": "}",
                                                    "value": "}",
                                                    "valueText": "}"
                                                }
                                            }
                                        }
                                    }
                                ]
                            },
                            "semicolonToken": {
                                "kind": "SemicolonToken",
                                "fullStart": 602,
                                "fullEnd": 605,
                                "start": 602,
                                "end": 603,
                                "fullWidth": 3,
                                "width": 1,
                                "text": ";",
                                "value": ";",
                                "valueText": ";",
                                "hasTrailingTrivia": true,
                                "hasTrailingNewLine": true,
                                "trailingTrivia": [
                                    {
                                        "kind": "NewLineTrivia",
                                        "text": "\r\n"
                                    }
                                ]
                            }
                        },
                        {
                            "kind": "VariableStatement",
                            "fullStart": 605,
                            "fullEnd": 631,
                            "start": 615,
                            "end": 629,
                            "fullWidth": 26,
                            "width": 14,
                            "modifiers": [],
                            "variableDeclaration": {
                                "kind": "VariableDeclaration",
                                "fullStart": 605,
                                "fullEnd": 628,
                                "start": 615,
                                "end": 628,
                                "fullWidth": 23,
                                "width": 13,
                                "varKeyword": {
                                    "kind": "VarKeyword",
                                    "fullStart": 605,
                                    "fullEnd": 619,
                                    "start": 615,
                                    "end": 618,
                                    "fullWidth": 14,
                                    "width": 3,
                                    "text": "var",
                                    "value": "var",
                                    "valueText": "var",
                                    "hasLeadingTrivia": true,
                                    "hasLeadingNewLine": true,
                                    "hasTrailingTrivia": true,
                                    "leadingTrivia": [
                                        {
                                            "kind": "NewLineTrivia",
                                            "text": "\r\n"
                                        },
                                        {
                                            "kind": "WhitespaceTrivia",
                                            "text": "        "
                                        }
                                    ],
                                    "trailingTrivia": [
                                        {
                                            "kind": "WhitespaceTrivia",
                                            "text": " "
                                        }
                                    ]
                                },
                                "variableDeclarators": [
                                    {
                                        "kind": "VariableDeclarator",
                                        "fullStart": 619,
                                        "fullEnd": 628,
                                        "start": 619,
                                        "end": 628,
                                        "fullWidth": 9,
<<<<<<< HEAD
                                        "width": 9,
                                        "identifier": {
=======
                                        "propertyName": {
>>>>>>> 85e84683
                                            "kind": "IdentifierName",
                                            "fullStart": 619,
                                            "fullEnd": 624,
                                            "start": 619,
                                            "end": 623,
                                            "fullWidth": 5,
                                            "width": 4,
                                            "text": "attr",
                                            "value": "attr",
                                            "valueText": "attr",
                                            "hasTrailingTrivia": true,
                                            "trailingTrivia": [
                                                {
                                                    "kind": "WhitespaceTrivia",
                                                    "text": " "
                                                }
                                            ]
                                        },
                                        "equalsValueClause": {
                                            "kind": "EqualsValueClause",
                                            "fullStart": 624,
                                            "fullEnd": 628,
                                            "start": 624,
                                            "end": 628,
                                            "fullWidth": 4,
                                            "width": 4,
                                            "equalsToken": {
                                                "kind": "EqualsToken",
                                                "fullStart": 624,
                                                "fullEnd": 626,
                                                "start": 624,
                                                "end": 625,
                                                "fullWidth": 2,
                                                "width": 1,
                                                "text": "=",
                                                "value": "=",
                                                "valueText": "=",
                                                "hasTrailingTrivia": true,
                                                "trailingTrivia": [
                                                    {
                                                        "kind": "WhitespaceTrivia",
                                                        "text": " "
                                                    }
                                                ]
                                            },
                                            "value": {
                                                "kind": "ObjectLiteralExpression",
                                                "fullStart": 626,
                                                "fullEnd": 628,
                                                "start": 626,
                                                "end": 628,
                                                "fullWidth": 2,
                                                "width": 2,
                                                "openBraceToken": {
                                                    "kind": "OpenBraceToken",
                                                    "fullStart": 626,
                                                    "fullEnd": 627,
                                                    "start": 626,
                                                    "end": 627,
                                                    "fullWidth": 1,
                                                    "width": 1,
                                                    "text": "{",
                                                    "value": "{",
                                                    "valueText": "{"
                                                },
                                                "propertyAssignments": [],
                                                "closeBraceToken": {
                                                    "kind": "CloseBraceToken",
                                                    "fullStart": 627,
                                                    "fullEnd": 628,
                                                    "start": 627,
                                                    "end": 628,
                                                    "fullWidth": 1,
                                                    "width": 1,
                                                    "text": "}",
                                                    "value": "}",
                                                    "valueText": "}"
                                                }
                                            }
                                        }
                                    }
                                ]
                            },
                            "semicolonToken": {
                                "kind": "SemicolonToken",
                                "fullStart": 628,
                                "fullEnd": 631,
                                "start": 628,
                                "end": 629,
                                "fullWidth": 3,
                                "width": 1,
                                "text": ";",
                                "value": ";",
                                "valueText": ";",
                                "hasTrailingTrivia": true,
                                "hasTrailingNewLine": true,
                                "trailingTrivia": [
                                    {
                                        "kind": "NewLineTrivia",
                                        "text": "\r\n"
                                    }
                                ]
                            }
                        },
                        {
                            "kind": "VariableStatement",
                            "fullStart": 631,
                            "fullEnd": 662,
                            "start": 639,
                            "end": 660,
                            "fullWidth": 31,
                            "width": 21,
                            "modifiers": [],
                            "variableDeclaration": {
                                "kind": "VariableDeclaration",
                                "fullStart": 631,
                                "fullEnd": 659,
                                "start": 639,
                                "end": 659,
                                "fullWidth": 28,
                                "width": 20,
                                "varKeyword": {
                                    "kind": "VarKeyword",
                                    "fullStart": 631,
                                    "fullEnd": 643,
                                    "start": 639,
                                    "end": 642,
                                    "fullWidth": 12,
                                    "width": 3,
                                    "text": "var",
                                    "value": "var",
                                    "valueText": "var",
                                    "hasLeadingTrivia": true,
                                    "hasTrailingTrivia": true,
                                    "leadingTrivia": [
                                        {
                                            "kind": "WhitespaceTrivia",
                                            "text": "        "
                                        }
                                    ],
                                    "trailingTrivia": [
                                        {
                                            "kind": "WhitespaceTrivia",
                                            "text": " "
                                        }
                                    ]
                                },
                                "variableDeclarators": [
                                    {
                                        "kind": "VariableDeclarator",
                                        "fullStart": 643,
                                        "fullEnd": 659,
                                        "start": 643,
                                        "end": 659,
                                        "fullWidth": 16,
<<<<<<< HEAD
                                        "width": 16,
                                        "identifier": {
=======
                                        "propertyName": {
>>>>>>> 85e84683
                                            "kind": "IdentifierName",
                                            "fullStart": 643,
                                            "fullEnd": 652,
                                            "start": 643,
                                            "end": 651,
                                            "fullWidth": 9,
                                            "width": 8,
                                            "text": "accessed",
                                            "value": "accessed",
                                            "valueText": "accessed",
                                            "hasTrailingTrivia": true,
                                            "trailingTrivia": [
                                                {
                                                    "kind": "WhitespaceTrivia",
                                                    "text": " "
                                                }
                                            ]
                                        },
                                        "equalsValueClause": {
                                            "kind": "EqualsValueClause",
                                            "fullStart": 652,
                                            "fullEnd": 659,
                                            "start": 652,
                                            "end": 659,
                                            "fullWidth": 7,
                                            "width": 7,
                                            "equalsToken": {
                                                "kind": "EqualsToken",
                                                "fullStart": 652,
                                                "fullEnd": 654,
                                                "start": 652,
                                                "end": 653,
                                                "fullWidth": 2,
                                                "width": 1,
                                                "text": "=",
                                                "value": "=",
                                                "valueText": "=",
                                                "hasTrailingTrivia": true,
                                                "trailingTrivia": [
                                                    {
                                                        "kind": "WhitespaceTrivia",
                                                        "text": " "
                                                    }
                                                ]
                                            },
                                            "value": {
                                                "kind": "FalseKeyword",
                                                "fullStart": 654,
                                                "fullEnd": 659,
                                                "start": 654,
                                                "end": 659,
                                                "fullWidth": 5,
                                                "width": 5,
                                                "text": "false",
                                                "value": false,
                                                "valueText": "false"
                                            }
                                        }
                                    }
                                ]
                            },
                            "semicolonToken": {
                                "kind": "SemicolonToken",
                                "fullStart": 659,
                                "fullEnd": 662,
                                "start": 659,
                                "end": 660,
                                "fullWidth": 3,
                                "width": 1,
                                "text": ";",
                                "value": ";",
                                "valueText": ";",
                                "hasTrailingTrivia": true,
                                "hasTrailingNewLine": true,
                                "trailingTrivia": [
                                    {
                                        "kind": "NewLineTrivia",
                                        "text": "\r\n"
                                    }
                                ]
                            }
                        },
                        {
                            "kind": "ExpressionStatement",
                            "fullStart": 662,
                            "fullEnd": 717,
                            "start": 670,
                            "end": 715,
                            "fullWidth": 55,
                            "width": 45,
                            "expression": {
                                "kind": "InvocationExpression",
                                "fullStart": 662,
                                "fullEnd": 714,
                                "start": 670,
                                "end": 714,
                                "fullWidth": 52,
                                "width": 44,
                                "expression": {
                                    "kind": "MemberAccessExpression",
                                    "fullStart": 662,
                                    "fullEnd": 691,
                                    "start": 670,
                                    "end": 691,
                                    "fullWidth": 29,
                                    "width": 21,
                                    "expression": {
                                        "kind": "IdentifierName",
                                        "fullStart": 662,
                                        "fullEnd": 676,
                                        "start": 670,
                                        "end": 676,
                                        "fullWidth": 14,
                                        "width": 6,
                                        "text": "Object",
                                        "value": "Object",
                                        "valueText": "Object",
                                        "hasLeadingTrivia": true,
                                        "leadingTrivia": [
                                            {
                                                "kind": "WhitespaceTrivia",
                                                "text": "        "
                                            }
                                        ]
                                    },
                                    "dotToken": {
                                        "kind": "DotToken",
                                        "fullStart": 676,
                                        "fullEnd": 677,
                                        "start": 676,
                                        "end": 677,
                                        "fullWidth": 1,
                                        "width": 1,
                                        "text": ".",
                                        "value": ".",
                                        "valueText": "."
                                    },
                                    "name": {
                                        "kind": "IdentifierName",
                                        "fullStart": 677,
                                        "fullEnd": 691,
                                        "start": 677,
                                        "end": 691,
                                        "fullWidth": 14,
                                        "width": 14,
                                        "text": "defineProperty",
                                        "value": "defineProperty",
                                        "valueText": "defineProperty"
                                    }
                                },
                                "argumentList": {
                                    "kind": "ArgumentList",
                                    "fullStart": 691,
                                    "fullEnd": 714,
                                    "start": 691,
                                    "end": 714,
                                    "fullWidth": 23,
                                    "width": 23,
                                    "openParenToken": {
                                        "kind": "OpenParenToken",
                                        "fullStart": 691,
                                        "fullEnd": 692,
                                        "start": 691,
                                        "end": 692,
                                        "fullWidth": 1,
                                        "width": 1,
                                        "text": "(",
                                        "value": "(",
                                        "valueText": "("
                                    },
                                    "arguments": [
                                        {
                                            "kind": "IdentifierName",
                                            "fullStart": 692,
                                            "fullEnd": 695,
                                            "start": 692,
                                            "end": 695,
                                            "fullWidth": 3,
                                            "width": 3,
                                            "text": "obj",
                                            "value": "obj",
                                            "valueText": "obj"
                                        },
                                        {
                                            "kind": "CommaToken",
                                            "fullStart": 695,
                                            "fullEnd": 697,
                                            "start": 695,
                                            "end": 696,
                                            "fullWidth": 2,
                                            "width": 1,
                                            "text": ",",
                                            "value": ",",
                                            "valueText": ",",
                                            "hasTrailingTrivia": true,
                                            "trailingTrivia": [
                                                {
                                                    "kind": "WhitespaceTrivia",
                                                    "text": " "
                                                }
                                            ]
                                        },
                                        {
                                            "kind": "StringLiteral",
                                            "fullStart": 697,
                                            "fullEnd": 707,
                                            "start": 697,
                                            "end": 707,
                                            "fullWidth": 10,
                                            "width": 10,
                                            "text": "\"property\"",
                                            "value": "property",
                                            "valueText": "property"
                                        },
                                        {
                                            "kind": "CommaToken",
                                            "fullStart": 707,
                                            "fullEnd": 709,
                                            "start": 707,
                                            "end": 708,
                                            "fullWidth": 2,
                                            "width": 1,
                                            "text": ",",
                                            "value": ",",
                                            "valueText": ",",
                                            "hasTrailingTrivia": true,
                                            "trailingTrivia": [
                                                {
                                                    "kind": "WhitespaceTrivia",
                                                    "text": " "
                                                }
                                            ]
                                        },
                                        {
                                            "kind": "IdentifierName",
                                            "fullStart": 709,
                                            "fullEnd": 713,
                                            "start": 709,
                                            "end": 713,
                                            "fullWidth": 4,
                                            "width": 4,
                                            "text": "attr",
                                            "value": "attr",
                                            "valueText": "attr"
                                        }
                                    ],
                                    "closeParenToken": {
                                        "kind": "CloseParenToken",
                                        "fullStart": 713,
                                        "fullEnd": 714,
                                        "start": 713,
                                        "end": 714,
                                        "fullWidth": 1,
                                        "width": 1,
                                        "text": ")",
                                        "value": ")",
                                        "valueText": ")"
                                    }
                                }
                            },
                            "semicolonToken": {
                                "kind": "SemicolonToken",
                                "fullStart": 714,
                                "fullEnd": 717,
                                "start": 714,
                                "end": 715,
                                "fullWidth": 3,
                                "width": 1,
                                "text": ";",
                                "value": ";",
                                "valueText": ";",
                                "hasTrailingTrivia": true,
                                "hasTrailingNewLine": true,
                                "trailingTrivia": [
                                    {
                                        "kind": "NewLineTrivia",
                                        "text": "\r\n"
                                    }
                                ]
                            }
                        },
                        {
                            "kind": "ForInStatement",
                            "fullStart": 717,
                            "fullEnd": 852,
                            "start": 727,
                            "end": 850,
                            "fullWidth": 135,
                            "width": 123,
                            "forKeyword": {
                                "kind": "ForKeyword",
                                "fullStart": 717,
                                "fullEnd": 731,
                                "start": 727,
                                "end": 730,
                                "fullWidth": 14,
                                "width": 3,
                                "text": "for",
                                "value": "for",
                                "valueText": "for",
                                "hasLeadingTrivia": true,
                                "hasLeadingNewLine": true,
                                "hasTrailingTrivia": true,
                                "leadingTrivia": [
                                    {
                                        "kind": "NewLineTrivia",
                                        "text": "\r\n"
                                    },
                                    {
                                        "kind": "WhitespaceTrivia",
                                        "text": "        "
                                    }
                                ],
                                "trailingTrivia": [
                                    {
                                        "kind": "WhitespaceTrivia",
                                        "text": " "
                                    }
                                ]
                            },
                            "openParenToken": {
                                "kind": "OpenParenToken",
                                "fullStart": 731,
                                "fullEnd": 732,
                                "start": 731,
                                "end": 732,
                                "fullWidth": 1,
                                "width": 1,
                                "text": "(",
                                "value": "(",
                                "valueText": "("
                            },
                            "variableDeclaration": {
                                "kind": "VariableDeclaration",
                                "fullStart": 732,
                                "fullEnd": 741,
                                "start": 732,
                                "end": 740,
                                "fullWidth": 9,
                                "width": 8,
                                "varKeyword": {
                                    "kind": "VarKeyword",
                                    "fullStart": 732,
                                    "fullEnd": 736,
                                    "start": 732,
                                    "end": 735,
                                    "fullWidth": 4,
                                    "width": 3,
                                    "text": "var",
                                    "value": "var",
                                    "valueText": "var",
                                    "hasTrailingTrivia": true,
                                    "trailingTrivia": [
                                        {
                                            "kind": "WhitespaceTrivia",
                                            "text": " "
                                        }
                                    ]
                                },
                                "variableDeclarators": [
                                    {
                                        "kind": "VariableDeclarator",
                                        "fullStart": 736,
                                        "fullEnd": 741,
                                        "start": 736,
                                        "end": 740,
                                        "fullWidth": 5,
<<<<<<< HEAD
                                        "width": 4,
                                        "identifier": {
=======
                                        "propertyName": {
>>>>>>> 85e84683
                                            "kind": "IdentifierName",
                                            "fullStart": 736,
                                            "fullEnd": 741,
                                            "start": 736,
                                            "end": 740,
                                            "fullWidth": 5,
                                            "width": 4,
                                            "text": "prop",
                                            "value": "prop",
                                            "valueText": "prop",
                                            "hasTrailingTrivia": true,
                                            "trailingTrivia": [
                                                {
                                                    "kind": "WhitespaceTrivia",
                                                    "text": " "
                                                }
                                            ]
                                        }
                                    }
                                ]
                            },
                            "inKeyword": {
                                "kind": "InKeyword",
                                "fullStart": 741,
                                "fullEnd": 744,
                                "start": 741,
                                "end": 743,
                                "fullWidth": 3,
                                "width": 2,
                                "text": "in",
                                "value": "in",
                                "valueText": "in",
                                "hasTrailingTrivia": true,
                                "trailingTrivia": [
                                    {
                                        "kind": "WhitespaceTrivia",
                                        "text": " "
                                    }
                                ]
                            },
                            "expression": {
                                "kind": "IdentifierName",
                                "fullStart": 744,
                                "fullEnd": 747,
                                "start": 744,
                                "end": 747,
                                "fullWidth": 3,
                                "width": 3,
                                "text": "obj",
                                "value": "obj",
                                "valueText": "obj"
                            },
                            "closeParenToken": {
                                "kind": "CloseParenToken",
                                "fullStart": 747,
                                "fullEnd": 749,
                                "start": 747,
                                "end": 748,
                                "fullWidth": 2,
                                "width": 1,
                                "text": ")",
                                "value": ")",
                                "valueText": ")",
                                "hasTrailingTrivia": true,
                                "trailingTrivia": [
                                    {
                                        "kind": "WhitespaceTrivia",
                                        "text": " "
                                    }
                                ]
                            },
                            "statement": {
                                "kind": "Block",
                                "fullStart": 749,
                                "fullEnd": 852,
                                "start": 749,
                                "end": 850,
                                "fullWidth": 103,
                                "width": 101,
                                "openBraceToken": {
                                    "kind": "OpenBraceToken",
                                    "fullStart": 749,
                                    "fullEnd": 752,
                                    "start": 749,
                                    "end": 750,
                                    "fullWidth": 3,
                                    "width": 1,
                                    "text": "{",
                                    "value": "{",
                                    "valueText": "{",
                                    "hasTrailingTrivia": true,
                                    "hasTrailingNewLine": true,
                                    "trailingTrivia": [
                                        {
                                            "kind": "NewLineTrivia",
                                            "text": "\r\n"
                                        }
                                    ]
                                },
                                "statements": [
                                    {
                                        "kind": "IfStatement",
                                        "fullStart": 752,
                                        "fullEnd": 841,
                                        "start": 764,
                                        "end": 839,
                                        "fullWidth": 89,
                                        "width": 75,
                                        "ifKeyword": {
                                            "kind": "IfKeyword",
                                            "fullStart": 752,
                                            "fullEnd": 767,
                                            "start": 764,
                                            "end": 766,
                                            "fullWidth": 15,
                                            "width": 2,
                                            "text": "if",
                                            "value": "if",
                                            "valueText": "if",
                                            "hasLeadingTrivia": true,
                                            "hasTrailingTrivia": true,
                                            "leadingTrivia": [
                                                {
                                                    "kind": "WhitespaceTrivia",
                                                    "text": "            "
                                                }
                                            ],
                                            "trailingTrivia": [
                                                {
                                                    "kind": "WhitespaceTrivia",
                                                    "text": " "
                                                }
                                            ]
                                        },
                                        "openParenToken": {
                                            "kind": "OpenParenToken",
                                            "fullStart": 767,
                                            "fullEnd": 768,
                                            "start": 767,
                                            "end": 768,
                                            "fullWidth": 1,
                                            "width": 1,
                                            "text": "(",
                                            "value": "(",
                                            "valueText": "("
                                        },
                                        "condition": {
                                            "kind": "EqualsExpression",
                                            "fullStart": 768,
                                            "fullEnd": 787,
                                            "start": 768,
                                            "end": 787,
                                            "fullWidth": 19,
                                            "width": 19,
                                            "left": {
                                                "kind": "IdentifierName",
                                                "fullStart": 768,
                                                "fullEnd": 773,
                                                "start": 768,
                                                "end": 772,
                                                "fullWidth": 5,
                                                "width": 4,
                                                "text": "prop",
                                                "value": "prop",
                                                "valueText": "prop",
                                                "hasTrailingTrivia": true,
                                                "trailingTrivia": [
                                                    {
                                                        "kind": "WhitespaceTrivia",
                                                        "text": " "
                                                    }
                                                ]
                                            },
                                            "operatorToken": {
                                                "kind": "EqualsEqualsEqualsToken",
                                                "fullStart": 773,
                                                "fullEnd": 777,
                                                "start": 773,
                                                "end": 776,
                                                "fullWidth": 4,
                                                "width": 3,
                                                "text": "===",
                                                "value": "===",
                                                "valueText": "===",
                                                "hasTrailingTrivia": true,
                                                "trailingTrivia": [
                                                    {
                                                        "kind": "WhitespaceTrivia",
                                                        "text": " "
                                                    }
                                                ]
                                            },
                                            "right": {
                                                "kind": "StringLiteral",
                                                "fullStart": 777,
                                                "fullEnd": 787,
                                                "start": 777,
                                                "end": 787,
                                                "fullWidth": 10,
                                                "width": 10,
                                                "text": "\"property\"",
                                                "value": "property",
                                                "valueText": "property"
                                            }
                                        },
                                        "closeParenToken": {
                                            "kind": "CloseParenToken",
                                            "fullStart": 787,
                                            "fullEnd": 789,
                                            "start": 787,
                                            "end": 788,
                                            "fullWidth": 2,
                                            "width": 1,
                                            "text": ")",
                                            "value": ")",
                                            "valueText": ")",
                                            "hasTrailingTrivia": true,
                                            "trailingTrivia": [
                                                {
                                                    "kind": "WhitespaceTrivia",
                                                    "text": " "
                                                }
                                            ]
                                        },
                                        "statement": {
                                            "kind": "Block",
                                            "fullStart": 789,
                                            "fullEnd": 841,
                                            "start": 789,
                                            "end": 839,
                                            "fullWidth": 52,
                                            "width": 50,
                                            "openBraceToken": {
                                                "kind": "OpenBraceToken",
                                                "fullStart": 789,
                                                "fullEnd": 792,
                                                "start": 789,
                                                "end": 790,
                                                "fullWidth": 3,
                                                "width": 1,
                                                "text": "{",
                                                "value": "{",
                                                "valueText": "{",
                                                "hasTrailingTrivia": true,
                                                "hasTrailingNewLine": true,
                                                "trailingTrivia": [
                                                    {
                                                        "kind": "NewLineTrivia",
                                                        "text": "\r\n"
                                                    }
                                                ]
                                            },
                                            "statements": [
                                                {
                                                    "kind": "ExpressionStatement",
                                                    "fullStart": 792,
                                                    "fullEnd": 826,
                                                    "start": 808,
                                                    "end": 824,
                                                    "fullWidth": 34,
                                                    "width": 16,
                                                    "expression": {
                                                        "kind": "AssignmentExpression",
                                                        "fullStart": 792,
                                                        "fullEnd": 823,
                                                        "start": 808,
                                                        "end": 823,
                                                        "fullWidth": 31,
                                                        "width": 15,
                                                        "left": {
                                                            "kind": "IdentifierName",
                                                            "fullStart": 792,
                                                            "fullEnd": 817,
                                                            "start": 808,
                                                            "end": 816,
                                                            "fullWidth": 25,
                                                            "width": 8,
                                                            "text": "accessed",
                                                            "value": "accessed",
                                                            "valueText": "accessed",
                                                            "hasLeadingTrivia": true,
                                                            "hasTrailingTrivia": true,
                                                            "leadingTrivia": [
                                                                {
                                                                    "kind": "WhitespaceTrivia",
                                                                    "text": "                "
                                                                }
                                                            ],
                                                            "trailingTrivia": [
                                                                {
                                                                    "kind": "WhitespaceTrivia",
                                                                    "text": " "
                                                                }
                                                            ]
                                                        },
                                                        "operatorToken": {
                                                            "kind": "EqualsToken",
                                                            "fullStart": 817,
                                                            "fullEnd": 819,
                                                            "start": 817,
                                                            "end": 818,
                                                            "fullWidth": 2,
                                                            "width": 1,
                                                            "text": "=",
                                                            "value": "=",
                                                            "valueText": "=",
                                                            "hasTrailingTrivia": true,
                                                            "trailingTrivia": [
                                                                {
                                                                    "kind": "WhitespaceTrivia",
                                                                    "text": " "
                                                                }
                                                            ]
                                                        },
                                                        "right": {
                                                            "kind": "TrueKeyword",
                                                            "fullStart": 819,
                                                            "fullEnd": 823,
                                                            "start": 819,
                                                            "end": 823,
                                                            "fullWidth": 4,
                                                            "width": 4,
                                                            "text": "true",
                                                            "value": true,
                                                            "valueText": "true"
                                                        }
                                                    },
                                                    "semicolonToken": {
                                                        "kind": "SemicolonToken",
                                                        "fullStart": 823,
                                                        "fullEnd": 826,
                                                        "start": 823,
                                                        "end": 824,
                                                        "fullWidth": 3,
                                                        "width": 1,
                                                        "text": ";",
                                                        "value": ";",
                                                        "valueText": ";",
                                                        "hasTrailingTrivia": true,
                                                        "hasTrailingNewLine": true,
                                                        "trailingTrivia": [
                                                            {
                                                                "kind": "NewLineTrivia",
                                                                "text": "\r\n"
                                                            }
                                                        ]
                                                    }
                                                }
                                            ],
                                            "closeBraceToken": {
                                                "kind": "CloseBraceToken",
                                                "fullStart": 826,
                                                "fullEnd": 841,
                                                "start": 838,
                                                "end": 839,
                                                "fullWidth": 15,
                                                "width": 1,
                                                "text": "}",
                                                "value": "}",
                                                "valueText": "}",
                                                "hasLeadingTrivia": true,
                                                "hasTrailingTrivia": true,
                                                "hasTrailingNewLine": true,
                                                "leadingTrivia": [
                                                    {
                                                        "kind": "WhitespaceTrivia",
                                                        "text": "            "
                                                    }
                                                ],
                                                "trailingTrivia": [
                                                    {
                                                        "kind": "NewLineTrivia",
                                                        "text": "\r\n"
                                                    }
                                                ]
                                            }
                                        }
                                    }
                                ],
                                "closeBraceToken": {
                                    "kind": "CloseBraceToken",
                                    "fullStart": 841,
                                    "fullEnd": 852,
                                    "start": 849,
                                    "end": 850,
                                    "fullWidth": 11,
                                    "width": 1,
                                    "text": "}",
                                    "value": "}",
                                    "valueText": "}",
                                    "hasLeadingTrivia": true,
                                    "hasTrailingTrivia": true,
                                    "hasTrailingNewLine": true,
                                    "leadingTrivia": [
                                        {
                                            "kind": "WhitespaceTrivia",
                                            "text": "        "
                                        }
                                    ],
                                    "trailingTrivia": [
                                        {
                                            "kind": "NewLineTrivia",
                                            "text": "\r\n"
                                        }
                                    ]
                                }
                            }
                        },
                        {
                            "kind": "ReturnStatement",
                            "fullStart": 852,
                            "fullEnd": 879,
                            "start": 860,
                            "end": 877,
                            "fullWidth": 27,
                            "width": 17,
                            "returnKeyword": {
                                "kind": "ReturnKeyword",
                                "fullStart": 852,
                                "fullEnd": 867,
                                "start": 860,
                                "end": 866,
                                "fullWidth": 15,
                                "width": 6,
                                "text": "return",
                                "value": "return",
                                "valueText": "return",
                                "hasLeadingTrivia": true,
                                "hasTrailingTrivia": true,
                                "leadingTrivia": [
                                    {
                                        "kind": "WhitespaceTrivia",
                                        "text": "        "
                                    }
                                ],
                                "trailingTrivia": [
                                    {
                                        "kind": "WhitespaceTrivia",
                                        "text": " "
                                    }
                                ]
                            },
                            "expression": {
                                "kind": "LogicalNotExpression",
                                "fullStart": 867,
                                "fullEnd": 876,
                                "start": 867,
                                "end": 876,
                                "fullWidth": 9,
                                "width": 9,
                                "operatorToken": {
                                    "kind": "ExclamationToken",
                                    "fullStart": 867,
                                    "fullEnd": 868,
                                    "start": 867,
                                    "end": 868,
                                    "fullWidth": 1,
                                    "width": 1,
                                    "text": "!",
                                    "value": "!",
                                    "valueText": "!"
                                },
                                "operand": {
                                    "kind": "IdentifierName",
                                    "fullStart": 868,
                                    "fullEnd": 876,
                                    "start": 868,
                                    "end": 876,
                                    "fullWidth": 8,
                                    "width": 8,
                                    "text": "accessed",
                                    "value": "accessed",
                                    "valueText": "accessed"
                                }
                            },
                            "semicolonToken": {
                                "kind": "SemicolonToken",
                                "fullStart": 876,
                                "fullEnd": 879,
                                "start": 876,
                                "end": 877,
                                "fullWidth": 3,
                                "width": 1,
                                "text": ";",
                                "value": ";",
                                "valueText": ";",
                                "hasTrailingTrivia": true,
                                "hasTrailingNewLine": true,
                                "trailingTrivia": [
                                    {
                                        "kind": "NewLineTrivia",
                                        "text": "\r\n"
                                    }
                                ]
                            }
                        }
                    ],
                    "closeBraceToken": {
                        "kind": "CloseBraceToken",
                        "fullStart": 879,
                        "fullEnd": 886,
                        "start": 883,
                        "end": 884,
                        "fullWidth": 7,
                        "width": 1,
                        "text": "}",
                        "value": "}",
                        "valueText": "}",
                        "hasLeadingTrivia": true,
                        "hasTrailingTrivia": true,
                        "hasTrailingNewLine": true,
                        "leadingTrivia": [
                            {
                                "kind": "WhitespaceTrivia",
                                "text": "    "
                            }
                        ],
                        "trailingTrivia": [
                            {
                                "kind": "NewLineTrivia",
                                "text": "\r\n"
                            }
                        ]
                    }
                }
            },
            {
                "kind": "ExpressionStatement",
                "fullStart": 886,
                "fullEnd": 910,
                "start": 886,
                "end": 908,
                "fullWidth": 24,
                "width": 22,
                "expression": {
                    "kind": "InvocationExpression",
                    "fullStart": 886,
                    "fullEnd": 907,
                    "start": 886,
                    "end": 907,
                    "fullWidth": 21,
                    "width": 21,
                    "expression": {
                        "kind": "IdentifierName",
                        "fullStart": 886,
                        "fullEnd": 897,
                        "start": 886,
                        "end": 897,
                        "fullWidth": 11,
                        "width": 11,
                        "text": "runTestCase",
                        "value": "runTestCase",
                        "valueText": "runTestCase"
                    },
                    "argumentList": {
                        "kind": "ArgumentList",
                        "fullStart": 897,
                        "fullEnd": 907,
                        "start": 897,
                        "end": 907,
                        "fullWidth": 10,
                        "width": 10,
                        "openParenToken": {
                            "kind": "OpenParenToken",
                            "fullStart": 897,
                            "fullEnd": 898,
                            "start": 897,
                            "end": 898,
                            "fullWidth": 1,
                            "width": 1,
                            "text": "(",
                            "value": "(",
                            "valueText": "("
                        },
                        "arguments": [
                            {
                                "kind": "IdentifierName",
                                "fullStart": 898,
                                "fullEnd": 906,
                                "start": 898,
                                "end": 906,
                                "fullWidth": 8,
                                "width": 8,
                                "text": "testcase",
                                "value": "testcase",
                                "valueText": "testcase"
                            }
                        ],
                        "closeParenToken": {
                            "kind": "CloseParenToken",
                            "fullStart": 906,
                            "fullEnd": 907,
                            "start": 906,
                            "end": 907,
                            "fullWidth": 1,
                            "width": 1,
                            "text": ")",
                            "value": ")",
                            "valueText": ")"
                        }
                    }
                },
                "semicolonToken": {
                    "kind": "SemicolonToken",
                    "fullStart": 907,
                    "fullEnd": 910,
                    "start": 907,
                    "end": 908,
                    "fullWidth": 3,
                    "width": 1,
                    "text": ";",
                    "value": ";",
                    "valueText": ";",
                    "hasTrailingTrivia": true,
                    "hasTrailingNewLine": true,
                    "trailingTrivia": [
                        {
                            "kind": "NewLineTrivia",
                            "text": "\r\n"
                        }
                    ]
                }
            }
        ],
        "endOfFileToken": {
            "kind": "EndOfFileToken",
            "fullStart": 910,
            "fullEnd": 910,
            "start": 910,
            "end": 910,
            "fullWidth": 0,
            "width": 0,
            "text": ""
        }
    },
    "lineMap": {
        "lineStarts": [
            0,
            67,
            152,
            232,
            308,
            380,
            385,
            438,
            548,
            553,
            555,
            557,
            580,
            582,
            605,
            607,
            631,
            662,
            717,
            719,
            752,
            792,
            826,
            841,
            852,
            879,
            886,
            910
        ],
        "length": 910
    }
}<|MERGE_RESOLUTION|>--- conflicted
+++ resolved
@@ -250,12 +250,8 @@
                                         "start": 594,
                                         "end": 602,
                                         "fullWidth": 8,
-<<<<<<< HEAD
                                         "width": 8,
-                                        "identifier": {
-=======
                                         "propertyName": {
->>>>>>> 85e84683
                                             "kind": "IdentifierName",
                                             "fullStart": 594,
                                             "fullEnd": 598,
@@ -416,12 +412,8 @@
                                         "start": 619,
                                         "end": 628,
                                         "fullWidth": 9,
-<<<<<<< HEAD
                                         "width": 9,
-                                        "identifier": {
-=======
                                         "propertyName": {
->>>>>>> 85e84683
                                             "kind": "IdentifierName",
                                             "fullStart": 619,
                                             "fullEnd": 624,
@@ -577,12 +569,8 @@
                                         "start": 643,
                                         "end": 659,
                                         "fullWidth": 16,
-<<<<<<< HEAD
                                         "width": 16,
-                                        "identifier": {
-=======
                                         "propertyName": {
->>>>>>> 85e84683
                                             "kind": "IdentifierName",
                                             "fullStart": 643,
                                             "fullEnd": 652,
@@ -950,12 +938,8 @@
                                         "start": 736,
                                         "end": 740,
                                         "fullWidth": 5,
-<<<<<<< HEAD
                                         "width": 4,
-                                        "identifier": {
-=======
                                         "propertyName": {
->>>>>>> 85e84683
                                             "kind": "IdentifierName",
                                             "fullStart": 736,
                                             "fullEnd": 741,
