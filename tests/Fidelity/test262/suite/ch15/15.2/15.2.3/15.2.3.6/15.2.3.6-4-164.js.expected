{
    "isDeclaration": false,
    "languageVersion": "EcmaScript5",
    "parseOptions": {
        "allowAutomaticSemicolonInsertion": true
    },
    "sourceUnit": {
        "kind": "SourceUnit",
        "fullStart": 0,
        "fullEnd": 1128,
        "start": 727,
        "end": 1128,
        "fullWidth": 1128,
        "width": 401,
        "isIncrementallyUnusable": true,
        "moduleElements": [
            {
                "kind": "FunctionDeclaration",
                "fullStart": 0,
                "fullEnd": 1104,
                "start": 727,
                "end": 1102,
                "fullWidth": 1104,
                "width": 375,
                "modifiers": [],
                "functionKeyword": {
                    "kind": "FunctionKeyword",
                    "fullStart": 0,
                    "fullEnd": 736,
                    "start": 727,
                    "end": 735,
                    "fullWidth": 736,
                    "width": 8,
                    "text": "function",
                    "value": "function",
                    "valueText": "function",
                    "hasLeadingTrivia": true,
                    "hasLeadingComment": true,
                    "hasLeadingNewLine": true,
                    "hasTrailingTrivia": true,
                    "leadingTrivia": [
                        {
                            "kind": "SingleLineCommentTrivia",
                            "text": "/// Copyright (c) 2012 Ecma International.  All rights reserved. "
                        },
                        {
                            "kind": "NewLineTrivia",
                            "text": "\r\n"
                        },
                        {
                            "kind": "SingleLineCommentTrivia",
                            "text": "/// Ecma International makes this code available under the terms and conditions set"
                        },
                        {
                            "kind": "NewLineTrivia",
                            "text": "\r\n"
                        },
                        {
                            "kind": "SingleLineCommentTrivia",
                            "text": "/// forth on http://hg.ecmascript.org/tests/test262/raw-file/tip/LICENSE (the "
                        },
                        {
                            "kind": "NewLineTrivia",
                            "text": "\r\n"
                        },
                        {
                            "kind": "SingleLineCommentTrivia",
                            "text": "/// \"Use Terms\").   Any redistribution of this code must retain the above "
                        },
                        {
                            "kind": "NewLineTrivia",
                            "text": "\r\n"
                        },
                        {
                            "kind": "SingleLineCommentTrivia",
                            "text": "/// copyright and this notice and otherwise comply with the Use Terms."
                        },
                        {
                            "kind": "NewLineTrivia",
                            "text": "\r\n"
                        },
                        {
                            "kind": "MultiLineCommentTrivia",
                            "text": "/**\r\n * @path ch15/15.2/15.2.3/15.2.3.6/15.2.3.6-4-164.js\r\n * @description Object.defineProperty - 'O' is an Array, 'name' is the length property of 'O', the [[Value]] field of 'desc' is less than value of  the length property, test TypeError is thrown when the [[Writable]] attribute of the length property is false (15.4.5.1 step 3.g)\r\n */"
                        },
                        {
                            "kind": "NewLineTrivia",
                            "text": "\r\n"
                        },
                        {
                            "kind": "NewLineTrivia",
                            "text": "\r\n"
                        },
                        {
                            "kind": "NewLineTrivia",
                            "text": "\r\n"
                        }
                    ],
                    "trailingTrivia": [
                        {
                            "kind": "WhitespaceTrivia",
                            "text": " "
                        }
                    ]
                },
                "identifier": {
                    "kind": "IdentifierName",
                    "fullStart": 736,
                    "fullEnd": 744,
                    "start": 736,
                    "end": 744,
                    "fullWidth": 8,
                    "width": 8,
                    "text": "testcase",
                    "value": "testcase",
                    "valueText": "testcase"
                },
                "callSignature": {
                    "kind": "CallSignature",
                    "fullStart": 744,
                    "fullEnd": 747,
                    "start": 744,
                    "end": 746,
                    "fullWidth": 3,
                    "width": 2,
                    "parameterList": {
                        "kind": "ParameterList",
                        "fullStart": 744,
                        "fullEnd": 747,
                        "start": 744,
                        "end": 746,
                        "fullWidth": 3,
                        "width": 2,
                        "openParenToken": {
                            "kind": "OpenParenToken",
                            "fullStart": 744,
                            "fullEnd": 745,
                            "start": 744,
                            "end": 745,
                            "fullWidth": 1,
                            "width": 1,
                            "text": "(",
                            "value": "(",
                            "valueText": "("
                        },
                        "parameters": [],
                        "closeParenToken": {
                            "kind": "CloseParenToken",
                            "fullStart": 745,
                            "fullEnd": 747,
                            "start": 745,
                            "end": 746,
                            "fullWidth": 2,
                            "width": 1,
                            "text": ")",
                            "value": ")",
                            "valueText": ")",
                            "hasTrailingTrivia": true,
                            "trailingTrivia": [
                                {
                                    "kind": "WhitespaceTrivia",
                                    "text": " "
                                }
                            ]
                        }
                    }
                },
                "block": {
                    "kind": "Block",
                    "fullStart": 747,
                    "fullEnd": 1104,
                    "start": 747,
                    "end": 1102,
                    "fullWidth": 357,
                    "width": 355,
                    "openBraceToken": {
                        "kind": "OpenBraceToken",
                        "fullStart": 747,
                        "fullEnd": 750,
                        "start": 747,
                        "end": 748,
                        "fullWidth": 3,
                        "width": 1,
                        "text": "{",
                        "value": "{",
                        "valueText": "{",
                        "hasTrailingTrivia": true,
                        "hasTrailingNewLine": true,
                        "trailingTrivia": [
                            {
                                "kind": "NewLineTrivia",
                                "text": "\r\n"
                            }
                        ]
                    },
                    "statements": [
                        {
                            "kind": "VariableStatement",
                            "fullStart": 750,
                            "fullEnd": 782,
                            "start": 760,
                            "end": 780,
                            "fullWidth": 32,
                            "width": 20,
                            "modifiers": [],
                            "variableDeclaration": {
                                "kind": "VariableDeclaration",
                                "fullStart": 750,
                                "fullEnd": 779,
                                "start": 760,
                                "end": 779,
                                "fullWidth": 29,
                                "width": 19,
                                "varKeyword": {
                                    "kind": "VarKeyword",
                                    "fullStart": 750,
                                    "fullEnd": 764,
                                    "start": 760,
                                    "end": 763,
                                    "fullWidth": 14,
                                    "width": 3,
                                    "text": "var",
                                    "value": "var",
                                    "valueText": "var",
                                    "hasLeadingTrivia": true,
                                    "hasLeadingNewLine": true,
                                    "hasTrailingTrivia": true,
                                    "leadingTrivia": [
                                        {
                                            "kind": "NewLineTrivia",
                                            "text": "\r\n"
                                        },
                                        {
                                            "kind": "WhitespaceTrivia",
                                            "text": "        "
                                        }
                                    ],
                                    "trailingTrivia": [
                                        {
                                            "kind": "WhitespaceTrivia",
                                            "text": " "
                                        }
                                    ]
                                },
                                "variableDeclarators": [
                                    {
                                        "kind": "VariableDeclarator",
                                        "fullStart": 764,
                                        "fullEnd": 779,
                                        "start": 764,
                                        "end": 779,
                                        "fullWidth": 15,
<<<<<<< HEAD
                                        "width": 15,
                                        "identifier": {
=======
                                        "propertyName": {
>>>>>>> 85e84683
                                            "kind": "IdentifierName",
                                            "fullStart": 764,
                                            "fullEnd": 771,
                                            "start": 764,
                                            "end": 770,
                                            "fullWidth": 7,
                                            "width": 6,
                                            "text": "arrObj",
                                            "value": "arrObj",
                                            "valueText": "arrObj",
                                            "hasTrailingTrivia": true,
                                            "trailingTrivia": [
                                                {
                                                    "kind": "WhitespaceTrivia",
                                                    "text": " "
                                                }
                                            ]
                                        },
                                        "equalsValueClause": {
                                            "kind": "EqualsValueClause",
                                            "fullStart": 771,
                                            "fullEnd": 779,
                                            "start": 771,
                                            "end": 779,
                                            "fullWidth": 8,
                                            "width": 8,
                                            "equalsToken": {
                                                "kind": "EqualsToken",
                                                "fullStart": 771,
                                                "fullEnd": 773,
                                                "start": 771,
                                                "end": 772,
                                                "fullWidth": 2,
                                                "width": 1,
                                                "text": "=",
                                                "value": "=",
                                                "valueText": "=",
                                                "hasTrailingTrivia": true,
                                                "trailingTrivia": [
                                                    {
                                                        "kind": "WhitespaceTrivia",
                                                        "text": " "
                                                    }
                                                ]
                                            },
                                            "value": {
                                                "kind": "ArrayLiteralExpression",
                                                "fullStart": 773,
                                                "fullEnd": 779,
                                                "start": 773,
                                                "end": 779,
                                                "fullWidth": 6,
                                                "width": 6,
                                                "openBracketToken": {
                                                    "kind": "OpenBracketToken",
                                                    "fullStart": 773,
                                                    "fullEnd": 774,
                                                    "start": 773,
                                                    "end": 774,
                                                    "fullWidth": 1,
                                                    "width": 1,
                                                    "text": "[",
                                                    "value": "[",
                                                    "valueText": "["
                                                },
                                                "expressions": [
                                                    {
                                                        "kind": "NumericLiteral",
                                                        "fullStart": 774,
                                                        "fullEnd": 775,
                                                        "start": 774,
                                                        "end": 775,
                                                        "fullWidth": 1,
                                                        "width": 1,
                                                        "text": "0",
                                                        "value": 0,
                                                        "valueText": "0"
                                                    },
                                                    {
                                                        "kind": "CommaToken",
                                                        "fullStart": 775,
                                                        "fullEnd": 777,
                                                        "start": 775,
                                                        "end": 776,
                                                        "fullWidth": 2,
                                                        "width": 1,
                                                        "text": ",",
                                                        "value": ",",
                                                        "valueText": ",",
                                                        "hasTrailingTrivia": true,
                                                        "trailingTrivia": [
                                                            {
                                                                "kind": "WhitespaceTrivia",
                                                                "text": " "
                                                            }
                                                        ]
                                                    },
                                                    {
                                                        "kind": "NumericLiteral",
                                                        "fullStart": 777,
                                                        "fullEnd": 778,
                                                        "start": 777,
                                                        "end": 778,
                                                        "fullWidth": 1,
                                                        "width": 1,
                                                        "text": "1",
                                                        "value": 1,
                                                        "valueText": "1"
                                                    }
                                                ],
                                                "closeBracketToken": {
                                                    "kind": "CloseBracketToken",
                                                    "fullStart": 778,
                                                    "fullEnd": 779,
                                                    "start": 778,
                                                    "end": 779,
                                                    "fullWidth": 1,
                                                    "width": 1,
                                                    "text": "]",
                                                    "value": "]",
                                                    "valueText": "]"
                                                }
                                            }
                                        }
                                    }
                                ]
                            },
                            "semicolonToken": {
                                "kind": "SemicolonToken",
                                "fullStart": 779,
                                "fullEnd": 782,
                                "start": 779,
                                "end": 780,
                                "fullWidth": 3,
                                "width": 1,
                                "text": ";",
                                "value": ";",
                                "valueText": ";",
                                "hasTrailingTrivia": true,
                                "hasTrailingNewLine": true,
                                "trailingTrivia": [
                                    {
                                        "kind": "NewLineTrivia",
                                        "text": "\r\n"
                                    }
                                ]
                            }
                        },
                        {
                            "kind": "ExpressionStatement",
                            "fullStart": 782,
                            "fullEnd": 877,
                            "start": 792,
                            "end": 875,
                            "fullWidth": 95,
                            "width": 83,
                            "expression": {
                                "kind": "InvocationExpression",
                                "fullStart": 782,
                                "fullEnd": 874,
                                "start": 792,
                                "end": 874,
                                "fullWidth": 92,
                                "width": 82,
                                "expression": {
                                    "kind": "MemberAccessExpression",
                                    "fullStart": 782,
                                    "fullEnd": 813,
                                    "start": 792,
                                    "end": 813,
                                    "fullWidth": 31,
                                    "width": 21,
                                    "expression": {
                                        "kind": "IdentifierName",
                                        "fullStart": 782,
                                        "fullEnd": 798,
                                        "start": 792,
                                        "end": 798,
                                        "fullWidth": 16,
                                        "width": 6,
                                        "text": "Object",
                                        "value": "Object",
                                        "valueText": "Object",
                                        "hasLeadingTrivia": true,
                                        "hasLeadingNewLine": true,
                                        "leadingTrivia": [
                                            {
                                                "kind": "NewLineTrivia",
                                                "text": "\r\n"
                                            },
                                            {
                                                "kind": "WhitespaceTrivia",
                                                "text": "        "
                                            }
                                        ]
                                    },
                                    "dotToken": {
                                        "kind": "DotToken",
                                        "fullStart": 798,
                                        "fullEnd": 799,
                                        "start": 798,
                                        "end": 799,
                                        "fullWidth": 1,
                                        "width": 1,
                                        "text": ".",
                                        "value": ".",
                                        "valueText": "."
                                    },
                                    "name": {
                                        "kind": "IdentifierName",
                                        "fullStart": 799,
                                        "fullEnd": 813,
                                        "start": 799,
                                        "end": 813,
                                        "fullWidth": 14,
                                        "width": 14,
                                        "text": "defineProperty",
                                        "value": "defineProperty",
                                        "valueText": "defineProperty"
                                    }
                                },
                                "argumentList": {
                                    "kind": "ArgumentList",
                                    "fullStart": 813,
                                    "fullEnd": 874,
                                    "start": 813,
                                    "end": 874,
                                    "fullWidth": 61,
                                    "width": 61,
                                    "openParenToken": {
                                        "kind": "OpenParenToken",
                                        "fullStart": 813,
                                        "fullEnd": 814,
                                        "start": 813,
                                        "end": 814,
                                        "fullWidth": 1,
                                        "width": 1,
                                        "text": "(",
                                        "value": "(",
                                        "valueText": "("
                                    },
                                    "arguments": [
                                        {
                                            "kind": "IdentifierName",
                                            "fullStart": 814,
                                            "fullEnd": 820,
                                            "start": 814,
                                            "end": 820,
                                            "fullWidth": 6,
                                            "width": 6,
                                            "text": "arrObj",
                                            "value": "arrObj",
                                            "valueText": "arrObj"
                                        },
                                        {
                                            "kind": "CommaToken",
                                            "fullStart": 820,
                                            "fullEnd": 822,
                                            "start": 820,
                                            "end": 821,
                                            "fullWidth": 2,
                                            "width": 1,
                                            "text": ",",
                                            "value": ",",
                                            "valueText": ",",
                                            "hasTrailingTrivia": true,
                                            "trailingTrivia": [
                                                {
                                                    "kind": "WhitespaceTrivia",
                                                    "text": " "
                                                }
                                            ]
                                        },
                                        {
                                            "kind": "StringLiteral",
                                            "fullStart": 822,
                                            "fullEnd": 830,
                                            "start": 822,
                                            "end": 830,
                                            "fullWidth": 8,
                                            "width": 8,
                                            "text": "\"length\"",
                                            "value": "length",
                                            "valueText": "length"
                                        },
                                        {
                                            "kind": "CommaToken",
                                            "fullStart": 830,
                                            "fullEnd": 832,
                                            "start": 830,
                                            "end": 831,
                                            "fullWidth": 2,
                                            "width": 1,
                                            "text": ",",
                                            "value": ",",
                                            "valueText": ",",
                                            "hasTrailingTrivia": true,
                                            "trailingTrivia": [
                                                {
                                                    "kind": "WhitespaceTrivia",
                                                    "text": " "
                                                }
                                            ]
                                        },
                                        {
                                            "kind": "ObjectLiteralExpression",
                                            "fullStart": 832,
                                            "fullEnd": 873,
                                            "start": 832,
                                            "end": 873,
                                            "fullWidth": 41,
                                            "width": 41,
                                            "openBraceToken": {
                                                "kind": "OpenBraceToken",
                                                "fullStart": 832,
                                                "fullEnd": 835,
                                                "start": 832,
                                                "end": 833,
                                                "fullWidth": 3,
                                                "width": 1,
                                                "text": "{",
                                                "value": "{",
                                                "valueText": "{",
                                                "hasTrailingTrivia": true,
                                                "hasTrailingNewLine": true,
                                                "trailingTrivia": [
                                                    {
                                                        "kind": "NewLineTrivia",
                                                        "text": "\r\n"
                                                    }
                                                ]
                                            },
                                            "propertyAssignments": [
                                                {
                                                    "kind": "SimplePropertyAssignment",
                                                    "fullStart": 835,
                                                    "fullEnd": 864,
                                                    "start": 847,
                                                    "end": 862,
                                                    "fullWidth": 29,
                                                    "width": 15,
                                                    "propertyName": {
                                                        "kind": "IdentifierName",
                                                        "fullStart": 835,
                                                        "fullEnd": 855,
                                                        "start": 847,
                                                        "end": 855,
                                                        "fullWidth": 20,
                                                        "width": 8,
                                                        "text": "writable",
                                                        "value": "writable",
                                                        "valueText": "writable",
                                                        "hasLeadingTrivia": true,
                                                        "leadingTrivia": [
                                                            {
                                                                "kind": "WhitespaceTrivia",
                                                                "text": "            "
                                                            }
                                                        ]
                                                    },
                                                    "colonToken": {
                                                        "kind": "ColonToken",
                                                        "fullStart": 855,
                                                        "fullEnd": 857,
                                                        "start": 855,
                                                        "end": 856,
                                                        "fullWidth": 2,
                                                        "width": 1,
                                                        "text": ":",
                                                        "value": ":",
                                                        "valueText": ":",
                                                        "hasTrailingTrivia": true,
                                                        "trailingTrivia": [
                                                            {
                                                                "kind": "WhitespaceTrivia",
                                                                "text": " "
                                                            }
                                                        ]
                                                    },
                                                    "expression": {
                                                        "kind": "FalseKeyword",
                                                        "fullStart": 857,
                                                        "fullEnd": 864,
                                                        "start": 857,
                                                        "end": 862,
                                                        "fullWidth": 7,
                                                        "width": 5,
                                                        "text": "false",
                                                        "value": false,
                                                        "valueText": "false",
                                                        "hasTrailingTrivia": true,
                                                        "hasTrailingNewLine": true,
                                                        "trailingTrivia": [
                                                            {
                                                                "kind": "NewLineTrivia",
                                                                "text": "\r\n"
                                                            }
                                                        ]
                                                    }
                                                }
                                            ],
                                            "closeBraceToken": {
                                                "kind": "CloseBraceToken",
                                                "fullStart": 864,
                                                "fullEnd": 873,
                                                "start": 872,
                                                "end": 873,
                                                "fullWidth": 9,
                                                "width": 1,
                                                "text": "}",
                                                "value": "}",
                                                "valueText": "}",
                                                "hasLeadingTrivia": true,
                                                "leadingTrivia": [
                                                    {
                                                        "kind": "WhitespaceTrivia",
                                                        "text": "        "
                                                    }
                                                ]
                                            }
                                        }
                                    ],
                                    "closeParenToken": {
                                        "kind": "CloseParenToken",
                                        "fullStart": 873,
                                        "fullEnd": 874,
                                        "start": 873,
                                        "end": 874,
                                        "fullWidth": 1,
                                        "width": 1,
                                        "text": ")",
                                        "value": ")",
                                        "valueText": ")"
                                    }
                                }
                            },
                            "semicolonToken": {
                                "kind": "SemicolonToken",
                                "fullStart": 874,
                                "fullEnd": 877,
                                "start": 874,
                                "end": 875,
                                "fullWidth": 3,
                                "width": 1,
                                "text": ";",
                                "value": ";",
                                "valueText": ";",
                                "hasTrailingTrivia": true,
                                "hasTrailingNewLine": true,
                                "trailingTrivia": [
                                    {
                                        "kind": "NewLineTrivia",
                                        "text": "\r\n"
                                    }
                                ]
                            }
                        },
                        {
                            "kind": "TryStatement",
                            "fullStart": 877,
                            "fullEnd": 1097,
                            "start": 887,
                            "end": 1095,
                            "fullWidth": 220,
                            "width": 208,
                            "tryKeyword": {
                                "kind": "TryKeyword",
                                "fullStart": 877,
                                "fullEnd": 891,
                                "start": 887,
                                "end": 890,
                                "fullWidth": 14,
                                "width": 3,
                                "text": "try",
                                "value": "try",
                                "valueText": "try",
                                "hasLeadingTrivia": true,
                                "hasLeadingNewLine": true,
                                "hasTrailingTrivia": true,
                                "leadingTrivia": [
                                    {
                                        "kind": "NewLineTrivia",
                                        "text": "\r\n"
                                    },
                                    {
                                        "kind": "WhitespaceTrivia",
                                        "text": "        "
                                    }
                                ],
                                "trailingTrivia": [
                                    {
                                        "kind": "WhitespaceTrivia",
                                        "text": " "
                                    }
                                ]
                            },
                            "block": {
                                "kind": "Block",
                                "fullStart": 891,
                                "fullEnd": 1029,
                                "start": 891,
                                "end": 1028,
                                "fullWidth": 138,
                                "width": 137,
                                "openBraceToken": {
                                    "kind": "OpenBraceToken",
                                    "fullStart": 891,
                                    "fullEnd": 894,
                                    "start": 891,
                                    "end": 892,
                                    "fullWidth": 3,
                                    "width": 1,
                                    "text": "{",
                                    "value": "{",
                                    "valueText": "{",
                                    "hasTrailingTrivia": true,
                                    "hasTrailingNewLine": true,
                                    "trailingTrivia": [
                                        {
                                            "kind": "NewLineTrivia",
                                            "text": "\r\n"
                                        }
                                    ]
                                },
                                "statements": [
                                    {
                                        "kind": "ExpressionStatement",
                                        "fullStart": 894,
                                        "fullEnd": 992,
                                        "start": 906,
                                        "end": 990,
                                        "fullWidth": 98,
                                        "width": 84,
                                        "expression": {
                                            "kind": "InvocationExpression",
                                            "fullStart": 894,
                                            "fullEnd": 989,
                                            "start": 906,
                                            "end": 989,
                                            "fullWidth": 95,
                                            "width": 83,
                                            "expression": {
                                                "kind": "MemberAccessExpression",
                                                "fullStart": 894,
                                                "fullEnd": 927,
                                                "start": 906,
                                                "end": 927,
                                                "fullWidth": 33,
                                                "width": 21,
                                                "expression": {
                                                    "kind": "IdentifierName",
                                                    "fullStart": 894,
                                                    "fullEnd": 912,
                                                    "start": 906,
                                                    "end": 912,
                                                    "fullWidth": 18,
                                                    "width": 6,
                                                    "text": "Object",
                                                    "value": "Object",
                                                    "valueText": "Object",
                                                    "hasLeadingTrivia": true,
                                                    "leadingTrivia": [
                                                        {
                                                            "kind": "WhitespaceTrivia",
                                                            "text": "            "
                                                        }
                                                    ]
                                                },
                                                "dotToken": {
                                                    "kind": "DotToken",
                                                    "fullStart": 912,
                                                    "fullEnd": 913,
                                                    "start": 912,
                                                    "end": 913,
                                                    "fullWidth": 1,
                                                    "width": 1,
                                                    "text": ".",
                                                    "value": ".",
                                                    "valueText": "."
                                                },
                                                "name": {
                                                    "kind": "IdentifierName",
                                                    "fullStart": 913,
                                                    "fullEnd": 927,
                                                    "start": 913,
                                                    "end": 927,
                                                    "fullWidth": 14,
                                                    "width": 14,
                                                    "text": "defineProperty",
                                                    "value": "defineProperty",
                                                    "valueText": "defineProperty"
                                                }
                                            },
                                            "argumentList": {
                                                "kind": "ArgumentList",
                                                "fullStart": 927,
                                                "fullEnd": 989,
                                                "start": 927,
                                                "end": 989,
                                                "fullWidth": 62,
                                                "width": 62,
                                                "openParenToken": {
                                                    "kind": "OpenParenToken",
                                                    "fullStart": 927,
                                                    "fullEnd": 928,
                                                    "start": 927,
                                                    "end": 928,
                                                    "fullWidth": 1,
                                                    "width": 1,
                                                    "text": "(",
                                                    "value": "(",
                                                    "valueText": "("
                                                },
                                                "arguments": [
                                                    {
                                                        "kind": "IdentifierName",
                                                        "fullStart": 928,
                                                        "fullEnd": 934,
                                                        "start": 928,
                                                        "end": 934,
                                                        "fullWidth": 6,
                                                        "width": 6,
                                                        "text": "arrObj",
                                                        "value": "arrObj",
                                                        "valueText": "arrObj"
                                                    },
                                                    {
                                                        "kind": "CommaToken",
                                                        "fullStart": 934,
                                                        "fullEnd": 936,
                                                        "start": 934,
                                                        "end": 935,
                                                        "fullWidth": 2,
                                                        "width": 1,
                                                        "text": ",",
                                                        "value": ",",
                                                        "valueText": ",",
                                                        "hasTrailingTrivia": true,
                                                        "trailingTrivia": [
                                                            {
                                                                "kind": "WhitespaceTrivia",
                                                                "text": " "
                                                            }
                                                        ]
                                                    },
                                                    {
                                                        "kind": "StringLiteral",
                                                        "fullStart": 936,
                                                        "fullEnd": 944,
                                                        "start": 936,
                                                        "end": 944,
                                                        "fullWidth": 8,
                                                        "width": 8,
                                                        "text": "\"length\"",
                                                        "value": "length",
                                                        "valueText": "length"
                                                    },
                                                    {
                                                        "kind": "CommaToken",
                                                        "fullStart": 944,
                                                        "fullEnd": 946,
                                                        "start": 944,
                                                        "end": 945,
                                                        "fullWidth": 2,
                                                        "width": 1,
                                                        "text": ",",
                                                        "value": ",",
                                                        "valueText": ",",
                                                        "hasTrailingTrivia": true,
                                                        "trailingTrivia": [
                                                            {
                                                                "kind": "WhitespaceTrivia",
                                                                "text": " "
                                                            }
                                                        ]
                                                    },
                                                    {
                                                        "kind": "ObjectLiteralExpression",
                                                        "fullStart": 946,
                                                        "fullEnd": 988,
                                                        "start": 946,
                                                        "end": 988,
                                                        "fullWidth": 42,
                                                        "width": 42,
                                                        "openBraceToken": {
                                                            "kind": "OpenBraceToken",
                                                            "fullStart": 946,
                                                            "fullEnd": 949,
                                                            "start": 946,
                                                            "end": 947,
                                                            "fullWidth": 3,
                                                            "width": 1,
                                                            "text": "{",
                                                            "value": "{",
                                                            "valueText": "{",
                                                            "hasTrailingTrivia": true,
                                                            "hasTrailingNewLine": true,
                                                            "trailingTrivia": [
                                                                {
                                                                    "kind": "NewLineTrivia",
                                                                    "text": "\r\n"
                                                                }
                                                            ]
                                                        },
                                                        "propertyAssignments": [
                                                            {
                                                                "kind": "SimplePropertyAssignment",
                                                                "fullStart": 949,
                                                                "fullEnd": 975,
                                                                "start": 965,
                                                                "end": 973,
                                                                "fullWidth": 26,
                                                                "width": 8,
                                                                "propertyName": {
                                                                    "kind": "IdentifierName",
                                                                    "fullStart": 949,
                                                                    "fullEnd": 970,
                                                                    "start": 965,
                                                                    "end": 970,
                                                                    "fullWidth": 21,
                                                                    "width": 5,
                                                                    "text": "value",
                                                                    "value": "value",
                                                                    "valueText": "value",
                                                                    "hasLeadingTrivia": true,
                                                                    "leadingTrivia": [
                                                                        {
                                                                            "kind": "WhitespaceTrivia",
                                                                            "text": "                "
                                                                        }
                                                                    ]
                                                                },
                                                                "colonToken": {
                                                                    "kind": "ColonToken",
                                                                    "fullStart": 970,
                                                                    "fullEnd": 972,
                                                                    "start": 970,
                                                                    "end": 971,
                                                                    "fullWidth": 2,
                                                                    "width": 1,
                                                                    "text": ":",
                                                                    "value": ":",
                                                                    "valueText": ":",
                                                                    "hasTrailingTrivia": true,
                                                                    "trailingTrivia": [
                                                                        {
                                                                            "kind": "WhitespaceTrivia",
                                                                            "text": " "
                                                                        }
                                                                    ]
                                                                },
                                                                "expression": {
                                                                    "kind": "NumericLiteral",
                                                                    "fullStart": 972,
                                                                    "fullEnd": 975,
                                                                    "start": 972,
                                                                    "end": 973,
                                                                    "fullWidth": 3,
                                                                    "width": 1,
                                                                    "text": "0",
                                                                    "value": 0,
                                                                    "valueText": "0",
                                                                    "hasTrailingTrivia": true,
                                                                    "hasTrailingNewLine": true,
                                                                    "trailingTrivia": [
                                                                        {
                                                                            "kind": "NewLineTrivia",
                                                                            "text": "\r\n"
                                                                        }
                                                                    ]
                                                                }
                                                            }
                                                        ],
                                                        "closeBraceToken": {
                                                            "kind": "CloseBraceToken",
                                                            "fullStart": 975,
                                                            "fullEnd": 988,
                                                            "start": 987,
                                                            "end": 988,
                                                            "fullWidth": 13,
                                                            "width": 1,
                                                            "text": "}",
                                                            "value": "}",
                                                            "valueText": "}",
                                                            "hasLeadingTrivia": true,
                                                            "leadingTrivia": [
                                                                {
                                                                    "kind": "WhitespaceTrivia",
                                                                    "text": "            "
                                                                }
                                                            ]
                                                        }
                                                    }
                                                ],
                                                "closeParenToken": {
                                                    "kind": "CloseParenToken",
                                                    "fullStart": 988,
                                                    "fullEnd": 989,
                                                    "start": 988,
                                                    "end": 989,
                                                    "fullWidth": 1,
                                                    "width": 1,
                                                    "text": ")",
                                                    "value": ")",
                                                    "valueText": ")"
                                                }
                                            }
                                        },
                                        "semicolonToken": {
                                            "kind": "SemicolonToken",
                                            "fullStart": 989,
                                            "fullEnd": 992,
                                            "start": 989,
                                            "end": 990,
                                            "fullWidth": 3,
                                            "width": 1,
                                            "text": ";",
                                            "value": ";",
                                            "valueText": ";",
                                            "hasTrailingTrivia": true,
                                            "hasTrailingNewLine": true,
                                            "trailingTrivia": [
                                                {
                                                    "kind": "NewLineTrivia",
                                                    "text": "\r\n"
                                                }
                                            ]
                                        }
                                    },
                                    {
                                        "kind": "ReturnStatement",
                                        "fullStart": 992,
                                        "fullEnd": 1019,
                                        "start": 1004,
                                        "end": 1017,
                                        "fullWidth": 27,
                                        "width": 13,
                                        "returnKeyword": {
                                            "kind": "ReturnKeyword",
                                            "fullStart": 992,
                                            "fullEnd": 1011,
                                            "start": 1004,
                                            "end": 1010,
                                            "fullWidth": 19,
                                            "width": 6,
                                            "text": "return",
                                            "value": "return",
                                            "valueText": "return",
                                            "hasLeadingTrivia": true,
                                            "hasTrailingTrivia": true,
                                            "leadingTrivia": [
                                                {
                                                    "kind": "WhitespaceTrivia",
                                                    "text": "            "
                                                }
                                            ],
                                            "trailingTrivia": [
                                                {
                                                    "kind": "WhitespaceTrivia",
                                                    "text": " "
                                                }
                                            ]
                                        },
                                        "expression": {
                                            "kind": "FalseKeyword",
                                            "fullStart": 1011,
                                            "fullEnd": 1016,
                                            "start": 1011,
                                            "end": 1016,
                                            "fullWidth": 5,
                                            "width": 5,
                                            "text": "false",
                                            "value": false,
                                            "valueText": "false"
                                        },
                                        "semicolonToken": {
                                            "kind": "SemicolonToken",
                                            "fullStart": 1016,
                                            "fullEnd": 1019,
                                            "start": 1016,
                                            "end": 1017,
                                            "fullWidth": 3,
                                            "width": 1,
                                            "text": ";",
                                            "value": ";",
                                            "valueText": ";",
                                            "hasTrailingTrivia": true,
                                            "hasTrailingNewLine": true,
                                            "trailingTrivia": [
                                                {
                                                    "kind": "NewLineTrivia",
                                                    "text": "\r\n"
                                                }
                                            ]
                                        }
                                    }
                                ],
                                "closeBraceToken": {
                                    "kind": "CloseBraceToken",
                                    "fullStart": 1019,
                                    "fullEnd": 1029,
                                    "start": 1027,
                                    "end": 1028,
                                    "fullWidth": 10,
                                    "width": 1,
                                    "text": "}",
                                    "value": "}",
                                    "valueText": "}",
                                    "hasLeadingTrivia": true,
                                    "hasTrailingTrivia": true,
                                    "leadingTrivia": [
                                        {
                                            "kind": "WhitespaceTrivia",
                                            "text": "        "
                                        }
                                    ],
                                    "trailingTrivia": [
                                        {
                                            "kind": "WhitespaceTrivia",
                                            "text": " "
                                        }
                                    ]
                                }
                            },
                            "catchClause": {
                                "kind": "CatchClause",
                                "fullStart": 1029,
                                "fullEnd": 1097,
                                "start": 1029,
                                "end": 1095,
                                "fullWidth": 68,
                                "width": 66,
                                "catchKeyword": {
                                    "kind": "CatchKeyword",
                                    "fullStart": 1029,
                                    "fullEnd": 1035,
                                    "start": 1029,
                                    "end": 1034,
                                    "fullWidth": 6,
                                    "width": 5,
                                    "text": "catch",
                                    "value": "catch",
                                    "valueText": "catch",
                                    "hasTrailingTrivia": true,
                                    "trailingTrivia": [
                                        {
                                            "kind": "WhitespaceTrivia",
                                            "text": " "
                                        }
                                    ]
                                },
                                "openParenToken": {
                                    "kind": "OpenParenToken",
                                    "fullStart": 1035,
                                    "fullEnd": 1036,
                                    "start": 1035,
                                    "end": 1036,
                                    "fullWidth": 1,
                                    "width": 1,
                                    "text": "(",
                                    "value": "(",
                                    "valueText": "("
                                },
                                "identifier": {
                                    "kind": "IdentifierName",
                                    "fullStart": 1036,
                                    "fullEnd": 1037,
                                    "start": 1036,
                                    "end": 1037,
                                    "fullWidth": 1,
                                    "width": 1,
                                    "text": "e",
                                    "value": "e",
                                    "valueText": "e"
                                },
                                "closeParenToken": {
                                    "kind": "CloseParenToken",
                                    "fullStart": 1037,
                                    "fullEnd": 1039,
                                    "start": 1037,
                                    "end": 1038,
                                    "fullWidth": 2,
                                    "width": 1,
                                    "text": ")",
                                    "value": ")",
                                    "valueText": ")",
                                    "hasTrailingTrivia": true,
                                    "trailingTrivia": [
                                        {
                                            "kind": "WhitespaceTrivia",
                                            "text": " "
                                        }
                                    ]
                                },
                                "block": {
                                    "kind": "Block",
                                    "fullStart": 1039,
                                    "fullEnd": 1097,
                                    "start": 1039,
                                    "end": 1095,
                                    "fullWidth": 58,
                                    "width": 56,
                                    "openBraceToken": {
                                        "kind": "OpenBraceToken",
                                        "fullStart": 1039,
                                        "fullEnd": 1042,
                                        "start": 1039,
                                        "end": 1040,
                                        "fullWidth": 3,
                                        "width": 1,
                                        "text": "{",
                                        "value": "{",
                                        "valueText": "{",
                                        "hasTrailingTrivia": true,
                                        "hasTrailingNewLine": true,
                                        "trailingTrivia": [
                                            {
                                                "kind": "NewLineTrivia",
                                                "text": "\r\n"
                                            }
                                        ]
                                    },
                                    "statements": [
                                        {
                                            "kind": "ReturnStatement",
                                            "fullStart": 1042,
                                            "fullEnd": 1086,
                                            "start": 1054,
                                            "end": 1084,
                                            "fullWidth": 44,
                                            "width": 30,
                                            "returnKeyword": {
                                                "kind": "ReturnKeyword",
                                                "fullStart": 1042,
                                                "fullEnd": 1061,
                                                "start": 1054,
                                                "end": 1060,
                                                "fullWidth": 19,
                                                "width": 6,
                                                "text": "return",
                                                "value": "return",
                                                "valueText": "return",
                                                "hasLeadingTrivia": true,
                                                "hasTrailingTrivia": true,
                                                "leadingTrivia": [
                                                    {
                                                        "kind": "WhitespaceTrivia",
                                                        "text": "            "
                                                    }
                                                ],
                                                "trailingTrivia": [
                                                    {
                                                        "kind": "WhitespaceTrivia",
                                                        "text": " "
                                                    }
                                                ]
                                            },
                                            "expression": {
                                                "kind": "InstanceOfExpression",
                                                "fullStart": 1061,
                                                "fullEnd": 1083,
                                                "start": 1061,
                                                "end": 1083,
                                                "fullWidth": 22,
                                                "width": 22,
                                                "left": {
                                                    "kind": "IdentifierName",
                                                    "fullStart": 1061,
                                                    "fullEnd": 1063,
                                                    "start": 1061,
                                                    "end": 1062,
                                                    "fullWidth": 2,
                                                    "width": 1,
                                                    "text": "e",
                                                    "value": "e",
                                                    "valueText": "e",
                                                    "hasTrailingTrivia": true,
                                                    "trailingTrivia": [
                                                        {
                                                            "kind": "WhitespaceTrivia",
                                                            "text": " "
                                                        }
                                                    ]
                                                },
                                                "operatorToken": {
                                                    "kind": "InstanceOfKeyword",
                                                    "fullStart": 1063,
                                                    "fullEnd": 1074,
                                                    "start": 1063,
                                                    "end": 1073,
                                                    "fullWidth": 11,
                                                    "width": 10,
                                                    "text": "instanceof",
                                                    "value": "instanceof",
                                                    "valueText": "instanceof",
                                                    "hasTrailingTrivia": true,
                                                    "trailingTrivia": [
                                                        {
                                                            "kind": "WhitespaceTrivia",
                                                            "text": " "
                                                        }
                                                    ]
                                                },
                                                "right": {
                                                    "kind": "IdentifierName",
                                                    "fullStart": 1074,
                                                    "fullEnd": 1083,
                                                    "start": 1074,
                                                    "end": 1083,
                                                    "fullWidth": 9,
                                                    "width": 9,
                                                    "text": "TypeError",
                                                    "value": "TypeError",
                                                    "valueText": "TypeError"
                                                }
                                            },
                                            "semicolonToken": {
                                                "kind": "SemicolonToken",
                                                "fullStart": 1083,
                                                "fullEnd": 1086,
                                                "start": 1083,
                                                "end": 1084,
                                                "fullWidth": 3,
                                                "width": 1,
                                                "text": ";",
                                                "value": ";",
                                                "valueText": ";",
                                                "hasTrailingTrivia": true,
                                                "hasTrailingNewLine": true,
                                                "trailingTrivia": [
                                                    {
                                                        "kind": "NewLineTrivia",
                                                        "text": "\r\n"
                                                    }
                                                ]
                                            }
                                        }
                                    ],
                                    "closeBraceToken": {
                                        "kind": "CloseBraceToken",
                                        "fullStart": 1086,
                                        "fullEnd": 1097,
                                        "start": 1094,
                                        "end": 1095,
                                        "fullWidth": 11,
                                        "width": 1,
                                        "text": "}",
                                        "value": "}",
                                        "valueText": "}",
                                        "hasLeadingTrivia": true,
                                        "hasTrailingTrivia": true,
                                        "hasTrailingNewLine": true,
                                        "leadingTrivia": [
                                            {
                                                "kind": "WhitespaceTrivia",
                                                "text": "        "
                                            }
                                        ],
                                        "trailingTrivia": [
                                            {
                                                "kind": "NewLineTrivia",
                                                "text": "\r\n"
                                            }
                                        ]
                                    }
                                }
                            }
                        }
                    ],
                    "closeBraceToken": {
                        "kind": "CloseBraceToken",
                        "fullStart": 1097,
                        "fullEnd": 1104,
                        "start": 1101,
                        "end": 1102,
                        "fullWidth": 7,
                        "width": 1,
                        "text": "}",
                        "value": "}",
                        "valueText": "}",
                        "hasLeadingTrivia": true,
                        "hasTrailingTrivia": true,
                        "hasTrailingNewLine": true,
                        "leadingTrivia": [
                            {
                                "kind": "WhitespaceTrivia",
                                "text": "    "
                            }
                        ],
                        "trailingTrivia": [
                            {
                                "kind": "NewLineTrivia",
                                "text": "\r\n"
                            }
                        ]
                    }
                }
            },
            {
                "kind": "ExpressionStatement",
                "fullStart": 1104,
                "fullEnd": 1128,
                "start": 1104,
                "end": 1126,
                "fullWidth": 24,
                "width": 22,
                "expression": {
                    "kind": "InvocationExpression",
                    "fullStart": 1104,
                    "fullEnd": 1125,
                    "start": 1104,
                    "end": 1125,
                    "fullWidth": 21,
                    "width": 21,
                    "expression": {
                        "kind": "IdentifierName",
                        "fullStart": 1104,
                        "fullEnd": 1115,
                        "start": 1104,
                        "end": 1115,
                        "fullWidth": 11,
                        "width": 11,
                        "text": "runTestCase",
                        "value": "runTestCase",
                        "valueText": "runTestCase"
                    },
                    "argumentList": {
                        "kind": "ArgumentList",
                        "fullStart": 1115,
                        "fullEnd": 1125,
                        "start": 1115,
                        "end": 1125,
                        "fullWidth": 10,
                        "width": 10,
                        "openParenToken": {
                            "kind": "OpenParenToken",
                            "fullStart": 1115,
                            "fullEnd": 1116,
                            "start": 1115,
                            "end": 1116,
                            "fullWidth": 1,
                            "width": 1,
                            "text": "(",
                            "value": "(",
                            "valueText": "("
                        },
                        "arguments": [
                            {
                                "kind": "IdentifierName",
                                "fullStart": 1116,
                                "fullEnd": 1124,
                                "start": 1116,
                                "end": 1124,
                                "fullWidth": 8,
                                "width": 8,
                                "text": "testcase",
                                "value": "testcase",
                                "valueText": "testcase"
                            }
                        ],
                        "closeParenToken": {
                            "kind": "CloseParenToken",
                            "fullStart": 1124,
                            "fullEnd": 1125,
                            "start": 1124,
                            "end": 1125,
                            "fullWidth": 1,
                            "width": 1,
                            "text": ")",
                            "value": ")",
                            "valueText": ")"
                        }
                    }
                },
                "semicolonToken": {
                    "kind": "SemicolonToken",
                    "fullStart": 1125,
                    "fullEnd": 1128,
                    "start": 1125,
                    "end": 1126,
                    "fullWidth": 3,
                    "width": 1,
                    "text": ";",
                    "value": ";",
                    "valueText": ";",
                    "hasTrailingTrivia": true,
                    "hasTrailingNewLine": true,
                    "trailingTrivia": [
                        {
                            "kind": "NewLineTrivia",
                            "text": "\r\n"
                        }
                    ]
                }
            }
        ],
        "endOfFileToken": {
            "kind": "EndOfFileToken",
            "fullStart": 1128,
            "fullEnd": 1128,
            "start": 1128,
            "end": 1128,
            "fullWidth": 0,
            "width": 0,
            "text": ""
        }
    },
    "lineMap": {
        "lineStarts": [
            0,
            67,
            152,
            232,
            308,
            380,
            385,
            439,
            718,
            723,
            725,
            727,
            750,
            752,
            782,
            784,
            835,
            864,
            877,
            879,
            894,
            949,
            975,
            992,
            1019,
            1042,
            1086,
            1097,
            1104,
            1128
        ],
        "length": 1128
    }
}<|MERGE_RESOLUTION|>--- conflicted
+++ resolved
@@ -250,12 +250,8 @@
                                         "start": 764,
                                         "end": 779,
                                         "fullWidth": 15,
-<<<<<<< HEAD
                                         "width": 15,
-                                        "identifier": {
-=======
                                         "propertyName": {
->>>>>>> 85e84683
                                             "kind": "IdentifierName",
                                             "fullStart": 764,
                                             "fullEnd": 771,
