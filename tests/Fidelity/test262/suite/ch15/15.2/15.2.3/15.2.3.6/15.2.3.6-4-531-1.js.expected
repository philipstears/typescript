--- conflicted
+++ resolved
@@ -252,12 +252,8 @@
                                         "start": 695,
                                         "end": 703,
                                         "fullWidth": 8,
-<<<<<<< HEAD
                                         "width": 8,
-                                        "identifier": {
-=======
                                         "propertyName": {
->>>>>>> 85e84683
                                             "kind": "IdentifierName",
                                             "fullStart": 695,
                                             "fullEnd": 699,
@@ -1625,12 +1621,8 @@
                                         "start": 1095,
                                         "end": 1173,
                                         "fullWidth": 78,
-<<<<<<< HEAD
                                         "width": 78,
-                                        "identifier": {
-=======
                                         "propertyName": {
->>>>>>> 85e84683
                                             "kind": "IdentifierName",
                                             "fullStart": 1095,
                                             "fullEnd": 1103,
@@ -1980,12 +1972,8 @@
                                         "start": 1188,
                                         "end": 1272,
                                         "fullWidth": 84,
-<<<<<<< HEAD
                                         "width": 84,
-                                        "identifier": {
-=======
                                         "propertyName": {
->>>>>>> 85e84683
                                             "kind": "IdentifierName",
                                             "fullStart": 1188,
                                             "fullEnd": 1196,
