--- conflicted
+++ resolved
@@ -1076,11 +1076,8 @@
                                                                         "start": 919,
                                                                         "end": 924,
                                                                         "fullWidth": 5,
-<<<<<<< HEAD
                                                                         "width": 5,
-=======
                                                                         "modifiers": [],
->>>>>>> e3c38734
                                                                         "identifier": {
                                                                             "kind": "IdentifierName",
                                                                             "fullStart": 919,
@@ -2085,11 +2082,8 @@
                                                                 "start": 1208,
                                                                 "end": 1213,
                                                                 "fullWidth": 5,
-<<<<<<< HEAD
                                                                 "width": 5,
-=======
                                                                 "modifiers": [],
->>>>>>> e3c38734
                                                                 "identifier": {
                                                                     "kind": "IdentifierName",
                                                                     "fullStart": 1208,
