--- conflicted
+++ resolved
@@ -245,12 +245,8 @@
                                         "start": 832,
                                         "end": 838,
                                         "fullWidth": 6,
-<<<<<<< HEAD
                                         "width": 6,
-                                        "identifier": {
-=======
                                         "propertyName": {
->>>>>>> 85e84683
                                             "kind": "IdentifierName",
                                             "fullStart": 832,
                                             "fullEnd": 834,
@@ -411,12 +407,8 @@
                                         "start": 849,
                                         "end": 868,
                                         "fullWidth": 19,
-<<<<<<< HEAD
                                         "width": 19,
-                                        "identifier": {
-=======
                                         "propertyName": {
->>>>>>> 85e84683
                                             "kind": "IdentifierName",
                                             "fullStart": 849,
                                             "fullEnd": 854,
@@ -847,12 +839,8 @@
                                         "start": 923,
                                         "end": 975,
                                         "fullWidth": 52,
-<<<<<<< HEAD
                                         "width": 52,
-                                        "identifier": {
-=======
                                         "propertyName": {
->>>>>>> 85e84683
                                             "kind": "IdentifierName",
                                             "fullStart": 923,
                                             "fullEnd": 932,
