{
    "isDeclaration": false,
    "languageVersion": "EcmaScript5",
    "parseOptions": {
        "allowAutomaticSemicolonInsertion": true
    },
    "sourceUnit": {
        "kind": "SourceUnit",
        "fullStart": 0,
        "fullEnd": 1083,
        "start": 620,
        "end": 1083,
        "fullWidth": 1083,
        "width": 463,
        "isIncrementallyUnusable": true,
        "moduleElements": [
            {
                "kind": "FunctionDeclaration",
                "fullStart": 0,
                "fullEnd": 1059,
                "start": 620,
                "end": 1057,
                "fullWidth": 1059,
                "width": 437,
                "modifiers": [],
                "functionKeyword": {
                    "kind": "FunctionKeyword",
                    "fullStart": 0,
                    "fullEnd": 629,
                    "start": 620,
                    "end": 628,
                    "fullWidth": 629,
                    "width": 8,
                    "text": "function",
                    "value": "function",
                    "valueText": "function",
                    "hasLeadingTrivia": true,
                    "hasLeadingComment": true,
                    "hasLeadingNewLine": true,
                    "hasTrailingTrivia": true,
                    "leadingTrivia": [
                        {
                            "kind": "SingleLineCommentTrivia",
                            "text": "/// Copyright (c) 2012 Ecma International.  All rights reserved. "
                        },
                        {
                            "kind": "NewLineTrivia",
                            "text": "\r\n"
                        },
                        {
                            "kind": "SingleLineCommentTrivia",
                            "text": "/// Ecma International makes this code available under the terms and conditions set"
                        },
                        {
                            "kind": "NewLineTrivia",
                            "text": "\r\n"
                        },
                        {
                            "kind": "SingleLineCommentTrivia",
                            "text": "/// forth on http://hg.ecmascript.org/tests/test262/raw-file/tip/LICENSE (the "
                        },
                        {
                            "kind": "NewLineTrivia",
                            "text": "\r\n"
                        },
                        {
                            "kind": "SingleLineCommentTrivia",
                            "text": "/// \"Use Terms\").   Any redistribution of this code must retain the above "
                        },
                        {
                            "kind": "NewLineTrivia",
                            "text": "\r\n"
                        },
                        {
                            "kind": "SingleLineCommentTrivia",
                            "text": "/// copyright and this notice and otherwise comply with the Use Terms."
                        },
                        {
                            "kind": "NewLineTrivia",
                            "text": "\r\n"
                        },
                        {
                            "kind": "MultiLineCommentTrivia",
                            "text": "/**\r\n * @path ch15/15.2/15.2.3/15.2.3.6/15.2.3.6-3-96.js\r\n * @description Object.defineProperty - 'Attributes' is an Arguments object which implements its own [[Get]] method to access the 'configurable' property (8.10.5 step 4.a)\r\n */"
                        },
                        {
                            "kind": "NewLineTrivia",
                            "text": "\r\n"
                        },
                        {
                            "kind": "NewLineTrivia",
                            "text": "\r\n"
                        },
                        {
                            "kind": "NewLineTrivia",
                            "text": "\r\n"
                        }
                    ],
                    "trailingTrivia": [
                        {
                            "kind": "WhitespaceTrivia",
                            "text": " "
                        }
                    ]
                },
                "identifier": {
                    "kind": "IdentifierName",
                    "fullStart": 629,
                    "fullEnd": 637,
                    "start": 629,
                    "end": 637,
                    "fullWidth": 8,
                    "width": 8,
                    "text": "testcase",
                    "value": "testcase",
                    "valueText": "testcase"
                },
                "callSignature": {
                    "kind": "CallSignature",
                    "fullStart": 637,
                    "fullEnd": 640,
                    "start": 637,
                    "end": 639,
                    "fullWidth": 3,
                    "width": 2,
                    "parameterList": {
                        "kind": "ParameterList",
                        "fullStart": 637,
                        "fullEnd": 640,
                        "start": 637,
                        "end": 639,
                        "fullWidth": 3,
                        "width": 2,
                        "openParenToken": {
                            "kind": "OpenParenToken",
                            "fullStart": 637,
                            "fullEnd": 638,
                            "start": 637,
                            "end": 638,
                            "fullWidth": 1,
                            "width": 1,
                            "text": "(",
                            "value": "(",
                            "valueText": "("
                        },
                        "parameters": [],
                        "closeParenToken": {
                            "kind": "CloseParenToken",
                            "fullStart": 638,
                            "fullEnd": 640,
                            "start": 638,
                            "end": 639,
                            "fullWidth": 2,
                            "width": 1,
                            "text": ")",
                            "value": ")",
                            "valueText": ")",
                            "hasTrailingTrivia": true,
                            "trailingTrivia": [
                                {
                                    "kind": "WhitespaceTrivia",
                                    "text": " "
                                }
                            ]
                        }
                    }
                },
                "block": {
                    "kind": "Block",
                    "fullStart": 640,
                    "fullEnd": 1059,
                    "start": 640,
                    "end": 1057,
                    "fullWidth": 419,
                    "width": 417,
                    "openBraceToken": {
                        "kind": "OpenBraceToken",
                        "fullStart": 640,
                        "fullEnd": 643,
                        "start": 640,
                        "end": 641,
                        "fullWidth": 3,
                        "width": 1,
                        "text": "{",
                        "value": "{",
                        "valueText": "{",
                        "hasTrailingTrivia": true,
                        "hasTrailingNewLine": true,
                        "trailingTrivia": [
                            {
                                "kind": "NewLineTrivia",
                                "text": "\r\n"
                            }
                        ]
                    },
                    "statements": [
                        {
                            "kind": "VariableStatement",
                            "fullStart": 643,
                            "fullEnd": 666,
                            "start": 651,
                            "end": 664,
                            "fullWidth": 23,
                            "width": 13,
                            "modifiers": [],
                            "variableDeclaration": {
                                "kind": "VariableDeclaration",
                                "fullStart": 643,
                                "fullEnd": 663,
                                "start": 651,
                                "end": 663,
                                "fullWidth": 20,
                                "width": 12,
                                "varKeyword": {
                                    "kind": "VarKeyword",
                                    "fullStart": 643,
                                    "fullEnd": 655,
                                    "start": 651,
                                    "end": 654,
                                    "fullWidth": 12,
                                    "width": 3,
                                    "text": "var",
                                    "value": "var",
                                    "valueText": "var",
                                    "hasLeadingTrivia": true,
                                    "hasTrailingTrivia": true,
                                    "leadingTrivia": [
                                        {
                                            "kind": "WhitespaceTrivia",
                                            "text": "        "
                                        }
                                    ],
                                    "trailingTrivia": [
                                        {
                                            "kind": "WhitespaceTrivia",
                                            "text": " "
                                        }
                                    ]
                                },
                                "variableDeclarators": [
                                    {
                                        "kind": "VariableDeclarator",
                                        "fullStart": 655,
                                        "fullEnd": 663,
                                        "start": 655,
                                        "end": 663,
                                        "fullWidth": 8,
<<<<<<< HEAD
                                        "width": 8,
                                        "identifier": {
=======
                                        "propertyName": {
>>>>>>> 85e84683
                                            "kind": "IdentifierName",
                                            "fullStart": 655,
                                            "fullEnd": 659,
                                            "start": 655,
                                            "end": 658,
                                            "fullWidth": 4,
                                            "width": 3,
                                            "text": "obj",
                                            "value": "obj",
                                            "valueText": "obj",
                                            "hasTrailingTrivia": true,
                                            "trailingTrivia": [
                                                {
                                                    "kind": "WhitespaceTrivia",
                                                    "text": " "
                                                }
                                            ]
                                        },
                                        "equalsValueClause": {
                                            "kind": "EqualsValueClause",
                                            "fullStart": 659,
                                            "fullEnd": 663,
                                            "start": 659,
                                            "end": 663,
                                            "fullWidth": 4,
                                            "width": 4,
                                            "equalsToken": {
                                                "kind": "EqualsToken",
                                                "fullStart": 659,
                                                "fullEnd": 661,
                                                "start": 659,
                                                "end": 660,
                                                "fullWidth": 2,
                                                "width": 1,
                                                "text": "=",
                                                "value": "=",
                                                "valueText": "=",
                                                "hasTrailingTrivia": true,
                                                "trailingTrivia": [
                                                    {
                                                        "kind": "WhitespaceTrivia",
                                                        "text": " "
                                                    }
                                                ]
                                            },
                                            "value": {
                                                "kind": "ObjectLiteralExpression",
                                                "fullStart": 661,
                                                "fullEnd": 663,
                                                "start": 661,
                                                "end": 663,
                                                "fullWidth": 2,
                                                "width": 2,
                                                "openBraceToken": {
                                                    "kind": "OpenBraceToken",
                                                    "fullStart": 661,
                                                    "fullEnd": 662,
                                                    "start": 661,
                                                    "end": 662,
                                                    "fullWidth": 1,
                                                    "width": 1,
                                                    "text": "{",
                                                    "value": "{",
                                                    "valueText": "{"
                                                },
                                                "propertyAssignments": [],
                                                "closeBraceToken": {
                                                    "kind": "CloseBraceToken",
                                                    "fullStart": 662,
                                                    "fullEnd": 663,
                                                    "start": 662,
                                                    "end": 663,
                                                    "fullWidth": 1,
                                                    "width": 1,
                                                    "text": "}",
                                                    "value": "}",
                                                    "valueText": "}"
                                                }
                                            }
                                        }
                                    }
                                ]
                            },
                            "semicolonToken": {
                                "kind": "SemicolonToken",
                                "fullStart": 663,
                                "fullEnd": 666,
                                "start": 663,
                                "end": 664,
                                "fullWidth": 3,
                                "width": 1,
                                "text": ";",
                                "value": ";",
                                "valueText": ";",
                                "hasTrailingTrivia": true,
                                "hasTrailingNewLine": true,
                                "trailingTrivia": [
                                    {
                                        "kind": "NewLineTrivia",
                                        "text": "\r\n"
                                    }
                                ]
                            }
                        },
                        {
                            "kind": "VariableStatement",
                            "fullStart": 666,
                            "fullEnd": 729,
                            "start": 676,
                            "end": 727,
                            "fullWidth": 63,
                            "width": 51,
                            "modifiers": [],
                            "variableDeclaration": {
                                "kind": "VariableDeclaration",
                                "fullStart": 666,
                                "fullEnd": 726,
                                "start": 676,
                                "end": 726,
                                "fullWidth": 60,
                                "width": 50,
                                "varKeyword": {
                                    "kind": "VarKeyword",
                                    "fullStart": 666,
                                    "fullEnd": 680,
                                    "start": 676,
                                    "end": 679,
                                    "fullWidth": 14,
                                    "width": 3,
                                    "text": "var",
                                    "value": "var",
                                    "valueText": "var",
                                    "hasLeadingTrivia": true,
                                    "hasLeadingNewLine": true,
                                    "hasTrailingTrivia": true,
                                    "leadingTrivia": [
                                        {
                                            "kind": "NewLineTrivia",
                                            "text": "\r\n"
                                        },
                                        {
                                            "kind": "WhitespaceTrivia",
                                            "text": "        "
                                        }
                                    ],
                                    "trailingTrivia": [
                                        {
                                            "kind": "WhitespaceTrivia",
                                            "text": " "
                                        }
                                    ]
                                },
                                "variableDeclarators": [
                                    {
                                        "kind": "VariableDeclarator",
                                        "fullStart": 680,
                                        "fullEnd": 726,
                                        "start": 680,
                                        "end": 726,
                                        "fullWidth": 46,
<<<<<<< HEAD
                                        "width": 46,
                                        "identifier": {
=======
                                        "propertyName": {
>>>>>>> 85e84683
                                            "kind": "IdentifierName",
                                            "fullStart": 680,
                                            "fullEnd": 687,
                                            "start": 680,
                                            "end": 686,
                                            "fullWidth": 7,
                                            "width": 6,
                                            "text": "argObj",
                                            "value": "argObj",
                                            "valueText": "argObj",
                                            "hasTrailingTrivia": true,
                                            "trailingTrivia": [
                                                {
                                                    "kind": "WhitespaceTrivia",
                                                    "text": " "
                                                }
                                            ]
                                        },
                                        "equalsValueClause": {
                                            "kind": "EqualsValueClause",
                                            "fullStart": 687,
                                            "fullEnd": 726,
                                            "start": 687,
                                            "end": 726,
                                            "fullWidth": 39,
                                            "width": 39,
                                            "equalsToken": {
                                                "kind": "EqualsToken",
                                                "fullStart": 687,
                                                "fullEnd": 689,
                                                "start": 687,
                                                "end": 688,
                                                "fullWidth": 2,
                                                "width": 1,
                                                "text": "=",
                                                "value": "=",
                                                "valueText": "=",
                                                "hasTrailingTrivia": true,
                                                "trailingTrivia": [
                                                    {
                                                        "kind": "WhitespaceTrivia",
                                                        "text": " "
                                                    }
                                                ]
                                            },
                                            "value": {
                                                "kind": "InvocationExpression",
                                                "fullStart": 689,
                                                "fullEnd": 726,
                                                "start": 689,
                                                "end": 726,
                                                "fullWidth": 37,
                                                "width": 37,
                                                "expression": {
                                                    "kind": "ParenthesizedExpression",
                                                    "fullStart": 689,
                                                    "fullEnd": 724,
                                                    "start": 689,
                                                    "end": 724,
                                                    "fullWidth": 35,
                                                    "width": 35,
                                                    "openParenToken": {
                                                        "kind": "OpenParenToken",
                                                        "fullStart": 689,
                                                        "fullEnd": 690,
                                                        "start": 689,
                                                        "end": 690,
                                                        "fullWidth": 1,
                                                        "width": 1,
                                                        "text": "(",
                                                        "value": "(",
                                                        "valueText": "("
                                                    },
                                                    "expression": {
                                                        "kind": "FunctionExpression",
                                                        "fullStart": 690,
                                                        "fullEnd": 723,
                                                        "start": 690,
                                                        "end": 723,
                                                        "fullWidth": 33,
                                                        "width": 33,
                                                        "functionKeyword": {
                                                            "kind": "FunctionKeyword",
                                                            "fullStart": 690,
                                                            "fullEnd": 699,
                                                            "start": 690,
                                                            "end": 698,
                                                            "fullWidth": 9,
                                                            "width": 8,
                                                            "text": "function",
                                                            "value": "function",
                                                            "valueText": "function",
                                                            "hasTrailingTrivia": true,
                                                            "trailingTrivia": [
                                                                {
                                                                    "kind": "WhitespaceTrivia",
                                                                    "text": " "
                                                                }
                                                            ]
                                                        },
                                                        "callSignature": {
                                                            "kind": "CallSignature",
                                                            "fullStart": 699,
                                                            "fullEnd": 702,
                                                            "start": 699,
                                                            "end": 701,
                                                            "fullWidth": 3,
                                                            "width": 2,
                                                            "parameterList": {
                                                                "kind": "ParameterList",
                                                                "fullStart": 699,
                                                                "fullEnd": 702,
                                                                "start": 699,
                                                                "end": 701,
                                                                "fullWidth": 3,
                                                                "width": 2,
                                                                "openParenToken": {
                                                                    "kind": "OpenParenToken",
                                                                    "fullStart": 699,
                                                                    "fullEnd": 700,
                                                                    "start": 699,
                                                                    "end": 700,
                                                                    "fullWidth": 1,
                                                                    "width": 1,
                                                                    "text": "(",
                                                                    "value": "(",
                                                                    "valueText": "("
                                                                },
                                                                "parameters": [],
                                                                "closeParenToken": {
                                                                    "kind": "CloseParenToken",
                                                                    "fullStart": 700,
                                                                    "fullEnd": 702,
                                                                    "start": 700,
                                                                    "end": 701,
                                                                    "fullWidth": 2,
                                                                    "width": 1,
                                                                    "text": ")",
                                                                    "value": ")",
                                                                    "valueText": ")",
                                                                    "hasTrailingTrivia": true,
                                                                    "trailingTrivia": [
                                                                        {
                                                                            "kind": "WhitespaceTrivia",
                                                                            "text": " "
                                                                        }
                                                                    ]
                                                                }
                                                            }
                                                        },
                                                        "block": {
                                                            "kind": "Block",
                                                            "fullStart": 702,
                                                            "fullEnd": 723,
                                                            "start": 702,
                                                            "end": 723,
                                                            "fullWidth": 21,
                                                            "width": 21,
                                                            "openBraceToken": {
                                                                "kind": "OpenBraceToken",
                                                                "fullStart": 702,
                                                                "fullEnd": 704,
                                                                "start": 702,
                                                                "end": 703,
                                                                "fullWidth": 2,
                                                                "width": 1,
                                                                "text": "{",
                                                                "value": "{",
                                                                "valueText": "{",
                                                                "hasTrailingTrivia": true,
                                                                "trailingTrivia": [
                                                                    {
                                                                        "kind": "WhitespaceTrivia",
                                                                        "text": " "
                                                                    }
                                                                ]
                                                            },
                                                            "statements": [
                                                                {
                                                                    "kind": "ReturnStatement",
                                                                    "fullStart": 704,
                                                                    "fullEnd": 722,
                                                                    "start": 704,
                                                                    "end": 721,
                                                                    "fullWidth": 18,
                                                                    "width": 17,
                                                                    "returnKeyword": {
                                                                        "kind": "ReturnKeyword",
                                                                        "fullStart": 704,
                                                                        "fullEnd": 711,
                                                                        "start": 704,
                                                                        "end": 710,
                                                                        "fullWidth": 7,
                                                                        "width": 6,
                                                                        "text": "return",
                                                                        "value": "return",
                                                                        "valueText": "return",
                                                                        "hasTrailingTrivia": true,
                                                                        "trailingTrivia": [
                                                                            {
                                                                                "kind": "WhitespaceTrivia",
                                                                                "text": " "
                                                                            }
                                                                        ]
                                                                    },
                                                                    "expression": {
                                                                        "kind": "IdentifierName",
                                                                        "fullStart": 711,
                                                                        "fullEnd": 720,
                                                                        "start": 711,
                                                                        "end": 720,
                                                                        "fullWidth": 9,
                                                                        "width": 9,
                                                                        "text": "arguments",
                                                                        "value": "arguments",
                                                                        "valueText": "arguments"
                                                                    },
                                                                    "semicolonToken": {
                                                                        "kind": "SemicolonToken",
                                                                        "fullStart": 720,
                                                                        "fullEnd": 722,
                                                                        "start": 720,
                                                                        "end": 721,
                                                                        "fullWidth": 2,
                                                                        "width": 1,
                                                                        "text": ";",
                                                                        "value": ";",
                                                                        "valueText": ";",
                                                                        "hasTrailingTrivia": true,
                                                                        "trailingTrivia": [
                                                                            {
                                                                                "kind": "WhitespaceTrivia",
                                                                                "text": " "
                                                                            }
                                                                        ]
                                                                    }
                                                                }
                                                            ],
                                                            "closeBraceToken": {
                                                                "kind": "CloseBraceToken",
                                                                "fullStart": 722,
                                                                "fullEnd": 723,
                                                                "start": 722,
                                                                "end": 723,
                                                                "fullWidth": 1,
                                                                "width": 1,
                                                                "text": "}",
                                                                "value": "}",
                                                                "valueText": "}"
                                                            }
                                                        }
                                                    },
                                                    "closeParenToken": {
                                                        "kind": "CloseParenToken",
                                                        "fullStart": 723,
                                                        "fullEnd": 724,
                                                        "start": 723,
                                                        "end": 724,
                                                        "fullWidth": 1,
                                                        "width": 1,
                                                        "text": ")",
                                                        "value": ")",
                                                        "valueText": ")"
                                                    }
                                                },
                                                "argumentList": {
                                                    "kind": "ArgumentList",
                                                    "fullStart": 724,
                                                    "fullEnd": 726,
                                                    "start": 724,
                                                    "end": 726,
                                                    "fullWidth": 2,
                                                    "width": 2,
                                                    "openParenToken": {
                                                        "kind": "OpenParenToken",
                                                        "fullStart": 724,
                                                        "fullEnd": 725,
                                                        "start": 724,
                                                        "end": 725,
                                                        "fullWidth": 1,
                                                        "width": 1,
                                                        "text": "(",
                                                        "value": "(",
                                                        "valueText": "("
                                                    },
                                                    "arguments": [],
                                                    "closeParenToken": {
                                                        "kind": "CloseParenToken",
                                                        "fullStart": 725,
                                                        "fullEnd": 726,
                                                        "start": 725,
                                                        "end": 726,
                                                        "fullWidth": 1,
                                                        "width": 1,
                                                        "text": ")",
                                                        "value": ")",
                                                        "valueText": ")"
                                                    }
                                                }
                                            }
                                        }
                                    }
                                ]
                            },
                            "semicolonToken": {
                                "kind": "SemicolonToken",
                                "fullStart": 726,
                                "fullEnd": 729,
                                "start": 726,
                                "end": 727,
                                "fullWidth": 3,
                                "width": 1,
                                "text": ";",
                                "value": ";",
                                "valueText": ";",
                                "hasTrailingTrivia": true,
                                "hasTrailingNewLine": true,
                                "trailingTrivia": [
                                    {
                                        "kind": "NewLineTrivia",
                                        "text": "\r\n"
                                    }
                                ]
                            }
                        },
                        {
                            "kind": "ExpressionStatement",
                            "fullStart": 729,
                            "fullEnd": 766,
                            "start": 737,
                            "end": 764,
                            "fullWidth": 37,
                            "width": 27,
                            "expression": {
                                "kind": "AssignmentExpression",
                                "fullStart": 729,
                                "fullEnd": 763,
                                "start": 737,
                                "end": 763,
                                "fullWidth": 34,
                                "width": 26,
                                "left": {
                                    "kind": "MemberAccessExpression",
                                    "fullStart": 729,
                                    "fullEnd": 757,
                                    "start": 737,
                                    "end": 756,
                                    "fullWidth": 28,
                                    "width": 19,
                                    "expression": {
                                        "kind": "IdentifierName",
                                        "fullStart": 729,
                                        "fullEnd": 743,
                                        "start": 737,
                                        "end": 743,
                                        "fullWidth": 14,
                                        "width": 6,
                                        "text": "argObj",
                                        "value": "argObj",
                                        "valueText": "argObj",
                                        "hasLeadingTrivia": true,
                                        "leadingTrivia": [
                                            {
                                                "kind": "WhitespaceTrivia",
                                                "text": "        "
                                            }
                                        ]
                                    },
                                    "dotToken": {
                                        "kind": "DotToken",
                                        "fullStart": 743,
                                        "fullEnd": 744,
                                        "start": 743,
                                        "end": 744,
                                        "fullWidth": 1,
                                        "width": 1,
                                        "text": ".",
                                        "value": ".",
                                        "valueText": "."
                                    },
                                    "name": {
                                        "kind": "IdentifierName",
                                        "fullStart": 744,
                                        "fullEnd": 757,
                                        "start": 744,
                                        "end": 756,
                                        "fullWidth": 13,
                                        "width": 12,
                                        "text": "configurable",
                                        "value": "configurable",
                                        "valueText": "configurable",
                                        "hasTrailingTrivia": true,
                                        "trailingTrivia": [
                                            {
                                                "kind": "WhitespaceTrivia",
                                                "text": " "
                                            }
                                        ]
                                    }
                                },
                                "operatorToken": {
                                    "kind": "EqualsToken",
                                    "fullStart": 757,
                                    "fullEnd": 759,
                                    "start": 757,
                                    "end": 758,
                                    "fullWidth": 2,
                                    "width": 1,
                                    "text": "=",
                                    "value": "=",
                                    "valueText": "=",
                                    "hasTrailingTrivia": true,
                                    "trailingTrivia": [
                                        {
                                            "kind": "WhitespaceTrivia",
                                            "text": " "
                                        }
                                    ]
                                },
                                "right": {
                                    "kind": "TrueKeyword",
                                    "fullStart": 759,
                                    "fullEnd": 763,
                                    "start": 759,
                                    "end": 763,
                                    "fullWidth": 4,
                                    "width": 4,
                                    "text": "true",
                                    "value": true,
                                    "valueText": "true"
                                }
                            },
                            "semicolonToken": {
                                "kind": "SemicolonToken",
                                "fullStart": 763,
                                "fullEnd": 766,
                                "start": 763,
                                "end": 764,
                                "fullWidth": 3,
                                "width": 1,
                                "text": ";",
                                "value": ";",
                                "valueText": ";",
                                "hasTrailingTrivia": true,
                                "hasTrailingNewLine": true,
                                "trailingTrivia": [
                                    {
                                        "kind": "NewLineTrivia",
                                        "text": "\r\n"
                                    }
                                ]
                            }
                        },
                        {
                            "kind": "ExpressionStatement",
                            "fullStart": 766,
                            "fullEnd": 825,
                            "start": 776,
                            "end": 823,
                            "fullWidth": 59,
                            "width": 47,
                            "expression": {
                                "kind": "InvocationExpression",
                                "fullStart": 766,
                                "fullEnd": 822,
                                "start": 776,
                                "end": 822,
                                "fullWidth": 56,
                                "width": 46,
                                "expression": {
                                    "kind": "MemberAccessExpression",
                                    "fullStart": 766,
                                    "fullEnd": 797,
                                    "start": 776,
                                    "end": 797,
                                    "fullWidth": 31,
                                    "width": 21,
                                    "expression": {
                                        "kind": "IdentifierName",
                                        "fullStart": 766,
                                        "fullEnd": 782,
                                        "start": 776,
                                        "end": 782,
                                        "fullWidth": 16,
                                        "width": 6,
                                        "text": "Object",
                                        "value": "Object",
                                        "valueText": "Object",
                                        "hasLeadingTrivia": true,
                                        "hasLeadingNewLine": true,
                                        "leadingTrivia": [
                                            {
                                                "kind": "NewLineTrivia",
                                                "text": "\r\n"
                                            },
                                            {
                                                "kind": "WhitespaceTrivia",
                                                "text": "        "
                                            }
                                        ]
                                    },
                                    "dotToken": {
                                        "kind": "DotToken",
                                        "fullStart": 782,
                                        "fullEnd": 783,
                                        "start": 782,
                                        "end": 783,
                                        "fullWidth": 1,
                                        "width": 1,
                                        "text": ".",
                                        "value": ".",
                                        "valueText": "."
                                    },
                                    "name": {
                                        "kind": "IdentifierName",
                                        "fullStart": 783,
                                        "fullEnd": 797,
                                        "start": 783,
                                        "end": 797,
                                        "fullWidth": 14,
                                        "width": 14,
                                        "text": "defineProperty",
                                        "value": "defineProperty",
                                        "valueText": "defineProperty"
                                    }
                                },
                                "argumentList": {
                                    "kind": "ArgumentList",
                                    "fullStart": 797,
                                    "fullEnd": 822,
                                    "start": 797,
                                    "end": 822,
                                    "fullWidth": 25,
                                    "width": 25,
                                    "openParenToken": {
                                        "kind": "OpenParenToken",
                                        "fullStart": 797,
                                        "fullEnd": 798,
                                        "start": 797,
                                        "end": 798,
                                        "fullWidth": 1,
                                        "width": 1,
                                        "text": "(",
                                        "value": "(",
                                        "valueText": "("
                                    },
                                    "arguments": [
                                        {
                                            "kind": "IdentifierName",
                                            "fullStart": 798,
                                            "fullEnd": 801,
                                            "start": 798,
                                            "end": 801,
                                            "fullWidth": 3,
                                            "width": 3,
                                            "text": "obj",
                                            "value": "obj",
                                            "valueText": "obj"
                                        },
                                        {
                                            "kind": "CommaToken",
                                            "fullStart": 801,
                                            "fullEnd": 803,
                                            "start": 801,
                                            "end": 802,
                                            "fullWidth": 2,
                                            "width": 1,
                                            "text": ",",
                                            "value": ",",
                                            "valueText": ",",
                                            "hasTrailingTrivia": true,
                                            "trailingTrivia": [
                                                {
                                                    "kind": "WhitespaceTrivia",
                                                    "text": " "
                                                }
                                            ]
                                        },
                                        {
                                            "kind": "StringLiteral",
                                            "fullStart": 803,
                                            "fullEnd": 813,
                                            "start": 803,
                                            "end": 813,
                                            "fullWidth": 10,
                                            "width": 10,
                                            "text": "\"property\"",
                                            "value": "property",
                                            "valueText": "property"
                                        },
                                        {
                                            "kind": "CommaToken",
                                            "fullStart": 813,
                                            "fullEnd": 815,
                                            "start": 813,
                                            "end": 814,
                                            "fullWidth": 2,
                                            "width": 1,
                                            "text": ",",
                                            "value": ",",
                                            "valueText": ",",
                                            "hasTrailingTrivia": true,
                                            "trailingTrivia": [
                                                {
                                                    "kind": "WhitespaceTrivia",
                                                    "text": " "
                                                }
                                            ]
                                        },
                                        {
                                            "kind": "IdentifierName",
                                            "fullStart": 815,
                                            "fullEnd": 821,
                                            "start": 815,
                                            "end": 821,
                                            "fullWidth": 6,
                                            "width": 6,
                                            "text": "argObj",
                                            "value": "argObj",
                                            "valueText": "argObj"
                                        }
                                    ],
                                    "closeParenToken": {
                                        "kind": "CloseParenToken",
                                        "fullStart": 821,
                                        "fullEnd": 822,
                                        "start": 821,
                                        "end": 822,
                                        "fullWidth": 1,
                                        "width": 1,
                                        "text": ")",
                                        "value": ")",
                                        "valueText": ")"
                                    }
                                }
                            },
                            "semicolonToken": {
                                "kind": "SemicolonToken",
                                "fullStart": 822,
                                "fullEnd": 825,
                                "start": 822,
                                "end": 823,
                                "fullWidth": 3,
                                "width": 1,
                                "text": ";",
                                "value": ";",
                                "valueText": ";",
                                "hasTrailingTrivia": true,
                                "hasTrailingNewLine": true,
                                "trailingTrivia": [
                                    {
                                        "kind": "NewLineTrivia",
                                        "text": "\r\n"
                                    }
                                ]
                            }
                        },
                        {
                            "kind": "VariableStatement",
                            "fullStart": 825,
                            "fullEnd": 888,
                            "start": 835,
                            "end": 886,
                            "fullWidth": 63,
                            "width": 51,
                            "modifiers": [],
                            "variableDeclaration": {
                                "kind": "VariableDeclaration",
                                "fullStart": 825,
                                "fullEnd": 885,
                                "start": 835,
                                "end": 885,
                                "fullWidth": 60,
                                "width": 50,
                                "varKeyword": {
                                    "kind": "VarKeyword",
                                    "fullStart": 825,
                                    "fullEnd": 839,
                                    "start": 835,
                                    "end": 838,
                                    "fullWidth": 14,
                                    "width": 3,
                                    "text": "var",
                                    "value": "var",
                                    "valueText": "var",
                                    "hasLeadingTrivia": true,
                                    "hasLeadingNewLine": true,
                                    "hasTrailingTrivia": true,
                                    "leadingTrivia": [
                                        {
                                            "kind": "NewLineTrivia",
                                            "text": "\r\n"
                                        },
                                        {
                                            "kind": "WhitespaceTrivia",
                                            "text": "        "
                                        }
                                    ],
                                    "trailingTrivia": [
                                        {
                                            "kind": "WhitespaceTrivia",
                                            "text": " "
                                        }
                                    ]
                                },
                                "variableDeclarators": [
                                    {
                                        "kind": "VariableDeclarator",
                                        "fullStart": 839,
                                        "fullEnd": 885,
                                        "start": 839,
                                        "end": 885,
                                        "fullWidth": 46,
<<<<<<< HEAD
                                        "width": 46,
                                        "identifier": {
=======
                                        "propertyName": {
>>>>>>> 85e84683
                                            "kind": "IdentifierName",
                                            "fullStart": 839,
                                            "fullEnd": 853,
                                            "start": 839,
                                            "end": 852,
                                            "fullWidth": 14,
                                            "width": 13,
                                            "text": "beforeDeleted",
                                            "value": "beforeDeleted",
                                            "valueText": "beforeDeleted",
                                            "hasTrailingTrivia": true,
                                            "trailingTrivia": [
                                                {
                                                    "kind": "WhitespaceTrivia",
                                                    "text": " "
                                                }
                                            ]
                                        },
                                        "equalsValueClause": {
                                            "kind": "EqualsValueClause",
                                            "fullStart": 853,
                                            "fullEnd": 885,
                                            "start": 853,
                                            "end": 885,
                                            "fullWidth": 32,
                                            "width": 32,
                                            "equalsToken": {
                                                "kind": "EqualsToken",
                                                "fullStart": 853,
                                                "fullEnd": 855,
                                                "start": 853,
                                                "end": 854,
                                                "fullWidth": 2,
                                                "width": 1,
                                                "text": "=",
                                                "value": "=",
                                                "valueText": "=",
                                                "hasTrailingTrivia": true,
                                                "trailingTrivia": [
                                                    {
                                                        "kind": "WhitespaceTrivia",
                                                        "text": " "
                                                    }
                                                ]
                                            },
                                            "value": {
                                                "kind": "InvocationExpression",
                                                "fullStart": 855,
                                                "fullEnd": 885,
                                                "start": 855,
                                                "end": 885,
                                                "fullWidth": 30,
                                                "width": 30,
                                                "expression": {
                                                    "kind": "MemberAccessExpression",
                                                    "fullStart": 855,
                                                    "fullEnd": 873,
                                                    "start": 855,
                                                    "end": 873,
                                                    "fullWidth": 18,
                                                    "width": 18,
                                                    "expression": {
                                                        "kind": "IdentifierName",
                                                        "fullStart": 855,
                                                        "fullEnd": 858,
                                                        "start": 855,
                                                        "end": 858,
                                                        "fullWidth": 3,
                                                        "width": 3,
                                                        "text": "obj",
                                                        "value": "obj",
                                                        "valueText": "obj"
                                                    },
                                                    "dotToken": {
                                                        "kind": "DotToken",
                                                        "fullStart": 858,
                                                        "fullEnd": 859,
                                                        "start": 858,
                                                        "end": 859,
                                                        "fullWidth": 1,
                                                        "width": 1,
                                                        "text": ".",
                                                        "value": ".",
                                                        "valueText": "."
                                                    },
                                                    "name": {
                                                        "kind": "IdentifierName",
                                                        "fullStart": 859,
                                                        "fullEnd": 873,
                                                        "start": 859,
                                                        "end": 873,
                                                        "fullWidth": 14,
                                                        "width": 14,
                                                        "text": "hasOwnProperty",
                                                        "value": "hasOwnProperty",
                                                        "valueText": "hasOwnProperty"
                                                    }
                                                },
                                                "argumentList": {
                                                    "kind": "ArgumentList",
                                                    "fullStart": 873,
                                                    "fullEnd": 885,
                                                    "start": 873,
                                                    "end": 885,
                                                    "fullWidth": 12,
                                                    "width": 12,
                                                    "openParenToken": {
                                                        "kind": "OpenParenToken",
                                                        "fullStart": 873,
                                                        "fullEnd": 874,
                                                        "start": 873,
                                                        "end": 874,
                                                        "fullWidth": 1,
                                                        "width": 1,
                                                        "text": "(",
                                                        "value": "(",
                                                        "valueText": "("
                                                    },
                                                    "arguments": [
                                                        {
                                                            "kind": "StringLiteral",
                                                            "fullStart": 874,
                                                            "fullEnd": 884,
                                                            "start": 874,
                                                            "end": 884,
                                                            "fullWidth": 10,
                                                            "width": 10,
                                                            "text": "\"property\"",
                                                            "value": "property",
                                                            "valueText": "property"
                                                        }
                                                    ],
                                                    "closeParenToken": {
                                                        "kind": "CloseParenToken",
                                                        "fullStart": 884,
                                                        "fullEnd": 885,
                                                        "start": 884,
                                                        "end": 885,
                                                        "fullWidth": 1,
                                                        "width": 1,
                                                        "text": ")",
                                                        "value": ")",
                                                        "valueText": ")"
                                                    }
                                                }
                                            }
                                        }
                                    }
                                ]
                            },
                            "semicolonToken": {
                                "kind": "SemicolonToken",
                                "fullStart": 885,
                                "fullEnd": 888,
                                "start": 885,
                                "end": 886,
                                "fullWidth": 3,
                                "width": 1,
                                "text": ";",
                                "value": ";",
                                "valueText": ";",
                                "hasTrailingTrivia": true,
                                "hasTrailingNewLine": true,
                                "trailingTrivia": [
                                    {
                                        "kind": "NewLineTrivia",
                                        "text": "\r\n"
                                    }
                                ]
                            }
                        },
                        {
                            "kind": "ExpressionStatement",
                            "fullStart": 888,
                            "fullEnd": 920,
                            "start": 898,
                            "end": 918,
                            "fullWidth": 32,
                            "width": 20,
                            "expression": {
                                "kind": "DeleteExpression",
                                "fullStart": 888,
                                "fullEnd": 917,
                                "start": 898,
                                "end": 917,
                                "fullWidth": 29,
                                "width": 19,
                                "deleteKeyword": {
                                    "kind": "DeleteKeyword",
                                    "fullStart": 888,
                                    "fullEnd": 905,
                                    "start": 898,
                                    "end": 904,
                                    "fullWidth": 17,
                                    "width": 6,
                                    "text": "delete",
                                    "value": "delete",
                                    "valueText": "delete",
                                    "hasLeadingTrivia": true,
                                    "hasLeadingNewLine": true,
                                    "hasTrailingTrivia": true,
                                    "leadingTrivia": [
                                        {
                                            "kind": "NewLineTrivia",
                                            "text": "\r\n"
                                        },
                                        {
                                            "kind": "WhitespaceTrivia",
                                            "text": "        "
                                        }
                                    ],
                                    "trailingTrivia": [
                                        {
                                            "kind": "WhitespaceTrivia",
                                            "text": " "
                                        }
                                    ]
                                },
                                "expression": {
                                    "kind": "MemberAccessExpression",
                                    "fullStart": 905,
                                    "fullEnd": 917,
                                    "start": 905,
                                    "end": 917,
                                    "fullWidth": 12,
                                    "width": 12,
                                    "expression": {
                                        "kind": "IdentifierName",
                                        "fullStart": 905,
                                        "fullEnd": 908,
                                        "start": 905,
                                        "end": 908,
                                        "fullWidth": 3,
                                        "width": 3,
                                        "text": "obj",
                                        "value": "obj",
                                        "valueText": "obj"
                                    },
                                    "dotToken": {
                                        "kind": "DotToken",
                                        "fullStart": 908,
                                        "fullEnd": 909,
                                        "start": 908,
                                        "end": 909,
                                        "fullWidth": 1,
                                        "width": 1,
                                        "text": ".",
                                        "value": ".",
                                        "valueText": "."
                                    },
                                    "name": {
                                        "kind": "IdentifierName",
                                        "fullStart": 909,
                                        "fullEnd": 917,
                                        "start": 909,
                                        "end": 917,
                                        "fullWidth": 8,
                                        "width": 8,
                                        "text": "property",
                                        "value": "property",
                                        "valueText": "property"
                                    }
                                }
                            },
                            "semicolonToken": {
                                "kind": "SemicolonToken",
                                "fullStart": 917,
                                "fullEnd": 920,
                                "start": 917,
                                "end": 918,
                                "fullWidth": 3,
                                "width": 1,
                                "text": ";",
                                "value": ";",
                                "valueText": ";",
                                "hasTrailingTrivia": true,
                                "hasTrailingNewLine": true,
                                "trailingTrivia": [
                                    {
                                        "kind": "NewLineTrivia",
                                        "text": "\r\n"
                                    }
                                ]
                            }
                        },
                        {
                            "kind": "VariableStatement",
                            "fullStart": 920,
                            "fullEnd": 982,
                            "start": 930,
                            "end": 980,
                            "fullWidth": 62,
                            "width": 50,
                            "modifiers": [],
                            "variableDeclaration": {
                                "kind": "VariableDeclaration",
                                "fullStart": 920,
                                "fullEnd": 979,
                                "start": 930,
                                "end": 979,
                                "fullWidth": 59,
                                "width": 49,
                                "varKeyword": {
                                    "kind": "VarKeyword",
                                    "fullStart": 920,
                                    "fullEnd": 934,
                                    "start": 930,
                                    "end": 933,
                                    "fullWidth": 14,
                                    "width": 3,
                                    "text": "var",
                                    "value": "var",
                                    "valueText": "var",
                                    "hasLeadingTrivia": true,
                                    "hasLeadingNewLine": true,
                                    "hasTrailingTrivia": true,
                                    "leadingTrivia": [
                                        {
                                            "kind": "NewLineTrivia",
                                            "text": "\r\n"
                                        },
                                        {
                                            "kind": "WhitespaceTrivia",
                                            "text": "        "
                                        }
                                    ],
                                    "trailingTrivia": [
                                        {
                                            "kind": "WhitespaceTrivia",
                                            "text": " "
                                        }
                                    ]
                                },
                                "variableDeclarators": [
                                    {
                                        "kind": "VariableDeclarator",
                                        "fullStart": 934,
                                        "fullEnd": 979,
                                        "start": 934,
                                        "end": 979,
                                        "fullWidth": 45,
<<<<<<< HEAD
                                        "width": 45,
                                        "identifier": {
=======
                                        "propertyName": {
>>>>>>> 85e84683
                                            "kind": "IdentifierName",
                                            "fullStart": 934,
                                            "fullEnd": 947,
                                            "start": 934,
                                            "end": 946,
                                            "fullWidth": 13,
                                            "width": 12,
                                            "text": "afterDeleted",
                                            "value": "afterDeleted",
                                            "valueText": "afterDeleted",
                                            "hasTrailingTrivia": true,
                                            "trailingTrivia": [
                                                {
                                                    "kind": "WhitespaceTrivia",
                                                    "text": " "
                                                }
                                            ]
                                        },
                                        "equalsValueClause": {
                                            "kind": "EqualsValueClause",
                                            "fullStart": 947,
                                            "fullEnd": 979,
                                            "start": 947,
                                            "end": 979,
                                            "fullWidth": 32,
                                            "width": 32,
                                            "equalsToken": {
                                                "kind": "EqualsToken",
                                                "fullStart": 947,
                                                "fullEnd": 949,
                                                "start": 947,
                                                "end": 948,
                                                "fullWidth": 2,
                                                "width": 1,
                                                "text": "=",
                                                "value": "=",
                                                "valueText": "=",
                                                "hasTrailingTrivia": true,
                                                "trailingTrivia": [
                                                    {
                                                        "kind": "WhitespaceTrivia",
                                                        "text": " "
                                                    }
                                                ]
                                            },
                                            "value": {
                                                "kind": "InvocationExpression",
                                                "fullStart": 949,
                                                "fullEnd": 979,
                                                "start": 949,
                                                "end": 979,
                                                "fullWidth": 30,
                                                "width": 30,
                                                "expression": {
                                                    "kind": "MemberAccessExpression",
                                                    "fullStart": 949,
                                                    "fullEnd": 967,
                                                    "start": 949,
                                                    "end": 967,
                                                    "fullWidth": 18,
                                                    "width": 18,
                                                    "expression": {
                                                        "kind": "IdentifierName",
                                                        "fullStart": 949,
                                                        "fullEnd": 952,
                                                        "start": 949,
                                                        "end": 952,
                                                        "fullWidth": 3,
                                                        "width": 3,
                                                        "text": "obj",
                                                        "value": "obj",
                                                        "valueText": "obj"
                                                    },
                                                    "dotToken": {
                                                        "kind": "DotToken",
                                                        "fullStart": 952,
                                                        "fullEnd": 953,
                                                        "start": 952,
                                                        "end": 953,
                                                        "fullWidth": 1,
                                                        "width": 1,
                                                        "text": ".",
                                                        "value": ".",
                                                        "valueText": "."
                                                    },
                                                    "name": {
                                                        "kind": "IdentifierName",
                                                        "fullStart": 953,
                                                        "fullEnd": 967,
                                                        "start": 953,
                                                        "end": 967,
                                                        "fullWidth": 14,
                                                        "width": 14,
                                                        "text": "hasOwnProperty",
                                                        "value": "hasOwnProperty",
                                                        "valueText": "hasOwnProperty"
                                                    }
                                                },
                                                "argumentList": {
                                                    "kind": "ArgumentList",
                                                    "fullStart": 967,
                                                    "fullEnd": 979,
                                                    "start": 967,
                                                    "end": 979,
                                                    "fullWidth": 12,
                                                    "width": 12,
                                                    "openParenToken": {
                                                        "kind": "OpenParenToken",
                                                        "fullStart": 967,
                                                        "fullEnd": 968,
                                                        "start": 967,
                                                        "end": 968,
                                                        "fullWidth": 1,
                                                        "width": 1,
                                                        "text": "(",
                                                        "value": "(",
                                                        "valueText": "("
                                                    },
                                                    "arguments": [
                                                        {
                                                            "kind": "StringLiteral",
                                                            "fullStart": 968,
                                                            "fullEnd": 978,
                                                            "start": 968,
                                                            "end": 978,
                                                            "fullWidth": 10,
                                                            "width": 10,
                                                            "text": "\"property\"",
                                                            "value": "property",
                                                            "valueText": "property"
                                                        }
                                                    ],
                                                    "closeParenToken": {
                                                        "kind": "CloseParenToken",
                                                        "fullStart": 978,
                                                        "fullEnd": 979,
                                                        "start": 978,
                                                        "end": 979,
                                                        "fullWidth": 1,
                                                        "width": 1,
                                                        "text": ")",
                                                        "value": ")",
                                                        "valueText": ")"
                                                    }
                                                }
                                            }
                                        }
                                    }
                                ]
                            },
                            "semicolonToken": {
                                "kind": "SemicolonToken",
                                "fullStart": 979,
                                "fullEnd": 982,
                                "start": 979,
                                "end": 980,
                                "fullWidth": 3,
                                "width": 1,
                                "text": ";",
                                "value": ";",
                                "valueText": ";",
                                "hasTrailingTrivia": true,
                                "hasTrailingNewLine": true,
                                "trailingTrivia": [
                                    {
                                        "kind": "NewLineTrivia",
                                        "text": "\r\n"
                                    }
                                ]
                            }
                        },
                        {
                            "kind": "ReturnStatement",
                            "fullStart": 982,
                            "fullEnd": 1050,
                            "start": 992,
                            "end": 1048,
                            "fullWidth": 68,
                            "width": 56,
                            "returnKeyword": {
                                "kind": "ReturnKeyword",
                                "fullStart": 982,
                                "fullEnd": 999,
                                "start": 992,
                                "end": 998,
                                "fullWidth": 17,
                                "width": 6,
                                "text": "return",
                                "value": "return",
                                "valueText": "return",
                                "hasLeadingTrivia": true,
                                "hasLeadingNewLine": true,
                                "hasTrailingTrivia": true,
                                "leadingTrivia": [
                                    {
                                        "kind": "NewLineTrivia",
                                        "text": "\r\n"
                                    },
                                    {
                                        "kind": "WhitespaceTrivia",
                                        "text": "        "
                                    }
                                ],
                                "trailingTrivia": [
                                    {
                                        "kind": "WhitespaceTrivia",
                                        "text": " "
                                    }
                                ]
                            },
                            "expression": {
                                "kind": "LogicalAndExpression",
                                "fullStart": 999,
                                "fullEnd": 1047,
                                "start": 999,
                                "end": 1047,
                                "fullWidth": 48,
                                "width": 48,
                                "left": {
                                    "kind": "EqualsExpression",
                                    "fullStart": 999,
                                    "fullEnd": 1022,
                                    "start": 999,
                                    "end": 1021,
                                    "fullWidth": 23,
                                    "width": 22,
                                    "left": {
                                        "kind": "IdentifierName",
                                        "fullStart": 999,
                                        "fullEnd": 1013,
                                        "start": 999,
                                        "end": 1012,
                                        "fullWidth": 14,
                                        "width": 13,
                                        "text": "beforeDeleted",
                                        "value": "beforeDeleted",
                                        "valueText": "beforeDeleted",
                                        "hasTrailingTrivia": true,
                                        "trailingTrivia": [
                                            {
                                                "kind": "WhitespaceTrivia",
                                                "text": " "
                                            }
                                        ]
                                    },
                                    "operatorToken": {
                                        "kind": "EqualsEqualsEqualsToken",
                                        "fullStart": 1013,
                                        "fullEnd": 1017,
                                        "start": 1013,
                                        "end": 1016,
                                        "fullWidth": 4,
                                        "width": 3,
                                        "text": "===",
                                        "value": "===",
                                        "valueText": "===",
                                        "hasTrailingTrivia": true,
                                        "trailingTrivia": [
                                            {
                                                "kind": "WhitespaceTrivia",
                                                "text": " "
                                            }
                                        ]
                                    },
                                    "right": {
                                        "kind": "TrueKeyword",
                                        "fullStart": 1017,
                                        "fullEnd": 1022,
                                        "start": 1017,
                                        "end": 1021,
                                        "fullWidth": 5,
                                        "width": 4,
                                        "text": "true",
                                        "value": true,
                                        "valueText": "true",
                                        "hasTrailingTrivia": true,
                                        "trailingTrivia": [
                                            {
                                                "kind": "WhitespaceTrivia",
                                                "text": " "
                                            }
                                        ]
                                    }
                                },
                                "operatorToken": {
                                    "kind": "AmpersandAmpersandToken",
                                    "fullStart": 1022,
                                    "fullEnd": 1025,
                                    "start": 1022,
                                    "end": 1024,
                                    "fullWidth": 3,
                                    "width": 2,
                                    "text": "&&",
                                    "value": "&&",
                                    "valueText": "&&",
                                    "hasTrailingTrivia": true,
                                    "trailingTrivia": [
                                        {
                                            "kind": "WhitespaceTrivia",
                                            "text": " "
                                        }
                                    ]
                                },
                                "right": {
                                    "kind": "EqualsExpression",
                                    "fullStart": 1025,
                                    "fullEnd": 1047,
                                    "start": 1025,
                                    "end": 1047,
                                    "fullWidth": 22,
                                    "width": 22,
                                    "left": {
                                        "kind": "IdentifierName",
                                        "fullStart": 1025,
                                        "fullEnd": 1038,
                                        "start": 1025,
                                        "end": 1037,
                                        "fullWidth": 13,
                                        "width": 12,
                                        "text": "afterDeleted",
                                        "value": "afterDeleted",
                                        "valueText": "afterDeleted",
                                        "hasTrailingTrivia": true,
                                        "trailingTrivia": [
                                            {
                                                "kind": "WhitespaceTrivia",
                                                "text": " "
                                            }
                                        ]
                                    },
                                    "operatorToken": {
                                        "kind": "EqualsEqualsEqualsToken",
                                        "fullStart": 1038,
                                        "fullEnd": 1042,
                                        "start": 1038,
                                        "end": 1041,
                                        "fullWidth": 4,
                                        "width": 3,
                                        "text": "===",
                                        "value": "===",
                                        "valueText": "===",
                                        "hasTrailingTrivia": true,
                                        "trailingTrivia": [
                                            {
                                                "kind": "WhitespaceTrivia",
                                                "text": " "
                                            }
                                        ]
                                    },
                                    "right": {
                                        "kind": "FalseKeyword",
                                        "fullStart": 1042,
                                        "fullEnd": 1047,
                                        "start": 1042,
                                        "end": 1047,
                                        "fullWidth": 5,
                                        "width": 5,
                                        "text": "false",
                                        "value": false,
                                        "valueText": "false"
                                    }
                                }
                            },
                            "semicolonToken": {
                                "kind": "SemicolonToken",
                                "fullStart": 1047,
                                "fullEnd": 1050,
                                "start": 1047,
                                "end": 1048,
                                "fullWidth": 3,
                                "width": 1,
                                "text": ";",
                                "value": ";",
                                "valueText": ";",
                                "hasTrailingTrivia": true,
                                "hasTrailingNewLine": true,
                                "trailingTrivia": [
                                    {
                                        "kind": "NewLineTrivia",
                                        "text": "\r\n"
                                    }
                                ]
                            }
                        }
                    ],
                    "closeBraceToken": {
                        "kind": "CloseBraceToken",
                        "fullStart": 1050,
                        "fullEnd": 1059,
                        "start": 1056,
                        "end": 1057,
                        "fullWidth": 9,
                        "width": 1,
                        "text": "}",
                        "value": "}",
                        "valueText": "}",
                        "hasLeadingTrivia": true,
                        "hasLeadingNewLine": true,
                        "hasTrailingTrivia": true,
                        "hasTrailingNewLine": true,
                        "leadingTrivia": [
                            {
                                "kind": "NewLineTrivia",
                                "text": "\r\n"
                            },
                            {
                                "kind": "WhitespaceTrivia",
                                "text": "    "
                            }
                        ],
                        "trailingTrivia": [
                            {
                                "kind": "NewLineTrivia",
                                "text": "\r\n"
                            }
                        ]
                    }
                }
            },
            {
                "kind": "ExpressionStatement",
                "fullStart": 1059,
                "fullEnd": 1083,
                "start": 1059,
                "end": 1081,
                "fullWidth": 24,
                "width": 22,
                "expression": {
                    "kind": "InvocationExpression",
                    "fullStart": 1059,
                    "fullEnd": 1080,
                    "start": 1059,
                    "end": 1080,
                    "fullWidth": 21,
                    "width": 21,
                    "expression": {
                        "kind": "IdentifierName",
                        "fullStart": 1059,
                        "fullEnd": 1070,
                        "start": 1059,
                        "end": 1070,
                        "fullWidth": 11,
                        "width": 11,
                        "text": "runTestCase",
                        "value": "runTestCase",
                        "valueText": "runTestCase"
                    },
                    "argumentList": {
                        "kind": "ArgumentList",
                        "fullStart": 1070,
                        "fullEnd": 1080,
                        "start": 1070,
                        "end": 1080,
                        "fullWidth": 10,
                        "width": 10,
                        "openParenToken": {
                            "kind": "OpenParenToken",
                            "fullStart": 1070,
                            "fullEnd": 1071,
                            "start": 1070,
                            "end": 1071,
                            "fullWidth": 1,
                            "width": 1,
                            "text": "(",
                            "value": "(",
                            "valueText": "("
                        },
                        "arguments": [
                            {
                                "kind": "IdentifierName",
                                "fullStart": 1071,
                                "fullEnd": 1079,
                                "start": 1071,
                                "end": 1079,
                                "fullWidth": 8,
                                "width": 8,
                                "text": "testcase",
                                "value": "testcase",
                                "valueText": "testcase"
                            }
                        ],
                        "closeParenToken": {
                            "kind": "CloseParenToken",
                            "fullStart": 1079,
                            "fullEnd": 1080,
                            "start": 1079,
                            "end": 1080,
                            "fullWidth": 1,
                            "width": 1,
                            "text": ")",
                            "value": ")",
                            "valueText": ")"
                        }
                    }
                },
                "semicolonToken": {
                    "kind": "SemicolonToken",
                    "fullStart": 1080,
                    "fullEnd": 1083,
                    "start": 1080,
                    "end": 1081,
                    "fullWidth": 3,
                    "width": 1,
                    "text": ";",
                    "value": ";",
                    "valueText": ";",
                    "hasTrailingTrivia": true,
                    "hasTrailingNewLine": true,
                    "trailingTrivia": [
                        {
                            "kind": "NewLineTrivia",
                            "text": "\r\n"
                        }
                    ]
                }
            }
        ],
        "endOfFileToken": {
            "kind": "EndOfFileToken",
            "fullStart": 1083,
            "fullEnd": 1083,
            "start": 1083,
            "end": 1083,
            "fullWidth": 0,
            "width": 0,
            "text": ""
        }
    },
    "lineMap": {
        "lineStarts": [
            0,
            67,
            152,
            232,
            308,
            380,
            385,
            438,
            611,
            616,
            618,
            620,
            643,
            666,
            668,
            729,
            766,
            768,
            825,
            827,
            888,
            890,
            920,
            922,
            982,
            984,
            1050,
            1052,
            1059,
            1083
        ],
        "length": 1083
    }
}<|MERGE_RESOLUTION|>--- conflicted
+++ resolved
@@ -245,12 +245,8 @@
                                         "start": 655,
                                         "end": 663,
                                         "fullWidth": 8,
-<<<<<<< HEAD
                                         "width": 8,
-                                        "identifier": {
-=======
                                         "propertyName": {
->>>>>>> 85e84683
                                             "kind": "IdentifierName",
                                             "fullStart": 655,
                                             "fullEnd": 659,
@@ -411,12 +407,8 @@
                                         "start": 680,
                                         "end": 726,
                                         "fullWidth": 46,
-<<<<<<< HEAD
                                         "width": 46,
-                                        "identifier": {
-=======
                                         "propertyName": {
->>>>>>> 85e84683
                                             "kind": "IdentifierName",
                                             "fullStart": 680,
                                             "fullEnd": 687,
@@ -1130,12 +1122,8 @@
                                         "start": 839,
                                         "end": 885,
                                         "fullWidth": 46,
-<<<<<<< HEAD
                                         "width": 46,
-                                        "identifier": {
-=======
                                         "propertyName": {
->>>>>>> 85e84683
                                             "kind": "IdentifierName",
                                             "fullStart": 839,
                                             "fullEnd": 853,
@@ -1477,12 +1465,8 @@
                                         "start": 934,
                                         "end": 979,
                                         "fullWidth": 45,
-<<<<<<< HEAD
                                         "width": 45,
-                                        "identifier": {
-=======
                                         "propertyName": {
->>>>>>> 85e84683
                                             "kind": "IdentifierName",
                                             "fullStart": 934,
                                             "fullEnd": 947,
