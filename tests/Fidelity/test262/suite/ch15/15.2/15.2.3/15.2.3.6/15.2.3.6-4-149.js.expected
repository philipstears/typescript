{
    "isDeclaration": false,
    "languageVersion": "EcmaScript5",
    "parseOptions": {
        "allowAutomaticSemicolonInsertion": true
    },
    "sourceUnit": {
        "kind": "SourceUnit",
        "fullStart": 0,
        "fullEnd": 1275,
        "start": 657,
        "end": 1275,
        "fullWidth": 1275,
        "width": 618,
        "isIncrementallyUnusable": true,
        "moduleElements": [
            {
                "kind": "FunctionDeclaration",
                "fullStart": 0,
                "fullEnd": 1251,
                "start": 657,
                "end": 1249,
                "fullWidth": 1251,
                "width": 592,
                "modifiers": [],
                "functionKeyword": {
                    "kind": "FunctionKeyword",
                    "fullStart": 0,
                    "fullEnd": 666,
                    "start": 657,
                    "end": 665,
                    "fullWidth": 666,
                    "width": 8,
                    "text": "function",
                    "value": "function",
                    "valueText": "function",
                    "hasLeadingTrivia": true,
                    "hasLeadingComment": true,
                    "hasLeadingNewLine": true,
                    "hasTrailingTrivia": true,
                    "leadingTrivia": [
                        {
                            "kind": "SingleLineCommentTrivia",
                            "text": "/// Copyright (c) 2012 Ecma International.  All rights reserved. "
                        },
                        {
                            "kind": "NewLineTrivia",
                            "text": "\r\n"
                        },
                        {
                            "kind": "SingleLineCommentTrivia",
                            "text": "/// Ecma International makes this code available under the terms and conditions set"
                        },
                        {
                            "kind": "NewLineTrivia",
                            "text": "\r\n"
                        },
                        {
                            "kind": "SingleLineCommentTrivia",
                            "text": "/// forth on http://hg.ecmascript.org/tests/test262/raw-file/tip/LICENSE (the "
                        },
                        {
                            "kind": "NewLineTrivia",
                            "text": "\r\n"
                        },
                        {
                            "kind": "SingleLineCommentTrivia",
                            "text": "/// \"Use Terms\").   Any redistribution of this code must retain the above "
                        },
                        {
                            "kind": "NewLineTrivia",
                            "text": "\r\n"
                        },
                        {
                            "kind": "SingleLineCommentTrivia",
                            "text": "/// copyright and this notice and otherwise comply with the Use Terms."
                        },
                        {
                            "kind": "NewLineTrivia",
                            "text": "\r\n"
                        },
                        {
                            "kind": "MultiLineCommentTrivia",
                            "text": "/**\r\n * @path ch15/15.2/15.2.3/15.2.3.6/15.2.3.6-4-149.js\r\n * @description Object.defineProperty - 'O' is an Array, 'name' is the length property of 'O', test the [[Value]] field of 'desc' is an Object which has an own toString and valueOf method (15.4.5.1 step 3.c)\r\n */"
                        },
                        {
                            "kind": "NewLineTrivia",
                            "text": "\r\n"
                        },
                        {
                            "kind": "NewLineTrivia",
                            "text": "\r\n"
                        },
                        {
                            "kind": "NewLineTrivia",
                            "text": "\r\n"
                        }
                    ],
                    "trailingTrivia": [
                        {
                            "kind": "WhitespaceTrivia",
                            "text": " "
                        }
                    ]
                },
                "identifier": {
                    "kind": "IdentifierName",
                    "fullStart": 666,
                    "fullEnd": 674,
                    "start": 666,
                    "end": 674,
                    "fullWidth": 8,
                    "width": 8,
                    "text": "testcase",
                    "value": "testcase",
                    "valueText": "testcase"
                },
                "callSignature": {
                    "kind": "CallSignature",
                    "fullStart": 674,
                    "fullEnd": 677,
                    "start": 674,
                    "end": 676,
                    "fullWidth": 3,
                    "width": 2,
                    "parameterList": {
                        "kind": "ParameterList",
                        "fullStart": 674,
                        "fullEnd": 677,
                        "start": 674,
                        "end": 676,
                        "fullWidth": 3,
                        "width": 2,
                        "openParenToken": {
                            "kind": "OpenParenToken",
                            "fullStart": 674,
                            "fullEnd": 675,
                            "start": 674,
                            "end": 675,
                            "fullWidth": 1,
                            "width": 1,
                            "text": "(",
                            "value": "(",
                            "valueText": "("
                        },
                        "parameters": [],
                        "closeParenToken": {
                            "kind": "CloseParenToken",
                            "fullStart": 675,
                            "fullEnd": 677,
                            "start": 675,
                            "end": 676,
                            "fullWidth": 2,
                            "width": 1,
                            "text": ")",
                            "value": ")",
                            "valueText": ")",
                            "hasTrailingTrivia": true,
                            "trailingTrivia": [
                                {
                                    "kind": "WhitespaceTrivia",
                                    "text": " "
                                }
                            ]
                        }
                    }
                },
                "block": {
                    "kind": "Block",
                    "fullStart": 677,
                    "fullEnd": 1251,
                    "start": 677,
                    "end": 1249,
                    "fullWidth": 574,
                    "width": 572,
                    "openBraceToken": {
                        "kind": "OpenBraceToken",
                        "fullStart": 677,
                        "fullEnd": 680,
                        "start": 677,
                        "end": 678,
                        "fullWidth": 3,
                        "width": 1,
                        "text": "{",
                        "value": "{",
                        "valueText": "{",
                        "hasTrailingTrivia": true,
                        "hasTrailingNewLine": true,
                        "trailingTrivia": [
                            {
                                "kind": "NewLineTrivia",
                                "text": "\r\n"
                            }
                        ]
                    },
                    "statements": [
                        {
                            "kind": "VariableStatement",
                            "fullStart": 680,
                            "fullEnd": 708,
                            "start": 690,
                            "end": 706,
                            "fullWidth": 28,
                            "width": 16,
                            "modifiers": [],
                            "variableDeclaration": {
                                "kind": "VariableDeclaration",
                                "fullStart": 680,
                                "fullEnd": 705,
                                "start": 690,
                                "end": 705,
                                "fullWidth": 25,
                                "width": 15,
                                "varKeyword": {
                                    "kind": "VarKeyword",
                                    "fullStart": 680,
                                    "fullEnd": 694,
                                    "start": 690,
                                    "end": 693,
                                    "fullWidth": 14,
                                    "width": 3,
                                    "text": "var",
                                    "value": "var",
                                    "valueText": "var",
                                    "hasLeadingTrivia": true,
                                    "hasLeadingNewLine": true,
                                    "hasTrailingTrivia": true,
                                    "leadingTrivia": [
                                        {
                                            "kind": "NewLineTrivia",
                                            "text": "\r\n"
                                        },
                                        {
                                            "kind": "WhitespaceTrivia",
                                            "text": "        "
                                        }
                                    ],
                                    "trailingTrivia": [
                                        {
                                            "kind": "WhitespaceTrivia",
                                            "text": " "
                                        }
                                    ]
                                },
                                "variableDeclarators": [
                                    {
                                        "kind": "VariableDeclarator",
                                        "fullStart": 694,
                                        "fullEnd": 705,
                                        "start": 694,
                                        "end": 705,
                                        "fullWidth": 11,
<<<<<<< HEAD
                                        "width": 11,
                                        "identifier": {
=======
                                        "propertyName": {
>>>>>>> 85e84683
                                            "kind": "IdentifierName",
                                            "fullStart": 694,
                                            "fullEnd": 701,
                                            "start": 694,
                                            "end": 700,
                                            "fullWidth": 7,
                                            "width": 6,
                                            "text": "arrObj",
                                            "value": "arrObj",
                                            "valueText": "arrObj",
                                            "hasTrailingTrivia": true,
                                            "trailingTrivia": [
                                                {
                                                    "kind": "WhitespaceTrivia",
                                                    "text": " "
                                                }
                                            ]
                                        },
                                        "equalsValueClause": {
                                            "kind": "EqualsValueClause",
                                            "fullStart": 701,
                                            "fullEnd": 705,
                                            "start": 701,
                                            "end": 705,
                                            "fullWidth": 4,
                                            "width": 4,
                                            "equalsToken": {
                                                "kind": "EqualsToken",
                                                "fullStart": 701,
                                                "fullEnd": 703,
                                                "start": 701,
                                                "end": 702,
                                                "fullWidth": 2,
                                                "width": 1,
                                                "text": "=",
                                                "value": "=",
                                                "valueText": "=",
                                                "hasTrailingTrivia": true,
                                                "trailingTrivia": [
                                                    {
                                                        "kind": "WhitespaceTrivia",
                                                        "text": " "
                                                    }
                                                ]
                                            },
                                            "value": {
                                                "kind": "ArrayLiteralExpression",
                                                "fullStart": 703,
                                                "fullEnd": 705,
                                                "start": 703,
                                                "end": 705,
                                                "fullWidth": 2,
                                                "width": 2,
                                                "openBracketToken": {
                                                    "kind": "OpenBracketToken",
                                                    "fullStart": 703,
                                                    "fullEnd": 704,
                                                    "start": 703,
                                                    "end": 704,
                                                    "fullWidth": 1,
                                                    "width": 1,
                                                    "text": "[",
                                                    "value": "[",
                                                    "valueText": "["
                                                },
                                                "expressions": [],
                                                "closeBracketToken": {
                                                    "kind": "CloseBracketToken",
                                                    "fullStart": 704,
                                                    "fullEnd": 705,
                                                    "start": 704,
                                                    "end": 705,
                                                    "fullWidth": 1,
                                                    "width": 1,
                                                    "text": "]",
                                                    "value": "]",
                                                    "valueText": "]"
                                                }
                                            }
                                        }
                                    }
                                ]
                            },
                            "semicolonToken": {
                                "kind": "SemicolonToken",
                                "fullStart": 705,
                                "fullEnd": 708,
                                "start": 705,
                                "end": 706,
                                "fullWidth": 3,
                                "width": 1,
                                "text": ";",
                                "value": ";",
                                "valueText": ";",
                                "hasTrailingTrivia": true,
                                "hasTrailingNewLine": true,
                                "trailingTrivia": [
                                    {
                                        "kind": "NewLineTrivia",
                                        "text": "\r\n"
                                    }
                                ]
                            }
                        },
                        {
                            "kind": "VariableStatement",
                            "fullStart": 708,
                            "fullEnd": 747,
                            "start": 716,
                            "end": 745,
                            "fullWidth": 39,
                            "width": 29,
                            "modifiers": [],
                            "variableDeclaration": {
                                "kind": "VariableDeclaration",
                                "fullStart": 708,
                                "fullEnd": 744,
                                "start": 716,
                                "end": 744,
                                "fullWidth": 36,
                                "width": 28,
                                "varKeyword": {
                                    "kind": "VarKeyword",
                                    "fullStart": 708,
                                    "fullEnd": 720,
                                    "start": 716,
                                    "end": 719,
                                    "fullWidth": 12,
                                    "width": 3,
                                    "text": "var",
                                    "value": "var",
                                    "valueText": "var",
                                    "hasLeadingTrivia": true,
                                    "hasTrailingTrivia": true,
                                    "leadingTrivia": [
                                        {
                                            "kind": "WhitespaceTrivia",
                                            "text": "        "
                                        }
                                    ],
                                    "trailingTrivia": [
                                        {
                                            "kind": "WhitespaceTrivia",
                                            "text": " "
                                        }
                                    ]
                                },
                                "variableDeclarators": [
                                    {
                                        "kind": "VariableDeclarator",
                                        "fullStart": 720,
                                        "fullEnd": 744,
                                        "start": 720,
                                        "end": 744,
                                        "fullWidth": 24,
<<<<<<< HEAD
                                        "width": 24,
                                        "identifier": {
=======
                                        "propertyName": {
>>>>>>> 85e84683
                                            "kind": "IdentifierName",
                                            "fullStart": 720,
                                            "fullEnd": 737,
                                            "start": 720,
                                            "end": 736,
                                            "fullWidth": 17,
                                            "width": 16,
                                            "text": "toStringAccessed",
                                            "value": "toStringAccessed",
                                            "valueText": "toStringAccessed",
                                            "hasTrailingTrivia": true,
                                            "trailingTrivia": [
                                                {
                                                    "kind": "WhitespaceTrivia",
                                                    "text": " "
                                                }
                                            ]
                                        },
                                        "equalsValueClause": {
                                            "kind": "EqualsValueClause",
                                            "fullStart": 737,
                                            "fullEnd": 744,
                                            "start": 737,
                                            "end": 744,
                                            "fullWidth": 7,
                                            "width": 7,
                                            "equalsToken": {
                                                "kind": "EqualsToken",
                                                "fullStart": 737,
                                                "fullEnd": 739,
                                                "start": 737,
                                                "end": 738,
                                                "fullWidth": 2,
                                                "width": 1,
                                                "text": "=",
                                                "value": "=",
                                                "valueText": "=",
                                                "hasTrailingTrivia": true,
                                                "trailingTrivia": [
                                                    {
                                                        "kind": "WhitespaceTrivia",
                                                        "text": " "
                                                    }
                                                ]
                                            },
                                            "value": {
                                                "kind": "FalseKeyword",
                                                "fullStart": 739,
                                                "fullEnd": 744,
                                                "start": 739,
                                                "end": 744,
                                                "fullWidth": 5,
                                                "width": 5,
                                                "text": "false",
                                                "value": false,
                                                "valueText": "false"
                                            }
                                        }
                                    }
                                ]
                            },
                            "semicolonToken": {
                                "kind": "SemicolonToken",
                                "fullStart": 744,
                                "fullEnd": 747,
                                "start": 744,
                                "end": 745,
                                "fullWidth": 3,
                                "width": 1,
                                "text": ";",
                                "value": ";",
                                "valueText": ";",
                                "hasTrailingTrivia": true,
                                "hasTrailingNewLine": true,
                                "trailingTrivia": [
                                    {
                                        "kind": "NewLineTrivia",
                                        "text": "\r\n"
                                    }
                                ]
                            }
                        },
                        {
                            "kind": "VariableStatement",
                            "fullStart": 747,
                            "fullEnd": 785,
                            "start": 755,
                            "end": 783,
                            "fullWidth": 38,
                            "width": 28,
                            "modifiers": [],
                            "variableDeclaration": {
                                "kind": "VariableDeclaration",
                                "fullStart": 747,
                                "fullEnd": 782,
                                "start": 755,
                                "end": 782,
                                "fullWidth": 35,
                                "width": 27,
                                "varKeyword": {
                                    "kind": "VarKeyword",
                                    "fullStart": 747,
                                    "fullEnd": 759,
                                    "start": 755,
                                    "end": 758,
                                    "fullWidth": 12,
                                    "width": 3,
                                    "text": "var",
                                    "value": "var",
                                    "valueText": "var",
                                    "hasLeadingTrivia": true,
                                    "hasTrailingTrivia": true,
                                    "leadingTrivia": [
                                        {
                                            "kind": "WhitespaceTrivia",
                                            "text": "        "
                                        }
                                    ],
                                    "trailingTrivia": [
                                        {
                                            "kind": "WhitespaceTrivia",
                                            "text": " "
                                        }
                                    ]
                                },
                                "variableDeclarators": [
                                    {
                                        "kind": "VariableDeclarator",
                                        "fullStart": 759,
                                        "fullEnd": 782,
                                        "start": 759,
                                        "end": 782,
                                        "fullWidth": 23,
<<<<<<< HEAD
                                        "width": 23,
                                        "identifier": {
=======
                                        "propertyName": {
>>>>>>> 85e84683
                                            "kind": "IdentifierName",
                                            "fullStart": 759,
                                            "fullEnd": 775,
                                            "start": 759,
                                            "end": 774,
                                            "fullWidth": 16,
                                            "width": 15,
                                            "text": "valueOfAccessed",
                                            "value": "valueOfAccessed",
                                            "valueText": "valueOfAccessed",
                                            "hasTrailingTrivia": true,
                                            "trailingTrivia": [
                                                {
                                                    "kind": "WhitespaceTrivia",
                                                    "text": " "
                                                }
                                            ]
                                        },
                                        "equalsValueClause": {
                                            "kind": "EqualsValueClause",
                                            "fullStart": 775,
                                            "fullEnd": 782,
                                            "start": 775,
                                            "end": 782,
                                            "fullWidth": 7,
                                            "width": 7,
                                            "equalsToken": {
                                                "kind": "EqualsToken",
                                                "fullStart": 775,
                                                "fullEnd": 777,
                                                "start": 775,
                                                "end": 776,
                                                "fullWidth": 2,
                                                "width": 1,
                                                "text": "=",
                                                "value": "=",
                                                "valueText": "=",
                                                "hasTrailingTrivia": true,
                                                "trailingTrivia": [
                                                    {
                                                        "kind": "WhitespaceTrivia",
                                                        "text": " "
                                                    }
                                                ]
                                            },
                                            "value": {
                                                "kind": "FalseKeyword",
                                                "fullStart": 777,
                                                "fullEnd": 782,
                                                "start": 777,
                                                "end": 782,
                                                "fullWidth": 5,
                                                "width": 5,
                                                "text": "false",
                                                "value": false,
                                                "valueText": "false"
                                            }
                                        }
                                    }
                                ]
                            },
                            "semicolonToken": {
                                "kind": "SemicolonToken",
                                "fullStart": 782,
                                "fullEnd": 785,
                                "start": 782,
                                "end": 783,
                                "fullWidth": 3,
                                "width": 1,
                                "text": ";",
                                "value": ";",
                                "valueText": ";",
                                "hasTrailingTrivia": true,
                                "hasTrailingNewLine": true,
                                "trailingTrivia": [
                                    {
                                        "kind": "NewLineTrivia",
                                        "text": "\r\n"
                                    }
                                ]
                            }
                        },
                        {
                            "kind": "ExpressionStatement",
                            "fullStart": 785,
                            "fullEnd": 1165,
                            "start": 795,
                            "end": 1163,
                            "fullWidth": 380,
                            "width": 368,
                            "expression": {
                                "kind": "InvocationExpression",
                                "fullStart": 785,
                                "fullEnd": 1162,
                                "start": 795,
                                "end": 1162,
                                "fullWidth": 377,
                                "width": 367,
                                "expression": {
                                    "kind": "MemberAccessExpression",
                                    "fullStart": 785,
                                    "fullEnd": 816,
                                    "start": 795,
                                    "end": 816,
                                    "fullWidth": 31,
                                    "width": 21,
                                    "expression": {
                                        "kind": "IdentifierName",
                                        "fullStart": 785,
                                        "fullEnd": 801,
                                        "start": 795,
                                        "end": 801,
                                        "fullWidth": 16,
                                        "width": 6,
                                        "text": "Object",
                                        "value": "Object",
                                        "valueText": "Object",
                                        "hasLeadingTrivia": true,
                                        "hasLeadingNewLine": true,
                                        "leadingTrivia": [
                                            {
                                                "kind": "NewLineTrivia",
                                                "text": "\r\n"
                                            },
                                            {
                                                "kind": "WhitespaceTrivia",
                                                "text": "        "
                                            }
                                        ]
                                    },
                                    "dotToken": {
                                        "kind": "DotToken",
                                        "fullStart": 801,
                                        "fullEnd": 802,
                                        "start": 801,
                                        "end": 802,
                                        "fullWidth": 1,
                                        "width": 1,
                                        "text": ".",
                                        "value": ".",
                                        "valueText": "."
                                    },
                                    "name": {
                                        "kind": "IdentifierName",
                                        "fullStart": 802,
                                        "fullEnd": 816,
                                        "start": 802,
                                        "end": 816,
                                        "fullWidth": 14,
                                        "width": 14,
                                        "text": "defineProperty",
                                        "value": "defineProperty",
                                        "valueText": "defineProperty"
                                    }
                                },
                                "argumentList": {
                                    "kind": "ArgumentList",
                                    "fullStart": 816,
                                    "fullEnd": 1162,
                                    "start": 816,
                                    "end": 1162,
                                    "fullWidth": 346,
                                    "width": 346,
                                    "openParenToken": {
                                        "kind": "OpenParenToken",
                                        "fullStart": 816,
                                        "fullEnd": 817,
                                        "start": 816,
                                        "end": 817,
                                        "fullWidth": 1,
                                        "width": 1,
                                        "text": "(",
                                        "value": "(",
                                        "valueText": "("
                                    },
                                    "arguments": [
                                        {
                                            "kind": "IdentifierName",
                                            "fullStart": 817,
                                            "fullEnd": 823,
                                            "start": 817,
                                            "end": 823,
                                            "fullWidth": 6,
                                            "width": 6,
                                            "text": "arrObj",
                                            "value": "arrObj",
                                            "valueText": "arrObj"
                                        },
                                        {
                                            "kind": "CommaToken",
                                            "fullStart": 823,
                                            "fullEnd": 825,
                                            "start": 823,
                                            "end": 824,
                                            "fullWidth": 2,
                                            "width": 1,
                                            "text": ",",
                                            "value": ",",
                                            "valueText": ",",
                                            "hasTrailingTrivia": true,
                                            "trailingTrivia": [
                                                {
                                                    "kind": "WhitespaceTrivia",
                                                    "text": " "
                                                }
                                            ]
                                        },
                                        {
                                            "kind": "StringLiteral",
                                            "fullStart": 825,
                                            "fullEnd": 833,
                                            "start": 825,
                                            "end": 833,
                                            "fullWidth": 8,
                                            "width": 8,
                                            "text": "\"length\"",
                                            "value": "length",
                                            "valueText": "length"
                                        },
                                        {
                                            "kind": "CommaToken",
                                            "fullStart": 833,
                                            "fullEnd": 835,
                                            "start": 833,
                                            "end": 834,
                                            "fullWidth": 2,
                                            "width": 1,
                                            "text": ",",
                                            "value": ",",
                                            "valueText": ",",
                                            "hasTrailingTrivia": true,
                                            "trailingTrivia": [
                                                {
                                                    "kind": "WhitespaceTrivia",
                                                    "text": " "
                                                }
                                            ]
                                        },
                                        {
                                            "kind": "ObjectLiteralExpression",
                                            "fullStart": 835,
                                            "fullEnd": 1161,
                                            "start": 835,
                                            "end": 1161,
                                            "fullWidth": 326,
                                            "width": 326,
                                            "openBraceToken": {
                                                "kind": "OpenBraceToken",
                                                "fullStart": 835,
                                                "fullEnd": 838,
                                                "start": 835,
                                                "end": 836,
                                                "fullWidth": 3,
                                                "width": 1,
                                                "text": "{",
                                                "value": "{",
                                                "valueText": "{",
                                                "hasTrailingTrivia": true,
                                                "hasTrailingNewLine": true,
                                                "trailingTrivia": [
                                                    {
                                                        "kind": "NewLineTrivia",
                                                        "text": "\r\n"
                                                    }
                                                ]
                                            },
                                            "propertyAssignments": [
                                                {
                                                    "kind": "SimplePropertyAssignment",
                                                    "fullStart": 838,
                                                    "fullEnd": 1152,
                                                    "start": 850,
                                                    "end": 1150,
                                                    "fullWidth": 314,
                                                    "width": 300,
                                                    "propertyName": {
                                                        "kind": "IdentifierName",
                                                        "fullStart": 838,
                                                        "fullEnd": 855,
                                                        "start": 850,
                                                        "end": 855,
                                                        "fullWidth": 17,
                                                        "width": 5,
                                                        "text": "value",
                                                        "value": "value",
                                                        "valueText": "value",
                                                        "hasLeadingTrivia": true,
                                                        "leadingTrivia": [
                                                            {
                                                                "kind": "WhitespaceTrivia",
                                                                "text": "            "
                                                            }
                                                        ]
                                                    },
                                                    "colonToken": {
                                                        "kind": "ColonToken",
                                                        "fullStart": 855,
                                                        "fullEnd": 857,
                                                        "start": 855,
                                                        "end": 856,
                                                        "fullWidth": 2,
                                                        "width": 1,
                                                        "text": ":",
                                                        "value": ":",
                                                        "valueText": ":",
                                                        "hasTrailingTrivia": true,
                                                        "trailingTrivia": [
                                                            {
                                                                "kind": "WhitespaceTrivia",
                                                                "text": " "
                                                            }
                                                        ]
                                                    },
                                                    "expression": {
                                                        "kind": "ObjectLiteralExpression",
                                                        "fullStart": 857,
                                                        "fullEnd": 1152,
                                                        "start": 857,
                                                        "end": 1150,
                                                        "fullWidth": 295,
                                                        "width": 293,
                                                        "openBraceToken": {
                                                            "kind": "OpenBraceToken",
                                                            "fullStart": 857,
                                                            "fullEnd": 860,
                                                            "start": 857,
                                                            "end": 858,
                                                            "fullWidth": 3,
                                                            "width": 1,
                                                            "text": "{",
                                                            "value": "{",
                                                            "valueText": "{",
                                                            "hasTrailingTrivia": true,
                                                            "hasTrailingNewLine": true,
                                                            "trailingTrivia": [
                                                                {
                                                                    "kind": "NewLineTrivia",
                                                                    "text": "\r\n"
                                                                }
                                                            ]
                                                        },
                                                        "propertyAssignments": [
                                                            {
                                                                "kind": "SimplePropertyAssignment",
                                                                "fullStart": 860,
                                                                "fullEnd": 997,
                                                                "start": 876,
                                                                "end": 997,
                                                                "fullWidth": 137,
                                                                "width": 121,
                                                                "propertyName": {
                                                                    "kind": "IdentifierName",
                                                                    "fullStart": 860,
                                                                    "fullEnd": 884,
                                                                    "start": 876,
                                                                    "end": 884,
                                                                    "fullWidth": 24,
                                                                    "width": 8,
                                                                    "text": "toString",
                                                                    "value": "toString",
                                                                    "valueText": "toString",
                                                                    "hasLeadingTrivia": true,
                                                                    "leadingTrivia": [
                                                                        {
                                                                            "kind": "WhitespaceTrivia",
                                                                            "text": "                "
                                                                        }
                                                                    ]
                                                                },
                                                                "colonToken": {
                                                                    "kind": "ColonToken",
                                                                    "fullStart": 884,
                                                                    "fullEnd": 886,
                                                                    "start": 884,
                                                                    "end": 885,
                                                                    "fullWidth": 2,
                                                                    "width": 1,
                                                                    "text": ":",
                                                                    "value": ":",
                                                                    "valueText": ":",
                                                                    "hasTrailingTrivia": true,
                                                                    "trailingTrivia": [
                                                                        {
                                                                            "kind": "WhitespaceTrivia",
                                                                            "text": " "
                                                                        }
                                                                    ]
                                                                },
                                                                "expression": {
                                                                    "kind": "FunctionExpression",
                                                                    "fullStart": 886,
                                                                    "fullEnd": 997,
                                                                    "start": 886,
                                                                    "end": 997,
                                                                    "fullWidth": 111,
                                                                    "width": 111,
                                                                    "functionKeyword": {
                                                                        "kind": "FunctionKeyword",
                                                                        "fullStart": 886,
                                                                        "fullEnd": 895,
                                                                        "start": 886,
                                                                        "end": 894,
                                                                        "fullWidth": 9,
                                                                        "width": 8,
                                                                        "text": "function",
                                                                        "value": "function",
                                                                        "valueText": "function",
                                                                        "hasTrailingTrivia": true,
                                                                        "trailingTrivia": [
                                                                            {
                                                                                "kind": "WhitespaceTrivia",
                                                                                "text": " "
                                                                            }
                                                                        ]
                                                                    },
                                                                    "callSignature": {
                                                                        "kind": "CallSignature",
                                                                        "fullStart": 895,
                                                                        "fullEnd": 898,
                                                                        "start": 895,
                                                                        "end": 897,
                                                                        "fullWidth": 3,
                                                                        "width": 2,
                                                                        "parameterList": {
                                                                            "kind": "ParameterList",
                                                                            "fullStart": 895,
                                                                            "fullEnd": 898,
                                                                            "start": 895,
                                                                            "end": 897,
                                                                            "fullWidth": 3,
                                                                            "width": 2,
                                                                            "openParenToken": {
                                                                                "kind": "OpenParenToken",
                                                                                "fullStart": 895,
                                                                                "fullEnd": 896,
                                                                                "start": 895,
                                                                                "end": 896,
                                                                                "fullWidth": 1,
                                                                                "width": 1,
                                                                                "text": "(",
                                                                                "value": "(",
                                                                                "valueText": "("
                                                                            },
                                                                            "parameters": [],
                                                                            "closeParenToken": {
                                                                                "kind": "CloseParenToken",
                                                                                "fullStart": 896,
                                                                                "fullEnd": 898,
                                                                                "start": 896,
                                                                                "end": 897,
                                                                                "fullWidth": 2,
                                                                                "width": 1,
                                                                                "text": ")",
                                                                                "value": ")",
                                                                                "valueText": ")",
                                                                                "hasTrailingTrivia": true,
                                                                                "trailingTrivia": [
                                                                                    {
                                                                                        "kind": "WhitespaceTrivia",
                                                                                        "text": " "
                                                                                    }
                                                                                ]
                                                                            }
                                                                        }
                                                                    },
                                                                    "block": {
                                                                        "kind": "Block",
                                                                        "fullStart": 898,
                                                                        "fullEnd": 997,
                                                                        "start": 898,
                                                                        "end": 997,
                                                                        "fullWidth": 99,
                                                                        "width": 99,
                                                                        "openBraceToken": {
                                                                            "kind": "OpenBraceToken",
                                                                            "fullStart": 898,
                                                                            "fullEnd": 901,
                                                                            "start": 898,
                                                                            "end": 899,
                                                                            "fullWidth": 3,
                                                                            "width": 1,
                                                                            "text": "{",
                                                                            "value": "{",
                                                                            "valueText": "{",
                                                                            "hasTrailingTrivia": true,
                                                                            "hasTrailingNewLine": true,
                                                                            "trailingTrivia": [
                                                                                {
                                                                                    "kind": "NewLineTrivia",
                                                                                    "text": "\r\n"
                                                                                }
                                                                            ]
                                                                        },
                                                                        "statements": [
                                                                            {
                                                                                "kind": "ExpressionStatement",
                                                                                "fullStart": 901,
                                                                                "fullEnd": 947,
                                                                                "start": 921,
                                                                                "end": 945,
                                                                                "fullWidth": 46,
                                                                                "width": 24,
                                                                                "expression": {
                                                                                    "kind": "AssignmentExpression",
                                                                                    "fullStart": 901,
                                                                                    "fullEnd": 944,
                                                                                    "start": 921,
                                                                                    "end": 944,
                                                                                    "fullWidth": 43,
                                                                                    "width": 23,
                                                                                    "left": {
                                                                                        "kind": "IdentifierName",
                                                                                        "fullStart": 901,
                                                                                        "fullEnd": 938,
                                                                                        "start": 921,
                                                                                        "end": 937,
                                                                                        "fullWidth": 37,
                                                                                        "width": 16,
                                                                                        "text": "toStringAccessed",
                                                                                        "value": "toStringAccessed",
                                                                                        "valueText": "toStringAccessed",
                                                                                        "hasLeadingTrivia": true,
                                                                                        "hasTrailingTrivia": true,
                                                                                        "leadingTrivia": [
                                                                                            {
                                                                                                "kind": "WhitespaceTrivia",
                                                                                                "text": "                    "
                                                                                            }
                                                                                        ],
                                                                                        "trailingTrivia": [
                                                                                            {
                                                                                                "kind": "WhitespaceTrivia",
                                                                                                "text": " "
                                                                                            }
                                                                                        ]
                                                                                    },
                                                                                    "operatorToken": {
                                                                                        "kind": "EqualsToken",
                                                                                        "fullStart": 938,
                                                                                        "fullEnd": 940,
                                                                                        "start": 938,
                                                                                        "end": 939,
                                                                                        "fullWidth": 2,
                                                                                        "width": 1,
                                                                                        "text": "=",
                                                                                        "value": "=",
                                                                                        "valueText": "=",
                                                                                        "hasTrailingTrivia": true,
                                                                                        "trailingTrivia": [
                                                                                            {
                                                                                                "kind": "WhitespaceTrivia",
                                                                                                "text": " "
                                                                                            }
                                                                                        ]
                                                                                    },
                                                                                    "right": {
                                                                                        "kind": "TrueKeyword",
                                                                                        "fullStart": 940,
                                                                                        "fullEnd": 944,
                                                                                        "start": 940,
                                                                                        "end": 944,
                                                                                        "fullWidth": 4,
                                                                                        "width": 4,
                                                                                        "text": "true",
                                                                                        "value": true,
                                                                                        "valueText": "true"
                                                                                    }
                                                                                },
                                                                                "semicolonToken": {
                                                                                    "kind": "SemicolonToken",
                                                                                    "fullStart": 944,
                                                                                    "fullEnd": 947,
                                                                                    "start": 944,
                                                                                    "end": 945,
                                                                                    "fullWidth": 3,
                                                                                    "width": 1,
                                                                                    "text": ";",
                                                                                    "value": ";",
                                                                                    "valueText": ";",
                                                                                    "hasTrailingTrivia": true,
                                                                                    "hasTrailingNewLine": true,
                                                                                    "trailingTrivia": [
                                                                                        {
                                                                                            "kind": "NewLineTrivia",
                                                                                            "text": "\r\n"
                                                                                        }
                                                                                    ]
                                                                                }
                                                                            },
                                                                            {
                                                                                "kind": "ReturnStatement",
                                                                                "fullStart": 947,
                                                                                "fullEnd": 980,
                                                                                "start": 967,
                                                                                "end": 978,
                                                                                "fullWidth": 33,
                                                                                "width": 11,
                                                                                "returnKeyword": {
                                                                                    "kind": "ReturnKeyword",
                                                                                    "fullStart": 947,
                                                                                    "fullEnd": 974,
                                                                                    "start": 967,
                                                                                    "end": 973,
                                                                                    "fullWidth": 27,
                                                                                    "width": 6,
                                                                                    "text": "return",
                                                                                    "value": "return",
                                                                                    "valueText": "return",
                                                                                    "hasLeadingTrivia": true,
                                                                                    "hasTrailingTrivia": true,
                                                                                    "leadingTrivia": [
                                                                                        {
                                                                                            "kind": "WhitespaceTrivia",
                                                                                            "text": "                    "
                                                                                        }
                                                                                    ],
                                                                                    "trailingTrivia": [
                                                                                        {
                                                                                            "kind": "WhitespaceTrivia",
                                                                                            "text": " "
                                                                                        }
                                                                                    ]
                                                                                },
                                                                                "expression": {
                                                                                    "kind": "StringLiteral",
                                                                                    "fullStart": 974,
                                                                                    "fullEnd": 977,
                                                                                    "start": 974,
                                                                                    "end": 977,
                                                                                    "fullWidth": 3,
                                                                                    "width": 3,
                                                                                    "text": "'2'",
                                                                                    "value": "2",
                                                                                    "valueText": "2"
                                                                                },
                                                                                "semicolonToken": {
                                                                                    "kind": "SemicolonToken",
                                                                                    "fullStart": 977,
                                                                                    "fullEnd": 980,
                                                                                    "start": 977,
                                                                                    "end": 978,
                                                                                    "fullWidth": 3,
                                                                                    "width": 1,
                                                                                    "text": ";",
                                                                                    "value": ";",
                                                                                    "valueText": ";",
                                                                                    "hasTrailingTrivia": true,
                                                                                    "hasTrailingNewLine": true,
                                                                                    "trailingTrivia": [
                                                                                        {
                                                                                            "kind": "NewLineTrivia",
                                                                                            "text": "\r\n"
                                                                                        }
                                                                                    ]
                                                                                }
                                                                            }
                                                                        ],
                                                                        "closeBraceToken": {
                                                                            "kind": "CloseBraceToken",
                                                                            "fullStart": 980,
                                                                            "fullEnd": 997,
                                                                            "start": 996,
                                                                            "end": 997,
                                                                            "fullWidth": 17,
                                                                            "width": 1,
                                                                            "text": "}",
                                                                            "value": "}",
                                                                            "valueText": "}",
                                                                            "hasLeadingTrivia": true,
                                                                            "leadingTrivia": [
                                                                                {
                                                                                    "kind": "WhitespaceTrivia",
                                                                                    "text": "                "
                                                                                }
                                                                            ]
                                                                        }
                                                                    }
                                                                }
                                                            },
                                                            {
                                                                "kind": "CommaToken",
                                                                "fullStart": 997,
                                                                "fullEnd": 1000,
                                                                "start": 997,
                                                                "end": 998,
                                                                "fullWidth": 3,
                                                                "width": 1,
                                                                "text": ",",
                                                                "value": ",",
                                                                "valueText": ",",
                                                                "hasTrailingTrivia": true,
                                                                "hasTrailingNewLine": true,
                                                                "trailingTrivia": [
                                                                    {
                                                                        "kind": "NewLineTrivia",
                                                                        "text": "\r\n"
                                                                    }
                                                                ]
                                                            },
                                                            {
                                                                "kind": "SimplePropertyAssignment",
                                                                "fullStart": 1000,
                                                                "fullEnd": 1137,
                                                                "start": 1018,
                                                                "end": 1135,
                                                                "fullWidth": 137,
                                                                "width": 117,
                                                                "propertyName": {
                                                                    "kind": "IdentifierName",
                                                                    "fullStart": 1000,
                                                                    "fullEnd": 1025,
                                                                    "start": 1018,
                                                                    "end": 1025,
                                                                    "fullWidth": 25,
                                                                    "width": 7,
                                                                    "text": "valueOf",
                                                                    "value": "valueOf",
                                                                    "valueText": "valueOf",
                                                                    "hasLeadingTrivia": true,
                                                                    "hasLeadingNewLine": true,
                                                                    "leadingTrivia": [
                                                                        {
                                                                            "kind": "NewLineTrivia",
                                                                            "text": "\r\n"
                                                                        },
                                                                        {
                                                                            "kind": "WhitespaceTrivia",
                                                                            "text": "                "
                                                                        }
                                                                    ]
                                                                },
                                                                "colonToken": {
                                                                    "kind": "ColonToken",
                                                                    "fullStart": 1025,
                                                                    "fullEnd": 1027,
                                                                    "start": 1025,
                                                                    "end": 1026,
                                                                    "fullWidth": 2,
                                                                    "width": 1,
                                                                    "text": ":",
                                                                    "value": ":",
                                                                    "valueText": ":",
                                                                    "hasTrailingTrivia": true,
                                                                    "trailingTrivia": [
                                                                        {
                                                                            "kind": "WhitespaceTrivia",
                                                                            "text": " "
                                                                        }
                                                                    ]
                                                                },
                                                                "expression": {
                                                                    "kind": "FunctionExpression",
                                                                    "fullStart": 1027,
                                                                    "fullEnd": 1137,
                                                                    "start": 1027,
                                                                    "end": 1135,
                                                                    "fullWidth": 110,
                                                                    "width": 108,
                                                                    "functionKeyword": {
                                                                        "kind": "FunctionKeyword",
                                                                        "fullStart": 1027,
                                                                        "fullEnd": 1036,
                                                                        "start": 1027,
                                                                        "end": 1035,
                                                                        "fullWidth": 9,
                                                                        "width": 8,
                                                                        "text": "function",
                                                                        "value": "function",
                                                                        "valueText": "function",
                                                                        "hasTrailingTrivia": true,
                                                                        "trailingTrivia": [
                                                                            {
                                                                                "kind": "WhitespaceTrivia",
                                                                                "text": " "
                                                                            }
                                                                        ]
                                                                    },
                                                                    "callSignature": {
                                                                        "kind": "CallSignature",
                                                                        "fullStart": 1036,
                                                                        "fullEnd": 1039,
                                                                        "start": 1036,
                                                                        "end": 1038,
                                                                        "fullWidth": 3,
                                                                        "width": 2,
                                                                        "parameterList": {
                                                                            "kind": "ParameterList",
                                                                            "fullStart": 1036,
                                                                            "fullEnd": 1039,
                                                                            "start": 1036,
                                                                            "end": 1038,
                                                                            "fullWidth": 3,
                                                                            "width": 2,
                                                                            "openParenToken": {
                                                                                "kind": "OpenParenToken",
                                                                                "fullStart": 1036,
                                                                                "fullEnd": 1037,
                                                                                "start": 1036,
                                                                                "end": 1037,
                                                                                "fullWidth": 1,
                                                                                "width": 1,
                                                                                "text": "(",
                                                                                "value": "(",
                                                                                "valueText": "("
                                                                            },
                                                                            "parameters": [],
                                                                            "closeParenToken": {
                                                                                "kind": "CloseParenToken",
                                                                                "fullStart": 1037,
                                                                                "fullEnd": 1039,
                                                                                "start": 1037,
                                                                                "end": 1038,
                                                                                "fullWidth": 2,
                                                                                "width": 1,
                                                                                "text": ")",
                                                                                "value": ")",
                                                                                "valueText": ")",
                                                                                "hasTrailingTrivia": true,
                                                                                "trailingTrivia": [
                                                                                    {
                                                                                        "kind": "WhitespaceTrivia",
                                                                                        "text": " "
                                                                                    }
                                                                                ]
                                                                            }
                                                                        }
                                                                    },
                                                                    "block": {
                                                                        "kind": "Block",
                                                                        "fullStart": 1039,
                                                                        "fullEnd": 1137,
                                                                        "start": 1039,
                                                                        "end": 1135,
                                                                        "fullWidth": 98,
                                                                        "width": 96,
                                                                        "openBraceToken": {
                                                                            "kind": "OpenBraceToken",
                                                                            "fullStart": 1039,
                                                                            "fullEnd": 1042,
                                                                            "start": 1039,
                                                                            "end": 1040,
                                                                            "fullWidth": 3,
                                                                            "width": 1,
                                                                            "text": "{",
                                                                            "value": "{",
                                                                            "valueText": "{",
                                                                            "hasTrailingTrivia": true,
                                                                            "hasTrailingNewLine": true,
                                                                            "trailingTrivia": [
                                                                                {
                                                                                    "kind": "NewLineTrivia",
                                                                                    "text": "\r\n"
                                                                                }
                                                                            ]
                                                                        },
                                                                        "statements": [
                                                                            {
                                                                                "kind": "ExpressionStatement",
                                                                                "fullStart": 1042,
                                                                                "fullEnd": 1087,
                                                                                "start": 1062,
                                                                                "end": 1085,
                                                                                "fullWidth": 45,
                                                                                "width": 23,
                                                                                "expression": {
                                                                                    "kind": "AssignmentExpression",
                                                                                    "fullStart": 1042,
                                                                                    "fullEnd": 1084,
                                                                                    "start": 1062,
                                                                                    "end": 1084,
                                                                                    "fullWidth": 42,
                                                                                    "width": 22,
                                                                                    "left": {
                                                                                        "kind": "IdentifierName",
                                                                                        "fullStart": 1042,
                                                                                        "fullEnd": 1078,
                                                                                        "start": 1062,
                                                                                        "end": 1077,
                                                                                        "fullWidth": 36,
                                                                                        "width": 15,
                                                                                        "text": "valueOfAccessed",
                                                                                        "value": "valueOfAccessed",
                                                                                        "valueText": "valueOfAccessed",
                                                                                        "hasLeadingTrivia": true,
                                                                                        "hasTrailingTrivia": true,
                                                                                        "leadingTrivia": [
                                                                                            {
                                                                                                "kind": "WhitespaceTrivia",
                                                                                                "text": "                    "
                                                                                            }
                                                                                        ],
                                                                                        "trailingTrivia": [
                                                                                            {
                                                                                                "kind": "WhitespaceTrivia",
                                                                                                "text": " "
                                                                                            }
                                                                                        ]
                                                                                    },
                                                                                    "operatorToken": {
                                                                                        "kind": "EqualsToken",
                                                                                        "fullStart": 1078,
                                                                                        "fullEnd": 1080,
                                                                                        "start": 1078,
                                                                                        "end": 1079,
                                                                                        "fullWidth": 2,
                                                                                        "width": 1,
                                                                                        "text": "=",
                                                                                        "value": "=",
                                                                                        "valueText": "=",
                                                                                        "hasTrailingTrivia": true,
                                                                                        "trailingTrivia": [
                                                                                            {
                                                                                                "kind": "WhitespaceTrivia",
                                                                                                "text": " "
                                                                                            }
                                                                                        ]
                                                                                    },
                                                                                    "right": {
                                                                                        "kind": "TrueKeyword",
                                                                                        "fullStart": 1080,
                                                                                        "fullEnd": 1084,
                                                                                        "start": 1080,
                                                                                        "end": 1084,
                                                                                        "fullWidth": 4,
                                                                                        "width": 4,
                                                                                        "text": "true",
                                                                                        "value": true,
                                                                                        "valueText": "true"
                                                                                    }
                                                                                },
                                                                                "semicolonToken": {
                                                                                    "kind": "SemicolonToken",
                                                                                    "fullStart": 1084,
                                                                                    "fullEnd": 1087,
                                                                                    "start": 1084,
                                                                                    "end": 1085,
                                                                                    "fullWidth": 3,
                                                                                    "width": 1,
                                                                                    "text": ";",
                                                                                    "value": ";",
                                                                                    "valueText": ";",
                                                                                    "hasTrailingTrivia": true,
                                                                                    "hasTrailingNewLine": true,
                                                                                    "trailingTrivia": [
                                                                                        {
                                                                                            "kind": "NewLineTrivia",
                                                                                            "text": "\r\n"
                                                                                        }
                                                                                    ]
                                                                                }
                                                                            },
                                                                            {
                                                                                "kind": "ReturnStatement",
                                                                                "fullStart": 1087,
                                                                                "fullEnd": 1118,
                                                                                "start": 1107,
                                                                                "end": 1116,
                                                                                "fullWidth": 31,
                                                                                "width": 9,
                                                                                "returnKeyword": {
                                                                                    "kind": "ReturnKeyword",
                                                                                    "fullStart": 1087,
                                                                                    "fullEnd": 1114,
                                                                                    "start": 1107,
                                                                                    "end": 1113,
                                                                                    "fullWidth": 27,
                                                                                    "width": 6,
                                                                                    "text": "return",
                                                                                    "value": "return",
                                                                                    "valueText": "return",
                                                                                    "hasLeadingTrivia": true,
                                                                                    "hasTrailingTrivia": true,
                                                                                    "leadingTrivia": [
                                                                                        {
                                                                                            "kind": "WhitespaceTrivia",
                                                                                            "text": "                    "
                                                                                        }
                                                                                    ],
                                                                                    "trailingTrivia": [
                                                                                        {
                                                                                            "kind": "WhitespaceTrivia",
                                                                                            "text": " "
                                                                                        }
                                                                                    ]
                                                                                },
                                                                                "expression": {
                                                                                    "kind": "NumericLiteral",
                                                                                    "fullStart": 1114,
                                                                                    "fullEnd": 1115,
                                                                                    "start": 1114,
                                                                                    "end": 1115,
                                                                                    "fullWidth": 1,
                                                                                    "width": 1,
                                                                                    "text": "3",
                                                                                    "value": 3,
                                                                                    "valueText": "3"
                                                                                },
                                                                                "semicolonToken": {
                                                                                    "kind": "SemicolonToken",
                                                                                    "fullStart": 1115,
                                                                                    "fullEnd": 1118,
                                                                                    "start": 1115,
                                                                                    "end": 1116,
                                                                                    "fullWidth": 3,
                                                                                    "width": 1,
                                                                                    "text": ";",
                                                                                    "value": ";",
                                                                                    "valueText": ";",
                                                                                    "hasTrailingTrivia": true,
                                                                                    "hasTrailingNewLine": true,
                                                                                    "trailingTrivia": [
                                                                                        {
                                                                                            "kind": "NewLineTrivia",
                                                                                            "text": "\r\n"
                                                                                        }
                                                                                    ]
                                                                                }
                                                                            }
                                                                        ],
                                                                        "closeBraceToken": {
                                                                            "kind": "CloseBraceToken",
                                                                            "fullStart": 1118,
                                                                            "fullEnd": 1137,
                                                                            "start": 1134,
                                                                            "end": 1135,
                                                                            "fullWidth": 19,
                                                                            "width": 1,
                                                                            "text": "}",
                                                                            "value": "}",
                                                                            "valueText": "}",
                                                                            "hasLeadingTrivia": true,
                                                                            "hasTrailingTrivia": true,
                                                                            "hasTrailingNewLine": true,
                                                                            "leadingTrivia": [
                                                                                {
                                                                                    "kind": "WhitespaceTrivia",
                                                                                    "text": "                "
                                                                                }
                                                                            ],
                                                                            "trailingTrivia": [
                                                                                {
                                                                                    "kind": "NewLineTrivia",
                                                                                    "text": "\r\n"
                                                                                }
                                                                            ]
                                                                        }
                                                                    }
                                                                }
                                                            }
                                                        ],
                                                        "closeBraceToken": {
                                                            "kind": "CloseBraceToken",
                                                            "fullStart": 1137,
                                                            "fullEnd": 1152,
                                                            "start": 1149,
                                                            "end": 1150,
                                                            "fullWidth": 15,
                                                            "width": 1,
                                                            "text": "}",
                                                            "value": "}",
                                                            "valueText": "}",
                                                            "hasLeadingTrivia": true,
                                                            "hasTrailingTrivia": true,
                                                            "hasTrailingNewLine": true,
                                                            "leadingTrivia": [
                                                                {
                                                                    "kind": "WhitespaceTrivia",
                                                                    "text": "            "
                                                                }
                                                            ],
                                                            "trailingTrivia": [
                                                                {
                                                                    "kind": "NewLineTrivia",
                                                                    "text": "\r\n"
                                                                }
                                                            ]
                                                        }
                                                    }
                                                }
                                            ],
                                            "closeBraceToken": {
                                                "kind": "CloseBraceToken",
                                                "fullStart": 1152,
                                                "fullEnd": 1161,
                                                "start": 1160,
                                                "end": 1161,
                                                "fullWidth": 9,
                                                "width": 1,
                                                "text": "}",
                                                "value": "}",
                                                "valueText": "}",
                                                "hasLeadingTrivia": true,
                                                "leadingTrivia": [
                                                    {
                                                        "kind": "WhitespaceTrivia",
                                                        "text": "        "
                                                    }
                                                ]
                                            }
                                        }
                                    ],
                                    "closeParenToken": {
                                        "kind": "CloseParenToken",
                                        "fullStart": 1161,
                                        "fullEnd": 1162,
                                        "start": 1161,
                                        "end": 1162,
                                        "fullWidth": 1,
                                        "width": 1,
                                        "text": ")",
                                        "value": ")",
                                        "valueText": ")"
                                    }
                                }
                            },
                            "semicolonToken": {
                                "kind": "SemicolonToken",
                                "fullStart": 1162,
                                "fullEnd": 1165,
                                "start": 1162,
                                "end": 1163,
                                "fullWidth": 3,
                                "width": 1,
                                "text": ";",
                                "value": ";",
                                "valueText": ";",
                                "hasTrailingTrivia": true,
                                "hasTrailingNewLine": true,
                                "trailingTrivia": [
                                    {
                                        "kind": "NewLineTrivia",
                                        "text": "\r\n"
                                    }
                                ]
                            }
                        },
                        {
                            "kind": "ReturnStatement",
                            "fullStart": 1165,
                            "fullEnd": 1242,
                            "start": 1173,
                            "end": 1240,
                            "fullWidth": 77,
                            "width": 67,
                            "returnKeyword": {
                                "kind": "ReturnKeyword",
                                "fullStart": 1165,
                                "fullEnd": 1180,
                                "start": 1173,
                                "end": 1179,
                                "fullWidth": 15,
                                "width": 6,
                                "text": "return",
                                "value": "return",
                                "valueText": "return",
                                "hasLeadingTrivia": true,
                                "hasTrailingTrivia": true,
                                "leadingTrivia": [
                                    {
                                        "kind": "WhitespaceTrivia",
                                        "text": "        "
                                    }
                                ],
                                "trailingTrivia": [
                                    {
                                        "kind": "WhitespaceTrivia",
                                        "text": " "
                                    }
                                ]
                            },
                            "expression": {
                                "kind": "LogicalAndExpression",
                                "fullStart": 1180,
                                "fullEnd": 1239,
                                "start": 1180,
                                "end": 1239,
                                "fullWidth": 59,
                                "width": 59,
                                "left": {
                                    "kind": "LogicalAndExpression",
                                    "fullStart": 1180,
                                    "fullEnd": 1221,
                                    "start": 1180,
                                    "end": 1220,
                                    "fullWidth": 41,
                                    "width": 40,
                                    "left": {
                                        "kind": "EqualsExpression",
                                        "fullStart": 1180,
                                        "fullEnd": 1200,
                                        "start": 1180,
                                        "end": 1199,
                                        "fullWidth": 20,
                                        "width": 19,
                                        "left": {
                                            "kind": "MemberAccessExpression",
                                            "fullStart": 1180,
                                            "fullEnd": 1194,
                                            "start": 1180,
                                            "end": 1193,
                                            "fullWidth": 14,
                                            "width": 13,
                                            "expression": {
                                                "kind": "IdentifierName",
                                                "fullStart": 1180,
                                                "fullEnd": 1186,
                                                "start": 1180,
                                                "end": 1186,
                                                "fullWidth": 6,
                                                "width": 6,
                                                "text": "arrObj",
                                                "value": "arrObj",
                                                "valueText": "arrObj"
                                            },
                                            "dotToken": {
                                                "kind": "DotToken",
                                                "fullStart": 1186,
                                                "fullEnd": 1187,
                                                "start": 1186,
                                                "end": 1187,
                                                "fullWidth": 1,
                                                "width": 1,
                                                "text": ".",
                                                "value": ".",
                                                "valueText": "."
                                            },
                                            "name": {
                                                "kind": "IdentifierName",
                                                "fullStart": 1187,
                                                "fullEnd": 1194,
                                                "start": 1187,
                                                "end": 1193,
                                                "fullWidth": 7,
                                                "width": 6,
                                                "text": "length",
                                                "value": "length",
                                                "valueText": "length",
                                                "hasTrailingTrivia": true,
                                                "trailingTrivia": [
                                                    {
                                                        "kind": "WhitespaceTrivia",
                                                        "text": " "
                                                    }
                                                ]
                                            }
                                        },
                                        "operatorToken": {
                                            "kind": "EqualsEqualsEqualsToken",
                                            "fullStart": 1194,
                                            "fullEnd": 1198,
                                            "start": 1194,
                                            "end": 1197,
                                            "fullWidth": 4,
                                            "width": 3,
                                            "text": "===",
                                            "value": "===",
                                            "valueText": "===",
                                            "hasTrailingTrivia": true,
                                            "trailingTrivia": [
                                                {
                                                    "kind": "WhitespaceTrivia",
                                                    "text": " "
                                                }
                                            ]
                                        },
                                        "right": {
                                            "kind": "NumericLiteral",
                                            "fullStart": 1198,
                                            "fullEnd": 1200,
                                            "start": 1198,
                                            "end": 1199,
                                            "fullWidth": 2,
                                            "width": 1,
                                            "text": "3",
                                            "value": 3,
                                            "valueText": "3",
                                            "hasTrailingTrivia": true,
                                            "trailingTrivia": [
                                                {
                                                    "kind": "WhitespaceTrivia",
                                                    "text": " "
                                                }
                                            ]
                                        }
                                    },
                                    "operatorToken": {
                                        "kind": "AmpersandAmpersandToken",
                                        "fullStart": 1200,
                                        "fullEnd": 1203,
                                        "start": 1200,
                                        "end": 1202,
                                        "fullWidth": 3,
                                        "width": 2,
                                        "text": "&&",
                                        "value": "&&",
                                        "valueText": "&&",
                                        "hasTrailingTrivia": true,
                                        "trailingTrivia": [
                                            {
                                                "kind": "WhitespaceTrivia",
                                                "text": " "
                                            }
                                        ]
                                    },
                                    "right": {
                                        "kind": "LogicalNotExpression",
                                        "fullStart": 1203,
                                        "fullEnd": 1221,
                                        "start": 1203,
                                        "end": 1220,
                                        "fullWidth": 18,
                                        "width": 17,
                                        "operatorToken": {
                                            "kind": "ExclamationToken",
                                            "fullStart": 1203,
                                            "fullEnd": 1204,
                                            "start": 1203,
                                            "end": 1204,
                                            "fullWidth": 1,
                                            "width": 1,
                                            "text": "!",
                                            "value": "!",
                                            "valueText": "!"
                                        },
                                        "operand": {
                                            "kind": "IdentifierName",
                                            "fullStart": 1204,
                                            "fullEnd": 1221,
                                            "start": 1204,
                                            "end": 1220,
                                            "fullWidth": 17,
                                            "width": 16,
                                            "text": "toStringAccessed",
                                            "value": "toStringAccessed",
                                            "valueText": "toStringAccessed",
                                            "hasTrailingTrivia": true,
                                            "trailingTrivia": [
                                                {
                                                    "kind": "WhitespaceTrivia",
                                                    "text": " "
                                                }
                                            ]
                                        }
                                    }
                                },
                                "operatorToken": {
                                    "kind": "AmpersandAmpersandToken",
                                    "fullStart": 1221,
                                    "fullEnd": 1224,
                                    "start": 1221,
                                    "end": 1223,
                                    "fullWidth": 3,
                                    "width": 2,
                                    "text": "&&",
                                    "value": "&&",
                                    "valueText": "&&",
                                    "hasTrailingTrivia": true,
                                    "trailingTrivia": [
                                        {
                                            "kind": "WhitespaceTrivia",
                                            "text": " "
                                        }
                                    ]
                                },
                                "right": {
                                    "kind": "IdentifierName",
                                    "fullStart": 1224,
                                    "fullEnd": 1239,
                                    "start": 1224,
                                    "end": 1239,
                                    "fullWidth": 15,
                                    "width": 15,
                                    "text": "valueOfAccessed",
                                    "value": "valueOfAccessed",
                                    "valueText": "valueOfAccessed"
                                }
                            },
                            "semicolonToken": {
                                "kind": "SemicolonToken",
                                "fullStart": 1239,
                                "fullEnd": 1242,
                                "start": 1239,
                                "end": 1240,
                                "fullWidth": 3,
                                "width": 1,
                                "text": ";",
                                "value": ";",
                                "valueText": ";",
                                "hasTrailingTrivia": true,
                                "hasTrailingNewLine": true,
                                "trailingTrivia": [
                                    {
                                        "kind": "NewLineTrivia",
                                        "text": "\r\n"
                                    }
                                ]
                            }
                        }
                    ],
                    "closeBraceToken": {
                        "kind": "CloseBraceToken",
                        "fullStart": 1242,
                        "fullEnd": 1251,
                        "start": 1248,
                        "end": 1249,
                        "fullWidth": 9,
                        "width": 1,
                        "text": "}",
                        "value": "}",
                        "valueText": "}",
                        "hasLeadingTrivia": true,
                        "hasLeadingNewLine": true,
                        "hasTrailingTrivia": true,
                        "hasTrailingNewLine": true,
                        "leadingTrivia": [
                            {
                                "kind": "NewLineTrivia",
                                "text": "\r\n"
                            },
                            {
                                "kind": "WhitespaceTrivia",
                                "text": "    "
                            }
                        ],
                        "trailingTrivia": [
                            {
                                "kind": "NewLineTrivia",
                                "text": "\r\n"
                            }
                        ]
                    }
                }
            },
            {
                "kind": "ExpressionStatement",
                "fullStart": 1251,
                "fullEnd": 1275,
                "start": 1251,
                "end": 1273,
                "fullWidth": 24,
                "width": 22,
                "expression": {
                    "kind": "InvocationExpression",
                    "fullStart": 1251,
                    "fullEnd": 1272,
                    "start": 1251,
                    "end": 1272,
                    "fullWidth": 21,
                    "width": 21,
                    "expression": {
                        "kind": "IdentifierName",
                        "fullStart": 1251,
                        "fullEnd": 1262,
                        "start": 1251,
                        "end": 1262,
                        "fullWidth": 11,
                        "width": 11,
                        "text": "runTestCase",
                        "value": "runTestCase",
                        "valueText": "runTestCase"
                    },
                    "argumentList": {
                        "kind": "ArgumentList",
                        "fullStart": 1262,
                        "fullEnd": 1272,
                        "start": 1262,
                        "end": 1272,
                        "fullWidth": 10,
                        "width": 10,
                        "openParenToken": {
                            "kind": "OpenParenToken",
                            "fullStart": 1262,
                            "fullEnd": 1263,
                            "start": 1262,
                            "end": 1263,
                            "fullWidth": 1,
                            "width": 1,
                            "text": "(",
                            "value": "(",
                            "valueText": "("
                        },
                        "arguments": [
                            {
                                "kind": "IdentifierName",
                                "fullStart": 1263,
                                "fullEnd": 1271,
                                "start": 1263,
                                "end": 1271,
                                "fullWidth": 8,
                                "width": 8,
                                "text": "testcase",
                                "value": "testcase",
                                "valueText": "testcase"
                            }
                        ],
                        "closeParenToken": {
                            "kind": "CloseParenToken",
                            "fullStart": 1271,
                            "fullEnd": 1272,
                            "start": 1271,
                            "end": 1272,
                            "fullWidth": 1,
                            "width": 1,
                            "text": ")",
                            "value": ")",
                            "valueText": ")"
                        }
                    }
                },
                "semicolonToken": {
                    "kind": "SemicolonToken",
                    "fullStart": 1272,
                    "fullEnd": 1275,
                    "start": 1272,
                    "end": 1273,
                    "fullWidth": 3,
                    "width": 1,
                    "text": ";",
                    "value": ";",
                    "valueText": ";",
                    "hasTrailingTrivia": true,
                    "hasTrailingNewLine": true,
                    "trailingTrivia": [
                        {
                            "kind": "NewLineTrivia",
                            "text": "\r\n"
                        }
                    ]
                }
            }
        ],
        "endOfFileToken": {
            "kind": "EndOfFileToken",
            "fullStart": 1275,
            "fullEnd": 1275,
            "start": 1275,
            "end": 1275,
            "fullWidth": 0,
            "width": 0,
            "text": ""
        }
    },
    "lineMap": {
        "lineStarts": [
            0,
            67,
            152,
            232,
            308,
            380,
            385,
            439,
            648,
            653,
            655,
            657,
            680,
            682,
            708,
            747,
            785,
            787,
            838,
            860,
            901,
            947,
            980,
            1000,
            1002,
            1042,
            1087,
            1118,
            1137,
            1152,
            1165,
            1242,
            1244,
            1251,
            1275
        ],
        "length": 1275
    }
}<|MERGE_RESOLUTION|>--- conflicted
+++ resolved
@@ -250,12 +250,8 @@
                                         "start": 694,
                                         "end": 705,
                                         "fullWidth": 11,
-<<<<<<< HEAD
                                         "width": 11,
-                                        "identifier": {
-=======
                                         "propertyName": {
->>>>>>> 85e84683
                                             "kind": "IdentifierName",
                                             "fullStart": 694,
                                             "fullEnd": 701,
@@ -411,12 +407,8 @@
                                         "start": 720,
                                         "end": 744,
                                         "fullWidth": 24,
-<<<<<<< HEAD
                                         "width": 24,
-                                        "identifier": {
-=======
                                         "propertyName": {
->>>>>>> 85e84683
                                             "kind": "IdentifierName",
                                             "fullStart": 720,
                                             "fullEnd": 737,
@@ -550,12 +542,8 @@
                                         "start": 759,
                                         "end": 782,
                                         "fullWidth": 23,
-<<<<<<< HEAD
                                         "width": 23,
-                                        "identifier": {
-=======
                                         "propertyName": {
->>>>>>> 85e84683
                                             "kind": "IdentifierName",
                                             "fullStart": 759,
                                             "fullEnd": 775,
