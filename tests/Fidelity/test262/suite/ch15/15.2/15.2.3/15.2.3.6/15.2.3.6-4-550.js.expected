{
    "isDeclaration": false,
    "languageVersion": "EcmaScript5",
    "parseOptions": {
        "allowAutomaticSemicolonInsertion": true
    },
    "sourceUnit": {
        "kind": "SourceUnit",
        "fullStart": 0,
        "fullEnd": 1394,
        "start": 607,
        "end": 1394,
        "fullWidth": 1394,
        "width": 787,
        "isIncrementallyUnusable": true,
        "moduleElements": [
            {
                "kind": "FunctionDeclaration",
                "fullStart": 0,
                "fullEnd": 1370,
                "start": 607,
                "end": 1368,
                "fullWidth": 1370,
                "width": 761,
                "isIncrementallyUnusable": true,
                "modifiers": [],
                "functionKeyword": {
                    "kind": "FunctionKeyword",
                    "fullStart": 0,
                    "fullEnd": 616,
                    "start": 607,
                    "end": 615,
                    "fullWidth": 616,
                    "width": 8,
                    "text": "function",
                    "value": "function",
                    "valueText": "function",
                    "hasLeadingTrivia": true,
                    "hasLeadingComment": true,
                    "hasLeadingNewLine": true,
                    "hasTrailingTrivia": true,
                    "leadingTrivia": [
                        {
                            "kind": "SingleLineCommentTrivia",
                            "text": "/// Copyright (c) 2012 Ecma International.  All rights reserved. "
                        },
                        {
                            "kind": "NewLineTrivia",
                            "text": "\r\n"
                        },
                        {
                            "kind": "SingleLineCommentTrivia",
                            "text": "/// Ecma International makes this code available under the terms and conditions set"
                        },
                        {
                            "kind": "NewLineTrivia",
                            "text": "\r\n"
                        },
                        {
                            "kind": "SingleLineCommentTrivia",
                            "text": "/// forth on http://hg.ecmascript.org/tests/test262/raw-file/tip/LICENSE (the "
                        },
                        {
                            "kind": "NewLineTrivia",
                            "text": "\r\n"
                        },
                        {
                            "kind": "SingleLineCommentTrivia",
                            "text": "/// \"Use Terms\").   Any redistribution of this code must retain the above "
                        },
                        {
                            "kind": "NewLineTrivia",
                            "text": "\r\n"
                        },
                        {
                            "kind": "SingleLineCommentTrivia",
                            "text": "/// copyright and this notice and otherwise comply with the Use Terms."
                        },
                        {
                            "kind": "NewLineTrivia",
                            "text": "\r\n"
                        },
                        {
                            "kind": "MultiLineCommentTrivia",
                            "text": "/**\r\n * @path ch15/15.2/15.2.3/15.2.3.6/15.2.3.6-4-550.js\r\n * @description ES5 Attributes - property ([[Get]] is a Function, [[Set]] is a Function, [[Enumerable]] is false, [[Configurable]] is true) is non-enumerable\r\n */"
                        },
                        {
                            "kind": "NewLineTrivia",
                            "text": "\r\n"
                        },
                        {
                            "kind": "NewLineTrivia",
                            "text": "\r\n"
                        },
                        {
                            "kind": "NewLineTrivia",
                            "text": "\r\n"
                        }
                    ],
                    "trailingTrivia": [
                        {
                            "kind": "WhitespaceTrivia",
                            "text": " "
                        }
                    ]
                },
                "identifier": {
                    "kind": "IdentifierName",
                    "fullStart": 616,
                    "fullEnd": 624,
                    "start": 616,
                    "end": 624,
                    "fullWidth": 8,
                    "width": 8,
                    "text": "testcase",
                    "value": "testcase",
                    "valueText": "testcase"
                },
                "callSignature": {
                    "kind": "CallSignature",
                    "fullStart": 624,
                    "fullEnd": 627,
                    "start": 624,
                    "end": 626,
                    "fullWidth": 3,
                    "width": 2,
                    "parameterList": {
                        "kind": "ParameterList",
                        "fullStart": 624,
                        "fullEnd": 627,
                        "start": 624,
                        "end": 626,
                        "fullWidth": 3,
                        "width": 2,
                        "openParenToken": {
                            "kind": "OpenParenToken",
                            "fullStart": 624,
                            "fullEnd": 625,
                            "start": 624,
                            "end": 625,
                            "fullWidth": 1,
                            "width": 1,
                            "text": "(",
                            "value": "(",
                            "valueText": "("
                        },
                        "parameters": [],
                        "closeParenToken": {
                            "kind": "CloseParenToken",
                            "fullStart": 625,
                            "fullEnd": 627,
                            "start": 625,
                            "end": 626,
                            "fullWidth": 2,
                            "width": 1,
                            "text": ")",
                            "value": ")",
                            "valueText": ")",
                            "hasTrailingTrivia": true,
                            "trailingTrivia": [
                                {
                                    "kind": "WhitespaceTrivia",
                                    "text": " "
                                }
                            ]
                        }
                    }
                },
                "block": {
                    "kind": "Block",
                    "fullStart": 627,
                    "fullEnd": 1370,
                    "start": 627,
                    "end": 1368,
                    "fullWidth": 743,
                    "width": 741,
                    "isIncrementallyUnusable": true,
                    "openBraceToken": {
                        "kind": "OpenBraceToken",
                        "fullStart": 627,
                        "fullEnd": 630,
                        "start": 627,
                        "end": 628,
                        "fullWidth": 3,
                        "width": 1,
                        "text": "{",
                        "value": "{",
                        "valueText": "{",
                        "hasTrailingTrivia": true,
                        "hasTrailingNewLine": true,
                        "trailingTrivia": [
                            {
                                "kind": "NewLineTrivia",
                                "text": "\r\n"
                            }
                        ]
                    },
                    "statements": [
                        {
                            "kind": "VariableStatement",
                            "fullStart": 630,
                            "fullEnd": 653,
                            "start": 638,
                            "end": 651,
                            "fullWidth": 23,
                            "width": 13,
                            "modifiers": [],
                            "variableDeclaration": {
                                "kind": "VariableDeclaration",
                                "fullStart": 630,
                                "fullEnd": 650,
                                "start": 638,
                                "end": 650,
                                "fullWidth": 20,
                                "width": 12,
                                "varKeyword": {
                                    "kind": "VarKeyword",
                                    "fullStart": 630,
                                    "fullEnd": 642,
                                    "start": 638,
                                    "end": 641,
                                    "fullWidth": 12,
                                    "width": 3,
                                    "text": "var",
                                    "value": "var",
                                    "valueText": "var",
                                    "hasLeadingTrivia": true,
                                    "hasTrailingTrivia": true,
                                    "leadingTrivia": [
                                        {
                                            "kind": "WhitespaceTrivia",
                                            "text": "        "
                                        }
                                    ],
                                    "trailingTrivia": [
                                        {
                                            "kind": "WhitespaceTrivia",
                                            "text": " "
                                        }
                                    ]
                                },
                                "variableDeclarators": [
                                    {
                                        "kind": "VariableDeclarator",
                                        "fullStart": 642,
                                        "fullEnd": 650,
                                        "start": 642,
                                        "end": 650,
                                        "fullWidth": 8,
<<<<<<< HEAD
                                        "width": 8,
                                        "identifier": {
=======
                                        "propertyName": {
>>>>>>> 85e84683
                                            "kind": "IdentifierName",
                                            "fullStart": 642,
                                            "fullEnd": 646,
                                            "start": 642,
                                            "end": 645,
                                            "fullWidth": 4,
                                            "width": 3,
                                            "text": "obj",
                                            "value": "obj",
                                            "valueText": "obj",
                                            "hasTrailingTrivia": true,
                                            "trailingTrivia": [
                                                {
                                                    "kind": "WhitespaceTrivia",
                                                    "text": " "
                                                }
                                            ]
                                        },
                                        "equalsValueClause": {
                                            "kind": "EqualsValueClause",
                                            "fullStart": 646,
                                            "fullEnd": 650,
                                            "start": 646,
                                            "end": 650,
                                            "fullWidth": 4,
                                            "width": 4,
                                            "equalsToken": {
                                                "kind": "EqualsToken",
                                                "fullStart": 646,
                                                "fullEnd": 648,
                                                "start": 646,
                                                "end": 647,
                                                "fullWidth": 2,
                                                "width": 1,
                                                "text": "=",
                                                "value": "=",
                                                "valueText": "=",
                                                "hasTrailingTrivia": true,
                                                "trailingTrivia": [
                                                    {
                                                        "kind": "WhitespaceTrivia",
                                                        "text": " "
                                                    }
                                                ]
                                            },
                                            "value": {
                                                "kind": "ObjectLiteralExpression",
                                                "fullStart": 648,
                                                "fullEnd": 650,
                                                "start": 648,
                                                "end": 650,
                                                "fullWidth": 2,
                                                "width": 2,
                                                "openBraceToken": {
                                                    "kind": "OpenBraceToken",
                                                    "fullStart": 648,
                                                    "fullEnd": 649,
                                                    "start": 648,
                                                    "end": 649,
                                                    "fullWidth": 1,
                                                    "width": 1,
                                                    "text": "{",
                                                    "value": "{",
                                                    "valueText": "{"
                                                },
                                                "propertyAssignments": [],
                                                "closeBraceToken": {
                                                    "kind": "CloseBraceToken",
                                                    "fullStart": 649,
                                                    "fullEnd": 650,
                                                    "start": 649,
                                                    "end": 650,
                                                    "fullWidth": 1,
                                                    "width": 1,
                                                    "text": "}",
                                                    "value": "}",
                                                    "valueText": "}"
                                                }
                                            }
                                        }
                                    }
                                ]
                            },
                            "semicolonToken": {
                                "kind": "SemicolonToken",
                                "fullStart": 650,
                                "fullEnd": 653,
                                "start": 650,
                                "end": 651,
                                "fullWidth": 3,
                                "width": 1,
                                "text": ";",
                                "value": ";",
                                "valueText": ";",
                                "hasTrailingTrivia": true,
                                "hasTrailingNewLine": true,
                                "trailingTrivia": [
                                    {
                                        "kind": "NewLineTrivia",
                                        "text": "\r\n"
                                    }
                                ]
                            }
                        },
                        {
                            "kind": "VariableStatement",
                            "fullStart": 653,
                            "fullEnd": 730,
                            "start": 663,
                            "end": 728,
                            "fullWidth": 77,
                            "width": 65,
                            "modifiers": [],
                            "variableDeclaration": {
                                "kind": "VariableDeclaration",
                                "fullStart": 653,
                                "fullEnd": 727,
                                "start": 663,
                                "end": 727,
                                "fullWidth": 74,
                                "width": 64,
                                "varKeyword": {
                                    "kind": "VarKeyword",
                                    "fullStart": 653,
                                    "fullEnd": 667,
                                    "start": 663,
                                    "end": 666,
                                    "fullWidth": 14,
                                    "width": 3,
                                    "text": "var",
                                    "value": "var",
                                    "valueText": "var",
                                    "hasLeadingTrivia": true,
                                    "hasLeadingNewLine": true,
                                    "hasTrailingTrivia": true,
                                    "leadingTrivia": [
                                        {
                                            "kind": "NewLineTrivia",
                                            "text": "\r\n"
                                        },
                                        {
                                            "kind": "WhitespaceTrivia",
                                            "text": "        "
                                        }
                                    ],
                                    "trailingTrivia": [
                                        {
                                            "kind": "WhitespaceTrivia",
                                            "text": " "
                                        }
                                    ]
                                },
                                "variableDeclarators": [
                                    {
                                        "kind": "VariableDeclarator",
                                        "fullStart": 667,
                                        "fullEnd": 727,
                                        "start": 667,
                                        "end": 727,
                                        "fullWidth": 60,
<<<<<<< HEAD
                                        "width": 60,
                                        "identifier": {
=======
                                        "propertyName": {
>>>>>>> 85e84683
                                            "kind": "IdentifierName",
                                            "fullStart": 667,
                                            "fullEnd": 675,
                                            "start": 667,
                                            "end": 674,
                                            "fullWidth": 8,
                                            "width": 7,
                                            "text": "getFunc",
                                            "value": "getFunc",
                                            "valueText": "getFunc",
                                            "hasTrailingTrivia": true,
                                            "trailingTrivia": [
                                                {
                                                    "kind": "WhitespaceTrivia",
                                                    "text": " "
                                                }
                                            ]
                                        },
                                        "equalsValueClause": {
                                            "kind": "EqualsValueClause",
                                            "fullStart": 675,
                                            "fullEnd": 727,
                                            "start": 675,
                                            "end": 727,
                                            "fullWidth": 52,
                                            "width": 52,
                                            "equalsToken": {
                                                "kind": "EqualsToken",
                                                "fullStart": 675,
                                                "fullEnd": 677,
                                                "start": 675,
                                                "end": 676,
                                                "fullWidth": 2,
                                                "width": 1,
                                                "text": "=",
                                                "value": "=",
                                                "valueText": "=",
                                                "hasTrailingTrivia": true,
                                                "trailingTrivia": [
                                                    {
                                                        "kind": "WhitespaceTrivia",
                                                        "text": " "
                                                    }
                                                ]
                                            },
                                            "value": {
                                                "kind": "FunctionExpression",
                                                "fullStart": 677,
                                                "fullEnd": 727,
                                                "start": 677,
                                                "end": 727,
                                                "fullWidth": 50,
                                                "width": 50,
                                                "functionKeyword": {
                                                    "kind": "FunctionKeyword",
                                                    "fullStart": 677,
                                                    "fullEnd": 686,
                                                    "start": 677,
                                                    "end": 685,
                                                    "fullWidth": 9,
                                                    "width": 8,
                                                    "text": "function",
                                                    "value": "function",
                                                    "valueText": "function",
                                                    "hasTrailingTrivia": true,
                                                    "trailingTrivia": [
                                                        {
                                                            "kind": "WhitespaceTrivia",
                                                            "text": " "
                                                        }
                                                    ]
                                                },
                                                "callSignature": {
                                                    "kind": "CallSignature",
                                                    "fullStart": 686,
                                                    "fullEnd": 689,
                                                    "start": 686,
                                                    "end": 688,
                                                    "fullWidth": 3,
                                                    "width": 2,
                                                    "parameterList": {
                                                        "kind": "ParameterList",
                                                        "fullStart": 686,
                                                        "fullEnd": 689,
                                                        "start": 686,
                                                        "end": 688,
                                                        "fullWidth": 3,
                                                        "width": 2,
                                                        "openParenToken": {
                                                            "kind": "OpenParenToken",
                                                            "fullStart": 686,
                                                            "fullEnd": 687,
                                                            "start": 686,
                                                            "end": 687,
                                                            "fullWidth": 1,
                                                            "width": 1,
                                                            "text": "(",
                                                            "value": "(",
                                                            "valueText": "("
                                                        },
                                                        "parameters": [],
                                                        "closeParenToken": {
                                                            "kind": "CloseParenToken",
                                                            "fullStart": 687,
                                                            "fullEnd": 689,
                                                            "start": 687,
                                                            "end": 688,
                                                            "fullWidth": 2,
                                                            "width": 1,
                                                            "text": ")",
                                                            "value": ")",
                                                            "valueText": ")",
                                                            "hasTrailingTrivia": true,
                                                            "trailingTrivia": [
                                                                {
                                                                    "kind": "WhitespaceTrivia",
                                                                    "text": " "
                                                                }
                                                            ]
                                                        }
                                                    }
                                                },
                                                "block": {
                                                    "kind": "Block",
                                                    "fullStart": 689,
                                                    "fullEnd": 727,
                                                    "start": 689,
                                                    "end": 727,
                                                    "fullWidth": 38,
                                                    "width": 38,
                                                    "openBraceToken": {
                                                        "kind": "OpenBraceToken",
                                                        "fullStart": 689,
                                                        "fullEnd": 692,
                                                        "start": 689,
                                                        "end": 690,
                                                        "fullWidth": 3,
                                                        "width": 1,
                                                        "text": "{",
                                                        "value": "{",
                                                        "valueText": "{",
                                                        "hasTrailingTrivia": true,
                                                        "hasTrailingNewLine": true,
                                                        "trailingTrivia": [
                                                            {
                                                                "kind": "NewLineTrivia",
                                                                "text": "\r\n"
                                                            }
                                                        ]
                                                    },
                                                    "statements": [
                                                        {
                                                            "kind": "ReturnStatement",
                                                            "fullStart": 692,
                                                            "fullEnd": 718,
                                                            "start": 704,
                                                            "end": 716,
                                                            "fullWidth": 26,
                                                            "width": 12,
                                                            "returnKeyword": {
                                                                "kind": "ReturnKeyword",
                                                                "fullStart": 692,
                                                                "fullEnd": 711,
                                                                "start": 704,
                                                                "end": 710,
                                                                "fullWidth": 19,
                                                                "width": 6,
                                                                "text": "return",
                                                                "value": "return",
                                                                "valueText": "return",
                                                                "hasLeadingTrivia": true,
                                                                "hasTrailingTrivia": true,
                                                                "leadingTrivia": [
                                                                    {
                                                                        "kind": "WhitespaceTrivia",
                                                                        "text": "            "
                                                                    }
                                                                ],
                                                                "trailingTrivia": [
                                                                    {
                                                                        "kind": "WhitespaceTrivia",
                                                                        "text": " "
                                                                    }
                                                                ]
                                                            },
                                                            "expression": {
                                                                "kind": "NumericLiteral",
                                                                "fullStart": 711,
                                                                "fullEnd": 715,
                                                                "start": 711,
                                                                "end": 715,
                                                                "fullWidth": 4,
                                                                "width": 4,
                                                                "text": "1001",
                                                                "value": 1001,
                                                                "valueText": "1001"
                                                            },
                                                            "semicolonToken": {
                                                                "kind": "SemicolonToken",
                                                                "fullStart": 715,
                                                                "fullEnd": 718,
                                                                "start": 715,
                                                                "end": 716,
                                                                "fullWidth": 3,
                                                                "width": 1,
                                                                "text": ";",
                                                                "value": ";",
                                                                "valueText": ";",
                                                                "hasTrailingTrivia": true,
                                                                "hasTrailingNewLine": true,
                                                                "trailingTrivia": [
                                                                    {
                                                                        "kind": "NewLineTrivia",
                                                                        "text": "\r\n"
                                                                    }
                                                                ]
                                                            }
                                                        }
                                                    ],
                                                    "closeBraceToken": {
                                                        "kind": "CloseBraceToken",
                                                        "fullStart": 718,
                                                        "fullEnd": 727,
                                                        "start": 726,
                                                        "end": 727,
                                                        "fullWidth": 9,
                                                        "width": 1,
                                                        "text": "}",
                                                        "value": "}",
                                                        "valueText": "}",
                                                        "hasLeadingTrivia": true,
                                                        "leadingTrivia": [
                                                            {
                                                                "kind": "WhitespaceTrivia",
                                                                "text": "        "
                                                            }
                                                        ]
                                                    }
                                                }
                                            }
                                        }
                                    }
                                ]
                            },
                            "semicolonToken": {
                                "kind": "SemicolonToken",
                                "fullStart": 727,
                                "fullEnd": 730,
                                "start": 727,
                                "end": 728,
                                "fullWidth": 3,
                                "width": 1,
                                "text": ";",
                                "value": ";",
                                "valueText": ";",
                                "hasTrailingTrivia": true,
                                "hasTrailingNewLine": true,
                                "trailingTrivia": [
                                    {
                                        "kind": "NewLineTrivia",
                                        "text": "\r\n"
                                    }
                                ]
                            }
                        },
                        {
                            "kind": "VariableStatement",
                            "fullStart": 730,
                            "fullEnd": 769,
                            "start": 740,
                            "end": 767,
                            "fullWidth": 39,
                            "width": 27,
                            "modifiers": [],
                            "variableDeclaration": {
                                "kind": "VariableDeclaration",
                                "fullStart": 730,
                                "fullEnd": 766,
                                "start": 740,
                                "end": 766,
                                "fullWidth": 36,
                                "width": 26,
                                "varKeyword": {
                                    "kind": "VarKeyword",
                                    "fullStart": 730,
                                    "fullEnd": 744,
                                    "start": 740,
                                    "end": 743,
                                    "fullWidth": 14,
                                    "width": 3,
                                    "text": "var",
                                    "value": "var",
                                    "valueText": "var",
                                    "hasLeadingTrivia": true,
                                    "hasLeadingNewLine": true,
                                    "hasTrailingTrivia": true,
                                    "leadingTrivia": [
                                        {
                                            "kind": "NewLineTrivia",
                                            "text": "\r\n"
                                        },
                                        {
                                            "kind": "WhitespaceTrivia",
                                            "text": "        "
                                        }
                                    ],
                                    "trailingTrivia": [
                                        {
                                            "kind": "WhitespaceTrivia",
                                            "text": " "
                                        }
                                    ]
                                },
                                "variableDeclarators": [
                                    {
                                        "kind": "VariableDeclarator",
                                        "fullStart": 744,
                                        "fullEnd": 766,
                                        "start": 744,
                                        "end": 766,
                                        "fullWidth": 22,
<<<<<<< HEAD
                                        "width": 22,
                                        "identifier": {
=======
                                        "propertyName": {
>>>>>>> 85e84683
                                            "kind": "IdentifierName",
                                            "fullStart": 744,
                                            "fullEnd": 758,
                                            "start": 744,
                                            "end": 757,
                                            "fullWidth": 14,
                                            "width": 13,
                                            "text": "verifySetFunc",
                                            "value": "verifySetFunc",
                                            "valueText": "verifySetFunc",
                                            "hasTrailingTrivia": true,
                                            "trailingTrivia": [
                                                {
                                                    "kind": "WhitespaceTrivia",
                                                    "text": " "
                                                }
                                            ]
                                        },
                                        "equalsValueClause": {
                                            "kind": "EqualsValueClause",
                                            "fullStart": 758,
                                            "fullEnd": 766,
                                            "start": 758,
                                            "end": 766,
                                            "fullWidth": 8,
                                            "width": 8,
                                            "equalsToken": {
                                                "kind": "EqualsToken",
                                                "fullStart": 758,
                                                "fullEnd": 760,
                                                "start": 758,
                                                "end": 759,
                                                "fullWidth": 2,
                                                "width": 1,
                                                "text": "=",
                                                "value": "=",
                                                "valueText": "=",
                                                "hasTrailingTrivia": true,
                                                "trailingTrivia": [
                                                    {
                                                        "kind": "WhitespaceTrivia",
                                                        "text": " "
                                                    }
                                                ]
                                            },
                                            "value": {
                                                "kind": "StringLiteral",
                                                "fullStart": 760,
                                                "fullEnd": 766,
                                                "start": 760,
                                                "end": 766,
                                                "fullWidth": 6,
                                                "width": 6,
                                                "text": "\"data\"",
                                                "value": "data",
                                                "valueText": "data"
                                            }
                                        }
                                    }
                                ]
                            },
                            "semicolonToken": {
                                "kind": "SemicolonToken",
                                "fullStart": 766,
                                "fullEnd": 769,
                                "start": 766,
                                "end": 767,
                                "fullWidth": 3,
                                "width": 1,
                                "text": ";",
                                "value": ";",
                                "valueText": ";",
                                "hasTrailingTrivia": true,
                                "hasTrailingNewLine": true,
                                "trailingTrivia": [
                                    {
                                        "kind": "NewLineTrivia",
                                        "text": "\r\n"
                                    }
                                ]
                            }
                        },
                        {
                            "kind": "VariableStatement",
                            "fullStart": 769,
                            "fullEnd": 859,
                            "start": 777,
                            "end": 857,
                            "fullWidth": 90,
                            "width": 80,
                            "modifiers": [],
                            "variableDeclaration": {
                                "kind": "VariableDeclaration",
                                "fullStart": 769,
                                "fullEnd": 856,
                                "start": 777,
                                "end": 856,
                                "fullWidth": 87,
                                "width": 79,
                                "varKeyword": {
                                    "kind": "VarKeyword",
                                    "fullStart": 769,
                                    "fullEnd": 781,
                                    "start": 777,
                                    "end": 780,
                                    "fullWidth": 12,
                                    "width": 3,
                                    "text": "var",
                                    "value": "var",
                                    "valueText": "var",
                                    "hasLeadingTrivia": true,
                                    "hasTrailingTrivia": true,
                                    "leadingTrivia": [
                                        {
                                            "kind": "WhitespaceTrivia",
                                            "text": "        "
                                        }
                                    ],
                                    "trailingTrivia": [
                                        {
                                            "kind": "WhitespaceTrivia",
                                            "text": " "
                                        }
                                    ]
                                },
                                "variableDeclarators": [
                                    {
                                        "kind": "VariableDeclarator",
                                        "fullStart": 781,
                                        "fullEnd": 856,
                                        "start": 781,
                                        "end": 856,
                                        "fullWidth": 75,
<<<<<<< HEAD
                                        "width": 75,
                                        "identifier": {
=======
                                        "propertyName": {
>>>>>>> 85e84683
                                            "kind": "IdentifierName",
                                            "fullStart": 781,
                                            "fullEnd": 789,
                                            "start": 781,
                                            "end": 788,
                                            "fullWidth": 8,
                                            "width": 7,
                                            "text": "setFunc",
                                            "value": "setFunc",
                                            "valueText": "setFunc",
                                            "hasTrailingTrivia": true,
                                            "trailingTrivia": [
                                                {
                                                    "kind": "WhitespaceTrivia",
                                                    "text": " "
                                                }
                                            ]
                                        },
                                        "equalsValueClause": {
                                            "kind": "EqualsValueClause",
                                            "fullStart": 789,
                                            "fullEnd": 856,
                                            "start": 789,
                                            "end": 856,
                                            "fullWidth": 67,
                                            "width": 67,
                                            "equalsToken": {
                                                "kind": "EqualsToken",
                                                "fullStart": 789,
                                                "fullEnd": 791,
                                                "start": 789,
                                                "end": 790,
                                                "fullWidth": 2,
                                                "width": 1,
                                                "text": "=",
                                                "value": "=",
                                                "valueText": "=",
                                                "hasTrailingTrivia": true,
                                                "trailingTrivia": [
                                                    {
                                                        "kind": "WhitespaceTrivia",
                                                        "text": " "
                                                    }
                                                ]
                                            },
                                            "value": {
                                                "kind": "FunctionExpression",
                                                "fullStart": 791,
                                                "fullEnd": 856,
                                                "start": 791,
                                                "end": 856,
                                                "fullWidth": 65,
                                                "width": 65,
                                                "functionKeyword": {
                                                    "kind": "FunctionKeyword",
                                                    "fullStart": 791,
                                                    "fullEnd": 800,
                                                    "start": 791,
                                                    "end": 799,
                                                    "fullWidth": 9,
                                                    "width": 8,
                                                    "text": "function",
                                                    "value": "function",
                                                    "valueText": "function",
                                                    "hasTrailingTrivia": true,
                                                    "trailingTrivia": [
                                                        {
                                                            "kind": "WhitespaceTrivia",
                                                            "text": " "
                                                        }
                                                    ]
                                                },
                                                "callSignature": {
                                                    "kind": "CallSignature",
                                                    "fullStart": 800,
                                                    "fullEnd": 808,
                                                    "start": 800,
                                                    "end": 807,
                                                    "fullWidth": 8,
                                                    "width": 7,
                                                    "parameterList": {
                                                        "kind": "ParameterList",
                                                        "fullStart": 800,
                                                        "fullEnd": 808,
                                                        "start": 800,
                                                        "end": 807,
                                                        "fullWidth": 8,
                                                        "width": 7,
                                                        "openParenToken": {
                                                            "kind": "OpenParenToken",
                                                            "fullStart": 800,
                                                            "fullEnd": 801,
                                                            "start": 800,
                                                            "end": 801,
                                                            "fullWidth": 1,
                                                            "width": 1,
                                                            "text": "(",
                                                            "value": "(",
                                                            "valueText": "("
                                                        },
                                                        "parameters": [
                                                            {
                                                                "kind": "Parameter",
                                                                "fullStart": 801,
                                                                "fullEnd": 806,
                                                                "start": 801,
                                                                "end": 806,
                                                                "fullWidth": 5,
                                                                "width": 5,
                                                                "modifiers": [],
                                                                "identifier": {
                                                                    "kind": "IdentifierName",
                                                                    "fullStart": 801,
                                                                    "fullEnd": 806,
                                                                    "start": 801,
                                                                    "end": 806,
                                                                    "fullWidth": 5,
                                                                    "width": 5,
                                                                    "text": "value",
                                                                    "value": "value",
                                                                    "valueText": "value"
                                                                }
                                                            }
                                                        ],
                                                        "closeParenToken": {
                                                            "kind": "CloseParenToken",
                                                            "fullStart": 806,
                                                            "fullEnd": 808,
                                                            "start": 806,
                                                            "end": 807,
                                                            "fullWidth": 2,
                                                            "width": 1,
                                                            "text": ")",
                                                            "value": ")",
                                                            "valueText": ")",
                                                            "hasTrailingTrivia": true,
                                                            "trailingTrivia": [
                                                                {
                                                                    "kind": "WhitespaceTrivia",
                                                                    "text": " "
                                                                }
                                                            ]
                                                        }
                                                    }
                                                },
                                                "block": {
                                                    "kind": "Block",
                                                    "fullStart": 808,
                                                    "fullEnd": 856,
                                                    "start": 808,
                                                    "end": 856,
                                                    "fullWidth": 48,
                                                    "width": 48,
                                                    "openBraceToken": {
                                                        "kind": "OpenBraceToken",
                                                        "fullStart": 808,
                                                        "fullEnd": 811,
                                                        "start": 808,
                                                        "end": 809,
                                                        "fullWidth": 3,
                                                        "width": 1,
                                                        "text": "{",
                                                        "value": "{",
                                                        "valueText": "{",
                                                        "hasTrailingTrivia": true,
                                                        "hasTrailingNewLine": true,
                                                        "trailingTrivia": [
                                                            {
                                                                "kind": "NewLineTrivia",
                                                                "text": "\r\n"
                                                            }
                                                        ]
                                                    },
                                                    "statements": [
                                                        {
                                                            "kind": "ExpressionStatement",
                                                            "fullStart": 811,
                                                            "fullEnd": 847,
                                                            "start": 823,
                                                            "end": 845,
                                                            "fullWidth": 36,
                                                            "width": 22,
                                                            "expression": {
                                                                "kind": "AssignmentExpression",
                                                                "fullStart": 811,
                                                                "fullEnd": 844,
                                                                "start": 823,
                                                                "end": 844,
                                                                "fullWidth": 33,
                                                                "width": 21,
                                                                "left": {
                                                                    "kind": "IdentifierName",
                                                                    "fullStart": 811,
                                                                    "fullEnd": 837,
                                                                    "start": 823,
                                                                    "end": 836,
                                                                    "fullWidth": 26,
                                                                    "width": 13,
                                                                    "text": "verifySetFunc",
                                                                    "value": "verifySetFunc",
                                                                    "valueText": "verifySetFunc",
                                                                    "hasLeadingTrivia": true,
                                                                    "hasTrailingTrivia": true,
                                                                    "leadingTrivia": [
                                                                        {
                                                                            "kind": "WhitespaceTrivia",
                                                                            "text": "            "
                                                                        }
                                                                    ],
                                                                    "trailingTrivia": [
                                                                        {
                                                                            "kind": "WhitespaceTrivia",
                                                                            "text": " "
                                                                        }
                                                                    ]
                                                                },
                                                                "operatorToken": {
                                                                    "kind": "EqualsToken",
                                                                    "fullStart": 837,
                                                                    "fullEnd": 839,
                                                                    "start": 837,
                                                                    "end": 838,
                                                                    "fullWidth": 2,
                                                                    "width": 1,
                                                                    "text": "=",
                                                                    "value": "=",
                                                                    "valueText": "=",
                                                                    "hasTrailingTrivia": true,
                                                                    "trailingTrivia": [
                                                                        {
                                                                            "kind": "WhitespaceTrivia",
                                                                            "text": " "
                                                                        }
                                                                    ]
                                                                },
                                                                "right": {
                                                                    "kind": "IdentifierName",
                                                                    "fullStart": 839,
                                                                    "fullEnd": 844,
                                                                    "start": 839,
                                                                    "end": 844,
                                                                    "fullWidth": 5,
                                                                    "width": 5,
                                                                    "text": "value",
                                                                    "value": "value",
                                                                    "valueText": "value"
                                                                }
                                                            },
                                                            "semicolonToken": {
                                                                "kind": "SemicolonToken",
                                                                "fullStart": 844,
                                                                "fullEnd": 847,
                                                                "start": 844,
                                                                "end": 845,
                                                                "fullWidth": 3,
                                                                "width": 1,
                                                                "text": ";",
                                                                "value": ";",
                                                                "valueText": ";",
                                                                "hasTrailingTrivia": true,
                                                                "hasTrailingNewLine": true,
                                                                "trailingTrivia": [
                                                                    {
                                                                        "kind": "NewLineTrivia",
                                                                        "text": "\r\n"
                                                                    }
                                                                ]
                                                            }
                                                        }
                                                    ],
                                                    "closeBraceToken": {
                                                        "kind": "CloseBraceToken",
                                                        "fullStart": 847,
                                                        "fullEnd": 856,
                                                        "start": 855,
                                                        "end": 856,
                                                        "fullWidth": 9,
                                                        "width": 1,
                                                        "text": "}",
                                                        "value": "}",
                                                        "valueText": "}",
                                                        "hasLeadingTrivia": true,
                                                        "leadingTrivia": [
                                                            {
                                                                "kind": "WhitespaceTrivia",
                                                                "text": "        "
                                                            }
                                                        ]
                                                    }
                                                }
                                            }
                                        }
                                    }
                                ]
                            },
                            "semicolonToken": {
                                "kind": "SemicolonToken",
                                "fullStart": 856,
                                "fullEnd": 859,
                                "start": 856,
                                "end": 857,
                                "fullWidth": 3,
                                "width": 1,
                                "text": ";",
                                "value": ";",
                                "valueText": ";",
                                "hasTrailingTrivia": true,
                                "hasTrailingNewLine": true,
                                "trailingTrivia": [
                                    {
                                        "kind": "NewLineTrivia",
                                        "text": "\r\n"
                                    }
                                ]
                            }
                        },
                        {
                            "kind": "ExpressionStatement",
                            "fullStart": 859,
                            "fullEnd": 1038,
                            "start": 869,
                            "end": 1036,
                            "fullWidth": 179,
                            "width": 167,
                            "isIncrementallyUnusable": true,
                            "expression": {
                                "kind": "InvocationExpression",
                                "fullStart": 859,
                                "fullEnd": 1035,
                                "start": 869,
                                "end": 1035,
                                "fullWidth": 176,
                                "width": 166,
                                "isIncrementallyUnusable": true,
                                "expression": {
                                    "kind": "MemberAccessExpression",
                                    "fullStart": 859,
                                    "fullEnd": 890,
                                    "start": 869,
                                    "end": 890,
                                    "fullWidth": 31,
                                    "width": 21,
                                    "expression": {
                                        "kind": "IdentifierName",
                                        "fullStart": 859,
                                        "fullEnd": 875,
                                        "start": 869,
                                        "end": 875,
                                        "fullWidth": 16,
                                        "width": 6,
                                        "text": "Object",
                                        "value": "Object",
                                        "valueText": "Object",
                                        "hasLeadingTrivia": true,
                                        "hasLeadingNewLine": true,
                                        "leadingTrivia": [
                                            {
                                                "kind": "NewLineTrivia",
                                                "text": "\r\n"
                                            },
                                            {
                                                "kind": "WhitespaceTrivia",
                                                "text": "        "
                                            }
                                        ]
                                    },
                                    "dotToken": {
                                        "kind": "DotToken",
                                        "fullStart": 875,
                                        "fullEnd": 876,
                                        "start": 875,
                                        "end": 876,
                                        "fullWidth": 1,
                                        "width": 1,
                                        "text": ".",
                                        "value": ".",
                                        "valueText": "."
                                    },
                                    "name": {
                                        "kind": "IdentifierName",
                                        "fullStart": 876,
                                        "fullEnd": 890,
                                        "start": 876,
                                        "end": 890,
                                        "fullWidth": 14,
                                        "width": 14,
                                        "text": "defineProperty",
                                        "value": "defineProperty",
                                        "valueText": "defineProperty"
                                    }
                                },
                                "argumentList": {
                                    "kind": "ArgumentList",
                                    "fullStart": 890,
                                    "fullEnd": 1035,
                                    "start": 890,
                                    "end": 1035,
                                    "fullWidth": 145,
                                    "width": 145,
                                    "isIncrementallyUnusable": true,
                                    "openParenToken": {
                                        "kind": "OpenParenToken",
                                        "fullStart": 890,
                                        "fullEnd": 891,
                                        "start": 890,
                                        "end": 891,
                                        "fullWidth": 1,
                                        "width": 1,
                                        "text": "(",
                                        "value": "(",
                                        "valueText": "("
                                    },
                                    "arguments": [
                                        {
                                            "kind": "IdentifierName",
                                            "fullStart": 891,
                                            "fullEnd": 894,
                                            "start": 891,
                                            "end": 894,
                                            "fullWidth": 3,
                                            "width": 3,
                                            "text": "obj",
                                            "value": "obj",
                                            "valueText": "obj"
                                        },
                                        {
                                            "kind": "CommaToken",
                                            "fullStart": 894,
                                            "fullEnd": 896,
                                            "start": 894,
                                            "end": 895,
                                            "fullWidth": 2,
                                            "width": 1,
                                            "text": ",",
                                            "value": ",",
                                            "valueText": ",",
                                            "hasTrailingTrivia": true,
                                            "trailingTrivia": [
                                                {
                                                    "kind": "WhitespaceTrivia",
                                                    "text": " "
                                                }
                                            ]
                                        },
                                        {
                                            "kind": "StringLiteral",
                                            "fullStart": 896,
                                            "fullEnd": 902,
                                            "start": 896,
                                            "end": 902,
                                            "fullWidth": 6,
                                            "width": 6,
                                            "text": "\"prop\"",
                                            "value": "prop",
                                            "valueText": "prop"
                                        },
                                        {
                                            "kind": "CommaToken",
                                            "fullStart": 902,
                                            "fullEnd": 904,
                                            "start": 902,
                                            "end": 903,
                                            "fullWidth": 2,
                                            "width": 1,
                                            "text": ",",
                                            "value": ",",
                                            "valueText": ",",
                                            "hasTrailingTrivia": true,
                                            "trailingTrivia": [
                                                {
                                                    "kind": "WhitespaceTrivia",
                                                    "text": " "
                                                }
                                            ]
                                        },
                                        {
                                            "kind": "ObjectLiteralExpression",
                                            "fullStart": 904,
                                            "fullEnd": 1034,
                                            "start": 904,
                                            "end": 1034,
                                            "fullWidth": 130,
                                            "width": 130,
                                            "isIncrementallyUnusable": true,
                                            "openBraceToken": {
                                                "kind": "OpenBraceToken",
                                                "fullStart": 904,
                                                "fullEnd": 907,
                                                "start": 904,
                                                "end": 905,
                                                "fullWidth": 3,
                                                "width": 1,
                                                "text": "{",
                                                "value": "{",
                                                "valueText": "{",
                                                "hasTrailingTrivia": true,
                                                "hasTrailingNewLine": true,
                                                "trailingTrivia": [
                                                    {
                                                        "kind": "NewLineTrivia",
                                                        "text": "\r\n"
                                                    }
                                                ]
                                            },
                                            "propertyAssignments": [
                                                {
                                                    "kind": "SimplePropertyAssignment",
                                                    "fullStart": 907,
                                                    "fullEnd": 931,
                                                    "start": 919,
                                                    "end": 931,
                                                    "fullWidth": 24,
                                                    "width": 12,
                                                    "isIncrementallyUnusable": true,
                                                    "propertyName": {
                                                        "kind": "IdentifierName",
                                                        "fullStart": 907,
                                                        "fullEnd": 922,
                                                        "start": 919,
                                                        "end": 922,
                                                        "fullWidth": 15,
                                                        "width": 3,
                                                        "text": "get",
                                                        "value": "get",
                                                        "valueText": "get",
                                                        "hasLeadingTrivia": true,
                                                        "leadingTrivia": [
                                                            {
                                                                "kind": "WhitespaceTrivia",
                                                                "text": "            "
                                                            }
                                                        ]
                                                    },
                                                    "colonToken": {
                                                        "kind": "ColonToken",
                                                        "fullStart": 922,
                                                        "fullEnd": 924,
                                                        "start": 922,
                                                        "end": 923,
                                                        "fullWidth": 2,
                                                        "width": 1,
                                                        "text": ":",
                                                        "value": ":",
                                                        "valueText": ":",
                                                        "hasTrailingTrivia": true,
                                                        "trailingTrivia": [
                                                            {
                                                                "kind": "WhitespaceTrivia",
                                                                "text": " "
                                                            }
                                                        ]
                                                    },
                                                    "expression": {
                                                        "kind": "IdentifierName",
                                                        "fullStart": 924,
                                                        "fullEnd": 931,
                                                        "start": 924,
                                                        "end": 931,
                                                        "fullWidth": 7,
                                                        "width": 7,
                                                        "text": "getFunc",
                                                        "value": "getFunc",
                                                        "valueText": "getFunc"
                                                    }
                                                },
                                                {
                                                    "kind": "CommaToken",
                                                    "fullStart": 931,
                                                    "fullEnd": 934,
                                                    "start": 931,
                                                    "end": 932,
                                                    "fullWidth": 3,
                                                    "width": 1,
                                                    "text": ",",
                                                    "value": ",",
                                                    "valueText": ",",
                                                    "hasTrailingTrivia": true,
                                                    "hasTrailingNewLine": true,
                                                    "trailingTrivia": [
                                                        {
                                                            "kind": "NewLineTrivia",
                                                            "text": "\r\n"
                                                        }
                                                    ]
                                                },
                                                {
                                                    "kind": "SimplePropertyAssignment",
                                                    "fullStart": 934,
                                                    "fullEnd": 958,
                                                    "start": 946,
                                                    "end": 958,
                                                    "fullWidth": 24,
                                                    "width": 12,
                                                    "isIncrementallyUnusable": true,
                                                    "propertyName": {
                                                        "kind": "IdentifierName",
                                                        "fullStart": 934,
                                                        "fullEnd": 949,
                                                        "start": 946,
                                                        "end": 949,
                                                        "fullWidth": 15,
                                                        "width": 3,
                                                        "text": "set",
                                                        "value": "set",
                                                        "valueText": "set",
                                                        "hasLeadingTrivia": true,
                                                        "leadingTrivia": [
                                                            {
                                                                "kind": "WhitespaceTrivia",
                                                                "text": "            "
                                                            }
                                                        ]
                                                    },
                                                    "colonToken": {
                                                        "kind": "ColonToken",
                                                        "fullStart": 949,
                                                        "fullEnd": 951,
                                                        "start": 949,
                                                        "end": 950,
                                                        "fullWidth": 2,
                                                        "width": 1,
                                                        "text": ":",
                                                        "value": ":",
                                                        "valueText": ":",
                                                        "hasTrailingTrivia": true,
                                                        "trailingTrivia": [
                                                            {
                                                                "kind": "WhitespaceTrivia",
                                                                "text": " "
                                                            }
                                                        ]
                                                    },
                                                    "expression": {
                                                        "kind": "IdentifierName",
                                                        "fullStart": 951,
                                                        "fullEnd": 958,
                                                        "start": 951,
                                                        "end": 958,
                                                        "fullWidth": 7,
                                                        "width": 7,
                                                        "text": "setFunc",
                                                        "value": "setFunc",
                                                        "valueText": "setFunc"
                                                    }
                                                },
                                                {
                                                    "kind": "CommaToken",
                                                    "fullStart": 958,
                                                    "fullEnd": 961,
                                                    "start": 958,
                                                    "end": 959,
                                                    "fullWidth": 3,
                                                    "width": 1,
                                                    "text": ",",
                                                    "value": ",",
                                                    "valueText": ",",
                                                    "hasTrailingTrivia": true,
                                                    "hasTrailingNewLine": true,
                                                    "trailingTrivia": [
                                                        {
                                                            "kind": "NewLineTrivia",
                                                            "text": "\r\n"
                                                        }
                                                    ]
                                                },
                                                {
                                                    "kind": "SimplePropertyAssignment",
                                                    "fullStart": 961,
                                                    "fullEnd": 990,
                                                    "start": 973,
                                                    "end": 990,
                                                    "fullWidth": 29,
                                                    "width": 17,
                                                    "propertyName": {
                                                        "kind": "IdentifierName",
                                                        "fullStart": 961,
                                                        "fullEnd": 983,
                                                        "start": 973,
                                                        "end": 983,
                                                        "fullWidth": 22,
                                                        "width": 10,
                                                        "text": "enumerable",
                                                        "value": "enumerable",
                                                        "valueText": "enumerable",
                                                        "hasLeadingTrivia": true,
                                                        "leadingTrivia": [
                                                            {
                                                                "kind": "WhitespaceTrivia",
                                                                "text": "            "
                                                            }
                                                        ]
                                                    },
                                                    "colonToken": {
                                                        "kind": "ColonToken",
                                                        "fullStart": 983,
                                                        "fullEnd": 985,
                                                        "start": 983,
                                                        "end": 984,
                                                        "fullWidth": 2,
                                                        "width": 1,
                                                        "text": ":",
                                                        "value": ":",
                                                        "valueText": ":",
                                                        "hasTrailingTrivia": true,
                                                        "trailingTrivia": [
                                                            {
                                                                "kind": "WhitespaceTrivia",
                                                                "text": " "
                                                            }
                                                        ]
                                                    },
                                                    "expression": {
                                                        "kind": "FalseKeyword",
                                                        "fullStart": 985,
                                                        "fullEnd": 990,
                                                        "start": 985,
                                                        "end": 990,
                                                        "fullWidth": 5,
                                                        "width": 5,
                                                        "text": "false",
                                                        "value": false,
                                                        "valueText": "false"
                                                    }
                                                },
                                                {
                                                    "kind": "CommaToken",
                                                    "fullStart": 990,
                                                    "fullEnd": 993,
                                                    "start": 990,
                                                    "end": 991,
                                                    "fullWidth": 3,
                                                    "width": 1,
                                                    "text": ",",
                                                    "value": ",",
                                                    "valueText": ",",
                                                    "hasTrailingTrivia": true,
                                                    "hasTrailingNewLine": true,
                                                    "trailingTrivia": [
                                                        {
                                                            "kind": "NewLineTrivia",
                                                            "text": "\r\n"
                                                        }
                                                    ]
                                                },
                                                {
                                                    "kind": "SimplePropertyAssignment",
                                                    "fullStart": 993,
                                                    "fullEnd": 1025,
                                                    "start": 1005,
                                                    "end": 1023,
                                                    "fullWidth": 32,
                                                    "width": 18,
                                                    "propertyName": {
                                                        "kind": "IdentifierName",
                                                        "fullStart": 993,
                                                        "fullEnd": 1017,
                                                        "start": 1005,
                                                        "end": 1017,
                                                        "fullWidth": 24,
                                                        "width": 12,
                                                        "text": "configurable",
                                                        "value": "configurable",
                                                        "valueText": "configurable",
                                                        "hasLeadingTrivia": true,
                                                        "leadingTrivia": [
                                                            {
                                                                "kind": "WhitespaceTrivia",
                                                                "text": "            "
                                                            }
                                                        ]
                                                    },
                                                    "colonToken": {
                                                        "kind": "ColonToken",
                                                        "fullStart": 1017,
                                                        "fullEnd": 1019,
                                                        "start": 1017,
                                                        "end": 1018,
                                                        "fullWidth": 2,
                                                        "width": 1,
                                                        "text": ":",
                                                        "value": ":",
                                                        "valueText": ":",
                                                        "hasTrailingTrivia": true,
                                                        "trailingTrivia": [
                                                            {
                                                                "kind": "WhitespaceTrivia",
                                                                "text": " "
                                                            }
                                                        ]
                                                    },
                                                    "expression": {
                                                        "kind": "TrueKeyword",
                                                        "fullStart": 1019,
                                                        "fullEnd": 1025,
                                                        "start": 1019,
                                                        "end": 1023,
                                                        "fullWidth": 6,
                                                        "width": 4,
                                                        "text": "true",
                                                        "value": true,
                                                        "valueText": "true",
                                                        "hasTrailingTrivia": true,
                                                        "hasTrailingNewLine": true,
                                                        "trailingTrivia": [
                                                            {
                                                                "kind": "NewLineTrivia",
                                                                "text": "\r\n"
                                                            }
                                                        ]
                                                    }
                                                }
                                            ],
                                            "closeBraceToken": {
                                                "kind": "CloseBraceToken",
                                                "fullStart": 1025,
                                                "fullEnd": 1034,
                                                "start": 1033,
                                                "end": 1034,
                                                "fullWidth": 9,
                                                "width": 1,
                                                "text": "}",
                                                "value": "}",
                                                "valueText": "}",
                                                "hasLeadingTrivia": true,
                                                "leadingTrivia": [
                                                    {
                                                        "kind": "WhitespaceTrivia",
                                                        "text": "        "
                                                    }
                                                ]
                                            }
                                        }
                                    ],
                                    "closeParenToken": {
                                        "kind": "CloseParenToken",
                                        "fullStart": 1034,
                                        "fullEnd": 1035,
                                        "start": 1034,
                                        "end": 1035,
                                        "fullWidth": 1,
                                        "width": 1,
                                        "text": ")",
                                        "value": ")",
                                        "valueText": ")"
                                    }
                                }
                            },
                            "semicolonToken": {
                                "kind": "SemicolonToken",
                                "fullStart": 1035,
                                "fullEnd": 1038,
                                "start": 1035,
                                "end": 1036,
                                "fullWidth": 3,
                                "width": 1,
                                "text": ";",
                                "value": ";",
                                "valueText": ";",
                                "hasTrailingTrivia": true,
                                "hasTrailingNewLine": true,
                                "trailingTrivia": [
                                    {
                                        "kind": "NewLineTrivia",
                                        "text": "\r\n"
                                    }
                                ]
                            }
                        },
                        {
                            "kind": "VariableStatement",
                            "fullStart": 1038,
                            "fullEnd": 1105,
                            "start": 1048,
                            "end": 1103,
                            "fullWidth": 67,
                            "width": 55,
                            "modifiers": [],
                            "variableDeclaration": {
                                "kind": "VariableDeclaration",
                                "fullStart": 1038,
                                "fullEnd": 1102,
                                "start": 1048,
                                "end": 1102,
                                "fullWidth": 64,
                                "width": 54,
                                "varKeyword": {
                                    "kind": "VarKeyword",
                                    "fullStart": 1038,
                                    "fullEnd": 1052,
                                    "start": 1048,
                                    "end": 1051,
                                    "fullWidth": 14,
                                    "width": 3,
                                    "text": "var",
                                    "value": "var",
                                    "valueText": "var",
                                    "hasLeadingTrivia": true,
                                    "hasLeadingNewLine": true,
                                    "hasTrailingTrivia": true,
                                    "leadingTrivia": [
                                        {
                                            "kind": "NewLineTrivia",
                                            "text": "\r\n"
                                        },
                                        {
                                            "kind": "WhitespaceTrivia",
                                            "text": "        "
                                        }
                                    ],
                                    "trailingTrivia": [
                                        {
                                            "kind": "WhitespaceTrivia",
                                            "text": " "
                                        }
                                    ]
                                },
                                "variableDeclarators": [
                                    {
                                        "kind": "VariableDeclarator",
                                        "fullStart": 1052,
                                        "fullEnd": 1102,
                                        "start": 1052,
                                        "end": 1102,
                                        "fullWidth": 50,
<<<<<<< HEAD
                                        "width": 50,
                                        "identifier": {
=======
                                        "propertyName": {
>>>>>>> 85e84683
                                            "kind": "IdentifierName",
                                            "fullStart": 1052,
                                            "fullEnd": 1074,
                                            "start": 1052,
                                            "end": 1073,
                                            "fullWidth": 22,
                                            "width": 21,
                                            "text": "propertyDefineCorrect",
                                            "value": "propertyDefineCorrect",
                                            "valueText": "propertyDefineCorrect",
                                            "hasTrailingTrivia": true,
                                            "trailingTrivia": [
                                                {
                                                    "kind": "WhitespaceTrivia",
                                                    "text": " "
                                                }
                                            ]
                                        },
                                        "equalsValueClause": {
                                            "kind": "EqualsValueClause",
                                            "fullStart": 1074,
                                            "fullEnd": 1102,
                                            "start": 1074,
                                            "end": 1102,
                                            "fullWidth": 28,
                                            "width": 28,
                                            "equalsToken": {
                                                "kind": "EqualsToken",
                                                "fullStart": 1074,
                                                "fullEnd": 1076,
                                                "start": 1074,
                                                "end": 1075,
                                                "fullWidth": 2,
                                                "width": 1,
                                                "text": "=",
                                                "value": "=",
                                                "valueText": "=",
                                                "hasTrailingTrivia": true,
                                                "trailingTrivia": [
                                                    {
                                                        "kind": "WhitespaceTrivia",
                                                        "text": " "
                                                    }
                                                ]
                                            },
                                            "value": {
                                                "kind": "InvocationExpression",
                                                "fullStart": 1076,
                                                "fullEnd": 1102,
                                                "start": 1076,
                                                "end": 1102,
                                                "fullWidth": 26,
                                                "width": 26,
                                                "expression": {
                                                    "kind": "MemberAccessExpression",
                                                    "fullStart": 1076,
                                                    "fullEnd": 1094,
                                                    "start": 1076,
                                                    "end": 1094,
                                                    "fullWidth": 18,
                                                    "width": 18,
                                                    "expression": {
                                                        "kind": "IdentifierName",
                                                        "fullStart": 1076,
                                                        "fullEnd": 1079,
                                                        "start": 1076,
                                                        "end": 1079,
                                                        "fullWidth": 3,
                                                        "width": 3,
                                                        "text": "obj",
                                                        "value": "obj",
                                                        "valueText": "obj"
                                                    },
                                                    "dotToken": {
                                                        "kind": "DotToken",
                                                        "fullStart": 1079,
                                                        "fullEnd": 1080,
                                                        "start": 1079,
                                                        "end": 1080,
                                                        "fullWidth": 1,
                                                        "width": 1,
                                                        "text": ".",
                                                        "value": ".",
                                                        "valueText": "."
                                                    },
                                                    "name": {
                                                        "kind": "IdentifierName",
                                                        "fullStart": 1080,
                                                        "fullEnd": 1094,
                                                        "start": 1080,
                                                        "end": 1094,
                                                        "fullWidth": 14,
                                                        "width": 14,
                                                        "text": "hasOwnProperty",
                                                        "value": "hasOwnProperty",
                                                        "valueText": "hasOwnProperty"
                                                    }
                                                },
                                                "argumentList": {
                                                    "kind": "ArgumentList",
                                                    "fullStart": 1094,
                                                    "fullEnd": 1102,
                                                    "start": 1094,
                                                    "end": 1102,
                                                    "fullWidth": 8,
                                                    "width": 8,
                                                    "openParenToken": {
                                                        "kind": "OpenParenToken",
                                                        "fullStart": 1094,
                                                        "fullEnd": 1095,
                                                        "start": 1094,
                                                        "end": 1095,
                                                        "fullWidth": 1,
                                                        "width": 1,
                                                        "text": "(",
                                                        "value": "(",
                                                        "valueText": "("
                                                    },
                                                    "arguments": [
                                                        {
                                                            "kind": "StringLiteral",
                                                            "fullStart": 1095,
                                                            "fullEnd": 1101,
                                                            "start": 1095,
                                                            "end": 1101,
                                                            "fullWidth": 6,
                                                            "width": 6,
                                                            "text": "\"prop\"",
                                                            "value": "prop",
                                                            "valueText": "prop"
                                                        }
                                                    ],
                                                    "closeParenToken": {
                                                        "kind": "CloseParenToken",
                                                        "fullStart": 1101,
                                                        "fullEnd": 1102,
                                                        "start": 1101,
                                                        "end": 1102,
                                                        "fullWidth": 1,
                                                        "width": 1,
                                                        "text": ")",
                                                        "value": ")",
                                                        "valueText": ")"
                                                    }
                                                }
                                            }
                                        }
                                    }
                                ]
                            },
                            "semicolonToken": {
                                "kind": "SemicolonToken",
                                "fullStart": 1102,
                                "fullEnd": 1105,
                                "start": 1102,
                                "end": 1103,
                                "fullWidth": 3,
                                "width": 1,
                                "text": ";",
                                "value": ";",
                                "valueText": ";",
                                "hasTrailingTrivia": true,
                                "hasTrailingNewLine": true,
                                "trailingTrivia": [
                                    {
                                        "kind": "NewLineTrivia",
                                        "text": "\r\n"
                                    }
                                ]
                            }
                        },
                        {
                            "kind": "VariableStatement",
                            "fullStart": 1105,
                            "fullEnd": 1171,
                            "start": 1113,
                            "end": 1169,
                            "fullWidth": 66,
                            "width": 56,
                            "modifiers": [],
                            "variableDeclaration": {
                                "kind": "VariableDeclaration",
                                "fullStart": 1105,
                                "fullEnd": 1168,
                                "start": 1113,
                                "end": 1168,
                                "fullWidth": 63,
                                "width": 55,
                                "varKeyword": {
                                    "kind": "VarKeyword",
                                    "fullStart": 1105,
                                    "fullEnd": 1117,
                                    "start": 1113,
                                    "end": 1116,
                                    "fullWidth": 12,
                                    "width": 3,
                                    "text": "var",
                                    "value": "var",
                                    "valueText": "var",
                                    "hasLeadingTrivia": true,
                                    "hasTrailingTrivia": true,
                                    "leadingTrivia": [
                                        {
                                            "kind": "WhitespaceTrivia",
                                            "text": "        "
                                        }
                                    ],
                                    "trailingTrivia": [
                                        {
                                            "kind": "WhitespaceTrivia",
                                            "text": " "
                                        }
                                    ]
                                },
                                "variableDeclarators": [
                                    {
                                        "kind": "VariableDeclarator",
                                        "fullStart": 1117,
                                        "fullEnd": 1168,
                                        "start": 1117,
                                        "end": 1168,
                                        "fullWidth": 51,
<<<<<<< HEAD
                                        "width": 51,
                                        "identifier": {
=======
                                        "propertyName": {
>>>>>>> 85e84683
                                            "kind": "IdentifierName",
                                            "fullStart": 1117,
                                            "fullEnd": 1122,
                                            "start": 1117,
                                            "end": 1121,
                                            "fullWidth": 5,
                                            "width": 4,
                                            "text": "desc",
                                            "value": "desc",
                                            "valueText": "desc",
                                            "hasTrailingTrivia": true,
                                            "trailingTrivia": [
                                                {
                                                    "kind": "WhitespaceTrivia",
                                                    "text": " "
                                                }
                                            ]
                                        },
                                        "equalsValueClause": {
                                            "kind": "EqualsValueClause",
                                            "fullStart": 1122,
                                            "fullEnd": 1168,
                                            "start": 1122,
                                            "end": 1168,
                                            "fullWidth": 46,
                                            "width": 46,
                                            "equalsToken": {
                                                "kind": "EqualsToken",
                                                "fullStart": 1122,
                                                "fullEnd": 1124,
                                                "start": 1122,
                                                "end": 1123,
                                                "fullWidth": 2,
                                                "width": 1,
                                                "text": "=",
                                                "value": "=",
                                                "valueText": "=",
                                                "hasTrailingTrivia": true,
                                                "trailingTrivia": [
                                                    {
                                                        "kind": "WhitespaceTrivia",
                                                        "text": " "
                                                    }
                                                ]
                                            },
                                            "value": {
                                                "kind": "InvocationExpression",
                                                "fullStart": 1124,
                                                "fullEnd": 1168,
                                                "start": 1124,
                                                "end": 1168,
                                                "fullWidth": 44,
                                                "width": 44,
                                                "expression": {
                                                    "kind": "MemberAccessExpression",
                                                    "fullStart": 1124,
                                                    "fullEnd": 1155,
                                                    "start": 1124,
                                                    "end": 1155,
                                                    "fullWidth": 31,
                                                    "width": 31,
                                                    "expression": {
                                                        "kind": "IdentifierName",
                                                        "fullStart": 1124,
                                                        "fullEnd": 1130,
                                                        "start": 1124,
                                                        "end": 1130,
                                                        "fullWidth": 6,
                                                        "width": 6,
                                                        "text": "Object",
                                                        "value": "Object",
                                                        "valueText": "Object"
                                                    },
                                                    "dotToken": {
                                                        "kind": "DotToken",
                                                        "fullStart": 1130,
                                                        "fullEnd": 1131,
                                                        "start": 1130,
                                                        "end": 1131,
                                                        "fullWidth": 1,
                                                        "width": 1,
                                                        "text": ".",
                                                        "value": ".",
                                                        "valueText": "."
                                                    },
                                                    "name": {
                                                        "kind": "IdentifierName",
                                                        "fullStart": 1131,
                                                        "fullEnd": 1155,
                                                        "start": 1131,
                                                        "end": 1155,
                                                        "fullWidth": 24,
                                                        "width": 24,
                                                        "text": "getOwnPropertyDescriptor",
                                                        "value": "getOwnPropertyDescriptor",
                                                        "valueText": "getOwnPropertyDescriptor"
                                                    }
                                                },
                                                "argumentList": {
                                                    "kind": "ArgumentList",
                                                    "fullStart": 1155,
                                                    "fullEnd": 1168,
                                                    "start": 1155,
                                                    "end": 1168,
                                                    "fullWidth": 13,
                                                    "width": 13,
                                                    "openParenToken": {
                                                        "kind": "OpenParenToken",
                                                        "fullStart": 1155,
                                                        "fullEnd": 1156,
                                                        "start": 1155,
                                                        "end": 1156,
                                                        "fullWidth": 1,
                                                        "width": 1,
                                                        "text": "(",
                                                        "value": "(",
                                                        "valueText": "("
                                                    },
                                                    "arguments": [
                                                        {
                                                            "kind": "IdentifierName",
                                                            "fullStart": 1156,
                                                            "fullEnd": 1159,
                                                            "start": 1156,
                                                            "end": 1159,
                                                            "fullWidth": 3,
                                                            "width": 3,
                                                            "text": "obj",
                                                            "value": "obj",
                                                            "valueText": "obj"
                                                        },
                                                        {
                                                            "kind": "CommaToken",
                                                            "fullStart": 1159,
                                                            "fullEnd": 1161,
                                                            "start": 1159,
                                                            "end": 1160,
                                                            "fullWidth": 2,
                                                            "width": 1,
                                                            "text": ",",
                                                            "value": ",",
                                                            "valueText": ",",
                                                            "hasTrailingTrivia": true,
                                                            "trailingTrivia": [
                                                                {
                                                                    "kind": "WhitespaceTrivia",
                                                                    "text": " "
                                                                }
                                                            ]
                                                        },
                                                        {
                                                            "kind": "StringLiteral",
                                                            "fullStart": 1161,
                                                            "fullEnd": 1167,
                                                            "start": 1161,
                                                            "end": 1167,
                                                            "fullWidth": 6,
                                                            "width": 6,
                                                            "text": "\"prop\"",
                                                            "value": "prop",
                                                            "valueText": "prop"
                                                        }
                                                    ],
                                                    "closeParenToken": {
                                                        "kind": "CloseParenToken",
                                                        "fullStart": 1167,
                                                        "fullEnd": 1168,
                                                        "start": 1167,
                                                        "end": 1168,
                                                        "fullWidth": 1,
                                                        "width": 1,
                                                        "text": ")",
                                                        "value": ")",
                                                        "valueText": ")"
                                                    }
                                                }
                                            }
                                        }
                                    }
                                ]
                            },
                            "semicolonToken": {
                                "kind": "SemicolonToken",
                                "fullStart": 1168,
                                "fullEnd": 1171,
                                "start": 1168,
                                "end": 1169,
                                "fullWidth": 3,
                                "width": 1,
                                "text": ";",
                                "value": ";",
                                "valueText": ";",
                                "hasTrailingTrivia": true,
                                "hasTrailingNewLine": true,
                                "trailingTrivia": [
                                    {
                                        "kind": "NewLineTrivia",
                                        "text": "\r\n"
                                    }
                                ]
                            }
                        },
                        {
                            "kind": "ForInStatement",
                            "fullStart": 1171,
                            "fullEnd": 1293,
                            "start": 1181,
                            "end": 1291,
                            "fullWidth": 122,
                            "width": 110,
                            "forKeyword": {
                                "kind": "ForKeyword",
                                "fullStart": 1171,
                                "fullEnd": 1185,
                                "start": 1181,
                                "end": 1184,
                                "fullWidth": 14,
                                "width": 3,
                                "text": "for",
                                "value": "for",
                                "valueText": "for",
                                "hasLeadingTrivia": true,
                                "hasLeadingNewLine": true,
                                "hasTrailingTrivia": true,
                                "leadingTrivia": [
                                    {
                                        "kind": "NewLineTrivia",
                                        "text": "\r\n"
                                    },
                                    {
                                        "kind": "WhitespaceTrivia",
                                        "text": "        "
                                    }
                                ],
                                "trailingTrivia": [
                                    {
                                        "kind": "WhitespaceTrivia",
                                        "text": " "
                                    }
                                ]
                            },
                            "openParenToken": {
                                "kind": "OpenParenToken",
                                "fullStart": 1185,
                                "fullEnd": 1186,
                                "start": 1185,
                                "end": 1186,
                                "fullWidth": 1,
                                "width": 1,
                                "text": "(",
                                "value": "(",
                                "valueText": "("
                            },
                            "variableDeclaration": {
                                "kind": "VariableDeclaration",
                                "fullStart": 1186,
                                "fullEnd": 1192,
                                "start": 1186,
                                "end": 1191,
                                "fullWidth": 6,
                                "width": 5,
                                "varKeyword": {
                                    "kind": "VarKeyword",
                                    "fullStart": 1186,
                                    "fullEnd": 1190,
                                    "start": 1186,
                                    "end": 1189,
                                    "fullWidth": 4,
                                    "width": 3,
                                    "text": "var",
                                    "value": "var",
                                    "valueText": "var",
                                    "hasTrailingTrivia": true,
                                    "trailingTrivia": [
                                        {
                                            "kind": "WhitespaceTrivia",
                                            "text": " "
                                        }
                                    ]
                                },
                                "variableDeclarators": [
                                    {
                                        "kind": "VariableDeclarator",
                                        "fullStart": 1190,
                                        "fullEnd": 1192,
                                        "start": 1190,
                                        "end": 1191,
                                        "fullWidth": 2,
<<<<<<< HEAD
                                        "width": 1,
                                        "identifier": {
=======
                                        "propertyName": {
>>>>>>> 85e84683
                                            "kind": "IdentifierName",
                                            "fullStart": 1190,
                                            "fullEnd": 1192,
                                            "start": 1190,
                                            "end": 1191,
                                            "fullWidth": 2,
                                            "width": 1,
                                            "text": "p",
                                            "value": "p",
                                            "valueText": "p",
                                            "hasTrailingTrivia": true,
                                            "trailingTrivia": [
                                                {
                                                    "kind": "WhitespaceTrivia",
                                                    "text": " "
                                                }
                                            ]
                                        }
                                    }
                                ]
                            },
                            "inKeyword": {
                                "kind": "InKeyword",
                                "fullStart": 1192,
                                "fullEnd": 1195,
                                "start": 1192,
                                "end": 1194,
                                "fullWidth": 3,
                                "width": 2,
                                "text": "in",
                                "value": "in",
                                "valueText": "in",
                                "hasTrailingTrivia": true,
                                "trailingTrivia": [
                                    {
                                        "kind": "WhitespaceTrivia",
                                        "text": " "
                                    }
                                ]
                            },
                            "expression": {
                                "kind": "IdentifierName",
                                "fullStart": 1195,
                                "fullEnd": 1198,
                                "start": 1195,
                                "end": 1198,
                                "fullWidth": 3,
                                "width": 3,
                                "text": "obj",
                                "value": "obj",
                                "valueText": "obj"
                            },
                            "closeParenToken": {
                                "kind": "CloseParenToken",
                                "fullStart": 1198,
                                "fullEnd": 1200,
                                "start": 1198,
                                "end": 1199,
                                "fullWidth": 2,
                                "width": 1,
                                "text": ")",
                                "value": ")",
                                "valueText": ")",
                                "hasTrailingTrivia": true,
                                "trailingTrivia": [
                                    {
                                        "kind": "WhitespaceTrivia",
                                        "text": " "
                                    }
                                ]
                            },
                            "statement": {
                                "kind": "Block",
                                "fullStart": 1200,
                                "fullEnd": 1293,
                                "start": 1200,
                                "end": 1291,
                                "fullWidth": 93,
                                "width": 91,
                                "openBraceToken": {
                                    "kind": "OpenBraceToken",
                                    "fullStart": 1200,
                                    "fullEnd": 1203,
                                    "start": 1200,
                                    "end": 1201,
                                    "fullWidth": 3,
                                    "width": 1,
                                    "text": "{",
                                    "value": "{",
                                    "valueText": "{",
                                    "hasTrailingTrivia": true,
                                    "hasTrailingNewLine": true,
                                    "trailingTrivia": [
                                        {
                                            "kind": "NewLineTrivia",
                                            "text": "\r\n"
                                        }
                                    ]
                                },
                                "statements": [
                                    {
                                        "kind": "IfStatement",
                                        "fullStart": 1203,
                                        "fullEnd": 1282,
                                        "start": 1215,
                                        "end": 1280,
                                        "fullWidth": 79,
                                        "width": 65,
                                        "ifKeyword": {
                                            "kind": "IfKeyword",
                                            "fullStart": 1203,
                                            "fullEnd": 1218,
                                            "start": 1215,
                                            "end": 1217,
                                            "fullWidth": 15,
                                            "width": 2,
                                            "text": "if",
                                            "value": "if",
                                            "valueText": "if",
                                            "hasLeadingTrivia": true,
                                            "hasTrailingTrivia": true,
                                            "leadingTrivia": [
                                                {
                                                    "kind": "WhitespaceTrivia",
                                                    "text": "            "
                                                }
                                            ],
                                            "trailingTrivia": [
                                                {
                                                    "kind": "WhitespaceTrivia",
                                                    "text": " "
                                                }
                                            ]
                                        },
                                        "openParenToken": {
                                            "kind": "OpenParenToken",
                                            "fullStart": 1218,
                                            "fullEnd": 1219,
                                            "start": 1218,
                                            "end": 1219,
                                            "fullWidth": 1,
                                            "width": 1,
                                            "text": "(",
                                            "value": "(",
                                            "valueText": "("
                                        },
                                        "condition": {
                                            "kind": "EqualsExpression",
                                            "fullStart": 1219,
                                            "fullEnd": 1231,
                                            "start": 1219,
                                            "end": 1231,
                                            "fullWidth": 12,
                                            "width": 12,
                                            "left": {
                                                "kind": "IdentifierName",
                                                "fullStart": 1219,
                                                "fullEnd": 1221,
                                                "start": 1219,
                                                "end": 1220,
                                                "fullWidth": 2,
                                                "width": 1,
                                                "text": "p",
                                                "value": "p",
                                                "valueText": "p",
                                                "hasTrailingTrivia": true,
                                                "trailingTrivia": [
                                                    {
                                                        "kind": "WhitespaceTrivia",
                                                        "text": " "
                                                    }
                                                ]
                                            },
                                            "operatorToken": {
                                                "kind": "EqualsEqualsEqualsToken",
                                                "fullStart": 1221,
                                                "fullEnd": 1225,
                                                "start": 1221,
                                                "end": 1224,
                                                "fullWidth": 4,
                                                "width": 3,
                                                "text": "===",
                                                "value": "===",
                                                "valueText": "===",
                                                "hasTrailingTrivia": true,
                                                "trailingTrivia": [
                                                    {
                                                        "kind": "WhitespaceTrivia",
                                                        "text": " "
                                                    }
                                                ]
                                            },
                                            "right": {
                                                "kind": "StringLiteral",
                                                "fullStart": 1225,
                                                "fullEnd": 1231,
                                                "start": 1225,
                                                "end": 1231,
                                                "fullWidth": 6,
                                                "width": 6,
                                                "text": "\"prop\"",
                                                "value": "prop",
                                                "valueText": "prop"
                                            }
                                        },
                                        "closeParenToken": {
                                            "kind": "CloseParenToken",
                                            "fullStart": 1231,
                                            "fullEnd": 1233,
                                            "start": 1231,
                                            "end": 1232,
                                            "fullWidth": 2,
                                            "width": 1,
                                            "text": ")",
                                            "value": ")",
                                            "valueText": ")",
                                            "hasTrailingTrivia": true,
                                            "trailingTrivia": [
                                                {
                                                    "kind": "WhitespaceTrivia",
                                                    "text": " "
                                                }
                                            ]
                                        },
                                        "statement": {
                                            "kind": "Block",
                                            "fullStart": 1233,
                                            "fullEnd": 1282,
                                            "start": 1233,
                                            "end": 1280,
                                            "fullWidth": 49,
                                            "width": 47,
                                            "openBraceToken": {
                                                "kind": "OpenBraceToken",
                                                "fullStart": 1233,
                                                "fullEnd": 1236,
                                                "start": 1233,
                                                "end": 1234,
                                                "fullWidth": 3,
                                                "width": 1,
                                                "text": "{",
                                                "value": "{",
                                                "valueText": "{",
                                                "hasTrailingTrivia": true,
                                                "hasTrailingNewLine": true,
                                                "trailingTrivia": [
                                                    {
                                                        "kind": "NewLineTrivia",
                                                        "text": "\r\n"
                                                    }
                                                ]
                                            },
                                            "statements": [
                                                {
                                                    "kind": "ReturnStatement",
                                                    "fullStart": 1236,
                                                    "fullEnd": 1267,
                                                    "start": 1252,
                                                    "end": 1265,
                                                    "fullWidth": 31,
                                                    "width": 13,
                                                    "returnKeyword": {
                                                        "kind": "ReturnKeyword",
                                                        "fullStart": 1236,
                                                        "fullEnd": 1259,
                                                        "start": 1252,
                                                        "end": 1258,
                                                        "fullWidth": 23,
                                                        "width": 6,
                                                        "text": "return",
                                                        "value": "return",
                                                        "valueText": "return",
                                                        "hasLeadingTrivia": true,
                                                        "hasTrailingTrivia": true,
                                                        "leadingTrivia": [
                                                            {
                                                                "kind": "WhitespaceTrivia",
                                                                "text": "                "
                                                            }
                                                        ],
                                                        "trailingTrivia": [
                                                            {
                                                                "kind": "WhitespaceTrivia",
                                                                "text": " "
                                                            }
                                                        ]
                                                    },
                                                    "expression": {
                                                        "kind": "FalseKeyword",
                                                        "fullStart": 1259,
                                                        "fullEnd": 1264,
                                                        "start": 1259,
                                                        "end": 1264,
                                                        "fullWidth": 5,
                                                        "width": 5,
                                                        "text": "false",
                                                        "value": false,
                                                        "valueText": "false"
                                                    },
                                                    "semicolonToken": {
                                                        "kind": "SemicolonToken",
                                                        "fullStart": 1264,
                                                        "fullEnd": 1267,
                                                        "start": 1264,
                                                        "end": 1265,
                                                        "fullWidth": 3,
                                                        "width": 1,
                                                        "text": ";",
                                                        "value": ";",
                                                        "valueText": ";",
                                                        "hasTrailingTrivia": true,
                                                        "hasTrailingNewLine": true,
                                                        "trailingTrivia": [
                                                            {
                                                                "kind": "NewLineTrivia",
                                                                "text": "\r\n"
                                                            }
                                                        ]
                                                    }
                                                }
                                            ],
                                            "closeBraceToken": {
                                                "kind": "CloseBraceToken",
                                                "fullStart": 1267,
                                                "fullEnd": 1282,
                                                "start": 1279,
                                                "end": 1280,
                                                "fullWidth": 15,
                                                "width": 1,
                                                "text": "}",
                                                "value": "}",
                                                "valueText": "}",
                                                "hasLeadingTrivia": true,
                                                "hasTrailingTrivia": true,
                                                "hasTrailingNewLine": true,
                                                "leadingTrivia": [
                                                    {
                                                        "kind": "WhitespaceTrivia",
                                                        "text": "            "
                                                    }
                                                ],
                                                "trailingTrivia": [
                                                    {
                                                        "kind": "NewLineTrivia",
                                                        "text": "\r\n"
                                                    }
                                                ]
                                            }
                                        }
                                    }
                                ],
                                "closeBraceToken": {
                                    "kind": "CloseBraceToken",
                                    "fullStart": 1282,
                                    "fullEnd": 1293,
                                    "start": 1290,
                                    "end": 1291,
                                    "fullWidth": 11,
                                    "width": 1,
                                    "text": "}",
                                    "value": "}",
                                    "valueText": "}",
                                    "hasLeadingTrivia": true,
                                    "hasTrailingTrivia": true,
                                    "hasTrailingNewLine": true,
                                    "leadingTrivia": [
                                        {
                                            "kind": "WhitespaceTrivia",
                                            "text": "        "
                                        }
                                    ],
                                    "trailingTrivia": [
                                        {
                                            "kind": "NewLineTrivia",
                                            "text": "\r\n"
                                        }
                                    ]
                                }
                            }
                        },
                        {
                            "kind": "ReturnStatement",
                            "fullStart": 1293,
                            "fullEnd": 1363,
                            "start": 1303,
                            "end": 1361,
                            "fullWidth": 70,
                            "width": 58,
                            "returnKeyword": {
                                "kind": "ReturnKeyword",
                                "fullStart": 1293,
                                "fullEnd": 1310,
                                "start": 1303,
                                "end": 1309,
                                "fullWidth": 17,
                                "width": 6,
                                "text": "return",
                                "value": "return",
                                "valueText": "return",
                                "hasLeadingTrivia": true,
                                "hasLeadingNewLine": true,
                                "hasTrailingTrivia": true,
                                "leadingTrivia": [
                                    {
                                        "kind": "NewLineTrivia",
                                        "text": "\r\n"
                                    },
                                    {
                                        "kind": "WhitespaceTrivia",
                                        "text": "        "
                                    }
                                ],
                                "trailingTrivia": [
                                    {
                                        "kind": "WhitespaceTrivia",
                                        "text": " "
                                    }
                                ]
                            },
                            "expression": {
                                "kind": "LogicalAndExpression",
                                "fullStart": 1310,
                                "fullEnd": 1360,
                                "start": 1310,
                                "end": 1360,
                                "fullWidth": 50,
                                "width": 50,
                                "left": {
                                    "kind": "IdentifierName",
                                    "fullStart": 1310,
                                    "fullEnd": 1332,
                                    "start": 1310,
                                    "end": 1331,
                                    "fullWidth": 22,
                                    "width": 21,
                                    "text": "propertyDefineCorrect",
                                    "value": "propertyDefineCorrect",
                                    "valueText": "propertyDefineCorrect",
                                    "hasTrailingTrivia": true,
                                    "trailingTrivia": [
                                        {
                                            "kind": "WhitespaceTrivia",
                                            "text": " "
                                        }
                                    ]
                                },
                                "operatorToken": {
                                    "kind": "AmpersandAmpersandToken",
                                    "fullStart": 1332,
                                    "fullEnd": 1335,
                                    "start": 1332,
                                    "end": 1334,
                                    "fullWidth": 3,
                                    "width": 2,
                                    "text": "&&",
                                    "value": "&&",
                                    "valueText": "&&",
                                    "hasTrailingTrivia": true,
                                    "trailingTrivia": [
                                        {
                                            "kind": "WhitespaceTrivia",
                                            "text": " "
                                        }
                                    ]
                                },
                                "right": {
                                    "kind": "EqualsExpression",
                                    "fullStart": 1335,
                                    "fullEnd": 1360,
                                    "start": 1335,
                                    "end": 1360,
                                    "fullWidth": 25,
                                    "width": 25,
                                    "left": {
                                        "kind": "MemberAccessExpression",
                                        "fullStart": 1335,
                                        "fullEnd": 1351,
                                        "start": 1335,
                                        "end": 1350,
                                        "fullWidth": 16,
                                        "width": 15,
                                        "expression": {
                                            "kind": "IdentifierName",
                                            "fullStart": 1335,
                                            "fullEnd": 1339,
                                            "start": 1335,
                                            "end": 1339,
                                            "fullWidth": 4,
                                            "width": 4,
                                            "text": "desc",
                                            "value": "desc",
                                            "valueText": "desc"
                                        },
                                        "dotToken": {
                                            "kind": "DotToken",
                                            "fullStart": 1339,
                                            "fullEnd": 1340,
                                            "start": 1339,
                                            "end": 1340,
                                            "fullWidth": 1,
                                            "width": 1,
                                            "text": ".",
                                            "value": ".",
                                            "valueText": "."
                                        },
                                        "name": {
                                            "kind": "IdentifierName",
                                            "fullStart": 1340,
                                            "fullEnd": 1351,
                                            "start": 1340,
                                            "end": 1350,
                                            "fullWidth": 11,
                                            "width": 10,
                                            "text": "enumerable",
                                            "value": "enumerable",
                                            "valueText": "enumerable",
                                            "hasTrailingTrivia": true,
                                            "trailingTrivia": [
                                                {
                                                    "kind": "WhitespaceTrivia",
                                                    "text": " "
                                                }
                                            ]
                                        }
                                    },
                                    "operatorToken": {
                                        "kind": "EqualsEqualsEqualsToken",
                                        "fullStart": 1351,
                                        "fullEnd": 1355,
                                        "start": 1351,
                                        "end": 1354,
                                        "fullWidth": 4,
                                        "width": 3,
                                        "text": "===",
                                        "value": "===",
                                        "valueText": "===",
                                        "hasTrailingTrivia": true,
                                        "trailingTrivia": [
                                            {
                                                "kind": "WhitespaceTrivia",
                                                "text": " "
                                            }
                                        ]
                                    },
                                    "right": {
                                        "kind": "FalseKeyword",
                                        "fullStart": 1355,
                                        "fullEnd": 1360,
                                        "start": 1355,
                                        "end": 1360,
                                        "fullWidth": 5,
                                        "width": 5,
                                        "text": "false",
                                        "value": false,
                                        "valueText": "false"
                                    }
                                }
                            },
                            "semicolonToken": {
                                "kind": "SemicolonToken",
                                "fullStart": 1360,
                                "fullEnd": 1363,
                                "start": 1360,
                                "end": 1361,
                                "fullWidth": 3,
                                "width": 1,
                                "text": ";",
                                "value": ";",
                                "valueText": ";",
                                "hasTrailingTrivia": true,
                                "hasTrailingNewLine": true,
                                "trailingTrivia": [
                                    {
                                        "kind": "NewLineTrivia",
                                        "text": "\r\n"
                                    }
                                ]
                            }
                        }
                    ],
                    "closeBraceToken": {
                        "kind": "CloseBraceToken",
                        "fullStart": 1363,
                        "fullEnd": 1370,
                        "start": 1367,
                        "end": 1368,
                        "fullWidth": 7,
                        "width": 1,
                        "text": "}",
                        "value": "}",
                        "valueText": "}",
                        "hasLeadingTrivia": true,
                        "hasTrailingTrivia": true,
                        "hasTrailingNewLine": true,
                        "leadingTrivia": [
                            {
                                "kind": "WhitespaceTrivia",
                                "text": "    "
                            }
                        ],
                        "trailingTrivia": [
                            {
                                "kind": "NewLineTrivia",
                                "text": "\r\n"
                            }
                        ]
                    }
                }
            },
            {
                "kind": "ExpressionStatement",
                "fullStart": 1370,
                "fullEnd": 1394,
                "start": 1370,
                "end": 1392,
                "fullWidth": 24,
                "width": 22,
                "expression": {
                    "kind": "InvocationExpression",
                    "fullStart": 1370,
                    "fullEnd": 1391,
                    "start": 1370,
                    "end": 1391,
                    "fullWidth": 21,
                    "width": 21,
                    "expression": {
                        "kind": "IdentifierName",
                        "fullStart": 1370,
                        "fullEnd": 1381,
                        "start": 1370,
                        "end": 1381,
                        "fullWidth": 11,
                        "width": 11,
                        "text": "runTestCase",
                        "value": "runTestCase",
                        "valueText": "runTestCase"
                    },
                    "argumentList": {
                        "kind": "ArgumentList",
                        "fullStart": 1381,
                        "fullEnd": 1391,
                        "start": 1381,
                        "end": 1391,
                        "fullWidth": 10,
                        "width": 10,
                        "openParenToken": {
                            "kind": "OpenParenToken",
                            "fullStart": 1381,
                            "fullEnd": 1382,
                            "start": 1381,
                            "end": 1382,
                            "fullWidth": 1,
                            "width": 1,
                            "text": "(",
                            "value": "(",
                            "valueText": "("
                        },
                        "arguments": [
                            {
                                "kind": "IdentifierName",
                                "fullStart": 1382,
                                "fullEnd": 1390,
                                "start": 1382,
                                "end": 1390,
                                "fullWidth": 8,
                                "width": 8,
                                "text": "testcase",
                                "value": "testcase",
                                "valueText": "testcase"
                            }
                        ],
                        "closeParenToken": {
                            "kind": "CloseParenToken",
                            "fullStart": 1390,
                            "fullEnd": 1391,
                            "start": 1390,
                            "end": 1391,
                            "fullWidth": 1,
                            "width": 1,
                            "text": ")",
                            "value": ")",
                            "valueText": ")"
                        }
                    }
                },
                "semicolonToken": {
                    "kind": "SemicolonToken",
                    "fullStart": 1391,
                    "fullEnd": 1394,
                    "start": 1391,
                    "end": 1392,
                    "fullWidth": 3,
                    "width": 1,
                    "text": ";",
                    "value": ";",
                    "valueText": ";",
                    "hasTrailingTrivia": true,
                    "hasTrailingNewLine": true,
                    "trailingTrivia": [
                        {
                            "kind": "NewLineTrivia",
                            "text": "\r\n"
                        }
                    ]
                }
            }
        ],
        "endOfFileToken": {
            "kind": "EndOfFileToken",
            "fullStart": 1394,
            "fullEnd": 1394,
            "start": 1394,
            "end": 1394,
            "fullWidth": 0,
            "width": 0,
            "text": ""
        }
    },
    "lineMap": {
        "lineStarts": [
            0,
            67,
            152,
            232,
            308,
            380,
            385,
            439,
            598,
            603,
            605,
            607,
            630,
            653,
            655,
            692,
            718,
            730,
            732,
            769,
            811,
            847,
            859,
            861,
            907,
            934,
            961,
            993,
            1025,
            1038,
            1040,
            1105,
            1171,
            1173,
            1203,
            1236,
            1267,
            1282,
            1293,
            1295,
            1363,
            1370,
            1394
        ],
        "length": 1394
    }
}<|MERGE_RESOLUTION|>--- conflicted
+++ resolved
@@ -247,12 +247,8 @@
                                         "start": 642,
                                         "end": 650,
                                         "fullWidth": 8,
-<<<<<<< HEAD
                                         "width": 8,
-                                        "identifier": {
-=======
                                         "propertyName": {
->>>>>>> 85e84683
                                             "kind": "IdentifierName",
                                             "fullStart": 642,
                                             "fullEnd": 646,
@@ -413,12 +409,8 @@
                                         "start": 667,
                                         "end": 727,
                                         "fullWidth": 60,
-<<<<<<< HEAD
                                         "width": 60,
-                                        "identifier": {
-=======
                                         "propertyName": {
->>>>>>> 85e84683
                                             "kind": "IdentifierName",
                                             "fullStart": 667,
                                             "fullEnd": 675,
@@ -740,12 +732,8 @@
                                         "start": 744,
                                         "end": 766,
                                         "fullWidth": 22,
-<<<<<<< HEAD
                                         "width": 22,
-                                        "identifier": {
-=======
                                         "propertyName": {
->>>>>>> 85e84683
                                             "kind": "IdentifierName",
                                             "fullStart": 744,
                                             "fullEnd": 758,
@@ -879,12 +867,8 @@
                                         "start": 781,
                                         "end": 856,
                                         "fullWidth": 75,
-<<<<<<< HEAD
                                         "width": 75,
-                                        "identifier": {
-=======
                                         "propertyName": {
->>>>>>> 85e84683
                                             "kind": "IdentifierName",
                                             "fullStart": 781,
                                             "fullEnd": 789,
@@ -1809,12 +1793,8 @@
                                         "start": 1052,
                                         "end": 1102,
                                         "fullWidth": 50,
-<<<<<<< HEAD
                                         "width": 50,
-                                        "identifier": {
-=======
                                         "propertyName": {
->>>>>>> 85e84683
                                             "kind": "IdentifierName",
                                             "fullStart": 1052,
                                             "fullEnd": 1074,
@@ -2037,12 +2017,8 @@
                                         "start": 1117,
                                         "end": 1168,
                                         "fullWidth": 51,
-<<<<<<< HEAD
                                         "width": 51,
-                                        "identifier": {
-=======
                                         "propertyName": {
->>>>>>> 85e84683
                                             "kind": "IdentifierName",
                                             "fullStart": 1117,
                                             "fullEnd": 1122,
@@ -2331,12 +2307,8 @@
                                         "start": 1190,
                                         "end": 1191,
                                         "fullWidth": 2,
-<<<<<<< HEAD
                                         "width": 1,
-                                        "identifier": {
-=======
                                         "propertyName": {
->>>>>>> 85e84683
                                             "kind": "IdentifierName",
                                             "fullStart": 1190,
                                             "fullEnd": 1192,
