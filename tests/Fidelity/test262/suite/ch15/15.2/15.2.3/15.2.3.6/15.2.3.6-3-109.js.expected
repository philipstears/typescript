{
    "isDeclaration": false,
    "languageVersion": "EcmaScript5",
    "parseOptions": {
        "allowAutomaticSemicolonInsertion": true
    },
    "sourceUnit": {
        "kind": "SourceUnit",
        "fullStart": 0,
        "fullEnd": 982,
        "start": 566,
        "end": 982,
        "fullWidth": 982,
        "width": 416,
        "isIncrementallyUnusable": true,
        "moduleElements": [
            {
                "kind": "FunctionDeclaration",
                "fullStart": 0,
                "fullEnd": 958,
                "start": 566,
                "end": 956,
                "fullWidth": 958,
                "width": 390,
                "modifiers": [],
                "functionKeyword": {
                    "kind": "FunctionKeyword",
                    "fullStart": 0,
                    "fullEnd": 575,
                    "start": 566,
                    "end": 574,
                    "fullWidth": 575,
                    "width": 8,
                    "text": "function",
                    "value": "function",
                    "valueText": "function",
                    "hasLeadingTrivia": true,
                    "hasLeadingComment": true,
                    "hasLeadingNewLine": true,
                    "hasTrailingTrivia": true,
                    "leadingTrivia": [
                        {
                            "kind": "SingleLineCommentTrivia",
                            "text": "/// Copyright (c) 2012 Ecma International.  All rights reserved. "
                        },
                        {
                            "kind": "NewLineTrivia",
                            "text": "\r\n"
                        },
                        {
                            "kind": "SingleLineCommentTrivia",
                            "text": "/// Ecma International makes this code available under the terms and conditions set"
                        },
                        {
                            "kind": "NewLineTrivia",
                            "text": "\r\n"
                        },
                        {
                            "kind": "SingleLineCommentTrivia",
                            "text": "/// forth on http://hg.ecmascript.org/tests/test262/raw-file/tip/LICENSE (the "
                        },
                        {
                            "kind": "NewLineTrivia",
                            "text": "\r\n"
                        },
                        {
                            "kind": "SingleLineCommentTrivia",
                            "text": "/// \"Use Terms\").   Any redistribution of this code must retain the above "
                        },
                        {
                            "kind": "NewLineTrivia",
                            "text": "\r\n"
                        },
                        {
                            "kind": "SingleLineCommentTrivia",
                            "text": "/// copyright and this notice and otherwise comply with the Use Terms."
                        },
                        {
                            "kind": "NewLineTrivia",
                            "text": "\r\n"
                        },
                        {
                            "kind": "MultiLineCommentTrivia",
                            "text": "/**\r\n * @path ch15/15.2/15.2.3/15.2.3.6/15.2.3.6-3-109.js\r\n * @description Object.defineProperty - 'configurable' property in 'Attributes' is an empty string (8.10.5 step 4.b)\r\n */"
                        },
                        {
                            "kind": "NewLineTrivia",
                            "text": "\r\n"
                        },
                        {
                            "kind": "NewLineTrivia",
                            "text": "\r\n"
                        },
                        {
                            "kind": "NewLineTrivia",
                            "text": "\r\n"
                        }
                    ],
                    "trailingTrivia": [
                        {
                            "kind": "WhitespaceTrivia",
                            "text": " "
                        }
                    ]
                },
                "identifier": {
                    "kind": "IdentifierName",
                    "fullStart": 575,
                    "fullEnd": 583,
                    "start": 575,
                    "end": 583,
                    "fullWidth": 8,
                    "width": 8,
                    "text": "testcase",
                    "value": "testcase",
                    "valueText": "testcase"
                },
                "callSignature": {
                    "kind": "CallSignature",
                    "fullStart": 583,
                    "fullEnd": 586,
                    "start": 583,
                    "end": 585,
                    "fullWidth": 3,
                    "width": 2,
                    "parameterList": {
                        "kind": "ParameterList",
                        "fullStart": 583,
                        "fullEnd": 586,
                        "start": 583,
                        "end": 585,
                        "fullWidth": 3,
                        "width": 2,
                        "openParenToken": {
                            "kind": "OpenParenToken",
                            "fullStart": 583,
                            "fullEnd": 584,
                            "start": 583,
                            "end": 584,
                            "fullWidth": 1,
                            "width": 1,
                            "text": "(",
                            "value": "(",
                            "valueText": "("
                        },
                        "parameters": [],
                        "closeParenToken": {
                            "kind": "CloseParenToken",
                            "fullStart": 584,
                            "fullEnd": 586,
                            "start": 584,
                            "end": 585,
                            "fullWidth": 2,
                            "width": 1,
                            "text": ")",
                            "value": ")",
                            "valueText": ")",
                            "hasTrailingTrivia": true,
                            "trailingTrivia": [
                                {
                                    "kind": "WhitespaceTrivia",
                                    "text": " "
                                }
                            ]
                        }
                    }
                },
                "block": {
                    "kind": "Block",
                    "fullStart": 586,
                    "fullEnd": 958,
                    "start": 586,
                    "end": 956,
                    "fullWidth": 372,
                    "width": 370,
                    "openBraceToken": {
                        "kind": "OpenBraceToken",
                        "fullStart": 586,
                        "fullEnd": 589,
                        "start": 586,
                        "end": 587,
                        "fullWidth": 3,
                        "width": 1,
                        "text": "{",
                        "value": "{",
                        "valueText": "{",
                        "hasTrailingTrivia": true,
                        "hasTrailingNewLine": true,
                        "trailingTrivia": [
                            {
                                "kind": "NewLineTrivia",
                                "text": "\r\n"
                            }
                        ]
                    },
                    "statements": [
                        {
                            "kind": "VariableStatement",
                            "fullStart": 589,
                            "fullEnd": 613,
                            "start": 597,
                            "end": 611,
                            "fullWidth": 24,
                            "width": 14,
                            "modifiers": [],
                            "variableDeclaration": {
                                "kind": "VariableDeclaration",
                                "fullStart": 589,
                                "fullEnd": 610,
                                "start": 597,
                                "end": 610,
                                "fullWidth": 21,
                                "width": 13,
                                "varKeyword": {
                                    "kind": "VarKeyword",
                                    "fullStart": 589,
                                    "fullEnd": 601,
                                    "start": 597,
                                    "end": 600,
                                    "fullWidth": 12,
                                    "width": 3,
                                    "text": "var",
                                    "value": "var",
                                    "valueText": "var",
                                    "hasLeadingTrivia": true,
                                    "hasTrailingTrivia": true,
                                    "leadingTrivia": [
                                        {
                                            "kind": "WhitespaceTrivia",
                                            "text": "        "
                                        }
                                    ],
                                    "trailingTrivia": [
                                        {
                                            "kind": "WhitespaceTrivia",
                                            "text": " "
                                        }
                                    ]
                                },
                                "variableDeclarators": [
                                    {
                                        "kind": "VariableDeclarator",
                                        "fullStart": 601,
                                        "fullEnd": 610,
                                        "start": 601,
                                        "end": 610,
                                        "fullWidth": 9,
<<<<<<< HEAD
                                        "width": 9,
                                        "identifier": {
=======
                                        "propertyName": {
>>>>>>> 85e84683
                                            "kind": "IdentifierName",
                                            "fullStart": 601,
                                            "fullEnd": 605,
                                            "start": 601,
                                            "end": 604,
                                            "fullWidth": 4,
                                            "width": 3,
                                            "text": "obj",
                                            "value": "obj",
                                            "valueText": "obj",
                                            "hasTrailingTrivia": true,
                                            "trailingTrivia": [
                                                {
                                                    "kind": "WhitespaceTrivia",
                                                    "text": " "
                                                }
                                            ]
                                        },
                                        "equalsValueClause": {
                                            "kind": "EqualsValueClause",
                                            "fullStart": 605,
                                            "fullEnd": 610,
                                            "start": 605,
                                            "end": 610,
                                            "fullWidth": 5,
                                            "width": 5,
                                            "equalsToken": {
                                                "kind": "EqualsToken",
                                                "fullStart": 605,
                                                "fullEnd": 607,
                                                "start": 605,
                                                "end": 606,
                                                "fullWidth": 2,
                                                "width": 1,
                                                "text": "=",
                                                "value": "=",
                                                "valueText": "=",
                                                "hasTrailingTrivia": true,
                                                "trailingTrivia": [
                                                    {
                                                        "kind": "WhitespaceTrivia",
                                                        "text": " "
                                                    }
                                                ]
                                            },
                                            "value": {
                                                "kind": "ObjectLiteralExpression",
                                                "fullStart": 607,
                                                "fullEnd": 610,
                                                "start": 607,
                                                "end": 610,
                                                "fullWidth": 3,
                                                "width": 3,
                                                "openBraceToken": {
                                                    "kind": "OpenBraceToken",
                                                    "fullStart": 607,
                                                    "fullEnd": 609,
                                                    "start": 607,
                                                    "end": 608,
                                                    "fullWidth": 2,
                                                    "width": 1,
                                                    "text": "{",
                                                    "value": "{",
                                                    "valueText": "{",
                                                    "hasTrailingTrivia": true,
                                                    "trailingTrivia": [
                                                        {
                                                            "kind": "WhitespaceTrivia",
                                                            "text": " "
                                                        }
                                                    ]
                                                },
                                                "propertyAssignments": [],
                                                "closeBraceToken": {
                                                    "kind": "CloseBraceToken",
                                                    "fullStart": 609,
                                                    "fullEnd": 610,
                                                    "start": 609,
                                                    "end": 610,
                                                    "fullWidth": 1,
                                                    "width": 1,
                                                    "text": "}",
                                                    "value": "}",
                                                    "valueText": "}"
                                                }
                                            }
                                        }
                                    }
                                ]
                            },
                            "semicolonToken": {
                                "kind": "SemicolonToken",
                                "fullStart": 610,
                                "fullEnd": 613,
                                "start": 610,
                                "end": 611,
                                "fullWidth": 3,
                                "width": 1,
                                "text": ";",
                                "value": ";",
                                "valueText": ";",
                                "hasTrailingTrivia": true,
                                "hasTrailingNewLine": true,
                                "trailingTrivia": [
                                    {
                                        "kind": "NewLineTrivia",
                                        "text": "\r\n"
                                    }
                                ]
                            }
                        },
                        {
                            "kind": "ExpressionStatement",
                            "fullStart": 613,
                            "fullEnd": 686,
                            "start": 623,
                            "end": 684,
                            "fullWidth": 73,
                            "width": 61,
                            "expression": {
                                "kind": "InvocationExpression",
                                "fullStart": 613,
                                "fullEnd": 683,
                                "start": 623,
                                "end": 683,
                                "fullWidth": 70,
                                "width": 60,
                                "expression": {
                                    "kind": "MemberAccessExpression",
                                    "fullStart": 613,
                                    "fullEnd": 644,
                                    "start": 623,
                                    "end": 644,
                                    "fullWidth": 31,
                                    "width": 21,
                                    "expression": {
                                        "kind": "IdentifierName",
                                        "fullStart": 613,
                                        "fullEnd": 629,
                                        "start": 623,
                                        "end": 629,
                                        "fullWidth": 16,
                                        "width": 6,
                                        "text": "Object",
                                        "value": "Object",
                                        "valueText": "Object",
                                        "hasLeadingTrivia": true,
                                        "hasLeadingNewLine": true,
                                        "leadingTrivia": [
                                            {
                                                "kind": "NewLineTrivia",
                                                "text": "\r\n"
                                            },
                                            {
                                                "kind": "WhitespaceTrivia",
                                                "text": "        "
                                            }
                                        ]
                                    },
                                    "dotToken": {
                                        "kind": "DotToken",
                                        "fullStart": 629,
                                        "fullEnd": 630,
                                        "start": 629,
                                        "end": 630,
                                        "fullWidth": 1,
                                        "width": 1,
                                        "text": ".",
                                        "value": ".",
                                        "valueText": "."
                                    },
                                    "name": {
                                        "kind": "IdentifierName",
                                        "fullStart": 630,
                                        "fullEnd": 644,
                                        "start": 630,
                                        "end": 644,
                                        "fullWidth": 14,
                                        "width": 14,
                                        "text": "defineProperty",
                                        "value": "defineProperty",
                                        "valueText": "defineProperty"
                                    }
                                },
                                "argumentList": {
                                    "kind": "ArgumentList",
                                    "fullStart": 644,
                                    "fullEnd": 683,
                                    "start": 644,
                                    "end": 683,
                                    "fullWidth": 39,
                                    "width": 39,
                                    "openParenToken": {
                                        "kind": "OpenParenToken",
                                        "fullStart": 644,
                                        "fullEnd": 645,
                                        "start": 644,
                                        "end": 645,
                                        "fullWidth": 1,
                                        "width": 1,
                                        "text": "(",
                                        "value": "(",
                                        "valueText": "("
                                    },
                                    "arguments": [
                                        {
                                            "kind": "IdentifierName",
                                            "fullStart": 645,
                                            "fullEnd": 648,
                                            "start": 645,
                                            "end": 648,
                                            "fullWidth": 3,
                                            "width": 3,
                                            "text": "obj",
                                            "value": "obj",
                                            "valueText": "obj"
                                        },
                                        {
                                            "kind": "CommaToken",
                                            "fullStart": 648,
                                            "fullEnd": 650,
                                            "start": 648,
                                            "end": 649,
                                            "fullWidth": 2,
                                            "width": 1,
                                            "text": ",",
                                            "value": ",",
                                            "valueText": ",",
                                            "hasTrailingTrivia": true,
                                            "trailingTrivia": [
                                                {
                                                    "kind": "WhitespaceTrivia",
                                                    "text": " "
                                                }
                                            ]
                                        },
                                        {
                                            "kind": "StringLiteral",
                                            "fullStart": 650,
                                            "fullEnd": 660,
                                            "start": 650,
                                            "end": 660,
                                            "fullWidth": 10,
                                            "width": 10,
                                            "text": "\"property\"",
                                            "value": "property",
                                            "valueText": "property"
                                        },
                                        {
                                            "kind": "CommaToken",
                                            "fullStart": 660,
                                            "fullEnd": 662,
                                            "start": 660,
                                            "end": 661,
                                            "fullWidth": 2,
                                            "width": 1,
                                            "text": ",",
                                            "value": ",",
                                            "valueText": ",",
                                            "hasTrailingTrivia": true,
                                            "trailingTrivia": [
                                                {
                                                    "kind": "WhitespaceTrivia",
                                                    "text": " "
                                                }
                                            ]
                                        },
                                        {
                                            "kind": "ObjectLiteralExpression",
                                            "fullStart": 662,
                                            "fullEnd": 682,
                                            "start": 662,
                                            "end": 682,
                                            "fullWidth": 20,
                                            "width": 20,
                                            "openBraceToken": {
                                                "kind": "OpenBraceToken",
                                                "fullStart": 662,
                                                "fullEnd": 664,
                                                "start": 662,
                                                "end": 663,
                                                "fullWidth": 2,
                                                "width": 1,
                                                "text": "{",
                                                "value": "{",
                                                "valueText": "{",
                                                "hasTrailingTrivia": true,
                                                "trailingTrivia": [
                                                    {
                                                        "kind": "WhitespaceTrivia",
                                                        "text": " "
                                                    }
                                                ]
                                            },
                                            "propertyAssignments": [
                                                {
                                                    "kind": "SimplePropertyAssignment",
                                                    "fullStart": 664,
                                                    "fullEnd": 681,
                                                    "start": 664,
                                                    "end": 680,
                                                    "fullWidth": 17,
                                                    "width": 16,
                                                    "propertyName": {
                                                        "kind": "IdentifierName",
                                                        "fullStart": 664,
                                                        "fullEnd": 676,
                                                        "start": 664,
                                                        "end": 676,
                                                        "fullWidth": 12,
                                                        "width": 12,
                                                        "text": "configurable",
                                                        "value": "configurable",
                                                        "valueText": "configurable"
                                                    },
                                                    "colonToken": {
                                                        "kind": "ColonToken",
                                                        "fullStart": 676,
                                                        "fullEnd": 678,
                                                        "start": 676,
                                                        "end": 677,
                                                        "fullWidth": 2,
                                                        "width": 1,
                                                        "text": ":",
                                                        "value": ":",
                                                        "valueText": ":",
                                                        "hasTrailingTrivia": true,
                                                        "trailingTrivia": [
                                                            {
                                                                "kind": "WhitespaceTrivia",
                                                                "text": " "
                                                            }
                                                        ]
                                                    },
                                                    "expression": {
                                                        "kind": "StringLiteral",
                                                        "fullStart": 678,
                                                        "fullEnd": 681,
                                                        "start": 678,
                                                        "end": 680,
                                                        "fullWidth": 3,
                                                        "width": 2,
                                                        "text": "\"\"",
                                                        "value": "",
                                                        "valueText": "",
                                                        "hasTrailingTrivia": true,
                                                        "trailingTrivia": [
                                                            {
                                                                "kind": "WhitespaceTrivia",
                                                                "text": " "
                                                            }
                                                        ]
                                                    }
                                                }
                                            ],
                                            "closeBraceToken": {
                                                "kind": "CloseBraceToken",
                                                "fullStart": 681,
                                                "fullEnd": 682,
                                                "start": 681,
                                                "end": 682,
                                                "fullWidth": 1,
                                                "width": 1,
                                                "text": "}",
                                                "value": "}",
                                                "valueText": "}"
                                            }
                                        }
                                    ],
                                    "closeParenToken": {
                                        "kind": "CloseParenToken",
                                        "fullStart": 682,
                                        "fullEnd": 683,
                                        "start": 682,
                                        "end": 683,
                                        "fullWidth": 1,
                                        "width": 1,
                                        "text": ")",
                                        "value": ")",
                                        "valueText": ")"
                                    }
                                }
                            },
                            "semicolonToken": {
                                "kind": "SemicolonToken",
                                "fullStart": 683,
                                "fullEnd": 686,
                                "start": 683,
                                "end": 684,
                                "fullWidth": 3,
                                "width": 1,
                                "text": ";",
                                "value": ";",
                                "valueText": ";",
                                "hasTrailingTrivia": true,
                                "hasTrailingNewLine": true,
                                "trailingTrivia": [
                                    {
                                        "kind": "NewLineTrivia",
                                        "text": "\r\n"
                                    }
                                ]
                            }
                        },
                        {
                            "kind": "VariableStatement",
                            "fullStart": 686,
                            "fullEnd": 749,
                            "start": 696,
                            "end": 747,
                            "fullWidth": 63,
                            "width": 51,
                            "modifiers": [],
                            "variableDeclaration": {
                                "kind": "VariableDeclaration",
                                "fullStart": 686,
                                "fullEnd": 746,
                                "start": 696,
                                "end": 746,
                                "fullWidth": 60,
                                "width": 50,
                                "varKeyword": {
                                    "kind": "VarKeyword",
                                    "fullStart": 686,
                                    "fullEnd": 700,
                                    "start": 696,
                                    "end": 699,
                                    "fullWidth": 14,
                                    "width": 3,
                                    "text": "var",
                                    "value": "var",
                                    "valueText": "var",
                                    "hasLeadingTrivia": true,
                                    "hasLeadingNewLine": true,
                                    "hasTrailingTrivia": true,
                                    "leadingTrivia": [
                                        {
                                            "kind": "NewLineTrivia",
                                            "text": "\r\n"
                                        },
                                        {
                                            "kind": "WhitespaceTrivia",
                                            "text": "        "
                                        }
                                    ],
                                    "trailingTrivia": [
                                        {
                                            "kind": "WhitespaceTrivia",
                                            "text": " "
                                        }
                                    ]
                                },
                                "variableDeclarators": [
                                    {
                                        "kind": "VariableDeclarator",
                                        "fullStart": 700,
                                        "fullEnd": 746,
                                        "start": 700,
                                        "end": 746,
                                        "fullWidth": 46,
<<<<<<< HEAD
                                        "width": 46,
                                        "identifier": {
=======
                                        "propertyName": {
>>>>>>> 85e84683
                                            "kind": "IdentifierName",
                                            "fullStart": 700,
                                            "fullEnd": 714,
                                            "start": 700,
                                            "end": 713,
                                            "fullWidth": 14,
                                            "width": 13,
                                            "text": "beforeDeleted",
                                            "value": "beforeDeleted",
                                            "valueText": "beforeDeleted",
                                            "hasTrailingTrivia": true,
                                            "trailingTrivia": [
                                                {
                                                    "kind": "WhitespaceTrivia",
                                                    "text": " "
                                                }
                                            ]
                                        },
                                        "equalsValueClause": {
                                            "kind": "EqualsValueClause",
                                            "fullStart": 714,
                                            "fullEnd": 746,
                                            "start": 714,
                                            "end": 746,
                                            "fullWidth": 32,
                                            "width": 32,
                                            "equalsToken": {
                                                "kind": "EqualsToken",
                                                "fullStart": 714,
                                                "fullEnd": 716,
                                                "start": 714,
                                                "end": 715,
                                                "fullWidth": 2,
                                                "width": 1,
                                                "text": "=",
                                                "value": "=",
                                                "valueText": "=",
                                                "hasTrailingTrivia": true,
                                                "trailingTrivia": [
                                                    {
                                                        "kind": "WhitespaceTrivia",
                                                        "text": " "
                                                    }
                                                ]
                                            },
                                            "value": {
                                                "kind": "InvocationExpression",
                                                "fullStart": 716,
                                                "fullEnd": 746,
                                                "start": 716,
                                                "end": 746,
                                                "fullWidth": 30,
                                                "width": 30,
                                                "expression": {
                                                    "kind": "MemberAccessExpression",
                                                    "fullStart": 716,
                                                    "fullEnd": 734,
                                                    "start": 716,
                                                    "end": 734,
                                                    "fullWidth": 18,
                                                    "width": 18,
                                                    "expression": {
                                                        "kind": "IdentifierName",
                                                        "fullStart": 716,
                                                        "fullEnd": 719,
                                                        "start": 716,
                                                        "end": 719,
                                                        "fullWidth": 3,
                                                        "width": 3,
                                                        "text": "obj",
                                                        "value": "obj",
                                                        "valueText": "obj"
                                                    },
                                                    "dotToken": {
                                                        "kind": "DotToken",
                                                        "fullStart": 719,
                                                        "fullEnd": 720,
                                                        "start": 719,
                                                        "end": 720,
                                                        "fullWidth": 1,
                                                        "width": 1,
                                                        "text": ".",
                                                        "value": ".",
                                                        "valueText": "."
                                                    },
                                                    "name": {
                                                        "kind": "IdentifierName",
                                                        "fullStart": 720,
                                                        "fullEnd": 734,
                                                        "start": 720,
                                                        "end": 734,
                                                        "fullWidth": 14,
                                                        "width": 14,
                                                        "text": "hasOwnProperty",
                                                        "value": "hasOwnProperty",
                                                        "valueText": "hasOwnProperty"
                                                    }
                                                },
                                                "argumentList": {
                                                    "kind": "ArgumentList",
                                                    "fullStart": 734,
                                                    "fullEnd": 746,
                                                    "start": 734,
                                                    "end": 746,
                                                    "fullWidth": 12,
                                                    "width": 12,
                                                    "openParenToken": {
                                                        "kind": "OpenParenToken",
                                                        "fullStart": 734,
                                                        "fullEnd": 735,
                                                        "start": 734,
                                                        "end": 735,
                                                        "fullWidth": 1,
                                                        "width": 1,
                                                        "text": "(",
                                                        "value": "(",
                                                        "valueText": "("
                                                    },
                                                    "arguments": [
                                                        {
                                                            "kind": "StringLiteral",
                                                            "fullStart": 735,
                                                            "fullEnd": 745,
                                                            "start": 735,
                                                            "end": 745,
                                                            "fullWidth": 10,
                                                            "width": 10,
                                                            "text": "\"property\"",
                                                            "value": "property",
                                                            "valueText": "property"
                                                        }
                                                    ],
                                                    "closeParenToken": {
                                                        "kind": "CloseParenToken",
                                                        "fullStart": 745,
                                                        "fullEnd": 746,
                                                        "start": 745,
                                                        "end": 746,
                                                        "fullWidth": 1,
                                                        "width": 1,
                                                        "text": ")",
                                                        "value": ")",
                                                        "valueText": ")"
                                                    }
                                                }
                                            }
                                        }
                                    }
                                ]
                            },
                            "semicolonToken": {
                                "kind": "SemicolonToken",
                                "fullStart": 746,
                                "fullEnd": 749,
                                "start": 746,
                                "end": 747,
                                "fullWidth": 3,
                                "width": 1,
                                "text": ";",
                                "value": ";",
                                "valueText": ";",
                                "hasTrailingTrivia": true,
                                "hasTrailingNewLine": true,
                                "trailingTrivia": [
                                    {
                                        "kind": "NewLineTrivia",
                                        "text": "\r\n"
                                    }
                                ]
                            }
                        },
                        {
                            "kind": "ExpressionStatement",
                            "fullStart": 749,
                            "fullEnd": 781,
                            "start": 759,
                            "end": 779,
                            "fullWidth": 32,
                            "width": 20,
                            "expression": {
                                "kind": "DeleteExpression",
                                "fullStart": 749,
                                "fullEnd": 778,
                                "start": 759,
                                "end": 778,
                                "fullWidth": 29,
                                "width": 19,
                                "deleteKeyword": {
                                    "kind": "DeleteKeyword",
                                    "fullStart": 749,
                                    "fullEnd": 766,
                                    "start": 759,
                                    "end": 765,
                                    "fullWidth": 17,
                                    "width": 6,
                                    "text": "delete",
                                    "value": "delete",
                                    "valueText": "delete",
                                    "hasLeadingTrivia": true,
                                    "hasLeadingNewLine": true,
                                    "hasTrailingTrivia": true,
                                    "leadingTrivia": [
                                        {
                                            "kind": "NewLineTrivia",
                                            "text": "\r\n"
                                        },
                                        {
                                            "kind": "WhitespaceTrivia",
                                            "text": "        "
                                        }
                                    ],
                                    "trailingTrivia": [
                                        {
                                            "kind": "WhitespaceTrivia",
                                            "text": " "
                                        }
                                    ]
                                },
                                "expression": {
                                    "kind": "MemberAccessExpression",
                                    "fullStart": 766,
                                    "fullEnd": 778,
                                    "start": 766,
                                    "end": 778,
                                    "fullWidth": 12,
                                    "width": 12,
                                    "expression": {
                                        "kind": "IdentifierName",
                                        "fullStart": 766,
                                        "fullEnd": 769,
                                        "start": 766,
                                        "end": 769,
                                        "fullWidth": 3,
                                        "width": 3,
                                        "text": "obj",
                                        "value": "obj",
                                        "valueText": "obj"
                                    },
                                    "dotToken": {
                                        "kind": "DotToken",
                                        "fullStart": 769,
                                        "fullEnd": 770,
                                        "start": 769,
                                        "end": 770,
                                        "fullWidth": 1,
                                        "width": 1,
                                        "text": ".",
                                        "value": ".",
                                        "valueText": "."
                                    },
                                    "name": {
                                        "kind": "IdentifierName",
                                        "fullStart": 770,
                                        "fullEnd": 778,
                                        "start": 770,
                                        "end": 778,
                                        "fullWidth": 8,
                                        "width": 8,
                                        "text": "property",
                                        "value": "property",
                                        "valueText": "property"
                                    }
                                }
                            },
                            "semicolonToken": {
                                "kind": "SemicolonToken",
                                "fullStart": 778,
                                "fullEnd": 781,
                                "start": 778,
                                "end": 779,
                                "fullWidth": 3,
                                "width": 1,
                                "text": ";",
                                "value": ";",
                                "valueText": ";",
                                "hasTrailingTrivia": true,
                                "hasTrailingNewLine": true,
                                "trailingTrivia": [
                                    {
                                        "kind": "NewLineTrivia",
                                        "text": "\r\n"
                                    }
                                ]
                            }
                        },
                        {
                            "kind": "VariableStatement",
                            "fullStart": 781,
                            "fullEnd": 884,
                            "start": 791,
                            "end": 882,
                            "fullWidth": 103,
                            "width": 91,
                            "modifiers": [],
                            "variableDeclaration": {
                                "kind": "VariableDeclaration",
                                "fullStart": 781,
                                "fullEnd": 881,
                                "start": 791,
                                "end": 881,
                                "fullWidth": 100,
                                "width": 90,
                                "varKeyword": {
                                    "kind": "VarKeyword",
                                    "fullStart": 781,
                                    "fullEnd": 795,
                                    "start": 791,
                                    "end": 794,
                                    "fullWidth": 14,
                                    "width": 3,
                                    "text": "var",
                                    "value": "var",
                                    "valueText": "var",
                                    "hasLeadingTrivia": true,
                                    "hasLeadingNewLine": true,
                                    "hasTrailingTrivia": true,
                                    "leadingTrivia": [
                                        {
                                            "kind": "NewLineTrivia",
                                            "text": "\r\n"
                                        },
                                        {
                                            "kind": "WhitespaceTrivia",
                                            "text": "        "
                                        }
                                    ],
                                    "trailingTrivia": [
                                        {
                                            "kind": "WhitespaceTrivia",
                                            "text": " "
                                        }
                                    ]
                                },
                                "variableDeclarators": [
                                    {
                                        "kind": "VariableDeclarator",
                                        "fullStart": 795,
                                        "fullEnd": 881,
                                        "start": 795,
                                        "end": 881,
                                        "fullWidth": 86,
<<<<<<< HEAD
                                        "width": 86,
                                        "identifier": {
=======
                                        "propertyName": {
>>>>>>> 85e84683
                                            "kind": "IdentifierName",
                                            "fullStart": 795,
                                            "fullEnd": 808,
                                            "start": 795,
                                            "end": 807,
                                            "fullWidth": 13,
                                            "width": 12,
                                            "text": "afterDeleted",
                                            "value": "afterDeleted",
                                            "valueText": "afterDeleted",
                                            "hasTrailingTrivia": true,
                                            "trailingTrivia": [
                                                {
                                                    "kind": "WhitespaceTrivia",
                                                    "text": " "
                                                }
                                            ]
                                        },
                                        "equalsValueClause": {
                                            "kind": "EqualsValueClause",
                                            "fullStart": 808,
                                            "fullEnd": 881,
                                            "start": 808,
                                            "end": 881,
                                            "fullWidth": 73,
                                            "width": 73,
                                            "equalsToken": {
                                                "kind": "EqualsToken",
                                                "fullStart": 808,
                                                "fullEnd": 810,
                                                "start": 808,
                                                "end": 809,
                                                "fullWidth": 2,
                                                "width": 1,
                                                "text": "=",
                                                "value": "=",
                                                "valueText": "=",
                                                "hasTrailingTrivia": true,
                                                "trailingTrivia": [
                                                    {
                                                        "kind": "WhitespaceTrivia",
                                                        "text": " "
                                                    }
                                                ]
                                            },
                                            "value": {
                                                "kind": "LogicalAndExpression",
                                                "fullStart": 810,
                                                "fullEnd": 881,
                                                "start": 810,
                                                "end": 881,
                                                "fullWidth": 71,
                                                "width": 71,
                                                "left": {
                                                    "kind": "InvocationExpression",
                                                    "fullStart": 810,
                                                    "fullEnd": 841,
                                                    "start": 810,
                                                    "end": 840,
                                                    "fullWidth": 31,
                                                    "width": 30,
                                                    "expression": {
                                                        "kind": "MemberAccessExpression",
                                                        "fullStart": 810,
                                                        "fullEnd": 828,
                                                        "start": 810,
                                                        "end": 828,
                                                        "fullWidth": 18,
                                                        "width": 18,
                                                        "expression": {
                                                            "kind": "IdentifierName",
                                                            "fullStart": 810,
                                                            "fullEnd": 813,
                                                            "start": 810,
                                                            "end": 813,
                                                            "fullWidth": 3,
                                                            "width": 3,
                                                            "text": "obj",
                                                            "value": "obj",
                                                            "valueText": "obj"
                                                        },
                                                        "dotToken": {
                                                            "kind": "DotToken",
                                                            "fullStart": 813,
                                                            "fullEnd": 814,
                                                            "start": 813,
                                                            "end": 814,
                                                            "fullWidth": 1,
                                                            "width": 1,
                                                            "text": ".",
                                                            "value": ".",
                                                            "valueText": "."
                                                        },
                                                        "name": {
                                                            "kind": "IdentifierName",
                                                            "fullStart": 814,
                                                            "fullEnd": 828,
                                                            "start": 814,
                                                            "end": 828,
                                                            "fullWidth": 14,
                                                            "width": 14,
                                                            "text": "hasOwnProperty",
                                                            "value": "hasOwnProperty",
                                                            "valueText": "hasOwnProperty"
                                                        }
                                                    },
                                                    "argumentList": {
                                                        "kind": "ArgumentList",
                                                        "fullStart": 828,
                                                        "fullEnd": 841,
                                                        "start": 828,
                                                        "end": 840,
                                                        "fullWidth": 13,
                                                        "width": 12,
                                                        "openParenToken": {
                                                            "kind": "OpenParenToken",
                                                            "fullStart": 828,
                                                            "fullEnd": 829,
                                                            "start": 828,
                                                            "end": 829,
                                                            "fullWidth": 1,
                                                            "width": 1,
                                                            "text": "(",
                                                            "value": "(",
                                                            "valueText": "("
                                                        },
                                                        "arguments": [
                                                            {
                                                                "kind": "StringLiteral",
                                                                "fullStart": 829,
                                                                "fullEnd": 839,
                                                                "start": 829,
                                                                "end": 839,
                                                                "fullWidth": 10,
                                                                "width": 10,
                                                                "text": "\"property\"",
                                                                "value": "property",
                                                                "valueText": "property"
                                                            }
                                                        ],
                                                        "closeParenToken": {
                                                            "kind": "CloseParenToken",
                                                            "fullStart": 839,
                                                            "fullEnd": 841,
                                                            "start": 839,
                                                            "end": 840,
                                                            "fullWidth": 2,
                                                            "width": 1,
                                                            "text": ")",
                                                            "value": ")",
                                                            "valueText": ")",
                                                            "hasTrailingTrivia": true,
                                                            "trailingTrivia": [
                                                                {
                                                                    "kind": "WhitespaceTrivia",
                                                                    "text": " "
                                                                }
                                                            ]
                                                        }
                                                    }
                                                },
                                                "operatorToken": {
                                                    "kind": "AmpersandAmpersandToken",
                                                    "fullStart": 841,
                                                    "fullEnd": 844,
                                                    "start": 841,
                                                    "end": 843,
                                                    "fullWidth": 3,
                                                    "width": 2,
                                                    "text": "&&",
                                                    "value": "&&",
                                                    "valueText": "&&",
                                                    "hasTrailingTrivia": true,
                                                    "trailingTrivia": [
                                                        {
                                                            "kind": "WhitespaceTrivia",
                                                            "text": " "
                                                        }
                                                    ]
                                                },
                                                "right": {
                                                    "kind": "EqualsExpression",
                                                    "fullStart": 844,
                                                    "fullEnd": 881,
                                                    "start": 844,
                                                    "end": 881,
                                                    "fullWidth": 37,
                                                    "width": 37,
                                                    "left": {
                                                        "kind": "TypeOfExpression",
                                                        "fullStart": 844,
                                                        "fullEnd": 866,
                                                        "start": 844,
                                                        "end": 865,
                                                        "fullWidth": 22,
                                                        "width": 21,
                                                        "typeOfKeyword": {
                                                            "kind": "TypeOfKeyword",
                                                            "fullStart": 844,
                                                            "fullEnd": 851,
                                                            "start": 844,
                                                            "end": 850,
                                                            "fullWidth": 7,
                                                            "width": 6,
                                                            "text": "typeof",
                                                            "value": "typeof",
                                                            "valueText": "typeof",
                                                            "hasTrailingTrivia": true,
                                                            "trailingTrivia": [
                                                                {
                                                                    "kind": "WhitespaceTrivia",
                                                                    "text": " "
                                                                }
                                                            ]
                                                        },
                                                        "expression": {
                                                            "kind": "ParenthesizedExpression",
                                                            "fullStart": 851,
                                                            "fullEnd": 866,
                                                            "start": 851,
                                                            "end": 865,
                                                            "fullWidth": 15,
                                                            "width": 14,
                                                            "openParenToken": {
                                                                "kind": "OpenParenToken",
                                                                "fullStart": 851,
                                                                "fullEnd": 852,
                                                                "start": 851,
                                                                "end": 852,
                                                                "fullWidth": 1,
                                                                "width": 1,
                                                                "text": "(",
                                                                "value": "(",
                                                                "valueText": "("
                                                            },
                                                            "expression": {
                                                                "kind": "MemberAccessExpression",
                                                                "fullStart": 852,
                                                                "fullEnd": 864,
                                                                "start": 852,
                                                                "end": 864,
                                                                "fullWidth": 12,
                                                                "width": 12,
                                                                "expression": {
                                                                    "kind": "IdentifierName",
                                                                    "fullStart": 852,
                                                                    "fullEnd": 855,
                                                                    "start": 852,
                                                                    "end": 855,
                                                                    "fullWidth": 3,
                                                                    "width": 3,
                                                                    "text": "obj",
                                                                    "value": "obj",
                                                                    "valueText": "obj"
                                                                },
                                                                "dotToken": {
                                                                    "kind": "DotToken",
                                                                    "fullStart": 855,
                                                                    "fullEnd": 856,
                                                                    "start": 855,
                                                                    "end": 856,
                                                                    "fullWidth": 1,
                                                                    "width": 1,
                                                                    "text": ".",
                                                                    "value": ".",
                                                                    "valueText": "."
                                                                },
                                                                "name": {
                                                                    "kind": "IdentifierName",
                                                                    "fullStart": 856,
                                                                    "fullEnd": 864,
                                                                    "start": 856,
                                                                    "end": 864,
                                                                    "fullWidth": 8,
                                                                    "width": 8,
                                                                    "text": "property",
                                                                    "value": "property",
                                                                    "valueText": "property"
                                                                }
                                                            },
                                                            "closeParenToken": {
                                                                "kind": "CloseParenToken",
                                                                "fullStart": 864,
                                                                "fullEnd": 866,
                                                                "start": 864,
                                                                "end": 865,
                                                                "fullWidth": 2,
                                                                "width": 1,
                                                                "text": ")",
                                                                "value": ")",
                                                                "valueText": ")",
                                                                "hasTrailingTrivia": true,
                                                                "trailingTrivia": [
                                                                    {
                                                                        "kind": "WhitespaceTrivia",
                                                                        "text": " "
                                                                    }
                                                                ]
                                                            }
                                                        }
                                                    },
                                                    "operatorToken": {
                                                        "kind": "EqualsEqualsEqualsToken",
                                                        "fullStart": 866,
                                                        "fullEnd": 870,
                                                        "start": 866,
                                                        "end": 869,
                                                        "fullWidth": 4,
                                                        "width": 3,
                                                        "text": "===",
                                                        "value": "===",
                                                        "valueText": "===",
                                                        "hasTrailingTrivia": true,
                                                        "trailingTrivia": [
                                                            {
                                                                "kind": "WhitespaceTrivia",
                                                                "text": " "
                                                            }
                                                        ]
                                                    },
                                                    "right": {
                                                        "kind": "StringLiteral",
                                                        "fullStart": 870,
                                                        "fullEnd": 881,
                                                        "start": 870,
                                                        "end": 881,
                                                        "fullWidth": 11,
                                                        "width": 11,
                                                        "text": "\"undefined\"",
                                                        "value": "undefined",
                                                        "valueText": "undefined"
                                                    }
                                                }
                                            }
                                        }
                                    }
                                ]
                            },
                            "semicolonToken": {
                                "kind": "SemicolonToken",
                                "fullStart": 881,
                                "fullEnd": 884,
                                "start": 881,
                                "end": 882,
                                "fullWidth": 3,
                                "width": 1,
                                "text": ";",
                                "value": ";",
                                "valueText": ";",
                                "hasTrailingTrivia": true,
                                "hasTrailingNewLine": true,
                                "trailingTrivia": [
                                    {
                                        "kind": "NewLineTrivia",
                                        "text": "\r\n"
                                    }
                                ]
                            }
                        },
                        {
                            "kind": "ReturnStatement",
                            "fullStart": 884,
                            "fullEnd": 951,
                            "start": 894,
                            "end": 949,
                            "fullWidth": 67,
                            "width": 55,
                            "returnKeyword": {
                                "kind": "ReturnKeyword",
                                "fullStart": 884,
                                "fullEnd": 901,
                                "start": 894,
                                "end": 900,
                                "fullWidth": 17,
                                "width": 6,
                                "text": "return",
                                "value": "return",
                                "valueText": "return",
                                "hasLeadingTrivia": true,
                                "hasLeadingNewLine": true,
                                "hasTrailingTrivia": true,
                                "leadingTrivia": [
                                    {
                                        "kind": "NewLineTrivia",
                                        "text": "\r\n"
                                    },
                                    {
                                        "kind": "WhitespaceTrivia",
                                        "text": "        "
                                    }
                                ],
                                "trailingTrivia": [
                                    {
                                        "kind": "WhitespaceTrivia",
                                        "text": " "
                                    }
                                ]
                            },
                            "expression": {
                                "kind": "LogicalAndExpression",
                                "fullStart": 901,
                                "fullEnd": 948,
                                "start": 901,
                                "end": 948,
                                "fullWidth": 47,
                                "width": 47,
                                "left": {
                                    "kind": "EqualsExpression",
                                    "fullStart": 901,
                                    "fullEnd": 924,
                                    "start": 901,
                                    "end": 923,
                                    "fullWidth": 23,
                                    "width": 22,
                                    "left": {
                                        "kind": "IdentifierName",
                                        "fullStart": 901,
                                        "fullEnd": 915,
                                        "start": 901,
                                        "end": 914,
                                        "fullWidth": 14,
                                        "width": 13,
                                        "text": "beforeDeleted",
                                        "value": "beforeDeleted",
                                        "valueText": "beforeDeleted",
                                        "hasTrailingTrivia": true,
                                        "trailingTrivia": [
                                            {
                                                "kind": "WhitespaceTrivia",
                                                "text": " "
                                            }
                                        ]
                                    },
                                    "operatorToken": {
                                        "kind": "EqualsEqualsEqualsToken",
                                        "fullStart": 915,
                                        "fullEnd": 919,
                                        "start": 915,
                                        "end": 918,
                                        "fullWidth": 4,
                                        "width": 3,
                                        "text": "===",
                                        "value": "===",
                                        "valueText": "===",
                                        "hasTrailingTrivia": true,
                                        "trailingTrivia": [
                                            {
                                                "kind": "WhitespaceTrivia",
                                                "text": " "
                                            }
                                        ]
                                    },
                                    "right": {
                                        "kind": "TrueKeyword",
                                        "fullStart": 919,
                                        "fullEnd": 924,
                                        "start": 919,
                                        "end": 923,
                                        "fullWidth": 5,
                                        "width": 4,
                                        "text": "true",
                                        "value": true,
                                        "valueText": "true",
                                        "hasTrailingTrivia": true,
                                        "trailingTrivia": [
                                            {
                                                "kind": "WhitespaceTrivia",
                                                "text": " "
                                            }
                                        ]
                                    }
                                },
                                "operatorToken": {
                                    "kind": "AmpersandAmpersandToken",
                                    "fullStart": 924,
                                    "fullEnd": 927,
                                    "start": 924,
                                    "end": 926,
                                    "fullWidth": 3,
                                    "width": 2,
                                    "text": "&&",
                                    "value": "&&",
                                    "valueText": "&&",
                                    "hasTrailingTrivia": true,
                                    "trailingTrivia": [
                                        {
                                            "kind": "WhitespaceTrivia",
                                            "text": " "
                                        }
                                    ]
                                },
                                "right": {
                                    "kind": "EqualsExpression",
                                    "fullStart": 927,
                                    "fullEnd": 948,
                                    "start": 927,
                                    "end": 948,
                                    "fullWidth": 21,
                                    "width": 21,
                                    "left": {
                                        "kind": "IdentifierName",
                                        "fullStart": 927,
                                        "fullEnd": 940,
                                        "start": 927,
                                        "end": 939,
                                        "fullWidth": 13,
                                        "width": 12,
                                        "text": "afterDeleted",
                                        "value": "afterDeleted",
                                        "valueText": "afterDeleted",
                                        "hasTrailingTrivia": true,
                                        "trailingTrivia": [
                                            {
                                                "kind": "WhitespaceTrivia",
                                                "text": " "
                                            }
                                        ]
                                    },
                                    "operatorToken": {
                                        "kind": "EqualsEqualsEqualsToken",
                                        "fullStart": 940,
                                        "fullEnd": 944,
                                        "start": 940,
                                        "end": 943,
                                        "fullWidth": 4,
                                        "width": 3,
                                        "text": "===",
                                        "value": "===",
                                        "valueText": "===",
                                        "hasTrailingTrivia": true,
                                        "trailingTrivia": [
                                            {
                                                "kind": "WhitespaceTrivia",
                                                "text": " "
                                            }
                                        ]
                                    },
                                    "right": {
                                        "kind": "TrueKeyword",
                                        "fullStart": 944,
                                        "fullEnd": 948,
                                        "start": 944,
                                        "end": 948,
                                        "fullWidth": 4,
                                        "width": 4,
                                        "text": "true",
                                        "value": true,
                                        "valueText": "true"
                                    }
                                }
                            },
                            "semicolonToken": {
                                "kind": "SemicolonToken",
                                "fullStart": 948,
                                "fullEnd": 951,
                                "start": 948,
                                "end": 949,
                                "fullWidth": 3,
                                "width": 1,
                                "text": ";",
                                "value": ";",
                                "valueText": ";",
                                "hasTrailingTrivia": true,
                                "hasTrailingNewLine": true,
                                "trailingTrivia": [
                                    {
                                        "kind": "NewLineTrivia",
                                        "text": "\r\n"
                                    }
                                ]
                            }
                        }
                    ],
                    "closeBraceToken": {
                        "kind": "CloseBraceToken",
                        "fullStart": 951,
                        "fullEnd": 958,
                        "start": 955,
                        "end": 956,
                        "fullWidth": 7,
                        "width": 1,
                        "text": "}",
                        "value": "}",
                        "valueText": "}",
                        "hasLeadingTrivia": true,
                        "hasTrailingTrivia": true,
                        "hasTrailingNewLine": true,
                        "leadingTrivia": [
                            {
                                "kind": "WhitespaceTrivia",
                                "text": "    "
                            }
                        ],
                        "trailingTrivia": [
                            {
                                "kind": "NewLineTrivia",
                                "text": "\r\n"
                            }
                        ]
                    }
                }
            },
            {
                "kind": "ExpressionStatement",
                "fullStart": 958,
                "fullEnd": 982,
                "start": 958,
                "end": 980,
                "fullWidth": 24,
                "width": 22,
                "expression": {
                    "kind": "InvocationExpression",
                    "fullStart": 958,
                    "fullEnd": 979,
                    "start": 958,
                    "end": 979,
                    "fullWidth": 21,
                    "width": 21,
                    "expression": {
                        "kind": "IdentifierName",
                        "fullStart": 958,
                        "fullEnd": 969,
                        "start": 958,
                        "end": 969,
                        "fullWidth": 11,
                        "width": 11,
                        "text": "runTestCase",
                        "value": "runTestCase",
                        "valueText": "runTestCase"
                    },
                    "argumentList": {
                        "kind": "ArgumentList",
                        "fullStart": 969,
                        "fullEnd": 979,
                        "start": 969,
                        "end": 979,
                        "fullWidth": 10,
                        "width": 10,
                        "openParenToken": {
                            "kind": "OpenParenToken",
                            "fullStart": 969,
                            "fullEnd": 970,
                            "start": 969,
                            "end": 970,
                            "fullWidth": 1,
                            "width": 1,
                            "text": "(",
                            "value": "(",
                            "valueText": "("
                        },
                        "arguments": [
                            {
                                "kind": "IdentifierName",
                                "fullStart": 970,
                                "fullEnd": 978,
                                "start": 970,
                                "end": 978,
                                "fullWidth": 8,
                                "width": 8,
                                "text": "testcase",
                                "value": "testcase",
                                "valueText": "testcase"
                            }
                        ],
                        "closeParenToken": {
                            "kind": "CloseParenToken",
                            "fullStart": 978,
                            "fullEnd": 979,
                            "start": 978,
                            "end": 979,
                            "fullWidth": 1,
                            "width": 1,
                            "text": ")",
                            "value": ")",
                            "valueText": ")"
                        }
                    }
                },
                "semicolonToken": {
                    "kind": "SemicolonToken",
                    "fullStart": 979,
                    "fullEnd": 982,
                    "start": 979,
                    "end": 980,
                    "fullWidth": 3,
                    "width": 1,
                    "text": ";",
                    "value": ";",
                    "valueText": ";",
                    "hasTrailingTrivia": true,
                    "hasTrailingNewLine": true,
                    "trailingTrivia": [
                        {
                            "kind": "NewLineTrivia",
                            "text": "\r\n"
                        }
                    ]
                }
            }
        ],
        "endOfFileToken": {
            "kind": "EndOfFileToken",
            "fullStart": 982,
            "fullEnd": 982,
            "start": 982,
            "end": 982,
            "fullWidth": 0,
            "width": 0,
            "text": ""
        }
    },
    "lineMap": {
        "lineStarts": [
            0,
            67,
            152,
            232,
            308,
            380,
            385,
            439,
            557,
            562,
            564,
            566,
            589,
            613,
            615,
            686,
            688,
            749,
            751,
            781,
            783,
            884,
            886,
            951,
            958,
            982
        ],
        "length": 982
    }
}<|MERGE_RESOLUTION|>--- conflicted
+++ resolved
@@ -245,12 +245,8 @@
                                         "start": 601,
                                         "end": 610,
                                         "fullWidth": 9,
-<<<<<<< HEAD
                                         "width": 9,
-                                        "identifier": {
-=======
                                         "propertyName": {
->>>>>>> 85e84683
                                             "kind": "IdentifierName",
                                             "fullStart": 601,
                                             "fullEnd": 605,
@@ -711,12 +707,8 @@
                                         "start": 700,
                                         "end": 746,
                                         "fullWidth": 46,
-<<<<<<< HEAD
                                         "width": 46,
-                                        "identifier": {
-=======
                                         "propertyName": {
->>>>>>> 85e84683
                                             "kind": "IdentifierName",
                                             "fullStart": 700,
                                             "fullEnd": 714,
@@ -1058,12 +1050,8 @@
                                         "start": 795,
                                         "end": 881,
                                         "fullWidth": 86,
-<<<<<<< HEAD
                                         "width": 86,
-                                        "identifier": {
-=======
                                         "propertyName": {
->>>>>>> 85e84683
                                             "kind": "IdentifierName",
                                             "fullStart": 795,
                                             "fullEnd": 808,
