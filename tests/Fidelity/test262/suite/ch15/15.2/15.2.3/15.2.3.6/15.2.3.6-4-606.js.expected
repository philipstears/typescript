--- conflicted
+++ resolved
@@ -245,12 +245,8 @@
                                         "start": 572,
                                         "end": 639,
                                         "fullWidth": 67,
-<<<<<<< HEAD
                                         "width": 67,
-                                        "identifier": {
-=======
                                         "propertyName": {
->>>>>>> 85e84683
                                             "kind": "IdentifierName",
                                             "fullStart": 572,
                                             "fullEnd": 577,
@@ -509,12 +505,8 @@
                                         "start": 656,
                                         "end": 760,
                                         "fullWidth": 104,
-<<<<<<< HEAD
                                         "width": 104,
-                                        "identifier": {
-=======
                                         "propertyName": {
->>>>>>> 85e84683
                                             "kind": "IdentifierName",
                                             "fullStart": 656,
                                             "fullEnd": 675,
@@ -1020,12 +1012,8 @@
                                         "start": 777,
                                         "end": 808,
                                         "fullWidth": 31,
-<<<<<<< HEAD
                                         "width": 31,
-                                        "identifier": {
-=======
                                         "propertyName": {
->>>>>>> 85e84683
                                             "kind": "IdentifierName",
                                             "fullStart": 777,
                                             "fullEnd": 782,
@@ -1393,12 +1381,8 @@
                                                     "start": 894,
                                                     "end": 944,
                                                     "fullWidth": 50,
-<<<<<<< HEAD
                                                     "width": 50,
-                                                    "identifier": {
-=======
                                                     "propertyName": {
->>>>>>> 85e84683
                                                         "kind": "IdentifierName",
                                                         "fullStart": 894,
                                                         "fullEnd": 905,
@@ -1650,12 +1634,8 @@
                                                     "start": 965,
                                                     "end": 985,
                                                     "fullWidth": 20,
-<<<<<<< HEAD
                                                     "width": 20,
-                                                    "identifier": {
-=======
                                                     "propertyName": {
->>>>>>> 85e84683
                                                         "kind": "IdentifierName",
                                                         "fullStart": 965,
                                                         "fullEnd": 978,
@@ -1824,12 +1804,8 @@
                                                     "start": 1011,
                                                     "end": 1015,
                                                     "fullWidth": 5,
-<<<<<<< HEAD
                                                     "width": 4,
-                                                    "identifier": {
-=======
                                                     "propertyName": {
->>>>>>> 85e84683
                                                         "kind": "IdentifierName",
                                                         "fullStart": 1011,
                                                         "fullEnd": 1016,
@@ -2412,12 +2388,8 @@
                                                     "start": 1233,
                                                     "end": 1293,
                                                     "fullWidth": 60,
-<<<<<<< HEAD
                                                     "width": 60,
-                                                    "identifier": {
-=======
                                                     "propertyName": {
->>>>>>> 85e84683
                                                         "kind": "IdentifierName",
                                                         "fullStart": 1233,
                                                         "fullEnd": 1248,
