{
    "isDeclaration": false,
    "languageVersion": "EcmaScript5",
    "parseOptions": {
        "allowAutomaticSemicolonInsertion": true
    },
    "sourceUnit": {
        "kind": "SourceUnit",
        "fullStart": 0,
        "fullEnd": 1353,
        "start": 533,
        "end": 1353,
        "fullWidth": 1353,
        "width": 820,
        "isIncrementallyUnusable": true,
        "moduleElements": [
            {
                "kind": "FunctionDeclaration",
                "fullStart": 0,
                "fullEnd": 1329,
                "start": 533,
                "end": 1327,
                "fullWidth": 1329,
                "width": 794,
                "isIncrementallyUnusable": true,
                "modifiers": [],
                "functionKeyword": {
                    "kind": "FunctionKeyword",
                    "fullStart": 0,
                    "fullEnd": 542,
                    "start": 533,
                    "end": 541,
                    "fullWidth": 542,
                    "width": 8,
                    "text": "function",
                    "value": "function",
                    "valueText": "function",
                    "hasLeadingTrivia": true,
                    "hasLeadingComment": true,
                    "hasLeadingNewLine": true,
                    "hasTrailingTrivia": true,
                    "leadingTrivia": [
                        {
                            "kind": "SingleLineCommentTrivia",
                            "text": "/// Copyright (c) 2012 Ecma International.  All rights reserved. "
                        },
                        {
                            "kind": "NewLineTrivia",
                            "text": "\r\n"
                        },
                        {
                            "kind": "SingleLineCommentTrivia",
                            "text": "/// Ecma International makes this code available under the terms and conditions set"
                        },
                        {
                            "kind": "NewLineTrivia",
                            "text": "\r\n"
                        },
                        {
                            "kind": "SingleLineCommentTrivia",
                            "text": "/// forth on http://hg.ecmascript.org/tests/test262/raw-file/tip/LICENSE (the "
                        },
                        {
                            "kind": "NewLineTrivia",
                            "text": "\r\n"
                        },
                        {
                            "kind": "SingleLineCommentTrivia",
                            "text": "/// \"Use Terms\").   Any redistribution of this code must retain the above "
                        },
                        {
                            "kind": "NewLineTrivia",
                            "text": "\r\n"
                        },
                        {
                            "kind": "SingleLineCommentTrivia",
                            "text": "/// copyright and this notice and otherwise comply with the Use Terms."
                        },
                        {
                            "kind": "NewLineTrivia",
                            "text": "\r\n"
                        },
                        {
                            "kind": "MultiLineCommentTrivia",
                            "text": "/**\r\n * @path ch15/15.2/15.2.3/15.2.3.6/15.2.3.6-4-585.js\r\n * @description ES5 Attributes - Inherited property is enumerable (RegExp instance)\r\n */"
                        },
                        {
                            "kind": "NewLineTrivia",
                            "text": "\r\n"
                        },
                        {
                            "kind": "NewLineTrivia",
                            "text": "\r\n"
                        },
                        {
                            "kind": "NewLineTrivia",
                            "text": "\r\n"
                        }
                    ],
                    "trailingTrivia": [
                        {
                            "kind": "WhitespaceTrivia",
                            "text": " "
                        }
                    ]
                },
                "identifier": {
                    "kind": "IdentifierName",
                    "fullStart": 542,
                    "fullEnd": 550,
                    "start": 542,
                    "end": 550,
                    "fullWidth": 8,
                    "width": 8,
                    "text": "testcase",
                    "value": "testcase",
                    "valueText": "testcase"
                },
                "callSignature": {
                    "kind": "CallSignature",
                    "fullStart": 550,
                    "fullEnd": 553,
                    "start": 550,
                    "end": 552,
                    "fullWidth": 3,
                    "width": 2,
                    "parameterList": {
                        "kind": "ParameterList",
                        "fullStart": 550,
                        "fullEnd": 553,
                        "start": 550,
                        "end": 552,
                        "fullWidth": 3,
                        "width": 2,
                        "openParenToken": {
                            "kind": "OpenParenToken",
                            "fullStart": 550,
                            "fullEnd": 551,
                            "start": 550,
                            "end": 551,
                            "fullWidth": 1,
                            "width": 1,
                            "text": "(",
                            "value": "(",
                            "valueText": "("
                        },
                        "parameters": [],
                        "closeParenToken": {
                            "kind": "CloseParenToken",
                            "fullStart": 551,
                            "fullEnd": 553,
                            "start": 551,
                            "end": 552,
                            "fullWidth": 2,
                            "width": 1,
                            "text": ")",
                            "value": ")",
                            "valueText": ")",
                            "hasTrailingTrivia": true,
                            "trailingTrivia": [
                                {
                                    "kind": "WhitespaceTrivia",
                                    "text": " "
                                }
                            ]
                        }
                    }
                },
                "block": {
                    "kind": "Block",
                    "fullStart": 553,
                    "fullEnd": 1329,
                    "start": 553,
                    "end": 1327,
                    "fullWidth": 776,
                    "width": 774,
                    "isIncrementallyUnusable": true,
                    "openBraceToken": {
                        "kind": "OpenBraceToken",
                        "fullStart": 553,
                        "fullEnd": 556,
                        "start": 553,
                        "end": 554,
                        "fullWidth": 3,
                        "width": 1,
                        "text": "{",
                        "value": "{",
                        "valueText": "{",
                        "hasTrailingTrivia": true,
                        "hasTrailingNewLine": true,
                        "trailingTrivia": [
                            {
                                "kind": "NewLineTrivia",
                                "text": "\r\n"
                            }
                        ]
                    },
                    "statements": [
                        {
                            "kind": "VariableStatement",
                            "fullStart": 556,
                            "fullEnd": 584,
                            "start": 564,
                            "end": 582,
                            "fullWidth": 28,
                            "width": 18,
                            "modifiers": [],
                            "variableDeclaration": {
                                "kind": "VariableDeclaration",
                                "fullStart": 556,
                                "fullEnd": 581,
                                "start": 564,
                                "end": 581,
                                "fullWidth": 25,
                                "width": 17,
                                "varKeyword": {
                                    "kind": "VarKeyword",
                                    "fullStart": 556,
                                    "fullEnd": 568,
                                    "start": 564,
                                    "end": 567,
                                    "fullWidth": 12,
                                    "width": 3,
                                    "text": "var",
                                    "value": "var",
                                    "valueText": "var",
                                    "hasLeadingTrivia": true,
                                    "hasTrailingTrivia": true,
                                    "leadingTrivia": [
                                        {
                                            "kind": "WhitespaceTrivia",
                                            "text": "        "
                                        }
                                    ],
                                    "trailingTrivia": [
                                        {
                                            "kind": "WhitespaceTrivia",
                                            "text": " "
                                        }
                                    ]
                                },
                                "variableDeclarators": [
                                    {
                                        "kind": "VariableDeclarator",
                                        "fullStart": 568,
                                        "fullEnd": 581,
                                        "start": 568,
                                        "end": 581,
                                        "fullWidth": 13,
<<<<<<< HEAD
                                        "width": 13,
                                        "identifier": {
=======
                                        "propertyName": {
>>>>>>> 85e84683
                                            "kind": "IdentifierName",
                                            "fullStart": 568,
                                            "fullEnd": 573,
                                            "start": 568,
                                            "end": 572,
                                            "fullWidth": 5,
                                            "width": 4,
                                            "text": "data",
                                            "value": "data",
                                            "valueText": "data",
                                            "hasTrailingTrivia": true,
                                            "trailingTrivia": [
                                                {
                                                    "kind": "WhitespaceTrivia",
                                                    "text": " "
                                                }
                                            ]
                                        },
                                        "equalsValueClause": {
                                            "kind": "EqualsValueClause",
                                            "fullStart": 573,
                                            "fullEnd": 581,
                                            "start": 573,
                                            "end": 581,
                                            "fullWidth": 8,
                                            "width": 8,
                                            "equalsToken": {
                                                "kind": "EqualsToken",
                                                "fullStart": 573,
                                                "fullEnd": 575,
                                                "start": 573,
                                                "end": 574,
                                                "fullWidth": 2,
                                                "width": 1,
                                                "text": "=",
                                                "value": "=",
                                                "valueText": "=",
                                                "hasTrailingTrivia": true,
                                                "trailingTrivia": [
                                                    {
                                                        "kind": "WhitespaceTrivia",
                                                        "text": " "
                                                    }
                                                ]
                                            },
                                            "value": {
                                                "kind": "StringLiteral",
                                                "fullStart": 575,
                                                "fullEnd": 581,
                                                "start": 575,
                                                "end": 581,
                                                "fullWidth": 6,
                                                "width": 6,
                                                "text": "\"data\"",
                                                "value": "data",
                                                "valueText": "data"
                                            }
                                        }
                                    }
                                ]
                            },
                            "semicolonToken": {
                                "kind": "SemicolonToken",
                                "fullStart": 581,
                                "fullEnd": 584,
                                "start": 581,
                                "end": 582,
                                "fullWidth": 3,
                                "width": 1,
                                "text": ";",
                                "value": ";",
                                "valueText": ";",
                                "hasTrailingTrivia": true,
                                "hasTrailingNewLine": true,
                                "trailingTrivia": [
                                    {
                                        "kind": "NewLineTrivia",
                                        "text": "\r\n"
                                    }
                                ]
                            }
                        },
                        {
                            "kind": "TryStatement",
                            "fullStart": 584,
                            "fullEnd": 1322,
                            "start": 592,
                            "end": 1320,
                            "fullWidth": 738,
                            "width": 728,
                            "isIncrementallyUnusable": true,
                            "tryKeyword": {
                                "kind": "TryKeyword",
                                "fullStart": 584,
                                "fullEnd": 596,
                                "start": 592,
                                "end": 595,
                                "fullWidth": 12,
                                "width": 3,
                                "text": "try",
                                "value": "try",
                                "valueText": "try",
                                "hasLeadingTrivia": true,
                                "hasTrailingTrivia": true,
                                "leadingTrivia": [
                                    {
                                        "kind": "WhitespaceTrivia",
                                        "text": "        "
                                    }
                                ],
                                "trailingTrivia": [
                                    {
                                        "kind": "WhitespaceTrivia",
                                        "text": " "
                                    }
                                ]
                            },
                            "block": {
                                "kind": "Block",
                                "fullStart": 596,
                                "fullEnd": 1257,
                                "start": 596,
                                "end": 1256,
                                "fullWidth": 661,
                                "width": 660,
                                "isIncrementallyUnusable": true,
                                "openBraceToken": {
                                    "kind": "OpenBraceToken",
                                    "fullStart": 596,
                                    "fullEnd": 599,
                                    "start": 596,
                                    "end": 597,
                                    "fullWidth": 3,
                                    "width": 1,
                                    "text": "{",
                                    "value": "{",
                                    "valueText": "{",
                                    "hasTrailingTrivia": true,
                                    "hasTrailingNewLine": true,
                                    "trailingTrivia": [
                                        {
                                            "kind": "NewLineTrivia",
                                            "text": "\r\n"
                                        }
                                    ]
                                },
                                "statements": [
                                    {
                                        "kind": "ExpressionStatement",
                                        "fullStart": 599,
                                        "fullEnd": 936,
                                        "start": 611,
                                        "end": 934,
                                        "fullWidth": 337,
                                        "width": 323,
                                        "isIncrementallyUnusable": true,
                                        "expression": {
                                            "kind": "InvocationExpression",
                                            "fullStart": 599,
                                            "fullEnd": 933,
                                            "start": 611,
                                            "end": 933,
                                            "fullWidth": 334,
                                            "width": 322,
                                            "isIncrementallyUnusable": true,
                                            "expression": {
                                                "kind": "MemberAccessExpression",
                                                "fullStart": 599,
                                                "fullEnd": 632,
                                                "start": 611,
                                                "end": 632,
                                                "fullWidth": 33,
                                                "width": 21,
                                                "expression": {
                                                    "kind": "IdentifierName",
                                                    "fullStart": 599,
                                                    "fullEnd": 617,
                                                    "start": 611,
                                                    "end": 617,
                                                    "fullWidth": 18,
                                                    "width": 6,
                                                    "text": "Object",
                                                    "value": "Object",
                                                    "valueText": "Object",
                                                    "hasLeadingTrivia": true,
                                                    "leadingTrivia": [
                                                        {
                                                            "kind": "WhitespaceTrivia",
                                                            "text": "            "
                                                        }
                                                    ]
                                                },
                                                "dotToken": {
                                                    "kind": "DotToken",
                                                    "fullStart": 617,
                                                    "fullEnd": 618,
                                                    "start": 617,
                                                    "end": 618,
                                                    "fullWidth": 1,
                                                    "width": 1,
                                                    "text": ".",
                                                    "value": ".",
                                                    "valueText": "."
                                                },
                                                "name": {
                                                    "kind": "IdentifierName",
                                                    "fullStart": 618,
                                                    "fullEnd": 632,
                                                    "start": 618,
                                                    "end": 632,
                                                    "fullWidth": 14,
                                                    "width": 14,
                                                    "text": "defineProperty",
                                                    "value": "defineProperty",
                                                    "valueText": "defineProperty"
                                                }
                                            },
                                            "argumentList": {
                                                "kind": "ArgumentList",
                                                "fullStart": 632,
                                                "fullEnd": 933,
                                                "start": 632,
                                                "end": 933,
                                                "fullWidth": 301,
                                                "width": 301,
                                                "isIncrementallyUnusable": true,
                                                "openParenToken": {
                                                    "kind": "OpenParenToken",
                                                    "fullStart": 632,
                                                    "fullEnd": 633,
                                                    "start": 632,
                                                    "end": 633,
                                                    "fullWidth": 1,
                                                    "width": 1,
                                                    "text": "(",
                                                    "value": "(",
                                                    "valueText": "("
                                                },
                                                "arguments": [
                                                    {
                                                        "kind": "MemberAccessExpression",
                                                        "fullStart": 633,
                                                        "fullEnd": 649,
                                                        "start": 633,
                                                        "end": 649,
                                                        "fullWidth": 16,
                                                        "width": 16,
                                                        "expression": {
                                                            "kind": "IdentifierName",
                                                            "fullStart": 633,
                                                            "fullEnd": 639,
                                                            "start": 633,
                                                            "end": 639,
                                                            "fullWidth": 6,
                                                            "width": 6,
                                                            "text": "RegExp",
                                                            "value": "RegExp",
                                                            "valueText": "RegExp"
                                                        },
                                                        "dotToken": {
                                                            "kind": "DotToken",
                                                            "fullStart": 639,
                                                            "fullEnd": 640,
                                                            "start": 639,
                                                            "end": 640,
                                                            "fullWidth": 1,
                                                            "width": 1,
                                                            "text": ".",
                                                            "value": ".",
                                                            "valueText": "."
                                                        },
                                                        "name": {
                                                            "kind": "IdentifierName",
                                                            "fullStart": 640,
                                                            "fullEnd": 649,
                                                            "start": 640,
                                                            "end": 649,
                                                            "fullWidth": 9,
                                                            "width": 9,
                                                            "text": "prototype",
                                                            "value": "prototype",
                                                            "valueText": "prototype"
                                                        }
                                                    },
                                                    {
                                                        "kind": "CommaToken",
                                                        "fullStart": 649,
                                                        "fullEnd": 651,
                                                        "start": 649,
                                                        "end": 650,
                                                        "fullWidth": 2,
                                                        "width": 1,
                                                        "text": ",",
                                                        "value": ",",
                                                        "valueText": ",",
                                                        "hasTrailingTrivia": true,
                                                        "trailingTrivia": [
                                                            {
                                                                "kind": "WhitespaceTrivia",
                                                                "text": " "
                                                            }
                                                        ]
                                                    },
                                                    {
                                                        "kind": "StringLiteral",
                                                        "fullStart": 651,
                                                        "fullEnd": 657,
                                                        "start": 651,
                                                        "end": 657,
                                                        "fullWidth": 6,
                                                        "width": 6,
                                                        "text": "\"prop\"",
                                                        "value": "prop",
                                                        "valueText": "prop"
                                                    },
                                                    {
                                                        "kind": "CommaToken",
                                                        "fullStart": 657,
                                                        "fullEnd": 659,
                                                        "start": 657,
                                                        "end": 658,
                                                        "fullWidth": 2,
                                                        "width": 1,
                                                        "text": ",",
                                                        "value": ",",
                                                        "valueText": ",",
                                                        "hasTrailingTrivia": true,
                                                        "trailingTrivia": [
                                                            {
                                                                "kind": "WhitespaceTrivia",
                                                                "text": " "
                                                            }
                                                        ]
                                                    },
                                                    {
                                                        "kind": "ObjectLiteralExpression",
                                                        "fullStart": 659,
                                                        "fullEnd": 932,
                                                        "start": 659,
                                                        "end": 932,
                                                        "fullWidth": 273,
                                                        "width": 273,
                                                        "isIncrementallyUnusable": true,
                                                        "openBraceToken": {
                                                            "kind": "OpenBraceToken",
                                                            "fullStart": 659,
                                                            "fullEnd": 662,
                                                            "start": 659,
                                                            "end": 660,
                                                            "fullWidth": 3,
                                                            "width": 1,
                                                            "text": "{",
                                                            "value": "{",
                                                            "valueText": "{",
                                                            "hasTrailingTrivia": true,
                                                            "hasTrailingNewLine": true,
                                                            "trailingTrivia": [
                                                                {
                                                                    "kind": "NewLineTrivia",
                                                                    "text": "\r\n"
                                                                }
                                                            ]
                                                        },
                                                        "propertyAssignments": [
                                                            {
                                                                "kind": "SimplePropertyAssignment",
                                                                "fullStart": 662,
                                                                "fullEnd": 749,
                                                                "start": 678,
                                                                "end": 749,
                                                                "fullWidth": 87,
                                                                "width": 71,
                                                                "isIncrementallyUnusable": true,
                                                                "propertyName": {
                                                                    "kind": "IdentifierName",
                                                                    "fullStart": 662,
                                                                    "fullEnd": 681,
                                                                    "start": 678,
                                                                    "end": 681,
                                                                    "fullWidth": 19,
                                                                    "width": 3,
                                                                    "text": "get",
                                                                    "value": "get",
                                                                    "valueText": "get",
                                                                    "hasLeadingTrivia": true,
                                                                    "leadingTrivia": [
                                                                        {
                                                                            "kind": "WhitespaceTrivia",
                                                                            "text": "                "
                                                                        }
                                                                    ]
                                                                },
                                                                "colonToken": {
                                                                    "kind": "ColonToken",
                                                                    "fullStart": 681,
                                                                    "fullEnd": 683,
                                                                    "start": 681,
                                                                    "end": 682,
                                                                    "fullWidth": 2,
                                                                    "width": 1,
                                                                    "text": ":",
                                                                    "value": ":",
                                                                    "valueText": ":",
                                                                    "hasTrailingTrivia": true,
                                                                    "trailingTrivia": [
                                                                        {
                                                                            "kind": "WhitespaceTrivia",
                                                                            "text": " "
                                                                        }
                                                                    ]
                                                                },
                                                                "expression": {
                                                                    "kind": "FunctionExpression",
                                                                    "fullStart": 683,
                                                                    "fullEnd": 749,
                                                                    "start": 683,
                                                                    "end": 749,
                                                                    "fullWidth": 66,
                                                                    "width": 66,
                                                                    "functionKeyword": {
                                                                        "kind": "FunctionKeyword",
                                                                        "fullStart": 683,
                                                                        "fullEnd": 692,
                                                                        "start": 683,
                                                                        "end": 691,
                                                                        "fullWidth": 9,
                                                                        "width": 8,
                                                                        "text": "function",
                                                                        "value": "function",
                                                                        "valueText": "function",
                                                                        "hasTrailingTrivia": true,
                                                                        "trailingTrivia": [
                                                                            {
                                                                                "kind": "WhitespaceTrivia",
                                                                                "text": " "
                                                                            }
                                                                        ]
                                                                    },
                                                                    "callSignature": {
                                                                        "kind": "CallSignature",
                                                                        "fullStart": 692,
                                                                        "fullEnd": 695,
                                                                        "start": 692,
                                                                        "end": 694,
                                                                        "fullWidth": 3,
                                                                        "width": 2,
                                                                        "parameterList": {
                                                                            "kind": "ParameterList",
                                                                            "fullStart": 692,
                                                                            "fullEnd": 695,
                                                                            "start": 692,
                                                                            "end": 694,
                                                                            "fullWidth": 3,
                                                                            "width": 2,
                                                                            "openParenToken": {
                                                                                "kind": "OpenParenToken",
                                                                                "fullStart": 692,
                                                                                "fullEnd": 693,
                                                                                "start": 692,
                                                                                "end": 693,
                                                                                "fullWidth": 1,
                                                                                "width": 1,
                                                                                "text": "(",
                                                                                "value": "(",
                                                                                "valueText": "("
                                                                            },
                                                                            "parameters": [],
                                                                            "closeParenToken": {
                                                                                "kind": "CloseParenToken",
                                                                                "fullStart": 693,
                                                                                "fullEnd": 695,
                                                                                "start": 693,
                                                                                "end": 694,
                                                                                "fullWidth": 2,
                                                                                "width": 1,
                                                                                "text": ")",
                                                                                "value": ")",
                                                                                "valueText": ")",
                                                                                "hasTrailingTrivia": true,
                                                                                "trailingTrivia": [
                                                                                    {
                                                                                        "kind": "WhitespaceTrivia",
                                                                                        "text": " "
                                                                                    }
                                                                                ]
                                                                            }
                                                                        }
                                                                    },
                                                                    "block": {
                                                                        "kind": "Block",
                                                                        "fullStart": 695,
                                                                        "fullEnd": 749,
                                                                        "start": 695,
                                                                        "end": 749,
                                                                        "fullWidth": 54,
                                                                        "width": 54,
                                                                        "openBraceToken": {
                                                                            "kind": "OpenBraceToken",
                                                                            "fullStart": 695,
                                                                            "fullEnd": 698,
                                                                            "start": 695,
                                                                            "end": 696,
                                                                            "fullWidth": 3,
                                                                            "width": 1,
                                                                            "text": "{",
                                                                            "value": "{",
                                                                            "valueText": "{",
                                                                            "hasTrailingTrivia": true,
                                                                            "hasTrailingNewLine": true,
                                                                            "trailingTrivia": [
                                                                                {
                                                                                    "kind": "NewLineTrivia",
                                                                                    "text": "\r\n"
                                                                                }
                                                                            ]
                                                                        },
                                                                        "statements": [
                                                                            {
                                                                                "kind": "ReturnStatement",
                                                                                "fullStart": 698,
                                                                                "fullEnd": 732,
                                                                                "start": 718,
                                                                                "end": 730,
                                                                                "fullWidth": 34,
                                                                                "width": 12,
                                                                                "returnKeyword": {
                                                                                    "kind": "ReturnKeyword",
                                                                                    "fullStart": 698,
                                                                                    "fullEnd": 725,
                                                                                    "start": 718,
                                                                                    "end": 724,
                                                                                    "fullWidth": 27,
                                                                                    "width": 6,
                                                                                    "text": "return",
                                                                                    "value": "return",
                                                                                    "valueText": "return",
                                                                                    "hasLeadingTrivia": true,
                                                                                    "hasTrailingTrivia": true,
                                                                                    "leadingTrivia": [
                                                                                        {
                                                                                            "kind": "WhitespaceTrivia",
                                                                                            "text": "                    "
                                                                                        }
                                                                                    ],
                                                                                    "trailingTrivia": [
                                                                                        {
                                                                                            "kind": "WhitespaceTrivia",
                                                                                            "text": " "
                                                                                        }
                                                                                    ]
                                                                                },
                                                                                "expression": {
                                                                                    "kind": "IdentifierName",
                                                                                    "fullStart": 725,
                                                                                    "fullEnd": 729,
                                                                                    "start": 725,
                                                                                    "end": 729,
                                                                                    "fullWidth": 4,
                                                                                    "width": 4,
                                                                                    "text": "data",
                                                                                    "value": "data",
                                                                                    "valueText": "data"
                                                                                },
                                                                                "semicolonToken": {
                                                                                    "kind": "SemicolonToken",
                                                                                    "fullStart": 729,
                                                                                    "fullEnd": 732,
                                                                                    "start": 729,
                                                                                    "end": 730,
                                                                                    "fullWidth": 3,
                                                                                    "width": 1,
                                                                                    "text": ";",
                                                                                    "value": ";",
                                                                                    "valueText": ";",
                                                                                    "hasTrailingTrivia": true,
                                                                                    "hasTrailingNewLine": true,
                                                                                    "trailingTrivia": [
                                                                                        {
                                                                                            "kind": "NewLineTrivia",
                                                                                            "text": "\r\n"
                                                                                        }
                                                                                    ]
                                                                                }
                                                                            }
                                                                        ],
                                                                        "closeBraceToken": {
                                                                            "kind": "CloseBraceToken",
                                                                            "fullStart": 732,
                                                                            "fullEnd": 749,
                                                                            "start": 748,
                                                                            "end": 749,
                                                                            "fullWidth": 17,
                                                                            "width": 1,
                                                                            "text": "}",
                                                                            "value": "}",
                                                                            "valueText": "}",
                                                                            "hasLeadingTrivia": true,
                                                                            "leadingTrivia": [
                                                                                {
                                                                                    "kind": "WhitespaceTrivia",
                                                                                    "text": "                "
                                                                                }
                                                                            ]
                                                                        }
                                                                    }
                                                                }
                                                            },
                                                            {
                                                                "kind": "CommaToken",
                                                                "fullStart": 749,
                                                                "fullEnd": 752,
                                                                "start": 749,
                                                                "end": 750,
                                                                "fullWidth": 3,
                                                                "width": 1,
                                                                "text": ",",
                                                                "value": ",",
                                                                "valueText": ",",
                                                                "hasTrailingTrivia": true,
                                                                "hasTrailingNewLine": true,
                                                                "trailingTrivia": [
                                                                    {
                                                                        "kind": "NewLineTrivia",
                                                                        "text": "\r\n"
                                                                    }
                                                                ]
                                                            },
                                                            {
                                                                "kind": "SimplePropertyAssignment",
                                                                "fullStart": 752,
                                                                "fullEnd": 845,
                                                                "start": 768,
                                                                "end": 845,
                                                                "fullWidth": 93,
                                                                "width": 77,
                                                                "isIncrementallyUnusable": true,
                                                                "propertyName": {
                                                                    "kind": "IdentifierName",
                                                                    "fullStart": 752,
                                                                    "fullEnd": 771,
                                                                    "start": 768,
                                                                    "end": 771,
                                                                    "fullWidth": 19,
                                                                    "width": 3,
                                                                    "text": "set",
                                                                    "value": "set",
                                                                    "valueText": "set",
                                                                    "hasLeadingTrivia": true,
                                                                    "leadingTrivia": [
                                                                        {
                                                                            "kind": "WhitespaceTrivia",
                                                                            "text": "                "
                                                                        }
                                                                    ]
                                                                },
                                                                "colonToken": {
                                                                    "kind": "ColonToken",
                                                                    "fullStart": 771,
                                                                    "fullEnd": 773,
                                                                    "start": 771,
                                                                    "end": 772,
                                                                    "fullWidth": 2,
                                                                    "width": 1,
                                                                    "text": ":",
                                                                    "value": ":",
                                                                    "valueText": ":",
                                                                    "hasTrailingTrivia": true,
                                                                    "trailingTrivia": [
                                                                        {
                                                                            "kind": "WhitespaceTrivia",
                                                                            "text": " "
                                                                        }
                                                                    ]
                                                                },
                                                                "expression": {
                                                                    "kind": "FunctionExpression",
                                                                    "fullStart": 773,
                                                                    "fullEnd": 845,
                                                                    "start": 773,
                                                                    "end": 845,
                                                                    "fullWidth": 72,
                                                                    "width": 72,
                                                                    "functionKeyword": {
                                                                        "kind": "FunctionKeyword",
                                                                        "fullStart": 773,
                                                                        "fullEnd": 782,
                                                                        "start": 773,
                                                                        "end": 781,
                                                                        "fullWidth": 9,
                                                                        "width": 8,
                                                                        "text": "function",
                                                                        "value": "function",
                                                                        "valueText": "function",
                                                                        "hasTrailingTrivia": true,
                                                                        "trailingTrivia": [
                                                                            {
                                                                                "kind": "WhitespaceTrivia",
                                                                                "text": " "
                                                                            }
                                                                        ]
                                                                    },
                                                                    "callSignature": {
                                                                        "kind": "CallSignature",
                                                                        "fullStart": 782,
                                                                        "fullEnd": 790,
                                                                        "start": 782,
                                                                        "end": 789,
                                                                        "fullWidth": 8,
                                                                        "width": 7,
                                                                        "parameterList": {
                                                                            "kind": "ParameterList",
                                                                            "fullStart": 782,
                                                                            "fullEnd": 790,
                                                                            "start": 782,
                                                                            "end": 789,
                                                                            "fullWidth": 8,
                                                                            "width": 7,
                                                                            "openParenToken": {
                                                                                "kind": "OpenParenToken",
                                                                                "fullStart": 782,
                                                                                "fullEnd": 783,
                                                                                "start": 782,
                                                                                "end": 783,
                                                                                "fullWidth": 1,
                                                                                "width": 1,
                                                                                "text": "(",
                                                                                "value": "(",
                                                                                "valueText": "("
                                                                            },
                                                                            "parameters": [
                                                                                {
                                                                                    "kind": "Parameter",
                                                                                    "fullStart": 783,
                                                                                    "fullEnd": 788,
                                                                                    "start": 783,
                                                                                    "end": 788,
                                                                                    "fullWidth": 5,
                                                                                    "width": 5,
                                                                                    "modifiers": [],
                                                                                    "identifier": {
                                                                                        "kind": "IdentifierName",
                                                                                        "fullStart": 783,
                                                                                        "fullEnd": 788,
                                                                                        "start": 783,
                                                                                        "end": 788,
                                                                                        "fullWidth": 5,
                                                                                        "width": 5,
                                                                                        "text": "value",
                                                                                        "value": "value",
                                                                                        "valueText": "value"
                                                                                    }
                                                                                }
                                                                            ],
                                                                            "closeParenToken": {
                                                                                "kind": "CloseParenToken",
                                                                                "fullStart": 788,
                                                                                "fullEnd": 790,
                                                                                "start": 788,
                                                                                "end": 789,
                                                                                "fullWidth": 2,
                                                                                "width": 1,
                                                                                "text": ")",
                                                                                "value": ")",
                                                                                "valueText": ")",
                                                                                "hasTrailingTrivia": true,
                                                                                "trailingTrivia": [
                                                                                    {
                                                                                        "kind": "WhitespaceTrivia",
                                                                                        "text": " "
                                                                                    }
                                                                                ]
                                                                            }
                                                                        }
                                                                    },
                                                                    "block": {
                                                                        "kind": "Block",
                                                                        "fullStart": 790,
                                                                        "fullEnd": 845,
                                                                        "start": 790,
                                                                        "end": 845,
                                                                        "fullWidth": 55,
                                                                        "width": 55,
                                                                        "openBraceToken": {
                                                                            "kind": "OpenBraceToken",
                                                                            "fullStart": 790,
                                                                            "fullEnd": 793,
                                                                            "start": 790,
                                                                            "end": 791,
                                                                            "fullWidth": 3,
                                                                            "width": 1,
                                                                            "text": "{",
                                                                            "value": "{",
                                                                            "valueText": "{",
                                                                            "hasTrailingTrivia": true,
                                                                            "hasTrailingNewLine": true,
                                                                            "trailingTrivia": [
                                                                                {
                                                                                    "kind": "NewLineTrivia",
                                                                                    "text": "\r\n"
                                                                                }
                                                                            ]
                                                                        },
                                                                        "statements": [
                                                                            {
                                                                                "kind": "ExpressionStatement",
                                                                                "fullStart": 793,
                                                                                "fullEnd": 828,
                                                                                "start": 813,
                                                                                "end": 826,
                                                                                "fullWidth": 35,
                                                                                "width": 13,
                                                                                "expression": {
                                                                                    "kind": "AssignmentExpression",
                                                                                    "fullStart": 793,
                                                                                    "fullEnd": 825,
                                                                                    "start": 813,
                                                                                    "end": 825,
                                                                                    "fullWidth": 32,
                                                                                    "width": 12,
                                                                                    "left": {
                                                                                        "kind": "IdentifierName",
                                                                                        "fullStart": 793,
                                                                                        "fullEnd": 818,
                                                                                        "start": 813,
                                                                                        "end": 817,
                                                                                        "fullWidth": 25,
                                                                                        "width": 4,
                                                                                        "text": "data",
                                                                                        "value": "data",
                                                                                        "valueText": "data",
                                                                                        "hasLeadingTrivia": true,
                                                                                        "hasTrailingTrivia": true,
                                                                                        "leadingTrivia": [
                                                                                            {
                                                                                                "kind": "WhitespaceTrivia",
                                                                                                "text": "                    "
                                                                                            }
                                                                                        ],
                                                                                        "trailingTrivia": [
                                                                                            {
                                                                                                "kind": "WhitespaceTrivia",
                                                                                                "text": " "
                                                                                            }
                                                                                        ]
                                                                                    },
                                                                                    "operatorToken": {
                                                                                        "kind": "EqualsToken",
                                                                                        "fullStart": 818,
                                                                                        "fullEnd": 820,
                                                                                        "start": 818,
                                                                                        "end": 819,
                                                                                        "fullWidth": 2,
                                                                                        "width": 1,
                                                                                        "text": "=",
                                                                                        "value": "=",
                                                                                        "valueText": "=",
                                                                                        "hasTrailingTrivia": true,
                                                                                        "trailingTrivia": [
                                                                                            {
                                                                                                "kind": "WhitespaceTrivia",
                                                                                                "text": " "
                                                                                            }
                                                                                        ]
                                                                                    },
                                                                                    "right": {
                                                                                        "kind": "IdentifierName",
                                                                                        "fullStart": 820,
                                                                                        "fullEnd": 825,
                                                                                        "start": 820,
                                                                                        "end": 825,
                                                                                        "fullWidth": 5,
                                                                                        "width": 5,
                                                                                        "text": "value",
                                                                                        "value": "value",
                                                                                        "valueText": "value"
                                                                                    }
                                                                                },
                                                                                "semicolonToken": {
                                                                                    "kind": "SemicolonToken",
                                                                                    "fullStart": 825,
                                                                                    "fullEnd": 828,
                                                                                    "start": 825,
                                                                                    "end": 826,
                                                                                    "fullWidth": 3,
                                                                                    "width": 1,
                                                                                    "text": ";",
                                                                                    "value": ";",
                                                                                    "valueText": ";",
                                                                                    "hasTrailingTrivia": true,
                                                                                    "hasTrailingNewLine": true,
                                                                                    "trailingTrivia": [
                                                                                        {
                                                                                            "kind": "NewLineTrivia",
                                                                                            "text": "\r\n"
                                                                                        }
                                                                                    ]
                                                                                }
                                                                            }
                                                                        ],
                                                                        "closeBraceToken": {
                                                                            "kind": "CloseBraceToken",
                                                                            "fullStart": 828,
                                                                            "fullEnd": 845,
                                                                            "start": 844,
                                                                            "end": 845,
                                                                            "fullWidth": 17,
                                                                            "width": 1,
                                                                            "text": "}",
                                                                            "value": "}",
                                                                            "valueText": "}",
                                                                            "hasLeadingTrivia": true,
                                                                            "leadingTrivia": [
                                                                                {
                                                                                    "kind": "WhitespaceTrivia",
                                                                                    "text": "                "
                                                                                }
                                                                            ]
                                                                        }
                                                                    }
                                                                }
                                                            },
                                                            {
                                                                "kind": "CommaToken",
                                                                "fullStart": 845,
                                                                "fullEnd": 848,
                                                                "start": 845,
                                                                "end": 846,
                                                                "fullWidth": 3,
                                                                "width": 1,
                                                                "text": ",",
                                                                "value": ",",
                                                                "valueText": ",",
                                                                "hasTrailingTrivia": true,
                                                                "hasTrailingNewLine": true,
                                                                "trailingTrivia": [
                                                                    {
                                                                        "kind": "NewLineTrivia",
                                                                        "text": "\r\n"
                                                                    }
                                                                ]
                                                            },
                                                            {
                                                                "kind": "SimplePropertyAssignment",
                                                                "fullStart": 848,
                                                                "fullEnd": 880,
                                                                "start": 864,
                                                                "end": 880,
                                                                "fullWidth": 32,
                                                                "width": 16,
                                                                "propertyName": {
                                                                    "kind": "IdentifierName",
                                                                    "fullStart": 848,
                                                                    "fullEnd": 874,
                                                                    "start": 864,
                                                                    "end": 874,
                                                                    "fullWidth": 26,
                                                                    "width": 10,
                                                                    "text": "enumerable",
                                                                    "value": "enumerable",
                                                                    "valueText": "enumerable",
                                                                    "hasLeadingTrivia": true,
                                                                    "leadingTrivia": [
                                                                        {
                                                                            "kind": "WhitespaceTrivia",
                                                                            "text": "                "
                                                                        }
                                                                    ]
                                                                },
                                                                "colonToken": {
                                                                    "kind": "ColonToken",
                                                                    "fullStart": 874,
                                                                    "fullEnd": 876,
                                                                    "start": 874,
                                                                    "end": 875,
                                                                    "fullWidth": 2,
                                                                    "width": 1,
                                                                    "text": ":",
                                                                    "value": ":",
                                                                    "valueText": ":",
                                                                    "hasTrailingTrivia": true,
                                                                    "trailingTrivia": [
                                                                        {
                                                                            "kind": "WhitespaceTrivia",
                                                                            "text": " "
                                                                        }
                                                                    ]
                                                                },
                                                                "expression": {
                                                                    "kind": "TrueKeyword",
                                                                    "fullStart": 876,
                                                                    "fullEnd": 880,
                                                                    "start": 876,
                                                                    "end": 880,
                                                                    "fullWidth": 4,
                                                                    "width": 4,
                                                                    "text": "true",
                                                                    "value": true,
                                                                    "valueText": "true"
                                                                }
                                                            },
                                                            {
                                                                "kind": "CommaToken",
                                                                "fullStart": 880,
                                                                "fullEnd": 883,
                                                                "start": 880,
                                                                "end": 881,
                                                                "fullWidth": 3,
                                                                "width": 1,
                                                                "text": ",",
                                                                "value": ",",
                                                                "valueText": ",",
                                                                "hasTrailingTrivia": true,
                                                                "hasTrailingNewLine": true,
                                                                "trailingTrivia": [
                                                                    {
                                                                        "kind": "NewLineTrivia",
                                                                        "text": "\r\n"
                                                                    }
                                                                ]
                                                            },
                                                            {
                                                                "kind": "SimplePropertyAssignment",
                                                                "fullStart": 883,
                                                                "fullEnd": 919,
                                                                "start": 899,
                                                                "end": 917,
                                                                "fullWidth": 36,
                                                                "width": 18,
                                                                "propertyName": {
                                                                    "kind": "IdentifierName",
                                                                    "fullStart": 883,
                                                                    "fullEnd": 911,
                                                                    "start": 899,
                                                                    "end": 911,
                                                                    "fullWidth": 28,
                                                                    "width": 12,
                                                                    "text": "configurable",
                                                                    "value": "configurable",
                                                                    "valueText": "configurable",
                                                                    "hasLeadingTrivia": true,
                                                                    "leadingTrivia": [
                                                                        {
                                                                            "kind": "WhitespaceTrivia",
                                                                            "text": "                "
                                                                        }
                                                                    ]
                                                                },
                                                                "colonToken": {
                                                                    "kind": "ColonToken",
                                                                    "fullStart": 911,
                                                                    "fullEnd": 913,
                                                                    "start": 911,
                                                                    "end": 912,
                                                                    "fullWidth": 2,
                                                                    "width": 1,
                                                                    "text": ":",
                                                                    "value": ":",
                                                                    "valueText": ":",
                                                                    "hasTrailingTrivia": true,
                                                                    "trailingTrivia": [
                                                                        {
                                                                            "kind": "WhitespaceTrivia",
                                                                            "text": " "
                                                                        }
                                                                    ]
                                                                },
                                                                "expression": {
                                                                    "kind": "TrueKeyword",
                                                                    "fullStart": 913,
                                                                    "fullEnd": 919,
                                                                    "start": 913,
                                                                    "end": 917,
                                                                    "fullWidth": 6,
                                                                    "width": 4,
                                                                    "text": "true",
                                                                    "value": true,
                                                                    "valueText": "true",
                                                                    "hasTrailingTrivia": true,
                                                                    "hasTrailingNewLine": true,
                                                                    "trailingTrivia": [
                                                                        {
                                                                            "kind": "NewLineTrivia",
                                                                            "text": "\r\n"
                                                                        }
                                                                    ]
                                                                }
                                                            }
                                                        ],
                                                        "closeBraceToken": {
                                                            "kind": "CloseBraceToken",
                                                            "fullStart": 919,
                                                            "fullEnd": 932,
                                                            "start": 931,
                                                            "end": 932,
                                                            "fullWidth": 13,
                                                            "width": 1,
                                                            "text": "}",
                                                            "value": "}",
                                                            "valueText": "}",
                                                            "hasLeadingTrivia": true,
                                                            "leadingTrivia": [
                                                                {
                                                                    "kind": "WhitespaceTrivia",
                                                                    "text": "            "
                                                                }
                                                            ]
                                                        }
                                                    }
                                                ],
                                                "closeParenToken": {
                                                    "kind": "CloseParenToken",
                                                    "fullStart": 932,
                                                    "fullEnd": 933,
                                                    "start": 932,
                                                    "end": 933,
                                                    "fullWidth": 1,
                                                    "width": 1,
                                                    "text": ")",
                                                    "value": ")",
                                                    "valueText": ")"
                                                }
                                            }
                                        },
                                        "semicolonToken": {
                                            "kind": "SemicolonToken",
                                            "fullStart": 933,
                                            "fullEnd": 936,
                                            "start": 933,
                                            "end": 934,
                                            "fullWidth": 3,
                                            "width": 1,
                                            "text": ";",
                                            "value": ";",
                                            "valueText": ";",
                                            "hasTrailingTrivia": true,
                                            "hasTrailingNewLine": true,
                                            "trailingTrivia": [
                                                {
                                                    "kind": "NewLineTrivia",
                                                    "text": "\r\n"
                                                }
                                            ]
                                        }
                                    },
                                    {
                                        "kind": "VariableStatement",
                                        "fullStart": 936,
                                        "fullEnd": 976,
                                        "start": 948,
                                        "end": 974,
                                        "fullWidth": 40,
                                        "width": 26,
                                        "modifiers": [],
                                        "variableDeclaration": {
                                            "kind": "VariableDeclaration",
                                            "fullStart": 936,
                                            "fullEnd": 973,
                                            "start": 948,
                                            "end": 973,
                                            "fullWidth": 37,
                                            "width": 25,
                                            "varKeyword": {
                                                "kind": "VarKeyword",
                                                "fullStart": 936,
                                                "fullEnd": 952,
                                                "start": 948,
                                                "end": 951,
                                                "fullWidth": 16,
                                                "width": 3,
                                                "text": "var",
                                                "value": "var",
                                                "valueText": "var",
                                                "hasLeadingTrivia": true,
                                                "hasTrailingTrivia": true,
                                                "leadingTrivia": [
                                                    {
                                                        "kind": "WhitespaceTrivia",
                                                        "text": "            "
                                                    }
                                                ],
                                                "trailingTrivia": [
                                                    {
                                                        "kind": "WhitespaceTrivia",
                                                        "text": " "
                                                    }
                                                ]
                                            },
                                            "variableDeclarators": [
                                                {
                                                    "kind": "VariableDeclarator",
                                                    "fullStart": 952,
                                                    "fullEnd": 973,
                                                    "start": 952,
                                                    "end": 973,
                                                    "fullWidth": 21,
<<<<<<< HEAD
                                                    "width": 21,
                                                    "identifier": {
=======
                                                    "propertyName": {
>>>>>>> 85e84683
                                                        "kind": "IdentifierName",
                                                        "fullStart": 952,
                                                        "fullEnd": 959,
                                                        "start": 952,
                                                        "end": 958,
                                                        "fullWidth": 7,
                                                        "width": 6,
                                                        "text": "regObj",
                                                        "value": "regObj",
                                                        "valueText": "regObj",
                                                        "hasTrailingTrivia": true,
                                                        "trailingTrivia": [
                                                            {
                                                                "kind": "WhitespaceTrivia",
                                                                "text": " "
                                                            }
                                                        ]
                                                    },
                                                    "equalsValueClause": {
                                                        "kind": "EqualsValueClause",
                                                        "fullStart": 959,
                                                        "fullEnd": 973,
                                                        "start": 959,
                                                        "end": 973,
                                                        "fullWidth": 14,
                                                        "width": 14,
                                                        "equalsToken": {
                                                            "kind": "EqualsToken",
                                                            "fullStart": 959,
                                                            "fullEnd": 961,
                                                            "start": 959,
                                                            "end": 960,
                                                            "fullWidth": 2,
                                                            "width": 1,
                                                            "text": "=",
                                                            "value": "=",
                                                            "valueText": "=",
                                                            "hasTrailingTrivia": true,
                                                            "trailingTrivia": [
                                                                {
                                                                    "kind": "WhitespaceTrivia",
                                                                    "text": " "
                                                                }
                                                            ]
                                                        },
                                                        "value": {
                                                            "kind": "ObjectCreationExpression",
                                                            "fullStart": 961,
                                                            "fullEnd": 973,
                                                            "start": 961,
                                                            "end": 973,
                                                            "fullWidth": 12,
                                                            "width": 12,
                                                            "newKeyword": {
                                                                "kind": "NewKeyword",
                                                                "fullStart": 961,
                                                                "fullEnd": 965,
                                                                "start": 961,
                                                                "end": 964,
                                                                "fullWidth": 4,
                                                                "width": 3,
                                                                "text": "new",
                                                                "value": "new",
                                                                "valueText": "new",
                                                                "hasTrailingTrivia": true,
                                                                "trailingTrivia": [
                                                                    {
                                                                        "kind": "WhitespaceTrivia",
                                                                        "text": " "
                                                                    }
                                                                ]
                                                            },
                                                            "expression": {
                                                                "kind": "IdentifierName",
                                                                "fullStart": 965,
                                                                "fullEnd": 971,
                                                                "start": 965,
                                                                "end": 971,
                                                                "fullWidth": 6,
                                                                "width": 6,
                                                                "text": "RegExp",
                                                                "value": "RegExp",
                                                                "valueText": "RegExp"
                                                            },
                                                            "argumentList": {
                                                                "kind": "ArgumentList",
                                                                "fullStart": 971,
                                                                "fullEnd": 973,
                                                                "start": 971,
                                                                "end": 973,
                                                                "fullWidth": 2,
                                                                "width": 2,
                                                                "openParenToken": {
                                                                    "kind": "OpenParenToken",
                                                                    "fullStart": 971,
                                                                    "fullEnd": 972,
                                                                    "start": 971,
                                                                    "end": 972,
                                                                    "fullWidth": 1,
                                                                    "width": 1,
                                                                    "text": "(",
                                                                    "value": "(",
                                                                    "valueText": "("
                                                                },
                                                                "arguments": [],
                                                                "closeParenToken": {
                                                                    "kind": "CloseParenToken",
                                                                    "fullStart": 972,
                                                                    "fullEnd": 973,
                                                                    "start": 972,
                                                                    "end": 973,
                                                                    "fullWidth": 1,
                                                                    "width": 1,
                                                                    "text": ")",
                                                                    "value": ")",
                                                                    "valueText": ")"
                                                                }
                                                            }
                                                        }
                                                    }
                                                }
                                            ]
                                        },
                                        "semicolonToken": {
                                            "kind": "SemicolonToken",
                                            "fullStart": 973,
                                            "fullEnd": 976,
                                            "start": 973,
                                            "end": 974,
                                            "fullWidth": 3,
                                            "width": 1,
                                            "text": ";",
                                            "value": ";",
                                            "valueText": ";",
                                            "hasTrailingTrivia": true,
                                            "hasTrailingNewLine": true,
                                            "trailingTrivia": [
                                                {
                                                    "kind": "NewLineTrivia",
                                                    "text": "\r\n"
                                                }
                                            ]
                                        }
                                    },
                                    {
                                        "kind": "VariableStatement",
                                        "fullStart": 976,
                                        "fullEnd": 1019,
                                        "start": 988,
                                        "end": 1017,
                                        "fullWidth": 43,
                                        "width": 29,
                                        "modifiers": [],
                                        "variableDeclaration": {
                                            "kind": "VariableDeclaration",
                                            "fullStart": 976,
                                            "fullEnd": 1016,
                                            "start": 988,
                                            "end": 1016,
                                            "fullWidth": 40,
                                            "width": 28,
                                            "varKeyword": {
                                                "kind": "VarKeyword",
                                                "fullStart": 976,
                                                "fullEnd": 992,
                                                "start": 988,
                                                "end": 991,
                                                "fullWidth": 16,
                                                "width": 3,
                                                "text": "var",
                                                "value": "var",
                                                "valueText": "var",
                                                "hasLeadingTrivia": true,
                                                "hasTrailingTrivia": true,
                                                "leadingTrivia": [
                                                    {
                                                        "kind": "WhitespaceTrivia",
                                                        "text": "            "
                                                    }
                                                ],
                                                "trailingTrivia": [
                                                    {
                                                        "kind": "WhitespaceTrivia",
                                                        "text": " "
                                                    }
                                                ]
                                            },
                                            "variableDeclarators": [
                                                {
                                                    "kind": "VariableDeclarator",
                                                    "fullStart": 992,
                                                    "fullEnd": 1016,
                                                    "start": 992,
                                                    "end": 1016,
                                                    "fullWidth": 24,
<<<<<<< HEAD
                                                    "width": 24,
                                                    "identifier": {
=======
                                                    "propertyName": {
>>>>>>> 85e84683
                                                        "kind": "IdentifierName",
                                                        "fullStart": 992,
                                                        "fullEnd": 1009,
                                                        "start": 992,
                                                        "end": 1008,
                                                        "fullWidth": 17,
                                                        "width": 16,
                                                        "text": "verifyEnumerable",
                                                        "value": "verifyEnumerable",
                                                        "valueText": "verifyEnumerable",
                                                        "hasTrailingTrivia": true,
                                                        "trailingTrivia": [
                                                            {
                                                                "kind": "WhitespaceTrivia",
                                                                "text": " "
                                                            }
                                                        ]
                                                    },
                                                    "equalsValueClause": {
                                                        "kind": "EqualsValueClause",
                                                        "fullStart": 1009,
                                                        "fullEnd": 1016,
                                                        "start": 1009,
                                                        "end": 1016,
                                                        "fullWidth": 7,
                                                        "width": 7,
                                                        "equalsToken": {
                                                            "kind": "EqualsToken",
                                                            "fullStart": 1009,
                                                            "fullEnd": 1011,
                                                            "start": 1009,
                                                            "end": 1010,
                                                            "fullWidth": 2,
                                                            "width": 1,
                                                            "text": "=",
                                                            "value": "=",
                                                            "valueText": "=",
                                                            "hasTrailingTrivia": true,
                                                            "trailingTrivia": [
                                                                {
                                                                    "kind": "WhitespaceTrivia",
                                                                    "text": " "
                                                                }
                                                            ]
                                                        },
                                                        "value": {
                                                            "kind": "FalseKeyword",
                                                            "fullStart": 1011,
                                                            "fullEnd": 1016,
                                                            "start": 1011,
                                                            "end": 1016,
                                                            "fullWidth": 5,
                                                            "width": 5,
                                                            "text": "false",
                                                            "value": false,
                                                            "valueText": "false"
                                                        }
                                                    }
                                                }
                                            ]
                                        },
                                        "semicolonToken": {
                                            "kind": "SemicolonToken",
                                            "fullStart": 1016,
                                            "fullEnd": 1019,
                                            "start": 1016,
                                            "end": 1017,
                                            "fullWidth": 3,
                                            "width": 1,
                                            "text": ";",
                                            "value": ";",
                                            "valueText": ";",
                                            "hasTrailingTrivia": true,
                                            "hasTrailingNewLine": true,
                                            "trailingTrivia": [
                                                {
                                                    "kind": "NewLineTrivia",
                                                    "text": "\r\n"
                                                }
                                            ]
                                        }
                                    },
                                    {
                                        "kind": "ForInStatement",
                                        "fullStart": 1019,
                                        "fullEnd": 1173,
                                        "start": 1031,
                                        "end": 1171,
                                        "fullWidth": 154,
                                        "width": 140,
                                        "forKeyword": {
                                            "kind": "ForKeyword",
                                            "fullStart": 1019,
                                            "fullEnd": 1035,
                                            "start": 1031,
                                            "end": 1034,
                                            "fullWidth": 16,
                                            "width": 3,
                                            "text": "for",
                                            "value": "for",
                                            "valueText": "for",
                                            "hasLeadingTrivia": true,
                                            "hasTrailingTrivia": true,
                                            "leadingTrivia": [
                                                {
                                                    "kind": "WhitespaceTrivia",
                                                    "text": "            "
                                                }
                                            ],
                                            "trailingTrivia": [
                                                {
                                                    "kind": "WhitespaceTrivia",
                                                    "text": " "
                                                }
                                            ]
                                        },
                                        "openParenToken": {
                                            "kind": "OpenParenToken",
                                            "fullStart": 1035,
                                            "fullEnd": 1036,
                                            "start": 1035,
                                            "end": 1036,
                                            "fullWidth": 1,
                                            "width": 1,
                                            "text": "(",
                                            "value": "(",
                                            "valueText": "("
                                        },
                                        "variableDeclaration": {
                                            "kind": "VariableDeclaration",
                                            "fullStart": 1036,
                                            "fullEnd": 1042,
                                            "start": 1036,
                                            "end": 1041,
                                            "fullWidth": 6,
                                            "width": 5,
                                            "varKeyword": {
                                                "kind": "VarKeyword",
                                                "fullStart": 1036,
                                                "fullEnd": 1040,
                                                "start": 1036,
                                                "end": 1039,
                                                "fullWidth": 4,
                                                "width": 3,
                                                "text": "var",
                                                "value": "var",
                                                "valueText": "var",
                                                "hasTrailingTrivia": true,
                                                "trailingTrivia": [
                                                    {
                                                        "kind": "WhitespaceTrivia",
                                                        "text": " "
                                                    }
                                                ]
                                            },
                                            "variableDeclarators": [
                                                {
                                                    "kind": "VariableDeclarator",
                                                    "fullStart": 1040,
                                                    "fullEnd": 1042,
                                                    "start": 1040,
                                                    "end": 1041,
                                                    "fullWidth": 2,
<<<<<<< HEAD
                                                    "width": 1,
                                                    "identifier": {
=======
                                                    "propertyName": {
>>>>>>> 85e84683
                                                        "kind": "IdentifierName",
                                                        "fullStart": 1040,
                                                        "fullEnd": 1042,
                                                        "start": 1040,
                                                        "end": 1041,
                                                        "fullWidth": 2,
                                                        "width": 1,
                                                        "text": "p",
                                                        "value": "p",
                                                        "valueText": "p",
                                                        "hasTrailingTrivia": true,
                                                        "trailingTrivia": [
                                                            {
                                                                "kind": "WhitespaceTrivia",
                                                                "text": " "
                                                            }
                                                        ]
                                                    }
                                                }
                                            ]
                                        },
                                        "inKeyword": {
                                            "kind": "InKeyword",
                                            "fullStart": 1042,
                                            "fullEnd": 1045,
                                            "start": 1042,
                                            "end": 1044,
                                            "fullWidth": 3,
                                            "width": 2,
                                            "text": "in",
                                            "value": "in",
                                            "valueText": "in",
                                            "hasTrailingTrivia": true,
                                            "trailingTrivia": [
                                                {
                                                    "kind": "WhitespaceTrivia",
                                                    "text": " "
                                                }
                                            ]
                                        },
                                        "expression": {
                                            "kind": "IdentifierName",
                                            "fullStart": 1045,
                                            "fullEnd": 1051,
                                            "start": 1045,
                                            "end": 1051,
                                            "fullWidth": 6,
                                            "width": 6,
                                            "text": "regObj",
                                            "value": "regObj",
                                            "valueText": "regObj"
                                        },
                                        "closeParenToken": {
                                            "kind": "CloseParenToken",
                                            "fullStart": 1051,
                                            "fullEnd": 1053,
                                            "start": 1051,
                                            "end": 1052,
                                            "fullWidth": 2,
                                            "width": 1,
                                            "text": ")",
                                            "value": ")",
                                            "valueText": ")",
                                            "hasTrailingTrivia": true,
                                            "trailingTrivia": [
                                                {
                                                    "kind": "WhitespaceTrivia",
                                                    "text": " "
                                                }
                                            ]
                                        },
                                        "statement": {
                                            "kind": "Block",
                                            "fullStart": 1053,
                                            "fullEnd": 1173,
                                            "start": 1053,
                                            "end": 1171,
                                            "fullWidth": 120,
                                            "width": 118,
                                            "openBraceToken": {
                                                "kind": "OpenBraceToken",
                                                "fullStart": 1053,
                                                "fullEnd": 1056,
                                                "start": 1053,
                                                "end": 1054,
                                                "fullWidth": 3,
                                                "width": 1,
                                                "text": "{",
                                                "value": "{",
                                                "valueText": "{",
                                                "hasTrailingTrivia": true,
                                                "hasTrailingNewLine": true,
                                                "trailingTrivia": [
                                                    {
                                                        "kind": "NewLineTrivia",
                                                        "text": "\r\n"
                                                    }
                                                ]
                                            },
                                            "statements": [
                                                {
                                                    "kind": "IfStatement",
                                                    "fullStart": 1056,
                                                    "fullEnd": 1158,
                                                    "start": 1072,
                                                    "end": 1156,
                                                    "fullWidth": 102,
                                                    "width": 84,
                                                    "ifKeyword": {
                                                        "kind": "IfKeyword",
                                                        "fullStart": 1056,
                                                        "fullEnd": 1075,
                                                        "start": 1072,
                                                        "end": 1074,
                                                        "fullWidth": 19,
                                                        "width": 2,
                                                        "text": "if",
                                                        "value": "if",
                                                        "valueText": "if",
                                                        "hasLeadingTrivia": true,
                                                        "hasTrailingTrivia": true,
                                                        "leadingTrivia": [
                                                            {
                                                                "kind": "WhitespaceTrivia",
                                                                "text": "                "
                                                            }
                                                        ],
                                                        "trailingTrivia": [
                                                            {
                                                                "kind": "WhitespaceTrivia",
                                                                "text": " "
                                                            }
                                                        ]
                                                    },
                                                    "openParenToken": {
                                                        "kind": "OpenParenToken",
                                                        "fullStart": 1075,
                                                        "fullEnd": 1076,
                                                        "start": 1075,
                                                        "end": 1076,
                                                        "fullWidth": 1,
                                                        "width": 1,
                                                        "text": "(",
                                                        "value": "(",
                                                        "valueText": "("
                                                    },
                                                    "condition": {
                                                        "kind": "EqualsExpression",
                                                        "fullStart": 1076,
                                                        "fullEnd": 1088,
                                                        "start": 1076,
                                                        "end": 1088,
                                                        "fullWidth": 12,
                                                        "width": 12,
                                                        "left": {
                                                            "kind": "IdentifierName",
                                                            "fullStart": 1076,
                                                            "fullEnd": 1078,
                                                            "start": 1076,
                                                            "end": 1077,
                                                            "fullWidth": 2,
                                                            "width": 1,
                                                            "text": "p",
                                                            "value": "p",
                                                            "valueText": "p",
                                                            "hasTrailingTrivia": true,
                                                            "trailingTrivia": [
                                                                {
                                                                    "kind": "WhitespaceTrivia",
                                                                    "text": " "
                                                                }
                                                            ]
                                                        },
                                                        "operatorToken": {
                                                            "kind": "EqualsEqualsEqualsToken",
                                                            "fullStart": 1078,
                                                            "fullEnd": 1082,
                                                            "start": 1078,
                                                            "end": 1081,
                                                            "fullWidth": 4,
                                                            "width": 3,
                                                            "text": "===",
                                                            "value": "===",
                                                            "valueText": "===",
                                                            "hasTrailingTrivia": true,
                                                            "trailingTrivia": [
                                                                {
                                                                    "kind": "WhitespaceTrivia",
                                                                    "text": " "
                                                                }
                                                            ]
                                                        },
                                                        "right": {
                                                            "kind": "StringLiteral",
                                                            "fullStart": 1082,
                                                            "fullEnd": 1088,
                                                            "start": 1082,
                                                            "end": 1088,
                                                            "fullWidth": 6,
                                                            "width": 6,
                                                            "text": "\"prop\"",
                                                            "value": "prop",
                                                            "valueText": "prop"
                                                        }
                                                    },
                                                    "closeParenToken": {
                                                        "kind": "CloseParenToken",
                                                        "fullStart": 1088,
                                                        "fullEnd": 1090,
                                                        "start": 1088,
                                                        "end": 1089,
                                                        "fullWidth": 2,
                                                        "width": 1,
                                                        "text": ")",
                                                        "value": ")",
                                                        "valueText": ")",
                                                        "hasTrailingTrivia": true,
                                                        "trailingTrivia": [
                                                            {
                                                                "kind": "WhitespaceTrivia",
                                                                "text": " "
                                                            }
                                                        ]
                                                    },
                                                    "statement": {
                                                        "kind": "Block",
                                                        "fullStart": 1090,
                                                        "fullEnd": 1158,
                                                        "start": 1090,
                                                        "end": 1156,
                                                        "fullWidth": 68,
                                                        "width": 66,
                                                        "openBraceToken": {
                                                            "kind": "OpenBraceToken",
                                                            "fullStart": 1090,
                                                            "fullEnd": 1093,
                                                            "start": 1090,
                                                            "end": 1091,
                                                            "fullWidth": 3,
                                                            "width": 1,
                                                            "text": "{",
                                                            "value": "{",
                                                            "valueText": "{",
                                                            "hasTrailingTrivia": true,
                                                            "hasTrailingNewLine": true,
                                                            "trailingTrivia": [
                                                                {
                                                                    "kind": "NewLineTrivia",
                                                                    "text": "\r\n"
                                                                }
                                                            ]
                                                        },
                                                        "statements": [
                                                            {
                                                                "kind": "ExpressionStatement",
                                                                "fullStart": 1093,
                                                                "fullEnd": 1139,
                                                                "start": 1113,
                                                                "end": 1137,
                                                                "fullWidth": 46,
                                                                "width": 24,
                                                                "expression": {
                                                                    "kind": "AssignmentExpression",
                                                                    "fullStart": 1093,
                                                                    "fullEnd": 1136,
                                                                    "start": 1113,
                                                                    "end": 1136,
                                                                    "fullWidth": 43,
                                                                    "width": 23,
                                                                    "left": {
                                                                        "kind": "IdentifierName",
                                                                        "fullStart": 1093,
                                                                        "fullEnd": 1130,
                                                                        "start": 1113,
                                                                        "end": 1129,
                                                                        "fullWidth": 37,
                                                                        "width": 16,
                                                                        "text": "verifyEnumerable",
                                                                        "value": "verifyEnumerable",
                                                                        "valueText": "verifyEnumerable",
                                                                        "hasLeadingTrivia": true,
                                                                        "hasTrailingTrivia": true,
                                                                        "leadingTrivia": [
                                                                            {
                                                                                "kind": "WhitespaceTrivia",
                                                                                "text": "                    "
                                                                            }
                                                                        ],
                                                                        "trailingTrivia": [
                                                                            {
                                                                                "kind": "WhitespaceTrivia",
                                                                                "text": " "
                                                                            }
                                                                        ]
                                                                    },
                                                                    "operatorToken": {
                                                                        "kind": "EqualsToken",
                                                                        "fullStart": 1130,
                                                                        "fullEnd": 1132,
                                                                        "start": 1130,
                                                                        "end": 1131,
                                                                        "fullWidth": 2,
                                                                        "width": 1,
                                                                        "text": "=",
                                                                        "value": "=",
                                                                        "valueText": "=",
                                                                        "hasTrailingTrivia": true,
                                                                        "trailingTrivia": [
                                                                            {
                                                                                "kind": "WhitespaceTrivia",
                                                                                "text": " "
                                                                            }
                                                                        ]
                                                                    },
                                                                    "right": {
                                                                        "kind": "TrueKeyword",
                                                                        "fullStart": 1132,
                                                                        "fullEnd": 1136,
                                                                        "start": 1132,
                                                                        "end": 1136,
                                                                        "fullWidth": 4,
                                                                        "width": 4,
                                                                        "text": "true",
                                                                        "value": true,
                                                                        "valueText": "true"
                                                                    }
                                                                },
                                                                "semicolonToken": {
                                                                    "kind": "SemicolonToken",
                                                                    "fullStart": 1136,
                                                                    "fullEnd": 1139,
                                                                    "start": 1136,
                                                                    "end": 1137,
                                                                    "fullWidth": 3,
                                                                    "width": 1,
                                                                    "text": ";",
                                                                    "value": ";",
                                                                    "valueText": ";",
                                                                    "hasTrailingTrivia": true,
                                                                    "hasTrailingNewLine": true,
                                                                    "trailingTrivia": [
                                                                        {
                                                                            "kind": "NewLineTrivia",
                                                                            "text": "\r\n"
                                                                        }
                                                                    ]
                                                                }
                                                            }
                                                        ],
                                                        "closeBraceToken": {
                                                            "kind": "CloseBraceToken",
                                                            "fullStart": 1139,
                                                            "fullEnd": 1158,
                                                            "start": 1155,
                                                            "end": 1156,
                                                            "fullWidth": 19,
                                                            "width": 1,
                                                            "text": "}",
                                                            "value": "}",
                                                            "valueText": "}",
                                                            "hasLeadingTrivia": true,
                                                            "hasTrailingTrivia": true,
                                                            "hasTrailingNewLine": true,
                                                            "leadingTrivia": [
                                                                {
                                                                    "kind": "WhitespaceTrivia",
                                                                    "text": "                "
                                                                }
                                                            ],
                                                            "trailingTrivia": [
                                                                {
                                                                    "kind": "NewLineTrivia",
                                                                    "text": "\r\n"
                                                                }
                                                            ]
                                                        }
                                                    }
                                                }
                                            ],
                                            "closeBraceToken": {
                                                "kind": "CloseBraceToken",
                                                "fullStart": 1158,
                                                "fullEnd": 1173,
                                                "start": 1170,
                                                "end": 1171,
                                                "fullWidth": 15,
                                                "width": 1,
                                                "text": "}",
                                                "value": "}",
                                                "valueText": "}",
                                                "hasLeadingTrivia": true,
                                                "hasTrailingTrivia": true,
                                                "hasTrailingNewLine": true,
                                                "leadingTrivia": [
                                                    {
                                                        "kind": "WhitespaceTrivia",
                                                        "text": "            "
                                                    }
                                                ],
                                                "trailingTrivia": [
                                                    {
                                                        "kind": "NewLineTrivia",
                                                        "text": "\r\n"
                                                    }
                                                ]
                                            }
                                        }
                                    },
                                    {
                                        "kind": "ReturnStatement",
                                        "fullStart": 1173,
                                        "fullEnd": 1247,
                                        "start": 1187,
                                        "end": 1245,
                                        "fullWidth": 74,
                                        "width": 58,
                                        "returnKeyword": {
                                            "kind": "ReturnKeyword",
                                            "fullStart": 1173,
                                            "fullEnd": 1194,
                                            "start": 1187,
                                            "end": 1193,
                                            "fullWidth": 21,
                                            "width": 6,
                                            "text": "return",
                                            "value": "return",
                                            "valueText": "return",
                                            "hasLeadingTrivia": true,
                                            "hasLeadingNewLine": true,
                                            "hasTrailingTrivia": true,
                                            "leadingTrivia": [
                                                {
                                                    "kind": "NewLineTrivia",
                                                    "text": "\r\n"
                                                },
                                                {
                                                    "kind": "WhitespaceTrivia",
                                                    "text": "            "
                                                }
                                            ],
                                            "trailingTrivia": [
                                                {
                                                    "kind": "WhitespaceTrivia",
                                                    "text": " "
                                                }
                                            ]
                                        },
                                        "expression": {
                                            "kind": "LogicalAndExpression",
                                            "fullStart": 1194,
                                            "fullEnd": 1244,
                                            "start": 1194,
                                            "end": 1244,
                                            "fullWidth": 50,
                                            "width": 50,
                                            "left": {
                                                "kind": "LogicalNotExpression",
                                                "fullStart": 1194,
                                                "fullEnd": 1225,
                                                "start": 1194,
                                                "end": 1224,
                                                "fullWidth": 31,
                                                "width": 30,
                                                "operatorToken": {
                                                    "kind": "ExclamationToken",
                                                    "fullStart": 1194,
                                                    "fullEnd": 1195,
                                                    "start": 1194,
                                                    "end": 1195,
                                                    "fullWidth": 1,
                                                    "width": 1,
                                                    "text": "!",
                                                    "value": "!",
                                                    "valueText": "!"
                                                },
                                                "operand": {
                                                    "kind": "InvocationExpression",
                                                    "fullStart": 1195,
                                                    "fullEnd": 1225,
                                                    "start": 1195,
                                                    "end": 1224,
                                                    "fullWidth": 30,
                                                    "width": 29,
                                                    "expression": {
                                                        "kind": "MemberAccessExpression",
                                                        "fullStart": 1195,
                                                        "fullEnd": 1216,
                                                        "start": 1195,
                                                        "end": 1216,
                                                        "fullWidth": 21,
                                                        "width": 21,
                                                        "expression": {
                                                            "kind": "IdentifierName",
                                                            "fullStart": 1195,
                                                            "fullEnd": 1201,
                                                            "start": 1195,
                                                            "end": 1201,
                                                            "fullWidth": 6,
                                                            "width": 6,
                                                            "text": "regObj",
                                                            "value": "regObj",
                                                            "valueText": "regObj"
                                                        },
                                                        "dotToken": {
                                                            "kind": "DotToken",
                                                            "fullStart": 1201,
                                                            "fullEnd": 1202,
                                                            "start": 1201,
                                                            "end": 1202,
                                                            "fullWidth": 1,
                                                            "width": 1,
                                                            "text": ".",
                                                            "value": ".",
                                                            "valueText": "."
                                                        },
                                                        "name": {
                                                            "kind": "IdentifierName",
                                                            "fullStart": 1202,
                                                            "fullEnd": 1216,
                                                            "start": 1202,
                                                            "end": 1216,
                                                            "fullWidth": 14,
                                                            "width": 14,
                                                            "text": "hasOwnProperty",
                                                            "value": "hasOwnProperty",
                                                            "valueText": "hasOwnProperty"
                                                        }
                                                    },
                                                    "argumentList": {
                                                        "kind": "ArgumentList",
                                                        "fullStart": 1216,
                                                        "fullEnd": 1225,
                                                        "start": 1216,
                                                        "end": 1224,
                                                        "fullWidth": 9,
                                                        "width": 8,
                                                        "openParenToken": {
                                                            "kind": "OpenParenToken",
                                                            "fullStart": 1216,
                                                            "fullEnd": 1217,
                                                            "start": 1216,
                                                            "end": 1217,
                                                            "fullWidth": 1,
                                                            "width": 1,
                                                            "text": "(",
                                                            "value": "(",
                                                            "valueText": "("
                                                        },
                                                        "arguments": [
                                                            {
                                                                "kind": "StringLiteral",
                                                                "fullStart": 1217,
                                                                "fullEnd": 1223,
                                                                "start": 1217,
                                                                "end": 1223,
                                                                "fullWidth": 6,
                                                                "width": 6,
                                                                "text": "\"prop\"",
                                                                "value": "prop",
                                                                "valueText": "prop"
                                                            }
                                                        ],
                                                        "closeParenToken": {
                                                            "kind": "CloseParenToken",
                                                            "fullStart": 1223,
                                                            "fullEnd": 1225,
                                                            "start": 1223,
                                                            "end": 1224,
                                                            "fullWidth": 2,
                                                            "width": 1,
                                                            "text": ")",
                                                            "value": ")",
                                                            "valueText": ")",
                                                            "hasTrailingTrivia": true,
                                                            "trailingTrivia": [
                                                                {
                                                                    "kind": "WhitespaceTrivia",
                                                                    "text": " "
                                                                }
                                                            ]
                                                        }
                                                    }
                                                }
                                            },
                                            "operatorToken": {
                                                "kind": "AmpersandAmpersandToken",
                                                "fullStart": 1225,
                                                "fullEnd": 1228,
                                                "start": 1225,
                                                "end": 1227,
                                                "fullWidth": 3,
                                                "width": 2,
                                                "text": "&&",
                                                "value": "&&",
                                                "valueText": "&&",
                                                "hasTrailingTrivia": true,
                                                "trailingTrivia": [
                                                    {
                                                        "kind": "WhitespaceTrivia",
                                                        "text": " "
                                                    }
                                                ]
                                            },
                                            "right": {
                                                "kind": "IdentifierName",
                                                "fullStart": 1228,
                                                "fullEnd": 1244,
                                                "start": 1228,
                                                "end": 1244,
                                                "fullWidth": 16,
                                                "width": 16,
                                                "text": "verifyEnumerable",
                                                "value": "verifyEnumerable",
                                                "valueText": "verifyEnumerable"
                                            }
                                        },
                                        "semicolonToken": {
                                            "kind": "SemicolonToken",
                                            "fullStart": 1244,
                                            "fullEnd": 1247,
                                            "start": 1244,
                                            "end": 1245,
                                            "fullWidth": 3,
                                            "width": 1,
                                            "text": ";",
                                            "value": ";",
                                            "valueText": ";",
                                            "hasTrailingTrivia": true,
                                            "hasTrailingNewLine": true,
                                            "trailingTrivia": [
                                                {
                                                    "kind": "NewLineTrivia",
                                                    "text": "\r\n"
                                                }
                                            ]
                                        }
                                    }
                                ],
                                "closeBraceToken": {
                                    "kind": "CloseBraceToken",
                                    "fullStart": 1247,
                                    "fullEnd": 1257,
                                    "start": 1255,
                                    "end": 1256,
                                    "fullWidth": 10,
                                    "width": 1,
                                    "text": "}",
                                    "value": "}",
                                    "valueText": "}",
                                    "hasLeadingTrivia": true,
                                    "hasTrailingTrivia": true,
                                    "leadingTrivia": [
                                        {
                                            "kind": "WhitespaceTrivia",
                                            "text": "        "
                                        }
                                    ],
                                    "trailingTrivia": [
                                        {
                                            "kind": "WhitespaceTrivia",
                                            "text": " "
                                        }
                                    ]
                                }
                            },
                            "finallyClause": {
                                "kind": "FinallyClause",
                                "fullStart": 1257,
                                "fullEnd": 1322,
                                "start": 1257,
                                "end": 1320,
                                "fullWidth": 65,
                                "width": 63,
                                "finallyKeyword": {
                                    "kind": "FinallyKeyword",
                                    "fullStart": 1257,
                                    "fullEnd": 1265,
                                    "start": 1257,
                                    "end": 1264,
                                    "fullWidth": 8,
                                    "width": 7,
                                    "text": "finally",
                                    "value": "finally",
                                    "valueText": "finally",
                                    "hasTrailingTrivia": true,
                                    "trailingTrivia": [
                                        {
                                            "kind": "WhitespaceTrivia",
                                            "text": " "
                                        }
                                    ]
                                },
                                "block": {
                                    "kind": "Block",
                                    "fullStart": 1265,
                                    "fullEnd": 1322,
                                    "start": 1265,
                                    "end": 1320,
                                    "fullWidth": 57,
                                    "width": 55,
                                    "openBraceToken": {
                                        "kind": "OpenBraceToken",
                                        "fullStart": 1265,
                                        "fullEnd": 1268,
                                        "start": 1265,
                                        "end": 1266,
                                        "fullWidth": 3,
                                        "width": 1,
                                        "text": "{",
                                        "value": "{",
                                        "valueText": "{",
                                        "hasTrailingTrivia": true,
                                        "hasTrailingNewLine": true,
                                        "trailingTrivia": [
                                            {
                                                "kind": "NewLineTrivia",
                                                "text": "\r\n"
                                            }
                                        ]
                                    },
                                    "statements": [
                                        {
                                            "kind": "ExpressionStatement",
                                            "fullStart": 1268,
                                            "fullEnd": 1311,
                                            "start": 1280,
                                            "end": 1309,
                                            "fullWidth": 43,
                                            "width": 29,
                                            "expression": {
                                                "kind": "DeleteExpression",
                                                "fullStart": 1268,
                                                "fullEnd": 1308,
                                                "start": 1280,
                                                "end": 1308,
                                                "fullWidth": 40,
                                                "width": 28,
                                                "deleteKeyword": {
                                                    "kind": "DeleteKeyword",
                                                    "fullStart": 1268,
                                                    "fullEnd": 1287,
                                                    "start": 1280,
                                                    "end": 1286,
                                                    "fullWidth": 19,
                                                    "width": 6,
                                                    "text": "delete",
                                                    "value": "delete",
                                                    "valueText": "delete",
                                                    "hasLeadingTrivia": true,
                                                    "hasTrailingTrivia": true,
                                                    "leadingTrivia": [
                                                        {
                                                            "kind": "WhitespaceTrivia",
                                                            "text": "            "
                                                        }
                                                    ],
                                                    "trailingTrivia": [
                                                        {
                                                            "kind": "WhitespaceTrivia",
                                                            "text": " "
                                                        }
                                                    ]
                                                },
                                                "expression": {
                                                    "kind": "MemberAccessExpression",
                                                    "fullStart": 1287,
                                                    "fullEnd": 1308,
                                                    "start": 1287,
                                                    "end": 1308,
                                                    "fullWidth": 21,
                                                    "width": 21,
                                                    "expression": {
                                                        "kind": "MemberAccessExpression",
                                                        "fullStart": 1287,
                                                        "fullEnd": 1303,
                                                        "start": 1287,
                                                        "end": 1303,
                                                        "fullWidth": 16,
                                                        "width": 16,
                                                        "expression": {
                                                            "kind": "IdentifierName",
                                                            "fullStart": 1287,
                                                            "fullEnd": 1293,
                                                            "start": 1287,
                                                            "end": 1293,
                                                            "fullWidth": 6,
                                                            "width": 6,
                                                            "text": "RegExp",
                                                            "value": "RegExp",
                                                            "valueText": "RegExp"
                                                        },
                                                        "dotToken": {
                                                            "kind": "DotToken",
                                                            "fullStart": 1293,
                                                            "fullEnd": 1294,
                                                            "start": 1293,
                                                            "end": 1294,
                                                            "fullWidth": 1,
                                                            "width": 1,
                                                            "text": ".",
                                                            "value": ".",
                                                            "valueText": "."
                                                        },
                                                        "name": {
                                                            "kind": "IdentifierName",
                                                            "fullStart": 1294,
                                                            "fullEnd": 1303,
                                                            "start": 1294,
                                                            "end": 1303,
                                                            "fullWidth": 9,
                                                            "width": 9,
                                                            "text": "prototype",
                                                            "value": "prototype",
                                                            "valueText": "prototype"
                                                        }
                                                    },
                                                    "dotToken": {
                                                        "kind": "DotToken",
                                                        "fullStart": 1303,
                                                        "fullEnd": 1304,
                                                        "start": 1303,
                                                        "end": 1304,
                                                        "fullWidth": 1,
                                                        "width": 1,
                                                        "text": ".",
                                                        "value": ".",
                                                        "valueText": "."
                                                    },
                                                    "name": {
                                                        "kind": "IdentifierName",
                                                        "fullStart": 1304,
                                                        "fullEnd": 1308,
                                                        "start": 1304,
                                                        "end": 1308,
                                                        "fullWidth": 4,
                                                        "width": 4,
                                                        "text": "prop",
                                                        "value": "prop",
                                                        "valueText": "prop"
                                                    }
                                                }
                                            },
                                            "semicolonToken": {
                                                "kind": "SemicolonToken",
                                                "fullStart": 1308,
                                                "fullEnd": 1311,
                                                "start": 1308,
                                                "end": 1309,
                                                "fullWidth": 3,
                                                "width": 1,
                                                "text": ";",
                                                "value": ";",
                                                "valueText": ";",
                                                "hasTrailingTrivia": true,
                                                "hasTrailingNewLine": true,
                                                "trailingTrivia": [
                                                    {
                                                        "kind": "NewLineTrivia",
                                                        "text": "\r\n"
                                                    }
                                                ]
                                            }
                                        }
                                    ],
                                    "closeBraceToken": {
                                        "kind": "CloseBraceToken",
                                        "fullStart": 1311,
                                        "fullEnd": 1322,
                                        "start": 1319,
                                        "end": 1320,
                                        "fullWidth": 11,
                                        "width": 1,
                                        "text": "}",
                                        "value": "}",
                                        "valueText": "}",
                                        "hasLeadingTrivia": true,
                                        "hasTrailingTrivia": true,
                                        "hasTrailingNewLine": true,
                                        "leadingTrivia": [
                                            {
                                                "kind": "WhitespaceTrivia",
                                                "text": "        "
                                            }
                                        ],
                                        "trailingTrivia": [
                                            {
                                                "kind": "NewLineTrivia",
                                                "text": "\r\n"
                                            }
                                        ]
                                    }
                                }
                            }
                        }
                    ],
                    "closeBraceToken": {
                        "kind": "CloseBraceToken",
                        "fullStart": 1322,
                        "fullEnd": 1329,
                        "start": 1326,
                        "end": 1327,
                        "fullWidth": 7,
                        "width": 1,
                        "text": "}",
                        "value": "}",
                        "valueText": "}",
                        "hasLeadingTrivia": true,
                        "hasTrailingTrivia": true,
                        "hasTrailingNewLine": true,
                        "leadingTrivia": [
                            {
                                "kind": "WhitespaceTrivia",
                                "text": "    "
                            }
                        ],
                        "trailingTrivia": [
                            {
                                "kind": "NewLineTrivia",
                                "text": "\r\n"
                            }
                        ]
                    }
                }
            },
            {
                "kind": "ExpressionStatement",
                "fullStart": 1329,
                "fullEnd": 1353,
                "start": 1329,
                "end": 1351,
                "fullWidth": 24,
                "width": 22,
                "expression": {
                    "kind": "InvocationExpression",
                    "fullStart": 1329,
                    "fullEnd": 1350,
                    "start": 1329,
                    "end": 1350,
                    "fullWidth": 21,
                    "width": 21,
                    "expression": {
                        "kind": "IdentifierName",
                        "fullStart": 1329,
                        "fullEnd": 1340,
                        "start": 1329,
                        "end": 1340,
                        "fullWidth": 11,
                        "width": 11,
                        "text": "runTestCase",
                        "value": "runTestCase",
                        "valueText": "runTestCase"
                    },
                    "argumentList": {
                        "kind": "ArgumentList",
                        "fullStart": 1340,
                        "fullEnd": 1350,
                        "start": 1340,
                        "end": 1350,
                        "fullWidth": 10,
                        "width": 10,
                        "openParenToken": {
                            "kind": "OpenParenToken",
                            "fullStart": 1340,
                            "fullEnd": 1341,
                            "start": 1340,
                            "end": 1341,
                            "fullWidth": 1,
                            "width": 1,
                            "text": "(",
                            "value": "(",
                            "valueText": "("
                        },
                        "arguments": [
                            {
                                "kind": "IdentifierName",
                                "fullStart": 1341,
                                "fullEnd": 1349,
                                "start": 1341,
                                "end": 1349,
                                "fullWidth": 8,
                                "width": 8,
                                "text": "testcase",
                                "value": "testcase",
                                "valueText": "testcase"
                            }
                        ],
                        "closeParenToken": {
                            "kind": "CloseParenToken",
                            "fullStart": 1349,
                            "fullEnd": 1350,
                            "start": 1349,
                            "end": 1350,
                            "fullWidth": 1,
                            "width": 1,
                            "text": ")",
                            "value": ")",
                            "valueText": ")"
                        }
                    }
                },
                "semicolonToken": {
                    "kind": "SemicolonToken",
                    "fullStart": 1350,
                    "fullEnd": 1353,
                    "start": 1350,
                    "end": 1351,
                    "fullWidth": 3,
                    "width": 1,
                    "text": ";",
                    "value": ";",
                    "valueText": ";",
                    "hasTrailingTrivia": true,
                    "hasTrailingNewLine": true,
                    "trailingTrivia": [
                        {
                            "kind": "NewLineTrivia",
                            "text": "\r\n"
                        }
                    ]
                }
            }
        ],
        "endOfFileToken": {
            "kind": "EndOfFileToken",
            "fullStart": 1353,
            "fullEnd": 1353,
            "start": 1353,
            "end": 1353,
            "fullWidth": 0,
            "width": 0,
            "text": ""
        }
    },
    "lineMap": {
        "lineStarts": [
            0,
            67,
            152,
            232,
            308,
            380,
            385,
            439,
            524,
            529,
            531,
            533,
            556,
            584,
            599,
            662,
            698,
            732,
            752,
            793,
            828,
            848,
            883,
            919,
            936,
            976,
            1019,
            1056,
            1093,
            1139,
            1158,
            1173,
            1175,
            1247,
            1268,
            1311,
            1322,
            1329,
            1353
        ],
        "length": 1353
    }
}<|MERGE_RESOLUTION|>--- conflicted
+++ resolved
@@ -247,12 +247,8 @@
                                         "start": 568,
                                         "end": 581,
                                         "fullWidth": 13,
-<<<<<<< HEAD
                                         "width": 13,
-                                        "identifier": {
-=======
                                         "propertyName": {
->>>>>>> 85e84683
                                             "kind": "IdentifierName",
                                             "fullStart": 568,
                                             "fullEnd": 573,
@@ -1448,12 +1444,8 @@
                                                     "start": 952,
                                                     "end": 973,
                                                     "fullWidth": 21,
-<<<<<<< HEAD
                                                     "width": 21,
-                                                    "identifier": {
-=======
                                                     "propertyName": {
->>>>>>> 85e84683
                                                         "kind": "IdentifierName",
                                                         "fullStart": 952,
                                                         "fullEnd": 959,
@@ -1649,12 +1641,8 @@
                                                     "start": 992,
                                                     "end": 1016,
                                                     "fullWidth": 24,
-<<<<<<< HEAD
                                                     "width": 24,
-                                                    "identifier": {
-=======
                                                     "propertyName": {
->>>>>>> 85e84683
                                                         "kind": "IdentifierName",
                                                         "fullStart": 992,
                                                         "fullEnd": 1009,
@@ -1818,12 +1806,8 @@
                                                     "start": 1040,
                                                     "end": 1041,
                                                     "fullWidth": 2,
-<<<<<<< HEAD
                                                     "width": 1,
-                                                    "identifier": {
-=======
                                                     "propertyName": {
->>>>>>> 85e84683
                                                         "kind": "IdentifierName",
                                                         "fullStart": 1040,
                                                         "fullEnd": 1042,
