{
    "isDeclaration": false,
    "languageVersion": "EcmaScript5",
    "parseOptions": {
        "allowAutomaticSemicolonInsertion": true
    },
    "sourceUnit": {
        "kind": "SourceUnit",
        "fullStart": 0,
        "fullEnd": 931,
        "start": 561,
        "end": 931,
        "fullWidth": 931,
        "width": 370,
        "isIncrementallyUnusable": true,
        "moduleElements": [
            {
                "kind": "FunctionDeclaration",
                "fullStart": 0,
                "fullEnd": 907,
                "start": 561,
                "end": 905,
                "fullWidth": 907,
                "width": 344,
                "isIncrementallyUnusable": true,
                "modifiers": [],
                "functionKeyword": {
                    "kind": "FunctionKeyword",
                    "fullStart": 0,
                    "fullEnd": 570,
                    "start": 561,
                    "end": 569,
                    "fullWidth": 570,
                    "width": 8,
                    "text": "function",
                    "value": "function",
                    "valueText": "function",
                    "hasLeadingTrivia": true,
                    "hasLeadingComment": true,
                    "hasLeadingNewLine": true,
                    "hasTrailingTrivia": true,
                    "leadingTrivia": [
                        {
                            "kind": "SingleLineCommentTrivia",
                            "text": "/// Copyright (c) 2012 Ecma International.  All rights reserved. "
                        },
                        {
                            "kind": "NewLineTrivia",
                            "text": "\r\n"
                        },
                        {
                            "kind": "SingleLineCommentTrivia",
                            "text": "/// Ecma International makes this code available under the terms and conditions set"
                        },
                        {
                            "kind": "NewLineTrivia",
                            "text": "\r\n"
                        },
                        {
                            "kind": "SingleLineCommentTrivia",
                            "text": "/// forth on http://hg.ecmascript.org/tests/test262/raw-file/tip/LICENSE (the "
                        },
                        {
                            "kind": "NewLineTrivia",
                            "text": "\r\n"
                        },
                        {
                            "kind": "SingleLineCommentTrivia",
                            "text": "/// \"Use Terms\").   Any redistribution of this code must retain the above "
                        },
                        {
                            "kind": "NewLineTrivia",
                            "text": "\r\n"
                        },
                        {
                            "kind": "SingleLineCommentTrivia",
                            "text": "/// copyright and this notice and otherwise comply with the Use Terms."
                        },
                        {
                            "kind": "NewLineTrivia",
                            "text": "\r\n"
                        },
                        {
                            "kind": "MultiLineCommentTrivia",
                            "text": "/**\r\n * @path ch15/15.2/15.2.3/15.2.3.6/15.2.3.6-3-262.js\r\n * @description Object.defineProperty - value of 'set' property in 'Attributes' is a function (8.10.5 step 8.b)\r\n */"
                        },
                        {
                            "kind": "NewLineTrivia",
                            "text": "\r\n"
                        },
                        {
                            "kind": "NewLineTrivia",
                            "text": "\r\n"
                        },
                        {
                            "kind": "NewLineTrivia",
                            "text": "\r\n"
                        }
                    ],
                    "trailingTrivia": [
                        {
                            "kind": "WhitespaceTrivia",
                            "text": " "
                        }
                    ]
                },
                "identifier": {
                    "kind": "IdentifierName",
                    "fullStart": 570,
                    "fullEnd": 578,
                    "start": 570,
                    "end": 578,
                    "fullWidth": 8,
                    "width": 8,
                    "text": "testcase",
                    "value": "testcase",
                    "valueText": "testcase"
                },
                "callSignature": {
                    "kind": "CallSignature",
                    "fullStart": 578,
                    "fullEnd": 581,
                    "start": 578,
                    "end": 580,
                    "fullWidth": 3,
                    "width": 2,
                    "parameterList": {
                        "kind": "ParameterList",
                        "fullStart": 578,
                        "fullEnd": 581,
                        "start": 578,
                        "end": 580,
                        "fullWidth": 3,
                        "width": 2,
                        "openParenToken": {
                            "kind": "OpenParenToken",
                            "fullStart": 578,
                            "fullEnd": 579,
                            "start": 578,
                            "end": 579,
                            "fullWidth": 1,
                            "width": 1,
                            "text": "(",
                            "value": "(",
                            "valueText": "("
                        },
                        "parameters": [],
                        "closeParenToken": {
                            "kind": "CloseParenToken",
                            "fullStart": 579,
                            "fullEnd": 581,
                            "start": 579,
                            "end": 580,
                            "fullWidth": 2,
                            "width": 1,
                            "text": ")",
                            "value": ")",
                            "valueText": ")",
                            "hasTrailingTrivia": true,
                            "trailingTrivia": [
                                {
                                    "kind": "WhitespaceTrivia",
                                    "text": " "
                                }
                            ]
                        }
                    }
                },
                "block": {
                    "kind": "Block",
                    "fullStart": 581,
                    "fullEnd": 907,
                    "start": 581,
                    "end": 905,
                    "fullWidth": 326,
                    "width": 324,
                    "isIncrementallyUnusable": true,
                    "openBraceToken": {
                        "kind": "OpenBraceToken",
                        "fullStart": 581,
                        "fullEnd": 584,
                        "start": 581,
                        "end": 582,
                        "fullWidth": 3,
                        "width": 1,
                        "text": "{",
                        "value": "{",
                        "valueText": "{",
                        "hasTrailingTrivia": true,
                        "hasTrailingNewLine": true,
                        "trailingTrivia": [
                            {
                                "kind": "NewLineTrivia",
                                "text": "\r\n"
                            }
                        ]
                    },
                    "statements": [
                        {
                            "kind": "VariableStatement",
                            "fullStart": 584,
                            "fullEnd": 607,
                            "start": 592,
                            "end": 605,
                            "fullWidth": 23,
                            "width": 13,
                            "modifiers": [],
                            "variableDeclaration": {
                                "kind": "VariableDeclaration",
                                "fullStart": 584,
                                "fullEnd": 604,
                                "start": 592,
                                "end": 604,
                                "fullWidth": 20,
                                "width": 12,
                                "varKeyword": {
                                    "kind": "VarKeyword",
                                    "fullStart": 584,
                                    "fullEnd": 596,
                                    "start": 592,
                                    "end": 595,
                                    "fullWidth": 12,
                                    "width": 3,
                                    "text": "var",
                                    "value": "var",
                                    "valueText": "var",
                                    "hasLeadingTrivia": true,
                                    "hasTrailingTrivia": true,
                                    "leadingTrivia": [
                                        {
                                            "kind": "WhitespaceTrivia",
                                            "text": "        "
                                        }
                                    ],
                                    "trailingTrivia": [
                                        {
                                            "kind": "WhitespaceTrivia",
                                            "text": " "
                                        }
                                    ]
                                },
                                "variableDeclarators": [
                                    {
                                        "kind": "VariableDeclarator",
                                        "fullStart": 596,
                                        "fullEnd": 604,
                                        "start": 596,
                                        "end": 604,
                                        "fullWidth": 8,
<<<<<<< HEAD
                                        "width": 8,
                                        "identifier": {
=======
                                        "propertyName": {
>>>>>>> 85e84683
                                            "kind": "IdentifierName",
                                            "fullStart": 596,
                                            "fullEnd": 600,
                                            "start": 596,
                                            "end": 599,
                                            "fullWidth": 4,
                                            "width": 3,
                                            "text": "obj",
                                            "value": "obj",
                                            "valueText": "obj",
                                            "hasTrailingTrivia": true,
                                            "trailingTrivia": [
                                                {
                                                    "kind": "WhitespaceTrivia",
                                                    "text": " "
                                                }
                                            ]
                                        },
                                        "equalsValueClause": {
                                            "kind": "EqualsValueClause",
                                            "fullStart": 600,
                                            "fullEnd": 604,
                                            "start": 600,
                                            "end": 604,
                                            "fullWidth": 4,
                                            "width": 4,
                                            "equalsToken": {
                                                "kind": "EqualsToken",
                                                "fullStart": 600,
                                                "fullEnd": 602,
                                                "start": 600,
                                                "end": 601,
                                                "fullWidth": 2,
                                                "width": 1,
                                                "text": "=",
                                                "value": "=",
                                                "valueText": "=",
                                                "hasTrailingTrivia": true,
                                                "trailingTrivia": [
                                                    {
                                                        "kind": "WhitespaceTrivia",
                                                        "text": " "
                                                    }
                                                ]
                                            },
                                            "value": {
                                                "kind": "ObjectLiteralExpression",
                                                "fullStart": 602,
                                                "fullEnd": 604,
                                                "start": 602,
                                                "end": 604,
                                                "fullWidth": 2,
                                                "width": 2,
                                                "openBraceToken": {
                                                    "kind": "OpenBraceToken",
                                                    "fullStart": 602,
                                                    "fullEnd": 603,
                                                    "start": 602,
                                                    "end": 603,
                                                    "fullWidth": 1,
                                                    "width": 1,
                                                    "text": "{",
                                                    "value": "{",
                                                    "valueText": "{"
                                                },
                                                "propertyAssignments": [],
                                                "closeBraceToken": {
                                                    "kind": "CloseBraceToken",
                                                    "fullStart": 603,
                                                    "fullEnd": 604,
                                                    "start": 603,
                                                    "end": 604,
                                                    "fullWidth": 1,
                                                    "width": 1,
                                                    "text": "}",
                                                    "value": "}",
                                                    "valueText": "}"
                                                }
                                            }
                                        }
                                    }
                                ]
                            },
                            "semicolonToken": {
                                "kind": "SemicolonToken",
                                "fullStart": 604,
                                "fullEnd": 607,
                                "start": 604,
                                "end": 605,
                                "fullWidth": 3,
                                "width": 1,
                                "text": ";",
                                "value": ";",
                                "valueText": ";",
                                "hasTrailingTrivia": true,
                                "hasTrailingNewLine": true,
                                "trailingTrivia": [
                                    {
                                        "kind": "NewLineTrivia",
                                        "text": "\r\n"
                                    }
                                ]
                            }
                        },
                        {
                            "kind": "VariableStatement",
                            "fullStart": 607,
                            "fullEnd": 635,
                            "start": 615,
                            "end": 633,
                            "fullWidth": 28,
                            "width": 18,
                            "modifiers": [],
                            "variableDeclaration": {
                                "kind": "VariableDeclaration",
                                "fullStart": 607,
                                "fullEnd": 632,
                                "start": 615,
                                "end": 632,
                                "fullWidth": 25,
                                "width": 17,
                                "varKeyword": {
                                    "kind": "VarKeyword",
                                    "fullStart": 607,
                                    "fullEnd": 619,
                                    "start": 615,
                                    "end": 618,
                                    "fullWidth": 12,
                                    "width": 3,
                                    "text": "var",
                                    "value": "var",
                                    "valueText": "var",
                                    "hasLeadingTrivia": true,
                                    "hasTrailingTrivia": true,
                                    "leadingTrivia": [
                                        {
                                            "kind": "WhitespaceTrivia",
                                            "text": "        "
                                        }
                                    ],
                                    "trailingTrivia": [
                                        {
                                            "kind": "WhitespaceTrivia",
                                            "text": " "
                                        }
                                    ]
                                },
                                "variableDeclarators": [
                                    {
                                        "kind": "VariableDeclarator",
                                        "fullStart": 619,
                                        "fullEnd": 632,
                                        "start": 619,
                                        "end": 632,
                                        "fullWidth": 13,
<<<<<<< HEAD
                                        "width": 13,
                                        "identifier": {
=======
                                        "propertyName": {
>>>>>>> 85e84683
                                            "kind": "IdentifierName",
                                            "fullStart": 619,
                                            "fullEnd": 624,
                                            "start": 619,
                                            "end": 623,
                                            "fullWidth": 5,
                                            "width": 4,
                                            "text": "data",
                                            "value": "data",
                                            "valueText": "data",
                                            "hasTrailingTrivia": true,
                                            "trailingTrivia": [
                                                {
                                                    "kind": "WhitespaceTrivia",
                                                    "text": " "
                                                }
                                            ]
                                        },
                                        "equalsValueClause": {
                                            "kind": "EqualsValueClause",
                                            "fullStart": 624,
                                            "fullEnd": 632,
                                            "start": 624,
                                            "end": 632,
                                            "fullWidth": 8,
                                            "width": 8,
                                            "equalsToken": {
                                                "kind": "EqualsToken",
                                                "fullStart": 624,
                                                "fullEnd": 626,
                                                "start": 624,
                                                "end": 625,
                                                "fullWidth": 2,
                                                "width": 1,
                                                "text": "=",
                                                "value": "=",
                                                "valueText": "=",
                                                "hasTrailingTrivia": true,
                                                "trailingTrivia": [
                                                    {
                                                        "kind": "WhitespaceTrivia",
                                                        "text": " "
                                                    }
                                                ]
                                            },
                                            "value": {
                                                "kind": "StringLiteral",
                                                "fullStart": 626,
                                                "fullEnd": 632,
                                                "start": 626,
                                                "end": 632,
                                                "fullWidth": 6,
                                                "width": 6,
                                                "text": "\"data\"",
                                                "value": "data",
                                                "valueText": "data"
                                            }
                                        }
                                    }
                                ]
                            },
                            "semicolonToken": {
                                "kind": "SemicolonToken",
                                "fullStart": 632,
                                "fullEnd": 635,
                                "start": 632,
                                "end": 633,
                                "fullWidth": 3,
                                "width": 1,
                                "text": ";",
                                "value": ";",
                                "valueText": ";",
                                "hasTrailingTrivia": true,
                                "hasTrailingNewLine": true,
                                "trailingTrivia": [
                                    {
                                        "kind": "NewLineTrivia",
                                        "text": "\r\n"
                                    }
                                ]
                            }
                        },
                        {
                            "kind": "ExpressionStatement",
                            "fullStart": 635,
                            "fullEnd": 783,
                            "start": 645,
                            "end": 781,
                            "fullWidth": 148,
                            "width": 136,
                            "isIncrementallyUnusable": true,
                            "expression": {
                                "kind": "InvocationExpression",
                                "fullStart": 635,
                                "fullEnd": 780,
                                "start": 645,
                                "end": 780,
                                "fullWidth": 145,
                                "width": 135,
                                "isIncrementallyUnusable": true,
                                "expression": {
                                    "kind": "MemberAccessExpression",
                                    "fullStart": 635,
                                    "fullEnd": 666,
                                    "start": 645,
                                    "end": 666,
                                    "fullWidth": 31,
                                    "width": 21,
                                    "expression": {
                                        "kind": "IdentifierName",
                                        "fullStart": 635,
                                        "fullEnd": 651,
                                        "start": 645,
                                        "end": 651,
                                        "fullWidth": 16,
                                        "width": 6,
                                        "text": "Object",
                                        "value": "Object",
                                        "valueText": "Object",
                                        "hasLeadingTrivia": true,
                                        "hasLeadingNewLine": true,
                                        "leadingTrivia": [
                                            {
                                                "kind": "NewLineTrivia",
                                                "text": "\r\n"
                                            },
                                            {
                                                "kind": "WhitespaceTrivia",
                                                "text": "        "
                                            }
                                        ]
                                    },
                                    "dotToken": {
                                        "kind": "DotToken",
                                        "fullStart": 651,
                                        "fullEnd": 652,
                                        "start": 651,
                                        "end": 652,
                                        "fullWidth": 1,
                                        "width": 1,
                                        "text": ".",
                                        "value": ".",
                                        "valueText": "."
                                    },
                                    "name": {
                                        "kind": "IdentifierName",
                                        "fullStart": 652,
                                        "fullEnd": 666,
                                        "start": 652,
                                        "end": 666,
                                        "fullWidth": 14,
                                        "width": 14,
                                        "text": "defineProperty",
                                        "value": "defineProperty",
                                        "valueText": "defineProperty"
                                    }
                                },
                                "argumentList": {
                                    "kind": "ArgumentList",
                                    "fullStart": 666,
                                    "fullEnd": 780,
                                    "start": 666,
                                    "end": 780,
                                    "fullWidth": 114,
                                    "width": 114,
                                    "isIncrementallyUnusable": true,
                                    "openParenToken": {
                                        "kind": "OpenParenToken",
                                        "fullStart": 666,
                                        "fullEnd": 667,
                                        "start": 666,
                                        "end": 667,
                                        "fullWidth": 1,
                                        "width": 1,
                                        "text": "(",
                                        "value": "(",
                                        "valueText": "("
                                    },
                                    "arguments": [
                                        {
                                            "kind": "IdentifierName",
                                            "fullStart": 667,
                                            "fullEnd": 670,
                                            "start": 667,
                                            "end": 670,
                                            "fullWidth": 3,
                                            "width": 3,
                                            "text": "obj",
                                            "value": "obj",
                                            "valueText": "obj"
                                        },
                                        {
                                            "kind": "CommaToken",
                                            "fullStart": 670,
                                            "fullEnd": 672,
                                            "start": 670,
                                            "end": 671,
                                            "fullWidth": 2,
                                            "width": 1,
                                            "text": ",",
                                            "value": ",",
                                            "valueText": ",",
                                            "hasTrailingTrivia": true,
                                            "trailingTrivia": [
                                                {
                                                    "kind": "WhitespaceTrivia",
                                                    "text": " "
                                                }
                                            ]
                                        },
                                        {
                                            "kind": "StringLiteral",
                                            "fullStart": 672,
                                            "fullEnd": 682,
                                            "start": 672,
                                            "end": 682,
                                            "fullWidth": 10,
                                            "width": 10,
                                            "text": "\"property\"",
                                            "value": "property",
                                            "valueText": "property"
                                        },
                                        {
                                            "kind": "CommaToken",
                                            "fullStart": 682,
                                            "fullEnd": 684,
                                            "start": 682,
                                            "end": 683,
                                            "fullWidth": 2,
                                            "width": 1,
                                            "text": ",",
                                            "value": ",",
                                            "valueText": ",",
                                            "hasTrailingTrivia": true,
                                            "trailingTrivia": [
                                                {
                                                    "kind": "WhitespaceTrivia",
                                                    "text": " "
                                                }
                                            ]
                                        },
                                        {
                                            "kind": "ObjectLiteralExpression",
                                            "fullStart": 684,
                                            "fullEnd": 779,
                                            "start": 684,
                                            "end": 779,
                                            "fullWidth": 95,
                                            "width": 95,
                                            "isIncrementallyUnusable": true,
                                            "openBraceToken": {
                                                "kind": "OpenBraceToken",
                                                "fullStart": 684,
                                                "fullEnd": 687,
                                                "start": 684,
                                                "end": 685,
                                                "fullWidth": 3,
                                                "width": 1,
                                                "text": "{",
                                                "value": "{",
                                                "valueText": "{",
                                                "hasTrailingTrivia": true,
                                                "hasTrailingNewLine": true,
                                                "trailingTrivia": [
                                                    {
                                                        "kind": "NewLineTrivia",
                                                        "text": "\r\n"
                                                    }
                                                ]
                                            },
                                            "propertyAssignments": [
                                                {
                                                    "kind": "SimplePropertyAssignment",
                                                    "fullStart": 687,
                                                    "fullEnd": 770,
                                                    "start": 699,
                                                    "end": 768,
                                                    "fullWidth": 83,
                                                    "width": 69,
                                                    "isIncrementallyUnusable": true,
                                                    "propertyName": {
                                                        "kind": "IdentifierName",
                                                        "fullStart": 687,
                                                        "fullEnd": 702,
                                                        "start": 699,
                                                        "end": 702,
                                                        "fullWidth": 15,
                                                        "width": 3,
                                                        "text": "set",
                                                        "value": "set",
                                                        "valueText": "set",
                                                        "hasLeadingTrivia": true,
                                                        "leadingTrivia": [
                                                            {
                                                                "kind": "WhitespaceTrivia",
                                                                "text": "            "
                                                            }
                                                        ]
                                                    },
                                                    "colonToken": {
                                                        "kind": "ColonToken",
                                                        "fullStart": 702,
                                                        "fullEnd": 704,
                                                        "start": 702,
                                                        "end": 703,
                                                        "fullWidth": 2,
                                                        "width": 1,
                                                        "text": ":",
                                                        "value": ":",
                                                        "valueText": ":",
                                                        "hasTrailingTrivia": true,
                                                        "trailingTrivia": [
                                                            {
                                                                "kind": "WhitespaceTrivia",
                                                                "text": " "
                                                            }
                                                        ]
                                                    },
                                                    "expression": {
                                                        "kind": "FunctionExpression",
                                                        "fullStart": 704,
                                                        "fullEnd": 770,
                                                        "start": 704,
                                                        "end": 768,
                                                        "fullWidth": 66,
                                                        "width": 64,
                                                        "functionKeyword": {
                                                            "kind": "FunctionKeyword",
                                                            "fullStart": 704,
                                                            "fullEnd": 713,
                                                            "start": 704,
                                                            "end": 712,
                                                            "fullWidth": 9,
                                                            "width": 8,
                                                            "text": "function",
                                                            "value": "function",
                                                            "valueText": "function",
                                                            "hasTrailingTrivia": true,
                                                            "trailingTrivia": [
                                                                {
                                                                    "kind": "WhitespaceTrivia",
                                                                    "text": " "
                                                                }
                                                            ]
                                                        },
                                                        "callSignature": {
                                                            "kind": "CallSignature",
                                                            "fullStart": 713,
                                                            "fullEnd": 721,
                                                            "start": 713,
                                                            "end": 720,
                                                            "fullWidth": 8,
                                                            "width": 7,
                                                            "parameterList": {
                                                                "kind": "ParameterList",
                                                                "fullStart": 713,
                                                                "fullEnd": 721,
                                                                "start": 713,
                                                                "end": 720,
                                                                "fullWidth": 8,
                                                                "width": 7,
                                                                "openParenToken": {
                                                                    "kind": "OpenParenToken",
                                                                    "fullStart": 713,
                                                                    "fullEnd": 714,
                                                                    "start": 713,
                                                                    "end": 714,
                                                                    "fullWidth": 1,
                                                                    "width": 1,
                                                                    "text": "(",
                                                                    "value": "(",
                                                                    "valueText": "("
                                                                },
                                                                "parameters": [
                                                                    {
                                                                        "kind": "Parameter",
                                                                        "fullStart": 714,
                                                                        "fullEnd": 719,
                                                                        "start": 714,
                                                                        "end": 719,
                                                                        "fullWidth": 5,
                                                                        "width": 5,
                                                                        "modifiers": [],
                                                                        "identifier": {
                                                                            "kind": "IdentifierName",
                                                                            "fullStart": 714,
                                                                            "fullEnd": 719,
                                                                            "start": 714,
                                                                            "end": 719,
                                                                            "fullWidth": 5,
                                                                            "width": 5,
                                                                            "text": "value",
                                                                            "value": "value",
                                                                            "valueText": "value"
                                                                        }
                                                                    }
                                                                ],
                                                                "closeParenToken": {
                                                                    "kind": "CloseParenToken",
                                                                    "fullStart": 719,
                                                                    "fullEnd": 721,
                                                                    "start": 719,
                                                                    "end": 720,
                                                                    "fullWidth": 2,
                                                                    "width": 1,
                                                                    "text": ")",
                                                                    "value": ")",
                                                                    "valueText": ")",
                                                                    "hasTrailingTrivia": true,
                                                                    "trailingTrivia": [
                                                                        {
                                                                            "kind": "WhitespaceTrivia",
                                                                            "text": " "
                                                                        }
                                                                    ]
                                                                }
                                                            }
                                                        },
                                                        "block": {
                                                            "kind": "Block",
                                                            "fullStart": 721,
                                                            "fullEnd": 770,
                                                            "start": 721,
                                                            "end": 768,
                                                            "fullWidth": 49,
                                                            "width": 47,
                                                            "openBraceToken": {
                                                                "kind": "OpenBraceToken",
                                                                "fullStart": 721,
                                                                "fullEnd": 724,
                                                                "start": 721,
                                                                "end": 722,
                                                                "fullWidth": 3,
                                                                "width": 1,
                                                                "text": "{",
                                                                "value": "{",
                                                                "valueText": "{",
                                                                "hasTrailingTrivia": true,
                                                                "hasTrailingNewLine": true,
                                                                "trailingTrivia": [
                                                                    {
                                                                        "kind": "NewLineTrivia",
                                                                        "text": "\r\n"
                                                                    }
                                                                ]
                                                            },
                                                            "statements": [
                                                                {
                                                                    "kind": "ExpressionStatement",
                                                                    "fullStart": 724,
                                                                    "fullEnd": 755,
                                                                    "start": 740,
                                                                    "end": 753,
                                                                    "fullWidth": 31,
                                                                    "width": 13,
                                                                    "expression": {
                                                                        "kind": "AssignmentExpression",
                                                                        "fullStart": 724,
                                                                        "fullEnd": 752,
                                                                        "start": 740,
                                                                        "end": 752,
                                                                        "fullWidth": 28,
                                                                        "width": 12,
                                                                        "left": {
                                                                            "kind": "IdentifierName",
                                                                            "fullStart": 724,
                                                                            "fullEnd": 745,
                                                                            "start": 740,
                                                                            "end": 744,
                                                                            "fullWidth": 21,
                                                                            "width": 4,
                                                                            "text": "data",
                                                                            "value": "data",
                                                                            "valueText": "data",
                                                                            "hasLeadingTrivia": true,
                                                                            "hasTrailingTrivia": true,
                                                                            "leadingTrivia": [
                                                                                {
                                                                                    "kind": "WhitespaceTrivia",
                                                                                    "text": "                "
                                                                                }
                                                                            ],
                                                                            "trailingTrivia": [
                                                                                {
                                                                                    "kind": "WhitespaceTrivia",
                                                                                    "text": " "
                                                                                }
                                                                            ]
                                                                        },
                                                                        "operatorToken": {
                                                                            "kind": "EqualsToken",
                                                                            "fullStart": 745,
                                                                            "fullEnd": 747,
                                                                            "start": 745,
                                                                            "end": 746,
                                                                            "fullWidth": 2,
                                                                            "width": 1,
                                                                            "text": "=",
                                                                            "value": "=",
                                                                            "valueText": "=",
                                                                            "hasTrailingTrivia": true,
                                                                            "trailingTrivia": [
                                                                                {
                                                                                    "kind": "WhitespaceTrivia",
                                                                                    "text": " "
                                                                                }
                                                                            ]
                                                                        },
                                                                        "right": {
                                                                            "kind": "IdentifierName",
                                                                            "fullStart": 747,
                                                                            "fullEnd": 752,
                                                                            "start": 747,
                                                                            "end": 752,
                                                                            "fullWidth": 5,
                                                                            "width": 5,
                                                                            "text": "value",
                                                                            "value": "value",
                                                                            "valueText": "value"
                                                                        }
                                                                    },
                                                                    "semicolonToken": {
                                                                        "kind": "SemicolonToken",
                                                                        "fullStart": 752,
                                                                        "fullEnd": 755,
                                                                        "start": 752,
                                                                        "end": 753,
                                                                        "fullWidth": 3,
                                                                        "width": 1,
                                                                        "text": ";",
                                                                        "value": ";",
                                                                        "valueText": ";",
                                                                        "hasTrailingTrivia": true,
                                                                        "hasTrailingNewLine": true,
                                                                        "trailingTrivia": [
                                                                            {
                                                                                "kind": "NewLineTrivia",
                                                                                "text": "\r\n"
                                                                            }
                                                                        ]
                                                                    }
                                                                }
                                                            ],
                                                            "closeBraceToken": {
                                                                "kind": "CloseBraceToken",
                                                                "fullStart": 755,
                                                                "fullEnd": 770,
                                                                "start": 767,
                                                                "end": 768,
                                                                "fullWidth": 15,
                                                                "width": 1,
                                                                "text": "}",
                                                                "value": "}",
                                                                "valueText": "}",
                                                                "hasLeadingTrivia": true,
                                                                "hasTrailingTrivia": true,
                                                                "hasTrailingNewLine": true,
                                                                "leadingTrivia": [
                                                                    {
                                                                        "kind": "WhitespaceTrivia",
                                                                        "text": "            "
                                                                    }
                                                                ],
                                                                "trailingTrivia": [
                                                                    {
                                                                        "kind": "NewLineTrivia",
                                                                        "text": "\r\n"
                                                                    }
                                                                ]
                                                            }
                                                        }
                                                    }
                                                }
                                            ],
                                            "closeBraceToken": {
                                                "kind": "CloseBraceToken",
                                                "fullStart": 770,
                                                "fullEnd": 779,
                                                "start": 778,
                                                "end": 779,
                                                "fullWidth": 9,
                                                "width": 1,
                                                "text": "}",
                                                "value": "}",
                                                "valueText": "}",
                                                "hasLeadingTrivia": true,
                                                "leadingTrivia": [
                                                    {
                                                        "kind": "WhitespaceTrivia",
                                                        "text": "        "
                                                    }
                                                ]
                                            }
                                        }
                                    ],
                                    "closeParenToken": {
                                        "kind": "CloseParenToken",
                                        "fullStart": 779,
                                        "fullEnd": 780,
                                        "start": 779,
                                        "end": 780,
                                        "fullWidth": 1,
                                        "width": 1,
                                        "text": ")",
                                        "value": ")",
                                        "valueText": ")"
                                    }
                                }
                            },
                            "semicolonToken": {
                                "kind": "SemicolonToken",
                                "fullStart": 780,
                                "fullEnd": 783,
                                "start": 780,
                                "end": 781,
                                "fullWidth": 3,
                                "width": 1,
                                "text": ";",
                                "value": ";",
                                "valueText": ";",
                                "hasTrailingTrivia": true,
                                "hasTrailingNewLine": true,
                                "trailingTrivia": [
                                    {
                                        "kind": "NewLineTrivia",
                                        "text": "\r\n"
                                    }
                                ]
                            }
                        },
                        {
                            "kind": "ExpressionStatement",
                            "fullStart": 783,
                            "fullEnd": 823,
                            "start": 791,
                            "end": 821,
                            "fullWidth": 40,
                            "width": 30,
                            "expression": {
                                "kind": "AssignmentExpression",
                                "fullStart": 783,
                                "fullEnd": 820,
                                "start": 791,
                                "end": 820,
                                "fullWidth": 37,
                                "width": 29,
                                "left": {
                                    "kind": "MemberAccessExpression",
                                    "fullStart": 783,
                                    "fullEnd": 804,
                                    "start": 791,
                                    "end": 803,
                                    "fullWidth": 21,
                                    "width": 12,
                                    "expression": {
                                        "kind": "IdentifierName",
                                        "fullStart": 783,
                                        "fullEnd": 794,
                                        "start": 791,
                                        "end": 794,
                                        "fullWidth": 11,
                                        "width": 3,
                                        "text": "obj",
                                        "value": "obj",
                                        "valueText": "obj",
                                        "hasLeadingTrivia": true,
                                        "leadingTrivia": [
                                            {
                                                "kind": "WhitespaceTrivia",
                                                "text": "        "
                                            }
                                        ]
                                    },
                                    "dotToken": {
                                        "kind": "DotToken",
                                        "fullStart": 794,
                                        "fullEnd": 795,
                                        "start": 794,
                                        "end": 795,
                                        "fullWidth": 1,
                                        "width": 1,
                                        "text": ".",
                                        "value": ".",
                                        "valueText": "."
                                    },
                                    "name": {
                                        "kind": "IdentifierName",
                                        "fullStart": 795,
                                        "fullEnd": 804,
                                        "start": 795,
                                        "end": 803,
                                        "fullWidth": 9,
                                        "width": 8,
                                        "text": "property",
                                        "value": "property",
                                        "valueText": "property",
                                        "hasTrailingTrivia": true,
                                        "trailingTrivia": [
                                            {
                                                "kind": "WhitespaceTrivia",
                                                "text": " "
                                            }
                                        ]
                                    }
                                },
                                "operatorToken": {
                                    "kind": "EqualsToken",
                                    "fullStart": 804,
                                    "fullEnd": 806,
                                    "start": 804,
                                    "end": 805,
                                    "fullWidth": 2,
                                    "width": 1,
                                    "text": "=",
                                    "value": "=",
                                    "valueText": "=",
                                    "hasTrailingTrivia": true,
                                    "trailingTrivia": [
                                        {
                                            "kind": "WhitespaceTrivia",
                                            "text": " "
                                        }
                                    ]
                                },
                                "right": {
                                    "kind": "StringLiteral",
                                    "fullStart": 806,
                                    "fullEnd": 820,
                                    "start": 806,
                                    "end": 820,
                                    "fullWidth": 14,
                                    "width": 14,
                                    "text": "\"overrideData\"",
                                    "value": "overrideData",
                                    "valueText": "overrideData"
                                }
                            },
                            "semicolonToken": {
                                "kind": "SemicolonToken",
                                "fullStart": 820,
                                "fullEnd": 823,
                                "start": 820,
                                "end": 821,
                                "fullWidth": 3,
                                "width": 1,
                                "text": ";",
                                "value": ";",
                                "valueText": ";",
                                "hasTrailingTrivia": true,
                                "hasTrailingNewLine": true,
                                "trailingTrivia": [
                                    {
                                        "kind": "NewLineTrivia",
                                        "text": "\r\n"
                                    }
                                ]
                            }
                        },
                        {
                            "kind": "ReturnStatement",
                            "fullStart": 823,
                            "fullEnd": 900,
                            "start": 833,
                            "end": 898,
                            "fullWidth": 77,
                            "width": 65,
                            "returnKeyword": {
                                "kind": "ReturnKeyword",
                                "fullStart": 823,
                                "fullEnd": 840,
                                "start": 833,
                                "end": 839,
                                "fullWidth": 17,
                                "width": 6,
                                "text": "return",
                                "value": "return",
                                "valueText": "return",
                                "hasLeadingTrivia": true,
                                "hasLeadingNewLine": true,
                                "hasTrailingTrivia": true,
                                "leadingTrivia": [
                                    {
                                        "kind": "NewLineTrivia",
                                        "text": "\r\n"
                                    },
                                    {
                                        "kind": "WhitespaceTrivia",
                                        "text": "        "
                                    }
                                ],
                                "trailingTrivia": [
                                    {
                                        "kind": "WhitespaceTrivia",
                                        "text": " "
                                    }
                                ]
                            },
                            "expression": {
                                "kind": "LogicalAndExpression",
                                "fullStart": 840,
                                "fullEnd": 897,
                                "start": 840,
                                "end": 897,
                                "fullWidth": 57,
                                "width": 57,
                                "left": {
                                    "kind": "InvocationExpression",
                                    "fullStart": 840,
                                    "fullEnd": 871,
                                    "start": 840,
                                    "end": 870,
                                    "fullWidth": 31,
                                    "width": 30,
                                    "expression": {
                                        "kind": "MemberAccessExpression",
                                        "fullStart": 840,
                                        "fullEnd": 858,
                                        "start": 840,
                                        "end": 858,
                                        "fullWidth": 18,
                                        "width": 18,
                                        "expression": {
                                            "kind": "IdentifierName",
                                            "fullStart": 840,
                                            "fullEnd": 843,
                                            "start": 840,
                                            "end": 843,
                                            "fullWidth": 3,
                                            "width": 3,
                                            "text": "obj",
                                            "value": "obj",
                                            "valueText": "obj"
                                        },
                                        "dotToken": {
                                            "kind": "DotToken",
                                            "fullStart": 843,
                                            "fullEnd": 844,
                                            "start": 843,
                                            "end": 844,
                                            "fullWidth": 1,
                                            "width": 1,
                                            "text": ".",
                                            "value": ".",
                                            "valueText": "."
                                        },
                                        "name": {
                                            "kind": "IdentifierName",
                                            "fullStart": 844,
                                            "fullEnd": 858,
                                            "start": 844,
                                            "end": 858,
                                            "fullWidth": 14,
                                            "width": 14,
                                            "text": "hasOwnProperty",
                                            "value": "hasOwnProperty",
                                            "valueText": "hasOwnProperty"
                                        }
                                    },
                                    "argumentList": {
                                        "kind": "ArgumentList",
                                        "fullStart": 858,
                                        "fullEnd": 871,
                                        "start": 858,
                                        "end": 870,
                                        "fullWidth": 13,
                                        "width": 12,
                                        "openParenToken": {
                                            "kind": "OpenParenToken",
                                            "fullStart": 858,
                                            "fullEnd": 859,
                                            "start": 858,
                                            "end": 859,
                                            "fullWidth": 1,
                                            "width": 1,
                                            "text": "(",
                                            "value": "(",
                                            "valueText": "("
                                        },
                                        "arguments": [
                                            {
                                                "kind": "StringLiteral",
                                                "fullStart": 859,
                                                "fullEnd": 869,
                                                "start": 859,
                                                "end": 869,
                                                "fullWidth": 10,
                                                "width": 10,
                                                "text": "\"property\"",
                                                "value": "property",
                                                "valueText": "property"
                                            }
                                        ],
                                        "closeParenToken": {
                                            "kind": "CloseParenToken",
                                            "fullStart": 869,
                                            "fullEnd": 871,
                                            "start": 869,
                                            "end": 870,
                                            "fullWidth": 2,
                                            "width": 1,
                                            "text": ")",
                                            "value": ")",
                                            "valueText": ")",
                                            "hasTrailingTrivia": true,
                                            "trailingTrivia": [
                                                {
                                                    "kind": "WhitespaceTrivia",
                                                    "text": " "
                                                }
                                            ]
                                        }
                                    }
                                },
                                "operatorToken": {
                                    "kind": "AmpersandAmpersandToken",
                                    "fullStart": 871,
                                    "fullEnd": 874,
                                    "start": 871,
                                    "end": 873,
                                    "fullWidth": 3,
                                    "width": 2,
                                    "text": "&&",
                                    "value": "&&",
                                    "valueText": "&&",
                                    "hasTrailingTrivia": true,
                                    "trailingTrivia": [
                                        {
                                            "kind": "WhitespaceTrivia",
                                            "text": " "
                                        }
                                    ]
                                },
                                "right": {
                                    "kind": "EqualsExpression",
                                    "fullStart": 874,
                                    "fullEnd": 897,
                                    "start": 874,
                                    "end": 897,
                                    "fullWidth": 23,
                                    "width": 23,
                                    "left": {
                                        "kind": "IdentifierName",
                                        "fullStart": 874,
                                        "fullEnd": 879,
                                        "start": 874,
                                        "end": 878,
                                        "fullWidth": 5,
                                        "width": 4,
                                        "text": "data",
                                        "value": "data",
                                        "valueText": "data",
                                        "hasTrailingTrivia": true,
                                        "trailingTrivia": [
                                            {
                                                "kind": "WhitespaceTrivia",
                                                "text": " "
                                            }
                                        ]
                                    },
                                    "operatorToken": {
                                        "kind": "EqualsEqualsEqualsToken",
                                        "fullStart": 879,
                                        "fullEnd": 883,
                                        "start": 879,
                                        "end": 882,
                                        "fullWidth": 4,
                                        "width": 3,
                                        "text": "===",
                                        "value": "===",
                                        "valueText": "===",
                                        "hasTrailingTrivia": true,
                                        "trailingTrivia": [
                                            {
                                                "kind": "WhitespaceTrivia",
                                                "text": " "
                                            }
                                        ]
                                    },
                                    "right": {
                                        "kind": "StringLiteral",
                                        "fullStart": 883,
                                        "fullEnd": 897,
                                        "start": 883,
                                        "end": 897,
                                        "fullWidth": 14,
                                        "width": 14,
                                        "text": "\"overrideData\"",
                                        "value": "overrideData",
                                        "valueText": "overrideData"
                                    }
                                }
                            },
                            "semicolonToken": {
                                "kind": "SemicolonToken",
                                "fullStart": 897,
                                "fullEnd": 900,
                                "start": 897,
                                "end": 898,
                                "fullWidth": 3,
                                "width": 1,
                                "text": ";",
                                "value": ";",
                                "valueText": ";",
                                "hasTrailingTrivia": true,
                                "hasTrailingNewLine": true,
                                "trailingTrivia": [
                                    {
                                        "kind": "NewLineTrivia",
                                        "text": "\r\n"
                                    }
                                ]
                            }
                        }
                    ],
                    "closeBraceToken": {
                        "kind": "CloseBraceToken",
                        "fullStart": 900,
                        "fullEnd": 907,
                        "start": 904,
                        "end": 905,
                        "fullWidth": 7,
                        "width": 1,
                        "text": "}",
                        "value": "}",
                        "valueText": "}",
                        "hasLeadingTrivia": true,
                        "hasTrailingTrivia": true,
                        "hasTrailingNewLine": true,
                        "leadingTrivia": [
                            {
                                "kind": "WhitespaceTrivia",
                                "text": "    "
                            }
                        ],
                        "trailingTrivia": [
                            {
                                "kind": "NewLineTrivia",
                                "text": "\r\n"
                            }
                        ]
                    }
                }
            },
            {
                "kind": "ExpressionStatement",
                "fullStart": 907,
                "fullEnd": 931,
                "start": 907,
                "end": 929,
                "fullWidth": 24,
                "width": 22,
                "expression": {
                    "kind": "InvocationExpression",
                    "fullStart": 907,
                    "fullEnd": 928,
                    "start": 907,
                    "end": 928,
                    "fullWidth": 21,
                    "width": 21,
                    "expression": {
                        "kind": "IdentifierName",
                        "fullStart": 907,
                        "fullEnd": 918,
                        "start": 907,
                        "end": 918,
                        "fullWidth": 11,
                        "width": 11,
                        "text": "runTestCase",
                        "value": "runTestCase",
                        "valueText": "runTestCase"
                    },
                    "argumentList": {
                        "kind": "ArgumentList",
                        "fullStart": 918,
                        "fullEnd": 928,
                        "start": 918,
                        "end": 928,
                        "fullWidth": 10,
                        "width": 10,
                        "openParenToken": {
                            "kind": "OpenParenToken",
                            "fullStart": 918,
                            "fullEnd": 919,
                            "start": 918,
                            "end": 919,
                            "fullWidth": 1,
                            "width": 1,
                            "text": "(",
                            "value": "(",
                            "valueText": "("
                        },
                        "arguments": [
                            {
                                "kind": "IdentifierName",
                                "fullStart": 919,
                                "fullEnd": 927,
                                "start": 919,
                                "end": 927,
                                "fullWidth": 8,
                                "width": 8,
                                "text": "testcase",
                                "value": "testcase",
                                "valueText": "testcase"
                            }
                        ],
                        "closeParenToken": {
                            "kind": "CloseParenToken",
                            "fullStart": 927,
                            "fullEnd": 928,
                            "start": 927,
                            "end": 928,
                            "fullWidth": 1,
                            "width": 1,
                            "text": ")",
                            "value": ")",
                            "valueText": ")"
                        }
                    }
                },
                "semicolonToken": {
                    "kind": "SemicolonToken",
                    "fullStart": 928,
                    "fullEnd": 931,
                    "start": 928,
                    "end": 929,
                    "fullWidth": 3,
                    "width": 1,
                    "text": ";",
                    "value": ";",
                    "valueText": ";",
                    "hasTrailingTrivia": true,
                    "hasTrailingNewLine": true,
                    "trailingTrivia": [
                        {
                            "kind": "NewLineTrivia",
                            "text": "\r\n"
                        }
                    ]
                }
            }
        ],
        "endOfFileToken": {
            "kind": "EndOfFileToken",
            "fullStart": 931,
            "fullEnd": 931,
            "start": 931,
            "end": 931,
            "fullWidth": 0,
            "width": 0,
            "text": ""
        }
    },
    "lineMap": {
        "lineStarts": [
            0,
            67,
            152,
            232,
            308,
            380,
            385,
            439,
            552,
            557,
            559,
            561,
            584,
            607,
            635,
            637,
            687,
            724,
            755,
            770,
            783,
            823,
            825,
            900,
            907,
            931
        ],
        "length": 931
    }
}<|MERGE_RESOLUTION|>--- conflicted
+++ resolved
@@ -247,12 +247,8 @@
                                         "start": 596,
                                         "end": 604,
                                         "fullWidth": 8,
-<<<<<<< HEAD
                                         "width": 8,
-                                        "identifier": {
-=======
                                         "propertyName": {
->>>>>>> 85e84683
                                             "kind": "IdentifierName",
                                             "fullStart": 596,
                                             "fullEnd": 600,
@@ -408,12 +404,8 @@
                                         "start": 619,
                                         "end": 632,
                                         "fullWidth": 13,
-<<<<<<< HEAD
                                         "width": 13,
-                                        "identifier": {
-=======
                                         "propertyName": {
->>>>>>> 85e84683
                                             "kind": "IdentifierName",
                                             "fullStart": 619,
                                             "fullEnd": 624,
