--- conflicted
+++ resolved
@@ -247,12 +247,8 @@
                                         "start": 616,
                                         "end": 629,
                                         "fullWidth": 13,
-<<<<<<< HEAD
                                         "width": 13,
-                                        "identifier": {
-=======
                                         "propertyName": {
->>>>>>> 85e84683
                                             "kind": "IdentifierName",
                                             "fullStart": 616,
                                             "fullEnd": 621,
@@ -1448,12 +1444,8 @@
                                                     "start": 999,
                                                     "end": 1019,
                                                     "fullWidth": 20,
-<<<<<<< HEAD
                                                     "width": 20,
-                                                    "identifier": {
-=======
                                                     "propertyName": {
->>>>>>> 85e84683
                                                         "kind": "IdentifierName",
                                                         "fullStart": 999,
                                                         "fullEnd": 1006,
