{
    "isDeclaration": false,
    "languageVersion": "EcmaScript5",
    "parseOptions": {
        "allowAutomaticSemicolonInsertion": true
    },
    "sourceUnit": {
        "kind": "SourceUnit",
        "fullStart": 0,
        "fullEnd": 1296,
        "start": 641,
        "end": 1296,
        "fullWidth": 1296,
        "width": 655,
        "isIncrementallyUnusable": true,
        "moduleElements": [
            {
                "kind": "FunctionDeclaration",
                "fullStart": 0,
                "fullEnd": 1272,
                "start": 641,
                "end": 1270,
                "fullWidth": 1272,
                "width": 629,
                "isIncrementallyUnusable": true,
                "modifiers": [],
                "functionKeyword": {
                    "kind": "FunctionKeyword",
                    "fullStart": 0,
                    "fullEnd": 650,
                    "start": 641,
                    "end": 649,
                    "fullWidth": 650,
                    "width": 8,
                    "text": "function",
                    "value": "function",
                    "valueText": "function",
                    "hasLeadingTrivia": true,
                    "hasLeadingComment": true,
                    "hasLeadingNewLine": true,
                    "hasTrailingTrivia": true,
                    "leadingTrivia": [
                        {
                            "kind": "SingleLineCommentTrivia",
                            "text": "/// Copyright (c) 2012 Ecma International.  All rights reserved. "
                        },
                        {
                            "kind": "NewLineTrivia",
                            "text": "\r\n"
                        },
                        {
                            "kind": "SingleLineCommentTrivia",
                            "text": "/// Ecma International makes this code available under the terms and conditions set"
                        },
                        {
                            "kind": "NewLineTrivia",
                            "text": "\r\n"
                        },
                        {
                            "kind": "SingleLineCommentTrivia",
                            "text": "/// forth on http://hg.ecmascript.org/tests/test262/raw-file/tip/LICENSE (the "
                        },
                        {
                            "kind": "NewLineTrivia",
                            "text": "\r\n"
                        },
                        {
                            "kind": "SingleLineCommentTrivia",
                            "text": "/// \"Use Terms\").   Any redistribution of this code must retain the above "
                        },
                        {
                            "kind": "NewLineTrivia",
                            "text": "\r\n"
                        },
                        {
                            "kind": "SingleLineCommentTrivia",
                            "text": "/// copyright and this notice and otherwise comply with the Use Terms."
                        },
                        {
                            "kind": "NewLineTrivia",
                            "text": "\r\n"
                        },
                        {
                            "kind": "MultiLineCommentTrivia",
                            "text": "/**\r\n * @path ch15/15.2/15.2.3/15.2.3.6/15.2.3.6-4-196.js\r\n * @description Object.defineProperty - 'O' is an Array, 'name' is an array index named property, 'name' is own accessor property that overrides an inherited data property (15.4.5.1 step 4.c)\r\n */"
                        },
                        {
                            "kind": "NewLineTrivia",
                            "text": "\r\n"
                        },
                        {
                            "kind": "NewLineTrivia",
                            "text": "\r\n"
                        },
                        {
                            "kind": "NewLineTrivia",
                            "text": "\r\n"
                        }
                    ],
                    "trailingTrivia": [
                        {
                            "kind": "WhitespaceTrivia",
                            "text": " "
                        }
                    ]
                },
                "identifier": {
                    "kind": "IdentifierName",
                    "fullStart": 650,
                    "fullEnd": 658,
                    "start": 650,
                    "end": 658,
                    "fullWidth": 8,
                    "width": 8,
                    "text": "testcase",
                    "value": "testcase",
                    "valueText": "testcase"
                },
                "callSignature": {
                    "kind": "CallSignature",
                    "fullStart": 658,
                    "fullEnd": 661,
                    "start": 658,
                    "end": 660,
                    "fullWidth": 3,
                    "width": 2,
                    "parameterList": {
                        "kind": "ParameterList",
                        "fullStart": 658,
                        "fullEnd": 661,
                        "start": 658,
                        "end": 660,
                        "fullWidth": 3,
                        "width": 2,
                        "openParenToken": {
                            "kind": "OpenParenToken",
                            "fullStart": 658,
                            "fullEnd": 659,
                            "start": 658,
                            "end": 659,
                            "fullWidth": 1,
                            "width": 1,
                            "text": "(",
                            "value": "(",
                            "valueText": "("
                        },
                        "parameters": [],
                        "closeParenToken": {
                            "kind": "CloseParenToken",
                            "fullStart": 659,
                            "fullEnd": 661,
                            "start": 659,
                            "end": 660,
                            "fullWidth": 2,
                            "width": 1,
                            "text": ")",
                            "value": ")",
                            "valueText": ")",
                            "hasTrailingTrivia": true,
                            "trailingTrivia": [
                                {
                                    "kind": "WhitespaceTrivia",
                                    "text": " "
                                }
                            ]
                        }
                    }
                },
                "block": {
                    "kind": "Block",
                    "fullStart": 661,
                    "fullEnd": 1272,
                    "start": 661,
                    "end": 1270,
                    "fullWidth": 611,
                    "width": 609,
                    "isIncrementallyUnusable": true,
                    "openBraceToken": {
                        "kind": "OpenBraceToken",
                        "fullStart": 661,
                        "fullEnd": 664,
                        "start": 661,
                        "end": 662,
                        "fullWidth": 3,
                        "width": 1,
                        "text": "{",
                        "value": "{",
                        "valueText": "{",
                        "hasTrailingTrivia": true,
                        "hasTrailingNewLine": true,
                        "trailingTrivia": [
                            {
                                "kind": "NewLineTrivia",
                                "text": "\r\n"
                            }
                        ]
                    },
                    "statements": [
                        {
                            "kind": "TryStatement",
                            "fullStart": 664,
                            "fullEnd": 1265,
                            "start": 672,
                            "end": 1263,
                            "fullWidth": 601,
                            "width": 591,
                            "isIncrementallyUnusable": true,
                            "tryKeyword": {
                                "kind": "TryKeyword",
                                "fullStart": 664,
                                "fullEnd": 676,
                                "start": 672,
                                "end": 675,
                                "fullWidth": 12,
                                "width": 3,
                                "text": "try",
                                "value": "try",
                                "valueText": "try",
                                "hasLeadingTrivia": true,
                                "hasTrailingTrivia": true,
                                "leadingTrivia": [
                                    {
                                        "kind": "WhitespaceTrivia",
                                        "text": "        "
                                    }
                                ],
                                "trailingTrivia": [
                                    {
                                        "kind": "WhitespaceTrivia",
                                        "text": " "
                                    }
                                ]
                            },
                            "block": {
                                "kind": "Block",
                                "fullStart": 676,
                                "fullEnd": 1136,
                                "start": 676,
                                "end": 1135,
                                "fullWidth": 460,
                                "width": 459,
                                "isIncrementallyUnusable": true,
                                "openBraceToken": {
                                    "kind": "OpenBraceToken",
                                    "fullStart": 676,
                                    "fullEnd": 679,
                                    "start": 676,
                                    "end": 677,
                                    "fullWidth": 3,
                                    "width": 1,
                                    "text": "{",
                                    "value": "{",
                                    "valueText": "{",
                                    "hasTrailingTrivia": true,
                                    "hasTrailingNewLine": true,
                                    "trailingTrivia": [
                                        {
                                            "kind": "NewLineTrivia",
                                            "text": "\r\n"
                                        }
                                    ]
                                },
                                "statements": [
                                    {
                                        "kind": "ExpressionStatement",
                                        "fullStart": 679,
                                        "fullEnd": 819,
                                        "start": 691,
                                        "end": 817,
                                        "fullWidth": 140,
                                        "width": 126,
                                        "expression": {
                                            "kind": "InvocationExpression",
                                            "fullStart": 679,
                                            "fullEnd": 816,
                                            "start": 691,
                                            "end": 816,
                                            "fullWidth": 137,
                                            "width": 125,
                                            "expression": {
                                                "kind": "MemberAccessExpression",
                                                "fullStart": 679,
                                                "fullEnd": 712,
                                                "start": 691,
                                                "end": 712,
                                                "fullWidth": 33,
                                                "width": 21,
                                                "expression": {
                                                    "kind": "IdentifierName",
                                                    "fullStart": 679,
                                                    "fullEnd": 697,
                                                    "start": 691,
                                                    "end": 697,
                                                    "fullWidth": 18,
                                                    "width": 6,
                                                    "text": "Object",
                                                    "value": "Object",
                                                    "valueText": "Object",
                                                    "hasLeadingTrivia": true,
                                                    "leadingTrivia": [
                                                        {
                                                            "kind": "WhitespaceTrivia",
                                                            "text": "            "
                                                        }
                                                    ]
                                                },
                                                "dotToken": {
                                                    "kind": "DotToken",
                                                    "fullStart": 697,
                                                    "fullEnd": 698,
                                                    "start": 697,
                                                    "end": 698,
                                                    "fullWidth": 1,
                                                    "width": 1,
                                                    "text": ".",
                                                    "value": ".",
                                                    "valueText": "."
                                                },
                                                "name": {
                                                    "kind": "IdentifierName",
                                                    "fullStart": 698,
                                                    "fullEnd": 712,
                                                    "start": 698,
                                                    "end": 712,
                                                    "fullWidth": 14,
                                                    "width": 14,
                                                    "text": "defineProperty",
                                                    "value": "defineProperty",
                                                    "valueText": "defineProperty"
                                                }
                                            },
                                            "argumentList": {
                                                "kind": "ArgumentList",
                                                "fullStart": 712,
                                                "fullEnd": 816,
                                                "start": 712,
                                                "end": 816,
                                                "fullWidth": 104,
                                                "width": 104,
                                                "openParenToken": {
                                                    "kind": "OpenParenToken",
                                                    "fullStart": 712,
                                                    "fullEnd": 713,
                                                    "start": 712,
                                                    "end": 713,
                                                    "fullWidth": 1,
                                                    "width": 1,
                                                    "text": "(",
                                                    "value": "(",
                                                    "valueText": "("
                                                },
                                                "arguments": [
                                                    {
                                                        "kind": "MemberAccessExpression",
                                                        "fullStart": 713,
                                                        "fullEnd": 728,
                                                        "start": 713,
                                                        "end": 728,
                                                        "fullWidth": 15,
                                                        "width": 15,
                                                        "expression": {
                                                            "kind": "IdentifierName",
                                                            "fullStart": 713,
                                                            "fullEnd": 718,
                                                            "start": 713,
                                                            "end": 718,
                                                            "fullWidth": 5,
                                                            "width": 5,
                                                            "text": "Array",
                                                            "value": "Array",
                                                            "valueText": "Array"
                                                        },
                                                        "dotToken": {
                                                            "kind": "DotToken",
                                                            "fullStart": 718,
                                                            "fullEnd": 719,
                                                            "start": 718,
                                                            "end": 719,
                                                            "fullWidth": 1,
                                                            "width": 1,
                                                            "text": ".",
                                                            "value": ".",
                                                            "valueText": "."
                                                        },
                                                        "name": {
                                                            "kind": "IdentifierName",
                                                            "fullStart": 719,
                                                            "fullEnd": 728,
                                                            "start": 719,
                                                            "end": 728,
                                                            "fullWidth": 9,
                                                            "width": 9,
                                                            "text": "prototype",
                                                            "value": "prototype",
                                                            "valueText": "prototype"
                                                        }
                                                    },
                                                    {
                                                        "kind": "CommaToken",
                                                        "fullStart": 728,
                                                        "fullEnd": 730,
                                                        "start": 728,
                                                        "end": 729,
                                                        "fullWidth": 2,
                                                        "width": 1,
                                                        "text": ",",
                                                        "value": ",",
                                                        "valueText": ",",
                                                        "hasTrailingTrivia": true,
                                                        "trailingTrivia": [
                                                            {
                                                                "kind": "WhitespaceTrivia",
                                                                "text": " "
                                                            }
                                                        ]
                                                    },
                                                    {
                                                        "kind": "StringLiteral",
                                                        "fullStart": 730,
                                                        "fullEnd": 733,
                                                        "start": 730,
                                                        "end": 733,
                                                        "fullWidth": 3,
                                                        "width": 3,
                                                        "text": "\"0\"",
                                                        "value": "0",
                                                        "valueText": "0"
                                                    },
                                                    {
                                                        "kind": "CommaToken",
                                                        "fullStart": 733,
                                                        "fullEnd": 735,
                                                        "start": 733,
                                                        "end": 734,
                                                        "fullWidth": 2,
                                                        "width": 1,
                                                        "text": ",",
                                                        "value": ",",
                                                        "valueText": ",",
                                                        "hasTrailingTrivia": true,
                                                        "trailingTrivia": [
                                                            {
                                                                "kind": "WhitespaceTrivia",
                                                                "text": " "
                                                            }
                                                        ]
                                                    },
                                                    {
                                                        "kind": "ObjectLiteralExpression",
                                                        "fullStart": 735,
                                                        "fullEnd": 815,
                                                        "start": 735,
                                                        "end": 815,
                                                        "fullWidth": 80,
                                                        "width": 80,
                                                        "openBraceToken": {
                                                            "kind": "OpenBraceToken",
                                                            "fullStart": 735,
                                                            "fullEnd": 738,
                                                            "start": 735,
                                                            "end": 736,
                                                            "fullWidth": 3,
                                                            "width": 1,
                                                            "text": "{",
                                                            "value": "{",
                                                            "valueText": "{",
                                                            "hasTrailingTrivia": true,
                                                            "hasTrailingNewLine": true,
                                                            "trailingTrivia": [
                                                                {
                                                                    "kind": "NewLineTrivia",
                                                                    "text": "\r\n"
                                                                }
                                                            ]
                                                        },
                                                        "propertyAssignments": [
                                                            {
                                                                "kind": "SimplePropertyAssignment",
                                                                "fullStart": 738,
                                                                "fullEnd": 763,
                                                                "start": 754,
                                                                "end": 763,
                                                                "fullWidth": 25,
                                                                "width": 9,
                                                                "propertyName": {
                                                                    "kind": "IdentifierName",
                                                                    "fullStart": 738,
                                                                    "fullEnd": 759,
                                                                    "start": 754,
                                                                    "end": 759,
                                                                    "fullWidth": 21,
                                                                    "width": 5,
                                                                    "text": "value",
                                                                    "value": "value",
                                                                    "valueText": "value",
                                                                    "hasLeadingTrivia": true,
                                                                    "leadingTrivia": [
                                                                        {
                                                                            "kind": "WhitespaceTrivia",
                                                                            "text": "                "
                                                                        }
                                                                    ]
                                                                },
                                                                "colonToken": {
                                                                    "kind": "ColonToken",
                                                                    "fullStart": 759,
                                                                    "fullEnd": 761,
                                                                    "start": 759,
                                                                    "end": 760,
                                                                    "fullWidth": 2,
                                                                    "width": 1,
                                                                    "text": ":",
                                                                    "value": ":",
                                                                    "valueText": ":",
                                                                    "hasTrailingTrivia": true,
                                                                    "trailingTrivia": [
                                                                        {
                                                                            "kind": "WhitespaceTrivia",
                                                                            "text": " "
                                                                        }
                                                                    ]
                                                                },
                                                                "expression": {
                                                                    "kind": "NumericLiteral",
                                                                    "fullStart": 761,
                                                                    "fullEnd": 763,
                                                                    "start": 761,
                                                                    "end": 763,
                                                                    "fullWidth": 2,
                                                                    "width": 2,
                                                                    "text": "11",
                                                                    "value": 11,
                                                                    "valueText": "11"
                                                                }
                                                            },
                                                            {
                                                                "kind": "CommaToken",
                                                                "fullStart": 763,
                                                                "fullEnd": 766,
                                                                "start": 763,
                                                                "end": 764,
                                                                "fullWidth": 3,
                                                                "width": 1,
                                                                "text": ",",
                                                                "value": ",",
                                                                "valueText": ",",
                                                                "hasTrailingTrivia": true,
                                                                "hasTrailingNewLine": true,
                                                                "trailingTrivia": [
                                                                    {
                                                                        "kind": "NewLineTrivia",
                                                                        "text": "\r\n"
                                                                    }
                                                                ]
                                                            },
                                                            {
                                                                "kind": "SimplePropertyAssignment",
                                                                "fullStart": 766,
                                                                "fullEnd": 802,
                                                                "start": 782,
                                                                "end": 800,
                                                                "fullWidth": 36,
                                                                "width": 18,
                                                                "propertyName": {
                                                                    "kind": "IdentifierName",
                                                                    "fullStart": 766,
                                                                    "fullEnd": 794,
                                                                    "start": 782,
                                                                    "end": 794,
                                                                    "fullWidth": 28,
                                                                    "width": 12,
                                                                    "text": "configurable",
                                                                    "value": "configurable",
                                                                    "valueText": "configurable",
                                                                    "hasLeadingTrivia": true,
                                                                    "leadingTrivia": [
                                                                        {
                                                                            "kind": "WhitespaceTrivia",
                                                                            "text": "                "
                                                                        }
                                                                    ]
                                                                },
                                                                "colonToken": {
                                                                    "kind": "ColonToken",
                                                                    "fullStart": 794,
                                                                    "fullEnd": 796,
                                                                    "start": 794,
                                                                    "end": 795,
                                                                    "fullWidth": 2,
                                                                    "width": 1,
                                                                    "text": ":",
                                                                    "value": ":",
                                                                    "valueText": ":",
                                                                    "hasTrailingTrivia": true,
                                                                    "trailingTrivia": [
                                                                        {
                                                                            "kind": "WhitespaceTrivia",
                                                                            "text": " "
                                                                        }
                                                                    ]
                                                                },
                                                                "expression": {
                                                                    "kind": "TrueKeyword",
                                                                    "fullStart": 796,
                                                                    "fullEnd": 802,
                                                                    "start": 796,
                                                                    "end": 800,
                                                                    "fullWidth": 6,
                                                                    "width": 4,
                                                                    "text": "true",
                                                                    "value": true,
                                                                    "valueText": "true",
                                                                    "hasTrailingTrivia": true,
                                                                    "hasTrailingNewLine": true,
                                                                    "trailingTrivia": [
                                                                        {
                                                                            "kind": "NewLineTrivia",
                                                                            "text": "\r\n"
                                                                        }
                                                                    ]
                                                                }
                                                            }
                                                        ],
                                                        "closeBraceToken": {
                                                            "kind": "CloseBraceToken",
                                                            "fullStart": 802,
                                                            "fullEnd": 815,
                                                            "start": 814,
                                                            "end": 815,
                                                            "fullWidth": 13,
                                                            "width": 1,
                                                            "text": "}",
                                                            "value": "}",
                                                            "valueText": "}",
                                                            "hasLeadingTrivia": true,
                                                            "leadingTrivia": [
                                                                {
                                                                    "kind": "WhitespaceTrivia",
                                                                    "text": "            "
                                                                }
                                                            ]
                                                        }
                                                    }
                                                ],
                                                "closeParenToken": {
                                                    "kind": "CloseParenToken",
                                                    "fullStart": 815,
                                                    "fullEnd": 816,
                                                    "start": 815,
                                                    "end": 816,
                                                    "fullWidth": 1,
                                                    "width": 1,
                                                    "text": ")",
                                                    "value": ")",
                                                    "valueText": ")"
                                                }
                                            }
                                        },
                                        "semicolonToken": {
                                            "kind": "SemicolonToken",
                                            "fullStart": 816,
                                            "fullEnd": 819,
                                            "start": 816,
                                            "end": 817,
                                            "fullWidth": 3,
                                            "width": 1,
                                            "text": ";",
                                            "value": ";",
                                            "valueText": ";",
                                            "hasTrailingTrivia": true,
                                            "hasTrailingNewLine": true,
                                            "trailingTrivia": [
                                                {
                                                    "kind": "NewLineTrivia",
                                                    "text": "\r\n"
                                                }
                                            ]
                                        }
                                    },
                                    {
                                        "kind": "VariableStatement",
                                        "fullStart": 819,
                                        "fullEnd": 851,
                                        "start": 833,
                                        "end": 849,
                                        "fullWidth": 32,
                                        "width": 16,
                                        "modifiers": [],
                                        "variableDeclaration": {
                                            "kind": "VariableDeclaration",
                                            "fullStart": 819,
                                            "fullEnd": 848,
                                            "start": 833,
                                            "end": 848,
                                            "fullWidth": 29,
                                            "width": 15,
                                            "varKeyword": {
                                                "kind": "VarKeyword",
                                                "fullStart": 819,
                                                "fullEnd": 837,
                                                "start": 833,
                                                "end": 836,
                                                "fullWidth": 18,
                                                "width": 3,
                                                "text": "var",
                                                "value": "var",
                                                "valueText": "var",
                                                "hasLeadingTrivia": true,
                                                "hasLeadingNewLine": true,
                                                "hasTrailingTrivia": true,
                                                "leadingTrivia": [
                                                    {
                                                        "kind": "NewLineTrivia",
                                                        "text": "\r\n"
                                                    },
                                                    {
                                                        "kind": "WhitespaceTrivia",
                                                        "text": "            "
                                                    }
                                                ],
                                                "trailingTrivia": [
                                                    {
                                                        "kind": "WhitespaceTrivia",
                                                        "text": " "
                                                    }
                                                ]
                                            },
                                            "variableDeclarators": [
                                                {
                                                    "kind": "VariableDeclarator",
                                                    "fullStart": 837,
                                                    "fullEnd": 848,
                                                    "start": 837,
                                                    "end": 848,
                                                    "fullWidth": 11,
<<<<<<< HEAD
                                                    "width": 11,
                                                    "identifier": {
=======
                                                    "propertyName": {
>>>>>>> 85e84683
                                                        "kind": "IdentifierName",
                                                        "fullStart": 837,
                                                        "fullEnd": 844,
                                                        "start": 837,
                                                        "end": 843,
                                                        "fullWidth": 7,
                                                        "width": 6,
                                                        "text": "arrObj",
                                                        "value": "arrObj",
                                                        "valueText": "arrObj",
                                                        "hasTrailingTrivia": true,
                                                        "trailingTrivia": [
                                                            {
                                                                "kind": "WhitespaceTrivia",
                                                                "text": " "
                                                            }
                                                        ]
                                                    },
                                                    "equalsValueClause": {
                                                        "kind": "EqualsValueClause",
                                                        "fullStart": 844,
                                                        "fullEnd": 848,
                                                        "start": 844,
                                                        "end": 848,
                                                        "fullWidth": 4,
                                                        "width": 4,
                                                        "equalsToken": {
                                                            "kind": "EqualsToken",
                                                            "fullStart": 844,
                                                            "fullEnd": 846,
                                                            "start": 844,
                                                            "end": 845,
                                                            "fullWidth": 2,
                                                            "width": 1,
                                                            "text": "=",
                                                            "value": "=",
                                                            "valueText": "=",
                                                            "hasTrailingTrivia": true,
                                                            "trailingTrivia": [
                                                                {
                                                                    "kind": "WhitespaceTrivia",
                                                                    "text": " "
                                                                }
                                                            ]
                                                        },
                                                        "value": {
                                                            "kind": "ArrayLiteralExpression",
                                                            "fullStart": 846,
                                                            "fullEnd": 848,
                                                            "start": 846,
                                                            "end": 848,
                                                            "fullWidth": 2,
                                                            "width": 2,
                                                            "openBracketToken": {
                                                                "kind": "OpenBracketToken",
                                                                "fullStart": 846,
                                                                "fullEnd": 847,
                                                                "start": 846,
                                                                "end": 847,
                                                                "fullWidth": 1,
                                                                "width": 1,
                                                                "text": "[",
                                                                "value": "[",
                                                                "valueText": "["
                                                            },
                                                            "expressions": [],
                                                            "closeBracketToken": {
                                                                "kind": "CloseBracketToken",
                                                                "fullStart": 847,
                                                                "fullEnd": 848,
                                                                "start": 847,
                                                                "end": 848,
                                                                "fullWidth": 1,
                                                                "width": 1,
                                                                "text": "]",
                                                                "value": "]",
                                                                "valueText": "]"
                                                            }
                                                        }
                                                    }
                                                }
                                            ]
                                        },
                                        "semicolonToken": {
                                            "kind": "SemicolonToken",
                                            "fullStart": 848,
                                            "fullEnd": 851,
                                            "start": 848,
                                            "end": 849,
                                            "fullWidth": 3,
                                            "width": 1,
                                            "text": ";",
                                            "value": ";",
                                            "valueText": ";",
                                            "hasTrailingTrivia": true,
                                            "hasTrailingNewLine": true,
                                            "trailingTrivia": [
                                                {
                                                    "kind": "NewLineTrivia",
                                                    "text": "\r\n"
                                                }
                                            ]
                                        }
                                    },
                                    {
                                        "kind": "ExpressionStatement",
                                        "fullStart": 851,
                                        "fullEnd": 994,
                                        "start": 863,
                                        "end": 992,
                                        "fullWidth": 143,
                                        "width": 129,
                                        "isIncrementallyUnusable": true,
                                        "expression": {
                                            "kind": "InvocationExpression",
                                            "fullStart": 851,
                                            "fullEnd": 991,
                                            "start": 863,
                                            "end": 991,
                                            "fullWidth": 140,
                                            "width": 128,
                                            "isIncrementallyUnusable": true,
                                            "expression": {
                                                "kind": "MemberAccessExpression",
                                                "fullStart": 851,
                                                "fullEnd": 884,
                                                "start": 863,
                                                "end": 884,
                                                "fullWidth": 33,
                                                "width": 21,
                                                "expression": {
                                                    "kind": "IdentifierName",
                                                    "fullStart": 851,
                                                    "fullEnd": 869,
                                                    "start": 863,
                                                    "end": 869,
                                                    "fullWidth": 18,
                                                    "width": 6,
                                                    "text": "Object",
                                                    "value": "Object",
                                                    "valueText": "Object",
                                                    "hasLeadingTrivia": true,
                                                    "leadingTrivia": [
                                                        {
                                                            "kind": "WhitespaceTrivia",
                                                            "text": "            "
                                                        }
                                                    ]
                                                },
                                                "dotToken": {
                                                    "kind": "DotToken",
                                                    "fullStart": 869,
                                                    "fullEnd": 870,
                                                    "start": 869,
                                                    "end": 870,
                                                    "fullWidth": 1,
                                                    "width": 1,
                                                    "text": ".",
                                                    "value": ".",
                                                    "valueText": "."
                                                },
                                                "name": {
                                                    "kind": "IdentifierName",
                                                    "fullStart": 870,
                                                    "fullEnd": 884,
                                                    "start": 870,
                                                    "end": 884,
                                                    "fullWidth": 14,
                                                    "width": 14,
                                                    "text": "defineProperty",
                                                    "value": "defineProperty",
                                                    "valueText": "defineProperty"
                                                }
                                            },
                                            "argumentList": {
                                                "kind": "ArgumentList",
                                                "fullStart": 884,
                                                "fullEnd": 991,
                                                "start": 884,
                                                "end": 991,
                                                "fullWidth": 107,
                                                "width": 107,
                                                "isIncrementallyUnusable": true,
                                                "openParenToken": {
                                                    "kind": "OpenParenToken",
                                                    "fullStart": 884,
                                                    "fullEnd": 885,
                                                    "start": 884,
                                                    "end": 885,
                                                    "fullWidth": 1,
                                                    "width": 1,
                                                    "text": "(",
                                                    "value": "(",
                                                    "valueText": "("
                                                },
                                                "arguments": [
                                                    {
                                                        "kind": "IdentifierName",
                                                        "fullStart": 885,
                                                        "fullEnd": 891,
                                                        "start": 885,
                                                        "end": 891,
                                                        "fullWidth": 6,
                                                        "width": 6,
                                                        "text": "arrObj",
                                                        "value": "arrObj",
                                                        "valueText": "arrObj"
                                                    },
                                                    {
                                                        "kind": "CommaToken",
                                                        "fullStart": 891,
                                                        "fullEnd": 893,
                                                        "start": 891,
                                                        "end": 892,
                                                        "fullWidth": 2,
                                                        "width": 1,
                                                        "text": ",",
                                                        "value": ",",
                                                        "valueText": ",",
                                                        "hasTrailingTrivia": true,
                                                        "trailingTrivia": [
                                                            {
                                                                "kind": "WhitespaceTrivia",
                                                                "text": " "
                                                            }
                                                        ]
                                                    },
                                                    {
                                                        "kind": "StringLiteral",
                                                        "fullStart": 893,
                                                        "fullEnd": 896,
                                                        "start": 893,
                                                        "end": 896,
                                                        "fullWidth": 3,
                                                        "width": 3,
                                                        "text": "\"0\"",
                                                        "value": "0",
                                                        "valueText": "0"
                                                    },
                                                    {
                                                        "kind": "CommaToken",
                                                        "fullStart": 896,
                                                        "fullEnd": 898,
                                                        "start": 896,
                                                        "end": 897,
                                                        "fullWidth": 2,
                                                        "width": 1,
                                                        "text": ",",
                                                        "value": ",",
                                                        "valueText": ",",
                                                        "hasTrailingTrivia": true,
                                                        "trailingTrivia": [
                                                            {
                                                                "kind": "WhitespaceTrivia",
                                                                "text": " "
                                                            }
                                                        ]
                                                    },
                                                    {
                                                        "kind": "ObjectLiteralExpression",
                                                        "fullStart": 898,
                                                        "fullEnd": 990,
                                                        "start": 898,
                                                        "end": 990,
                                                        "fullWidth": 92,
                                                        "width": 92,
                                                        "isIncrementallyUnusable": true,
                                                        "openBraceToken": {
                                                            "kind": "OpenBraceToken",
                                                            "fullStart": 898,
                                                            "fullEnd": 901,
                                                            "start": 898,
                                                            "end": 899,
                                                            "fullWidth": 3,
                                                            "width": 1,
                                                            "text": "{",
                                                            "value": "{",
                                                            "valueText": "{",
                                                            "hasTrailingTrivia": true,
                                                            "hasTrailingNewLine": true,
                                                            "trailingTrivia": [
                                                                {
                                                                    "kind": "NewLineTrivia",
                                                                    "text": "\r\n"
                                                                }
                                                            ]
                                                        },
                                                        "propertyAssignments": [
                                                            {
                                                                "kind": "SimplePropertyAssignment",
                                                                "fullStart": 901,
                                                                "fullEnd": 937,
                                                                "start": 917,
                                                                "end": 937,
                                                                "fullWidth": 36,
                                                                "width": 20,
                                                                "isIncrementallyUnusable": true,
                                                                "propertyName": {
                                                                    "kind": "IdentifierName",
                                                                    "fullStart": 901,
                                                                    "fullEnd": 920,
                                                                    "start": 917,
                                                                    "end": 920,
                                                                    "fullWidth": 19,
                                                                    "width": 3,
                                                                    "text": "get",
                                                                    "value": "get",
                                                                    "valueText": "get",
                                                                    "hasLeadingTrivia": true,
                                                                    "leadingTrivia": [
                                                                        {
                                                                            "kind": "WhitespaceTrivia",
                                                                            "text": "                "
                                                                        }
                                                                    ]
                                                                },
                                                                "colonToken": {
                                                                    "kind": "ColonToken",
                                                                    "fullStart": 920,
                                                                    "fullEnd": 922,
                                                                    "start": 920,
                                                                    "end": 921,
                                                                    "fullWidth": 2,
                                                                    "width": 1,
                                                                    "text": ":",
                                                                    "value": ":",
                                                                    "valueText": ":",
                                                                    "hasTrailingTrivia": true,
                                                                    "trailingTrivia": [
                                                                        {
                                                                            "kind": "WhitespaceTrivia",
                                                                            "text": " "
                                                                        }
                                                                    ]
                                                                },
                                                                "expression": {
                                                                    "kind": "FunctionExpression",
                                                                    "fullStart": 922,
                                                                    "fullEnd": 937,
                                                                    "start": 922,
                                                                    "end": 937,
                                                                    "fullWidth": 15,
                                                                    "width": 15,
                                                                    "functionKeyword": {
                                                                        "kind": "FunctionKeyword",
                                                                        "fullStart": 922,
                                                                        "fullEnd": 931,
                                                                        "start": 922,
                                                                        "end": 930,
                                                                        "fullWidth": 9,
                                                                        "width": 8,
                                                                        "text": "function",
                                                                        "value": "function",
                                                                        "valueText": "function",
                                                                        "hasTrailingTrivia": true,
                                                                        "trailingTrivia": [
                                                                            {
                                                                                "kind": "WhitespaceTrivia",
                                                                                "text": " "
                                                                            }
                                                                        ]
                                                                    },
                                                                    "callSignature": {
                                                                        "kind": "CallSignature",
                                                                        "fullStart": 931,
                                                                        "fullEnd": 934,
                                                                        "start": 931,
                                                                        "end": 933,
                                                                        "fullWidth": 3,
                                                                        "width": 2,
                                                                        "parameterList": {
                                                                            "kind": "ParameterList",
                                                                            "fullStart": 931,
                                                                            "fullEnd": 934,
                                                                            "start": 931,
                                                                            "end": 933,
                                                                            "fullWidth": 3,
                                                                            "width": 2,
                                                                            "openParenToken": {
                                                                                "kind": "OpenParenToken",
                                                                                "fullStart": 931,
                                                                                "fullEnd": 932,
                                                                                "start": 931,
                                                                                "end": 932,
                                                                                "fullWidth": 1,
                                                                                "width": 1,
                                                                                "text": "(",
                                                                                "value": "(",
                                                                                "valueText": "("
                                                                            },
                                                                            "parameters": [],
                                                                            "closeParenToken": {
                                                                                "kind": "CloseParenToken",
                                                                                "fullStart": 932,
                                                                                "fullEnd": 934,
                                                                                "start": 932,
                                                                                "end": 933,
                                                                                "fullWidth": 2,
                                                                                "width": 1,
                                                                                "text": ")",
                                                                                "value": ")",
                                                                                "valueText": ")",
                                                                                "hasTrailingTrivia": true,
                                                                                "trailingTrivia": [
                                                                                    {
                                                                                        "kind": "WhitespaceTrivia",
                                                                                        "text": " "
                                                                                    }
                                                                                ]
                                                                            }
                                                                        }
                                                                    },
                                                                    "block": {
                                                                        "kind": "Block",
                                                                        "fullStart": 934,
                                                                        "fullEnd": 937,
                                                                        "start": 934,
                                                                        "end": 937,
                                                                        "fullWidth": 3,
                                                                        "width": 3,
                                                                        "openBraceToken": {
                                                                            "kind": "OpenBraceToken",
                                                                            "fullStart": 934,
                                                                            "fullEnd": 936,
                                                                            "start": 934,
                                                                            "end": 935,
                                                                            "fullWidth": 2,
                                                                            "width": 1,
                                                                            "text": "{",
                                                                            "value": "{",
                                                                            "valueText": "{",
                                                                            "hasTrailingTrivia": true,
                                                                            "trailingTrivia": [
                                                                                {
                                                                                    "kind": "WhitespaceTrivia",
                                                                                    "text": " "
                                                                                }
                                                                            ]
                                                                        },
                                                                        "statements": [],
                                                                        "closeBraceToken": {
                                                                            "kind": "CloseBraceToken",
                                                                            "fullStart": 936,
                                                                            "fullEnd": 937,
                                                                            "start": 936,
                                                                            "end": 937,
                                                                            "fullWidth": 1,
                                                                            "width": 1,
                                                                            "text": "}",
                                                                            "value": "}",
                                                                            "valueText": "}"
                                                                        }
                                                                    }
                                                                }
                                                            },
                                                            {
                                                                "kind": "CommaToken",
                                                                "fullStart": 937,
                                                                "fullEnd": 940,
                                                                "start": 937,
                                                                "end": 938,
                                                                "fullWidth": 3,
                                                                "width": 1,
                                                                "text": ",",
                                                                "value": ",",
                                                                "valueText": ",",
                                                                "hasTrailingTrivia": true,
                                                                "hasTrailingNewLine": true,
                                                                "trailingTrivia": [
                                                                    {
                                                                        "kind": "NewLineTrivia",
                                                                        "text": "\r\n"
                                                                    }
                                                                ]
                                                            },
                                                            {
                                                                "kind": "SimplePropertyAssignment",
                                                                "fullStart": 940,
                                                                "fullEnd": 977,
                                                                "start": 956,
                                                                "end": 975,
                                                                "fullWidth": 37,
                                                                "width": 19,
                                                                "propertyName": {
                                                                    "kind": "IdentifierName",
                                                                    "fullStart": 940,
                                                                    "fullEnd": 968,
                                                                    "start": 956,
                                                                    "end": 968,
                                                                    "fullWidth": 28,
                                                                    "width": 12,
                                                                    "text": "configurable",
                                                                    "value": "configurable",
                                                                    "valueText": "configurable",
                                                                    "hasLeadingTrivia": true,
                                                                    "leadingTrivia": [
                                                                        {
                                                                            "kind": "WhitespaceTrivia",
                                                                            "text": "                "
                                                                        }
                                                                    ]
                                                                },
                                                                "colonToken": {
                                                                    "kind": "ColonToken",
                                                                    "fullStart": 968,
                                                                    "fullEnd": 970,
                                                                    "start": 968,
                                                                    "end": 969,
                                                                    "fullWidth": 2,
                                                                    "width": 1,
                                                                    "text": ":",
                                                                    "value": ":",
                                                                    "valueText": ":",
                                                                    "hasTrailingTrivia": true,
                                                                    "trailingTrivia": [
                                                                        {
                                                                            "kind": "WhitespaceTrivia",
                                                                            "text": " "
                                                                        }
                                                                    ]
                                                                },
                                                                "expression": {
                                                                    "kind": "FalseKeyword",
                                                                    "fullStart": 970,
                                                                    "fullEnd": 977,
                                                                    "start": 970,
                                                                    "end": 975,
                                                                    "fullWidth": 7,
                                                                    "width": 5,
                                                                    "text": "false",
                                                                    "value": false,
                                                                    "valueText": "false",
                                                                    "hasTrailingTrivia": true,
                                                                    "hasTrailingNewLine": true,
                                                                    "trailingTrivia": [
                                                                        {
                                                                            "kind": "NewLineTrivia",
                                                                            "text": "\r\n"
                                                                        }
                                                                    ]
                                                                }
                                                            }
                                                        ],
                                                        "closeBraceToken": {
                                                            "kind": "CloseBraceToken",
                                                            "fullStart": 977,
                                                            "fullEnd": 990,
                                                            "start": 989,
                                                            "end": 990,
                                                            "fullWidth": 13,
                                                            "width": 1,
                                                            "text": "}",
                                                            "value": "}",
                                                            "valueText": "}",
                                                            "hasLeadingTrivia": true,
                                                            "leadingTrivia": [
                                                                {
                                                                    "kind": "WhitespaceTrivia",
                                                                    "text": "            "
                                                                }
                                                            ]
                                                        }
                                                    }
                                                ],
                                                "closeParenToken": {
                                                    "kind": "CloseParenToken",
                                                    "fullStart": 990,
                                                    "fullEnd": 991,
                                                    "start": 990,
                                                    "end": 991,
                                                    "fullWidth": 1,
                                                    "width": 1,
                                                    "text": ")",
                                                    "value": ")",
                                                    "valueText": ")"
                                                }
                                            }
                                        },
                                        "semicolonToken": {
                                            "kind": "SemicolonToken",
                                            "fullStart": 991,
                                            "fullEnd": 994,
                                            "start": 991,
                                            "end": 992,
                                            "fullWidth": 3,
                                            "width": 1,
                                            "text": ";",
                                            "value": ";",
                                            "valueText": ";",
                                            "hasTrailingTrivia": true,
                                            "hasTrailingNewLine": true,
                                            "trailingTrivia": [
                                                {
                                                    "kind": "NewLineTrivia",
                                                    "text": "\r\n"
                                                }
                                            ]
                                        }
                                    },
                                    {
                                        "kind": "ExpressionStatement",
                                        "fullStart": 994,
                                        "fullEnd": 1099,
                                        "start": 1008,
                                        "end": 1097,
                                        "fullWidth": 105,
                                        "width": 89,
                                        "expression": {
                                            "kind": "InvocationExpression",
                                            "fullStart": 994,
                                            "fullEnd": 1096,
                                            "start": 1008,
                                            "end": 1096,
                                            "fullWidth": 102,
                                            "width": 88,
                                            "expression": {
                                                "kind": "MemberAccessExpression",
                                                "fullStart": 994,
                                                "fullEnd": 1029,
                                                "start": 1008,
                                                "end": 1029,
                                                "fullWidth": 35,
                                                "width": 21,
                                                "expression": {
                                                    "kind": "IdentifierName",
                                                    "fullStart": 994,
                                                    "fullEnd": 1014,
                                                    "start": 1008,
                                                    "end": 1014,
                                                    "fullWidth": 20,
                                                    "width": 6,
                                                    "text": "Object",
                                                    "value": "Object",
                                                    "valueText": "Object",
                                                    "hasLeadingTrivia": true,
                                                    "hasLeadingNewLine": true,
                                                    "leadingTrivia": [
                                                        {
                                                            "kind": "NewLineTrivia",
                                                            "text": "\r\n"
                                                        },
                                                        {
                                                            "kind": "WhitespaceTrivia",
                                                            "text": "            "
                                                        }
                                                    ]
                                                },
                                                "dotToken": {
                                                    "kind": "DotToken",
                                                    "fullStart": 1014,
                                                    "fullEnd": 1015,
                                                    "start": 1014,
                                                    "end": 1015,
                                                    "fullWidth": 1,
                                                    "width": 1,
                                                    "text": ".",
                                                    "value": ".",
                                                    "valueText": "."
                                                },
                                                "name": {
                                                    "kind": "IdentifierName",
                                                    "fullStart": 1015,
                                                    "fullEnd": 1029,
                                                    "start": 1015,
                                                    "end": 1029,
                                                    "fullWidth": 14,
                                                    "width": 14,
                                                    "text": "defineProperty",
                                                    "value": "defineProperty",
                                                    "valueText": "defineProperty"
                                                }
                                            },
                                            "argumentList": {
                                                "kind": "ArgumentList",
                                                "fullStart": 1029,
                                                "fullEnd": 1096,
                                                "start": 1029,
                                                "end": 1096,
                                                "fullWidth": 67,
                                                "width": 67,
                                                "openParenToken": {
                                                    "kind": "OpenParenToken",
                                                    "fullStart": 1029,
                                                    "fullEnd": 1030,
                                                    "start": 1029,
                                                    "end": 1030,
                                                    "fullWidth": 1,
                                                    "width": 1,
                                                    "text": "(",
                                                    "value": "(",
                                                    "valueText": "("
                                                },
                                                "arguments": [
                                                    {
                                                        "kind": "IdentifierName",
                                                        "fullStart": 1030,
                                                        "fullEnd": 1036,
                                                        "start": 1030,
                                                        "end": 1036,
                                                        "fullWidth": 6,
                                                        "width": 6,
                                                        "text": "arrObj",
                                                        "value": "arrObj",
                                                        "valueText": "arrObj"
                                                    },
                                                    {
                                                        "kind": "CommaToken",
                                                        "fullStart": 1036,
                                                        "fullEnd": 1038,
                                                        "start": 1036,
                                                        "end": 1037,
                                                        "fullWidth": 2,
                                                        "width": 1,
                                                        "text": ",",
                                                        "value": ",",
                                                        "valueText": ",",
                                                        "hasTrailingTrivia": true,
                                                        "trailingTrivia": [
                                                            {
                                                                "kind": "WhitespaceTrivia",
                                                                "text": " "
                                                            }
                                                        ]
                                                    },
                                                    {
                                                        "kind": "StringLiteral",
                                                        "fullStart": 1038,
                                                        "fullEnd": 1041,
                                                        "start": 1038,
                                                        "end": 1041,
                                                        "fullWidth": 3,
                                                        "width": 3,
                                                        "text": "\"0\"",
                                                        "value": "0",
                                                        "valueText": "0"
                                                    },
                                                    {
                                                        "kind": "CommaToken",
                                                        "fullStart": 1041,
                                                        "fullEnd": 1043,
                                                        "start": 1041,
                                                        "end": 1042,
                                                        "fullWidth": 2,
                                                        "width": 1,
                                                        "text": ",",
                                                        "value": ",",
                                                        "valueText": ",",
                                                        "hasTrailingTrivia": true,
                                                        "trailingTrivia": [
                                                            {
                                                                "kind": "WhitespaceTrivia",
                                                                "text": " "
                                                            }
                                                        ]
                                                    },
                                                    {
                                                        "kind": "ObjectLiteralExpression",
                                                        "fullStart": 1043,
                                                        "fullEnd": 1095,
                                                        "start": 1043,
                                                        "end": 1095,
                                                        "fullWidth": 52,
                                                        "width": 52,
                                                        "openBraceToken": {
                                                            "kind": "OpenBraceToken",
                                                            "fullStart": 1043,
                                                            "fullEnd": 1046,
                                                            "start": 1043,
                                                            "end": 1044,
                                                            "fullWidth": 3,
                                                            "width": 1,
                                                            "text": "{",
                                                            "value": "{",
                                                            "valueText": "{",
                                                            "hasTrailingTrivia": true,
                                                            "hasTrailingNewLine": true,
                                                            "trailingTrivia": [
                                                                {
                                                                    "kind": "NewLineTrivia",
                                                                    "text": "\r\n"
                                                                }
                                                            ]
                                                        },
                                                        "propertyAssignments": [
                                                            {
                                                                "kind": "SimplePropertyAssignment",
                                                                "fullStart": 1046,
                                                                "fullEnd": 1082,
                                                                "start": 1062,
                                                                "end": 1080,
                                                                "fullWidth": 36,
                                                                "width": 18,
                                                                "propertyName": {
                                                                    "kind": "IdentifierName",
                                                                    "fullStart": 1046,
                                                                    "fullEnd": 1074,
                                                                    "start": 1062,
                                                                    "end": 1074,
                                                                    "fullWidth": 28,
                                                                    "width": 12,
                                                                    "text": "configurable",
                                                                    "value": "configurable",
                                                                    "valueText": "configurable",
                                                                    "hasLeadingTrivia": true,
                                                                    "leadingTrivia": [
                                                                        {
                                                                            "kind": "WhitespaceTrivia",
                                                                            "text": "                "
                                                                        }
                                                                    ]
                                                                },
                                                                "colonToken": {
                                                                    "kind": "ColonToken",
                                                                    "fullStart": 1074,
                                                                    "fullEnd": 1076,
                                                                    "start": 1074,
                                                                    "end": 1075,
                                                                    "fullWidth": 2,
                                                                    "width": 1,
                                                                    "text": ":",
                                                                    "value": ":",
                                                                    "valueText": ":",
                                                                    "hasTrailingTrivia": true,
                                                                    "trailingTrivia": [
                                                                        {
                                                                            "kind": "WhitespaceTrivia",
                                                                            "text": " "
                                                                        }
                                                                    ]
                                                                },
                                                                "expression": {
                                                                    "kind": "TrueKeyword",
                                                                    "fullStart": 1076,
                                                                    "fullEnd": 1082,
                                                                    "start": 1076,
                                                                    "end": 1080,
                                                                    "fullWidth": 6,
                                                                    "width": 4,
                                                                    "text": "true",
                                                                    "value": true,
                                                                    "valueText": "true",
                                                                    "hasTrailingTrivia": true,
                                                                    "hasTrailingNewLine": true,
                                                                    "trailingTrivia": [
                                                                        {
                                                                            "kind": "NewLineTrivia",
                                                                            "text": "\r\n"
                                                                        }
                                                                    ]
                                                                }
                                                            }
                                                        ],
                                                        "closeBraceToken": {
                                                            "kind": "CloseBraceToken",
                                                            "fullStart": 1082,
                                                            "fullEnd": 1095,
                                                            "start": 1094,
                                                            "end": 1095,
                                                            "fullWidth": 13,
                                                            "width": 1,
                                                            "text": "}",
                                                            "value": "}",
                                                            "valueText": "}",
                                                            "hasLeadingTrivia": true,
                                                            "leadingTrivia": [
                                                                {
                                                                    "kind": "WhitespaceTrivia",
                                                                    "text": "            "
                                                                }
                                                            ]
                                                        }
                                                    }
                                                ],
                                                "closeParenToken": {
                                                    "kind": "CloseParenToken",
                                                    "fullStart": 1095,
                                                    "fullEnd": 1096,
                                                    "start": 1095,
                                                    "end": 1096,
                                                    "fullWidth": 1,
                                                    "width": 1,
                                                    "text": ")",
                                                    "value": ")",
                                                    "valueText": ")"
                                                }
                                            }
                                        },
                                        "semicolonToken": {
                                            "kind": "SemicolonToken",
                                            "fullStart": 1096,
                                            "fullEnd": 1099,
                                            "start": 1096,
                                            "end": 1097,
                                            "fullWidth": 3,
                                            "width": 1,
                                            "text": ";",
                                            "value": ";",
                                            "valueText": ";",
                                            "hasTrailingTrivia": true,
                                            "hasTrailingNewLine": true,
                                            "trailingTrivia": [
                                                {
                                                    "kind": "NewLineTrivia",
                                                    "text": "\r\n"
                                                }
                                            ]
                                        }
                                    },
                                    {
                                        "kind": "ReturnStatement",
                                        "fullStart": 1099,
                                        "fullEnd": 1126,
                                        "start": 1111,
                                        "end": 1124,
                                        "fullWidth": 27,
                                        "width": 13,
                                        "returnKeyword": {
                                            "kind": "ReturnKeyword",
                                            "fullStart": 1099,
                                            "fullEnd": 1118,
                                            "start": 1111,
                                            "end": 1117,
                                            "fullWidth": 19,
                                            "width": 6,
                                            "text": "return",
                                            "value": "return",
                                            "valueText": "return",
                                            "hasLeadingTrivia": true,
                                            "hasTrailingTrivia": true,
                                            "leadingTrivia": [
                                                {
                                                    "kind": "WhitespaceTrivia",
                                                    "text": "            "
                                                }
                                            ],
                                            "trailingTrivia": [
                                                {
                                                    "kind": "WhitespaceTrivia",
                                                    "text": " "
                                                }
                                            ]
                                        },
                                        "expression": {
                                            "kind": "FalseKeyword",
                                            "fullStart": 1118,
                                            "fullEnd": 1123,
                                            "start": 1118,
                                            "end": 1123,
                                            "fullWidth": 5,
                                            "width": 5,
                                            "text": "false",
                                            "value": false,
                                            "valueText": "false"
                                        },
                                        "semicolonToken": {
                                            "kind": "SemicolonToken",
                                            "fullStart": 1123,
                                            "fullEnd": 1126,
                                            "start": 1123,
                                            "end": 1124,
                                            "fullWidth": 3,
                                            "width": 1,
                                            "text": ";",
                                            "value": ";",
                                            "valueText": ";",
                                            "hasTrailingTrivia": true,
                                            "hasTrailingNewLine": true,
                                            "trailingTrivia": [
                                                {
                                                    "kind": "NewLineTrivia",
                                                    "text": "\r\n"
                                                }
                                            ]
                                        }
                                    }
                                ],
                                "closeBraceToken": {
                                    "kind": "CloseBraceToken",
                                    "fullStart": 1126,
                                    "fullEnd": 1136,
                                    "start": 1134,
                                    "end": 1135,
                                    "fullWidth": 10,
                                    "width": 1,
                                    "text": "}",
                                    "value": "}",
                                    "valueText": "}",
                                    "hasLeadingTrivia": true,
                                    "hasTrailingTrivia": true,
                                    "leadingTrivia": [
                                        {
                                            "kind": "WhitespaceTrivia",
                                            "text": "        "
                                        }
                                    ],
                                    "trailingTrivia": [
                                        {
                                            "kind": "WhitespaceTrivia",
                                            "text": " "
                                        }
                                    ]
                                }
                            },
                            "catchClause": {
                                "kind": "CatchClause",
                                "fullStart": 1136,
                                "fullEnd": 1203,
                                "start": 1136,
                                "end": 1202,
                                "fullWidth": 67,
                                "width": 66,
                                "catchKeyword": {
                                    "kind": "CatchKeyword",
                                    "fullStart": 1136,
                                    "fullEnd": 1142,
                                    "start": 1136,
                                    "end": 1141,
                                    "fullWidth": 6,
                                    "width": 5,
                                    "text": "catch",
                                    "value": "catch",
                                    "valueText": "catch",
                                    "hasTrailingTrivia": true,
                                    "trailingTrivia": [
                                        {
                                            "kind": "WhitespaceTrivia",
                                            "text": " "
                                        }
                                    ]
                                },
                                "openParenToken": {
                                    "kind": "OpenParenToken",
                                    "fullStart": 1142,
                                    "fullEnd": 1143,
                                    "start": 1142,
                                    "end": 1143,
                                    "fullWidth": 1,
                                    "width": 1,
                                    "text": "(",
                                    "value": "(",
                                    "valueText": "("
                                },
                                "identifier": {
                                    "kind": "IdentifierName",
                                    "fullStart": 1143,
                                    "fullEnd": 1144,
                                    "start": 1143,
                                    "end": 1144,
                                    "fullWidth": 1,
                                    "width": 1,
                                    "text": "e",
                                    "value": "e",
                                    "valueText": "e"
                                },
                                "closeParenToken": {
                                    "kind": "CloseParenToken",
                                    "fullStart": 1144,
                                    "fullEnd": 1146,
                                    "start": 1144,
                                    "end": 1145,
                                    "fullWidth": 2,
                                    "width": 1,
                                    "text": ")",
                                    "value": ")",
                                    "valueText": ")",
                                    "hasTrailingTrivia": true,
                                    "trailingTrivia": [
                                        {
                                            "kind": "WhitespaceTrivia",
                                            "text": " "
                                        }
                                    ]
                                },
                                "block": {
                                    "kind": "Block",
                                    "fullStart": 1146,
                                    "fullEnd": 1203,
                                    "start": 1146,
                                    "end": 1202,
                                    "fullWidth": 57,
                                    "width": 56,
                                    "openBraceToken": {
                                        "kind": "OpenBraceToken",
                                        "fullStart": 1146,
                                        "fullEnd": 1149,
                                        "start": 1146,
                                        "end": 1147,
                                        "fullWidth": 3,
                                        "width": 1,
                                        "text": "{",
                                        "value": "{",
                                        "valueText": "{",
                                        "hasTrailingTrivia": true,
                                        "hasTrailingNewLine": true,
                                        "trailingTrivia": [
                                            {
                                                "kind": "NewLineTrivia",
                                                "text": "\r\n"
                                            }
                                        ]
                                    },
                                    "statements": [
                                        {
                                            "kind": "ReturnStatement",
                                            "fullStart": 1149,
                                            "fullEnd": 1193,
                                            "start": 1161,
                                            "end": 1191,
                                            "fullWidth": 44,
                                            "width": 30,
                                            "returnKeyword": {
                                                "kind": "ReturnKeyword",
                                                "fullStart": 1149,
                                                "fullEnd": 1168,
                                                "start": 1161,
                                                "end": 1167,
                                                "fullWidth": 19,
                                                "width": 6,
                                                "text": "return",
                                                "value": "return",
                                                "valueText": "return",
                                                "hasLeadingTrivia": true,
                                                "hasTrailingTrivia": true,
                                                "leadingTrivia": [
                                                    {
                                                        "kind": "WhitespaceTrivia",
                                                        "text": "            "
                                                    }
                                                ],
                                                "trailingTrivia": [
                                                    {
                                                        "kind": "WhitespaceTrivia",
                                                        "text": " "
                                                    }
                                                ]
                                            },
                                            "expression": {
                                                "kind": "InstanceOfExpression",
                                                "fullStart": 1168,
                                                "fullEnd": 1190,
                                                "start": 1168,
                                                "end": 1190,
                                                "fullWidth": 22,
                                                "width": 22,
                                                "left": {
                                                    "kind": "IdentifierName",
                                                    "fullStart": 1168,
                                                    "fullEnd": 1170,
                                                    "start": 1168,
                                                    "end": 1169,
                                                    "fullWidth": 2,
                                                    "width": 1,
                                                    "text": "e",
                                                    "value": "e",
                                                    "valueText": "e",
                                                    "hasTrailingTrivia": true,
                                                    "trailingTrivia": [
                                                        {
                                                            "kind": "WhitespaceTrivia",
                                                            "text": " "
                                                        }
                                                    ]
                                                },
                                                "operatorToken": {
                                                    "kind": "InstanceOfKeyword",
                                                    "fullStart": 1170,
                                                    "fullEnd": 1181,
                                                    "start": 1170,
                                                    "end": 1180,
                                                    "fullWidth": 11,
                                                    "width": 10,
                                                    "text": "instanceof",
                                                    "value": "instanceof",
                                                    "valueText": "instanceof",
                                                    "hasTrailingTrivia": true,
                                                    "trailingTrivia": [
                                                        {
                                                            "kind": "WhitespaceTrivia",
                                                            "text": " "
                                                        }
                                                    ]
                                                },
                                                "right": {
                                                    "kind": "IdentifierName",
                                                    "fullStart": 1181,
                                                    "fullEnd": 1190,
                                                    "start": 1181,
                                                    "end": 1190,
                                                    "fullWidth": 9,
                                                    "width": 9,
                                                    "text": "TypeError",
                                                    "value": "TypeError",
                                                    "valueText": "TypeError"
                                                }
                                            },
                                            "semicolonToken": {
                                                "kind": "SemicolonToken",
                                                "fullStart": 1190,
                                                "fullEnd": 1193,
                                                "start": 1190,
                                                "end": 1191,
                                                "fullWidth": 3,
                                                "width": 1,
                                                "text": ";",
                                                "value": ";",
                                                "valueText": ";",
                                                "hasTrailingTrivia": true,
                                                "hasTrailingNewLine": true,
                                                "trailingTrivia": [
                                                    {
                                                        "kind": "NewLineTrivia",
                                                        "text": "\r\n"
                                                    }
                                                ]
                                            }
                                        }
                                    ],
                                    "closeBraceToken": {
                                        "kind": "CloseBraceToken",
                                        "fullStart": 1193,
                                        "fullEnd": 1203,
                                        "start": 1201,
                                        "end": 1202,
                                        "fullWidth": 10,
                                        "width": 1,
                                        "text": "}",
                                        "value": "}",
                                        "valueText": "}",
                                        "hasLeadingTrivia": true,
                                        "hasTrailingTrivia": true,
                                        "leadingTrivia": [
                                            {
                                                "kind": "WhitespaceTrivia",
                                                "text": "        "
                                            }
                                        ],
                                        "trailingTrivia": [
                                            {
                                                "kind": "WhitespaceTrivia",
                                                "text": " "
                                            }
                                        ]
                                    }
                                }
                            },
                            "finallyClause": {
                                "kind": "FinallyClause",
                                "fullStart": 1203,
                                "fullEnd": 1265,
                                "start": 1203,
                                "end": 1263,
                                "fullWidth": 62,
                                "width": 60,
                                "finallyKeyword": {
                                    "kind": "FinallyKeyword",
                                    "fullStart": 1203,
                                    "fullEnd": 1211,
                                    "start": 1203,
                                    "end": 1210,
                                    "fullWidth": 8,
                                    "width": 7,
                                    "text": "finally",
                                    "value": "finally",
                                    "valueText": "finally",
                                    "hasTrailingTrivia": true,
                                    "trailingTrivia": [
                                        {
                                            "kind": "WhitespaceTrivia",
                                            "text": " "
                                        }
                                    ]
                                },
                                "block": {
                                    "kind": "Block",
                                    "fullStart": 1211,
                                    "fullEnd": 1265,
                                    "start": 1211,
                                    "end": 1263,
                                    "fullWidth": 54,
                                    "width": 52,
                                    "openBraceToken": {
                                        "kind": "OpenBraceToken",
                                        "fullStart": 1211,
                                        "fullEnd": 1214,
                                        "start": 1211,
                                        "end": 1212,
                                        "fullWidth": 3,
                                        "width": 1,
                                        "text": "{",
                                        "value": "{",
                                        "valueText": "{",
                                        "hasTrailingTrivia": true,
                                        "hasTrailingNewLine": true,
                                        "trailingTrivia": [
                                            {
                                                "kind": "NewLineTrivia",
                                                "text": "\r\n"
                                            }
                                        ]
                                    },
                                    "statements": [
                                        {
                                            "kind": "ExpressionStatement",
                                            "fullStart": 1214,
                                            "fullEnd": 1254,
                                            "start": 1226,
                                            "end": 1252,
                                            "fullWidth": 40,
                                            "width": 26,
                                            "expression": {
                                                "kind": "DeleteExpression",
                                                "fullStart": 1214,
                                                "fullEnd": 1251,
                                                "start": 1226,
                                                "end": 1251,
                                                "fullWidth": 37,
                                                "width": 25,
                                                "deleteKeyword": {
                                                    "kind": "DeleteKeyword",
                                                    "fullStart": 1214,
                                                    "fullEnd": 1233,
                                                    "start": 1226,
                                                    "end": 1232,
                                                    "fullWidth": 19,
                                                    "width": 6,
                                                    "text": "delete",
                                                    "value": "delete",
                                                    "valueText": "delete",
                                                    "hasLeadingTrivia": true,
                                                    "hasTrailingTrivia": true,
                                                    "leadingTrivia": [
                                                        {
                                                            "kind": "WhitespaceTrivia",
                                                            "text": "            "
                                                        }
                                                    ],
                                                    "trailingTrivia": [
                                                        {
                                                            "kind": "WhitespaceTrivia",
                                                            "text": " "
                                                        }
                                                    ]
                                                },
                                                "expression": {
                                                    "kind": "ElementAccessExpression",
                                                    "fullStart": 1233,
                                                    "fullEnd": 1251,
                                                    "start": 1233,
                                                    "end": 1251,
                                                    "fullWidth": 18,
                                                    "width": 18,
                                                    "expression": {
                                                        "kind": "MemberAccessExpression",
                                                        "fullStart": 1233,
                                                        "fullEnd": 1248,
                                                        "start": 1233,
                                                        "end": 1248,
                                                        "fullWidth": 15,
                                                        "width": 15,
                                                        "expression": {
                                                            "kind": "IdentifierName",
                                                            "fullStart": 1233,
                                                            "fullEnd": 1238,
                                                            "start": 1233,
                                                            "end": 1238,
                                                            "fullWidth": 5,
                                                            "width": 5,
                                                            "text": "Array",
                                                            "value": "Array",
                                                            "valueText": "Array"
                                                        },
                                                        "dotToken": {
                                                            "kind": "DotToken",
                                                            "fullStart": 1238,
                                                            "fullEnd": 1239,
                                                            "start": 1238,
                                                            "end": 1239,
                                                            "fullWidth": 1,
                                                            "width": 1,
                                                            "text": ".",
                                                            "value": ".",
                                                            "valueText": "."
                                                        },
                                                        "name": {
                                                            "kind": "IdentifierName",
                                                            "fullStart": 1239,
                                                            "fullEnd": 1248,
                                                            "start": 1239,
                                                            "end": 1248,
                                                            "fullWidth": 9,
                                                            "width": 9,
                                                            "text": "prototype",
                                                            "value": "prototype",
                                                            "valueText": "prototype"
                                                        }
                                                    },
                                                    "openBracketToken": {
                                                        "kind": "OpenBracketToken",
                                                        "fullStart": 1248,
                                                        "fullEnd": 1249,
                                                        "start": 1248,
                                                        "end": 1249,
                                                        "fullWidth": 1,
                                                        "width": 1,
                                                        "text": "[",
                                                        "value": "[",
                                                        "valueText": "["
                                                    },
                                                    "argumentExpression": {
                                                        "kind": "NumericLiteral",
                                                        "fullStart": 1249,
                                                        "fullEnd": 1250,
                                                        "start": 1249,
                                                        "end": 1250,
                                                        "fullWidth": 1,
                                                        "width": 1,
                                                        "text": "0",
                                                        "value": 0,
                                                        "valueText": "0"
                                                    },
                                                    "closeBracketToken": {
                                                        "kind": "CloseBracketToken",
                                                        "fullStart": 1250,
                                                        "fullEnd": 1251,
                                                        "start": 1250,
                                                        "end": 1251,
                                                        "fullWidth": 1,
                                                        "width": 1,
                                                        "text": "]",
                                                        "value": "]",
                                                        "valueText": "]"
                                                    }
                                                }
                                            },
                                            "semicolonToken": {
                                                "kind": "SemicolonToken",
                                                "fullStart": 1251,
                                                "fullEnd": 1254,
                                                "start": 1251,
                                                "end": 1252,
                                                "fullWidth": 3,
                                                "width": 1,
                                                "text": ";",
                                                "value": ";",
                                                "valueText": ";",
                                                "hasTrailingTrivia": true,
                                                "hasTrailingNewLine": true,
                                                "trailingTrivia": [
                                                    {
                                                        "kind": "NewLineTrivia",
                                                        "text": "\r\n"
                                                    }
                                                ]
                                            }
                                        }
                                    ],
                                    "closeBraceToken": {
                                        "kind": "CloseBraceToken",
                                        "fullStart": 1254,
                                        "fullEnd": 1265,
                                        "start": 1262,
                                        "end": 1263,
                                        "fullWidth": 11,
                                        "width": 1,
                                        "text": "}",
                                        "value": "}",
                                        "valueText": "}",
                                        "hasLeadingTrivia": true,
                                        "hasTrailingTrivia": true,
                                        "hasTrailingNewLine": true,
                                        "leadingTrivia": [
                                            {
                                                "kind": "WhitespaceTrivia",
                                                "text": "        "
                                            }
                                        ],
                                        "trailingTrivia": [
                                            {
                                                "kind": "NewLineTrivia",
                                                "text": "\r\n"
                                            }
                                        ]
                                    }
                                }
                            }
                        }
                    ],
                    "closeBraceToken": {
                        "kind": "CloseBraceToken",
                        "fullStart": 1265,
                        "fullEnd": 1272,
                        "start": 1269,
                        "end": 1270,
                        "fullWidth": 7,
                        "width": 1,
                        "text": "}",
                        "value": "}",
                        "valueText": "}",
                        "hasLeadingTrivia": true,
                        "hasTrailingTrivia": true,
                        "hasTrailingNewLine": true,
                        "leadingTrivia": [
                            {
                                "kind": "WhitespaceTrivia",
                                "text": "    "
                            }
                        ],
                        "trailingTrivia": [
                            {
                                "kind": "NewLineTrivia",
                                "text": "\r\n"
                            }
                        ]
                    }
                }
            },
            {
                "kind": "ExpressionStatement",
                "fullStart": 1272,
                "fullEnd": 1296,
                "start": 1272,
                "end": 1294,
                "fullWidth": 24,
                "width": 22,
                "expression": {
                    "kind": "InvocationExpression",
                    "fullStart": 1272,
                    "fullEnd": 1293,
                    "start": 1272,
                    "end": 1293,
                    "fullWidth": 21,
                    "width": 21,
                    "expression": {
                        "kind": "IdentifierName",
                        "fullStart": 1272,
                        "fullEnd": 1283,
                        "start": 1272,
                        "end": 1283,
                        "fullWidth": 11,
                        "width": 11,
                        "text": "runTestCase",
                        "value": "runTestCase",
                        "valueText": "runTestCase"
                    },
                    "argumentList": {
                        "kind": "ArgumentList",
                        "fullStart": 1283,
                        "fullEnd": 1293,
                        "start": 1283,
                        "end": 1293,
                        "fullWidth": 10,
                        "width": 10,
                        "openParenToken": {
                            "kind": "OpenParenToken",
                            "fullStart": 1283,
                            "fullEnd": 1284,
                            "start": 1283,
                            "end": 1284,
                            "fullWidth": 1,
                            "width": 1,
                            "text": "(",
                            "value": "(",
                            "valueText": "("
                        },
                        "arguments": [
                            {
                                "kind": "IdentifierName",
                                "fullStart": 1284,
                                "fullEnd": 1292,
                                "start": 1284,
                                "end": 1292,
                                "fullWidth": 8,
                                "width": 8,
                                "text": "testcase",
                                "value": "testcase",
                                "valueText": "testcase"
                            }
                        ],
                        "closeParenToken": {
                            "kind": "CloseParenToken",
                            "fullStart": 1292,
                            "fullEnd": 1293,
                            "start": 1292,
                            "end": 1293,
                            "fullWidth": 1,
                            "width": 1,
                            "text": ")",
                            "value": ")",
                            "valueText": ")"
                        }
                    }
                },
                "semicolonToken": {
                    "kind": "SemicolonToken",
                    "fullStart": 1293,
                    "fullEnd": 1296,
                    "start": 1293,
                    "end": 1294,
                    "fullWidth": 3,
                    "width": 1,
                    "text": ";",
                    "value": ";",
                    "valueText": ";",
                    "hasTrailingTrivia": true,
                    "hasTrailingNewLine": true,
                    "trailingTrivia": [
                        {
                            "kind": "NewLineTrivia",
                            "text": "\r\n"
                        }
                    ]
                }
            }
        ],
        "endOfFileToken": {
            "kind": "EndOfFileToken",
            "fullStart": 1296,
            "fullEnd": 1296,
            "start": 1296,
            "end": 1296,
            "fullWidth": 0,
            "width": 0,
            "text": ""
        }
    },
    "lineMap": {
        "lineStarts": [
            0,
            67,
            152,
            232,
            308,
            380,
            385,
            439,
            632,
            637,
            639,
            641,
            664,
            679,
            738,
            766,
            802,
            819,
            821,
            851,
            901,
            940,
            977,
            994,
            996,
            1046,
            1082,
            1099,
            1126,
            1149,
            1193,
            1214,
            1254,
            1265,
            1272,
            1296
        ],
        "length": 1296
    }
}<|MERGE_RESOLUTION|>--- conflicted
+++ resolved
@@ -733,12 +733,8 @@
                                                     "start": 837,
                                                     "end": 848,
                                                     "fullWidth": 11,
-<<<<<<< HEAD
                                                     "width": 11,
-                                                    "identifier": {
-=======
                                                     "propertyName": {
->>>>>>> 85e84683
                                                         "kind": "IdentifierName",
                                                         "fullStart": 837,
                                                         "fullEnd": 844,
