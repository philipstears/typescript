--- conflicted
+++ resolved
@@ -247,12 +247,8 @@
                                         "start": 646,
                                         "end": 654,
                                         "fullWidth": 8,
-<<<<<<< HEAD
                                         "width": 8,
-                                        "identifier": {
-=======
                                         "propertyName": {
->>>>>>> 85e84683
                                             "kind": "IdentifierName",
                                             "fullStart": 646,
                                             "fullEnd": 650,
@@ -408,12 +404,8 @@
                                         "start": 669,
                                         "end": 685,
                                         "fullWidth": 16,
-<<<<<<< HEAD
                                         "width": 16,
-                                        "identifier": {
-=======
                                         "propertyName": {
->>>>>>> 85e84683
                                             "kind": "IdentifierName",
                                             "fullStart": 669,
                                             "fullEnd": 678,
@@ -552,12 +544,8 @@
                                         "start": 702,
                                         "end": 731,
                                         "fullWidth": 29,
-<<<<<<< HEAD
                                         "width": 29,
-                                        "identifier": {
-=======
                                         "propertyName": {
->>>>>>> 85e84683
                                             "kind": "IdentifierName",
                                             "fullStart": 702,
                                             "fullEnd": 708,
@@ -785,12 +773,8 @@
                                         "start": 748,
                                         "end": 778,
                                         "fullWidth": 30,
-<<<<<<< HEAD
                                         "width": 30,
-                                        "identifier": {
-=======
                                         "propertyName": {
->>>>>>> 85e84683
                                             "kind": "IdentifierName",
                                             "fullStart": 748,
                                             "fullEnd": 761,
@@ -1164,12 +1148,8 @@
                                         "start": 836,
                                         "end": 862,
                                         "fullWidth": 26,
-<<<<<<< HEAD
                                         "width": 26,
-                                        "identifier": {
-=======
                                         "propertyName": {
->>>>>>> 85e84683
                                             "kind": "IdentifierName",
                                             "fullStart": 836,
                                             "fullEnd": 842,
@@ -2101,12 +2081,8 @@
                                         "start": 1088,
                                         "end": 1092,
                                         "fullWidth": 5,
-<<<<<<< HEAD
                                         "width": 4,
-                                        "identifier": {
-=======
                                         "propertyName": {
->>>>>>> 85e84683
                                             "kind": "IdentifierName",
                                             "fullStart": 1088,
                                             "fullEnd": 1093,
