--- conflicted
+++ resolved
@@ -247,12 +247,8 @@
                                         "start": 666,
                                         "end": 674,
                                         "fullWidth": 8,
-<<<<<<< HEAD
                                         "width": 8,
-                                        "identifier": {
-=======
                                         "propertyName": {
->>>>>>> 85e84683
                                             "kind": "IdentifierName",
                                             "fullStart": 666,
                                             "fullEnd": 670,
@@ -965,12 +961,8 @@
                                         "start": 875,
                                         "end": 925,
                                         "fullWidth": 50,
-<<<<<<< HEAD
                                         "width": 50,
-                                        "identifier": {
-=======
                                         "propertyName": {
->>>>>>> 85e84683
                                             "kind": "IdentifierName",
                                             "fullStart": 875,
                                             "fullEnd": 897,
@@ -1193,12 +1185,8 @@
                                         "start": 940,
                                         "end": 991,
                                         "fullWidth": 51,
-<<<<<<< HEAD
                                         "width": 51,
-                                        "identifier": {
-=======
                                         "propertyName": {
->>>>>>> 85e84683
                                             "kind": "IdentifierName",
                                             "fullStart": 940,
                                             "fullEnd": 945,
