--- conflicted
+++ resolved
@@ -245,12 +245,8 @@
                                         "start": 672,
                                         "end": 693,
                                         "fullWidth": 21,
-<<<<<<< HEAD
                                         "width": 21,
-                                        "identifier": {
-=======
                                         "propertyName": {
->>>>>>> 85e84683
                                             "kind": "IdentifierName",
                                             "fullStart": 672,
                                             "fullEnd": 676,
@@ -1133,12 +1129,8 @@
                                                     "start": 947,
                                                     "end": 965,
                                                     "fullWidth": 18,
-<<<<<<< HEAD
                                                     "width": 18,
-                                                    "identifier": {
-=======
                                                     "propertyName": {
->>>>>>> 85e84683
                                                         "kind": "IdentifierName",
                                                         "fullStart": 947,
                                                         "fullEnd": 951,
