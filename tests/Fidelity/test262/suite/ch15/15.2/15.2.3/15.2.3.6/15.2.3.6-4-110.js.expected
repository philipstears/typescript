--- conflicted
+++ resolved
@@ -1146,11 +1146,8 @@
                                             "start": 904,
                                             "end": 909,
                                             "fullWidth": 5,
-<<<<<<< HEAD
                                             "width": 5,
-=======
                                             "modifiers": [],
->>>>>>> e3c38734
                                             "identifier": {
                                                 "kind": "IdentifierName",
                                                 "fullStart": 904,
