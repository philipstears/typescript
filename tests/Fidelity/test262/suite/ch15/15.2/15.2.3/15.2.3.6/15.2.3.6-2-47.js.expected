--- conflicted
+++ resolved
@@ -245,12 +245,8 @@
                                         "start": 636,
                                         "end": 644,
                                         "fullWidth": 8,
-<<<<<<< HEAD
                                         "width": 8,
-                                        "identifier": {
-=======
                                         "propertyName": {
->>>>>>> 85e84683
                                             "kind": "IdentifierName",
                                             "fullStart": 636,
                                             "fullEnd": 640,
@@ -406,12 +402,8 @@
                                         "start": 659,
                                         "end": 683,
                                         "fullWidth": 24,
-<<<<<<< HEAD
                                         "width": 24,
-                                        "identifier": {
-=======
                                         "propertyName": {
->>>>>>> 85e84683
                                             "kind": "IdentifierName",
                                             "fullStart": 659,
                                             "fullEnd": 676,
@@ -545,12 +537,8 @@
                                         "start": 698,
                                         "end": 721,
                                         "fullWidth": 23,
-<<<<<<< HEAD
                                         "width": 23,
-                                        "identifier": {
-=======
                                         "propertyName": {
->>>>>>> 85e84683
                                             "kind": "IdentifierName",
                                             "fullStart": 698,
                                             "fullEnd": 714,
@@ -689,12 +677,8 @@
                                         "start": 738,
                                         "end": 1003,
                                         "fullWidth": 265,
-<<<<<<< HEAD
                                         "width": 265,
-                                        "identifier": {
-=======
                                         "propertyName": {
->>>>>>> 85e84683
                                             "kind": "IdentifierName",
                                             "fullStart": 738,
                                             "fullEnd": 746,
