--- conflicted
+++ resolved
@@ -245,12 +245,8 @@
                                         "start": 692,
                                         "end": 700,
                                         "fullWidth": 8,
-<<<<<<< HEAD
                                         "width": 8,
-                                        "identifier": {
-=======
                                         "propertyName": {
->>>>>>> 85e84683
                                             "kind": "IdentifierName",
                                             "fullStart": 692,
                                             "fullEnd": 696,
@@ -952,12 +948,8 @@
                                         "start": 895,
                                         "end": 928,
                                         "fullWidth": 33,
-<<<<<<< HEAD
                                         "width": 33,
-                                        "identifier": {
-=======
                                         "propertyName": {
->>>>>>> 85e84683
                                             "kind": "IdentifierName",
                                             "fullStart": 895,
                                             "fullEnd": 907,
