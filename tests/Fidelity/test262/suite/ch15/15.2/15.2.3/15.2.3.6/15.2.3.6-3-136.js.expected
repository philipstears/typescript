--- conflicted
+++ resolved
@@ -247,12 +247,8 @@
                                         "start": 624,
                                         "end": 632,
                                         "fullWidth": 8,
-<<<<<<< HEAD
                                         "width": 8,
-                                        "identifier": {
-=======
                                         "propertyName": {
->>>>>>> 85e84683
                                             "kind": "IdentifierName",
                                             "fullStart": 624,
                                             "fullEnd": 628,
@@ -413,12 +409,8 @@
                                         "start": 649,
                                         "end": 658,
                                         "fullWidth": 9,
-<<<<<<< HEAD
                                         "width": 9,
-                                        "identifier": {
-=======
                                         "propertyName": {
->>>>>>> 85e84683
                                             "kind": "IdentifierName",
                                             "fullStart": 649,
                                             "fullEnd": 654,
