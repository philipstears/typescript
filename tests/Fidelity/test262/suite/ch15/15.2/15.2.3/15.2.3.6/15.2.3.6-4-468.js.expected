--- conflicted
+++ resolved
@@ -247,12 +247,8 @@
                                         "start": 678,
                                         "end": 686,
                                         "fullWidth": 8,
-<<<<<<< HEAD
                                         "width": 8,
-                                        "identifier": {
-=======
                                         "propertyName": {
->>>>>>> 85e84683
                                             "kind": "IdentifierName",
                                             "fullStart": 678,
                                             "fullEnd": 682,
@@ -413,12 +409,8 @@
                                         "start": 703,
                                         "end": 725,
                                         "fullWidth": 22,
-<<<<<<< HEAD
                                         "width": 22,
-                                        "identifier": {
-=======
                                         "propertyName": {
->>>>>>> 85e84683
                                             "kind": "IdentifierName",
                                             "fullStart": 703,
                                             "fullEnd": 717,
@@ -552,12 +544,8 @@
                                         "start": 740,
                                         "end": 815,
                                         "fullWidth": 75,
-<<<<<<< HEAD
                                         "width": 75,
-                                        "identifier": {
-=======
                                         "propertyName": {
->>>>>>> 85e84683
                                             "kind": "IdentifierName",
                                             "fullStart": 740,
                                             "fullEnd": 748,
@@ -1610,12 +1598,8 @@
                                         "start": 1049,
                                         "end": 1099,
                                         "fullWidth": 50,
-<<<<<<< HEAD
                                         "width": 50,
-                                        "identifier": {
-=======
                                         "propertyName": {
->>>>>>> 85e84683
                                             "kind": "IdentifierName",
                                             "fullStart": 1049,
                                             "fullEnd": 1071,
@@ -1838,12 +1822,8 @@
                                         "start": 1114,
                                         "end": 1165,
                                         "fullWidth": 51,
-<<<<<<< HEAD
                                         "width": 51,
-                                        "identifier": {
-=======
                                         "propertyName": {
->>>>>>> 85e84683
                                             "kind": "IdentifierName",
                                             "fullStart": 1114,
                                             "fullEnd": 1119,
