{
    "isDeclaration": false,
    "languageVersion": "EcmaScript5",
    "parseOptions": {
        "allowAutomaticSemicolonInsertion": true
    },
    "sourceUnit": {
        "kind": "SourceUnit",
        "fullStart": 0,
        "fullEnd": 1082,
        "start": 603,
        "end": 1082,
        "fullWidth": 1082,
        "width": 479,
        "isIncrementallyUnusable": true,
        "moduleElements": [
            {
                "kind": "FunctionDeclaration",
                "fullStart": 0,
                "fullEnd": 1058,
                "start": 603,
                "end": 1056,
                "fullWidth": 1058,
                "width": 453,
                "modifiers": [],
                "functionKeyword": {
                    "kind": "FunctionKeyword",
                    "fullStart": 0,
                    "fullEnd": 612,
                    "start": 603,
                    "end": 611,
                    "fullWidth": 612,
                    "width": 8,
                    "text": "function",
                    "value": "function",
                    "valueText": "function",
                    "hasLeadingTrivia": true,
                    "hasLeadingComment": true,
                    "hasLeadingNewLine": true,
                    "hasTrailingTrivia": true,
                    "leadingTrivia": [
                        {
                            "kind": "SingleLineCommentTrivia",
                            "text": "/// Copyright (c) 2012 Ecma International.  All rights reserved. "
                        },
                        {
                            "kind": "NewLineTrivia",
                            "text": "\r\n"
                        },
                        {
                            "kind": "SingleLineCommentTrivia",
                            "text": "/// Ecma International makes this code available under the terms and conditions set"
                        },
                        {
                            "kind": "NewLineTrivia",
                            "text": "\r\n"
                        },
                        {
                            "kind": "SingleLineCommentTrivia",
                            "text": "/// forth on http://hg.ecmascript.org/tests/test262/raw-file/tip/LICENSE (the "
                        },
                        {
                            "kind": "NewLineTrivia",
                            "text": "\r\n"
                        },
                        {
                            "kind": "SingleLineCommentTrivia",
                            "text": "/// \"Use Terms\").   Any redistribution of this code must retain the above "
                        },
                        {
                            "kind": "NewLineTrivia",
                            "text": "\r\n"
                        },
                        {
                            "kind": "SingleLineCommentTrivia",
                            "text": "/// copyright and this notice and otherwise comply with the Use Terms."
                        },
                        {
                            "kind": "NewLineTrivia",
                            "text": "\r\n"
                        },
                        {
                            "kind": "MultiLineCommentTrivia",
                            "text": "/**\r\n * @path ch15/15.2/15.2.3/15.2.3.6/15.2.3.6-4-36.js\r\n * @description Object.defineProperty - 'O' is a Boolean object that uses Object's [[GetOwnProperty]] method to access the 'name' property (8.12.9 step 1)\r\n */"
                        },
                        {
                            "kind": "NewLineTrivia",
                            "text": "\r\n"
                        },
                        {
                            "kind": "NewLineTrivia",
                            "text": "\r\n"
                        },
                        {
                            "kind": "NewLineTrivia",
                            "text": "\r\n"
                        }
                    ],
                    "trailingTrivia": [
                        {
                            "kind": "WhitespaceTrivia",
                            "text": " "
                        }
                    ]
                },
                "identifier": {
                    "kind": "IdentifierName",
                    "fullStart": 612,
                    "fullEnd": 620,
                    "start": 612,
                    "end": 620,
                    "fullWidth": 8,
                    "width": 8,
                    "text": "testcase",
                    "value": "testcase",
                    "valueText": "testcase"
                },
                "callSignature": {
                    "kind": "CallSignature",
                    "fullStart": 620,
                    "fullEnd": 623,
                    "start": 620,
                    "end": 622,
                    "fullWidth": 3,
                    "width": 2,
                    "parameterList": {
                        "kind": "ParameterList",
                        "fullStart": 620,
                        "fullEnd": 623,
                        "start": 620,
                        "end": 622,
                        "fullWidth": 3,
                        "width": 2,
                        "openParenToken": {
                            "kind": "OpenParenToken",
                            "fullStart": 620,
                            "fullEnd": 621,
                            "start": 620,
                            "end": 621,
                            "fullWidth": 1,
                            "width": 1,
                            "text": "(",
                            "value": "(",
                            "valueText": "("
                        },
                        "parameters": [],
                        "closeParenToken": {
                            "kind": "CloseParenToken",
                            "fullStart": 621,
                            "fullEnd": 623,
                            "start": 621,
                            "end": 622,
                            "fullWidth": 2,
                            "width": 1,
                            "text": ")",
                            "value": ")",
                            "valueText": ")",
                            "hasTrailingTrivia": true,
                            "trailingTrivia": [
                                {
                                    "kind": "WhitespaceTrivia",
                                    "text": " "
                                }
                            ]
                        }
                    }
                },
                "block": {
                    "kind": "Block",
                    "fullStart": 623,
                    "fullEnd": 1058,
                    "start": 623,
                    "end": 1056,
                    "fullWidth": 435,
                    "width": 433,
                    "openBraceToken": {
                        "kind": "OpenBraceToken",
                        "fullStart": 623,
                        "fullEnd": 626,
                        "start": 623,
                        "end": 624,
                        "fullWidth": 3,
                        "width": 1,
                        "text": "{",
                        "value": "{",
                        "valueText": "{",
                        "hasTrailingTrivia": true,
                        "hasTrailingNewLine": true,
                        "trailingTrivia": [
                            {
                                "kind": "NewLineTrivia",
                                "text": "\r\n"
                            }
                        ]
                    },
                    "statements": [
                        {
                            "kind": "VariableStatement",
                            "fullStart": 626,
                            "fullEnd": 664,
                            "start": 634,
                            "end": 662,
                            "fullWidth": 38,
                            "width": 28,
                            "modifiers": [],
                            "variableDeclaration": {
                                "kind": "VariableDeclaration",
                                "fullStart": 626,
                                "fullEnd": 661,
                                "start": 634,
                                "end": 661,
                                "fullWidth": 35,
                                "width": 27,
                                "varKeyword": {
                                    "kind": "VarKeyword",
                                    "fullStart": 626,
                                    "fullEnd": 638,
                                    "start": 634,
                                    "end": 637,
                                    "fullWidth": 12,
                                    "width": 3,
                                    "text": "var",
                                    "value": "var",
                                    "valueText": "var",
                                    "hasLeadingTrivia": true,
                                    "hasTrailingTrivia": true,
                                    "leadingTrivia": [
                                        {
                                            "kind": "WhitespaceTrivia",
                                            "text": "        "
                                        }
                                    ],
                                    "trailingTrivia": [
                                        {
                                            "kind": "WhitespaceTrivia",
                                            "text": " "
                                        }
                                    ]
                                },
                                "variableDeclarators": [
                                    {
                                        "kind": "VariableDeclarator",
                                        "fullStart": 638,
                                        "fullEnd": 661,
                                        "start": 638,
                                        "end": 661,
                                        "fullWidth": 23,
<<<<<<< HEAD
                                        "width": 23,
                                        "identifier": {
=======
                                        "propertyName": {
>>>>>>> 85e84683
                                            "kind": "IdentifierName",
                                            "fullStart": 638,
                                            "fullEnd": 642,
                                            "start": 638,
                                            "end": 641,
                                            "fullWidth": 4,
                                            "width": 3,
                                            "text": "obj",
                                            "value": "obj",
                                            "valueText": "obj",
                                            "hasTrailingTrivia": true,
                                            "trailingTrivia": [
                                                {
                                                    "kind": "WhitespaceTrivia",
                                                    "text": " "
                                                }
                                            ]
                                        },
                                        "equalsValueClause": {
                                            "kind": "EqualsValueClause",
                                            "fullStart": 642,
                                            "fullEnd": 661,
                                            "start": 642,
                                            "end": 661,
                                            "fullWidth": 19,
                                            "width": 19,
                                            "equalsToken": {
                                                "kind": "EqualsToken",
                                                "fullStart": 642,
                                                "fullEnd": 644,
                                                "start": 642,
                                                "end": 643,
                                                "fullWidth": 2,
                                                "width": 1,
                                                "text": "=",
                                                "value": "=",
                                                "valueText": "=",
                                                "hasTrailingTrivia": true,
                                                "trailingTrivia": [
                                                    {
                                                        "kind": "WhitespaceTrivia",
                                                        "text": " "
                                                    }
                                                ]
                                            },
                                            "value": {
                                                "kind": "ObjectCreationExpression",
                                                "fullStart": 644,
                                                "fullEnd": 661,
                                                "start": 644,
                                                "end": 661,
                                                "fullWidth": 17,
                                                "width": 17,
                                                "newKeyword": {
                                                    "kind": "NewKeyword",
                                                    "fullStart": 644,
                                                    "fullEnd": 648,
                                                    "start": 644,
                                                    "end": 647,
                                                    "fullWidth": 4,
                                                    "width": 3,
                                                    "text": "new",
                                                    "value": "new",
                                                    "valueText": "new",
                                                    "hasTrailingTrivia": true,
                                                    "trailingTrivia": [
                                                        {
                                                            "kind": "WhitespaceTrivia",
                                                            "text": " "
                                                        }
                                                    ]
                                                },
                                                "expression": {
                                                    "kind": "IdentifierName",
                                                    "fullStart": 648,
                                                    "fullEnd": 655,
                                                    "start": 648,
                                                    "end": 655,
                                                    "fullWidth": 7,
                                                    "width": 7,
                                                    "text": "Boolean",
                                                    "value": "Boolean",
                                                    "valueText": "Boolean"
                                                },
                                                "argumentList": {
                                                    "kind": "ArgumentList",
                                                    "fullStart": 655,
                                                    "fullEnd": 661,
                                                    "start": 655,
                                                    "end": 661,
                                                    "fullWidth": 6,
                                                    "width": 6,
                                                    "openParenToken": {
                                                        "kind": "OpenParenToken",
                                                        "fullStart": 655,
                                                        "fullEnd": 656,
                                                        "start": 655,
                                                        "end": 656,
                                                        "fullWidth": 1,
                                                        "width": 1,
                                                        "text": "(",
                                                        "value": "(",
                                                        "valueText": "("
                                                    },
                                                    "arguments": [
                                                        {
                                                            "kind": "TrueKeyword",
                                                            "fullStart": 656,
                                                            "fullEnd": 660,
                                                            "start": 656,
                                                            "end": 660,
                                                            "fullWidth": 4,
                                                            "width": 4,
                                                            "text": "true",
                                                            "value": true,
                                                            "valueText": "true"
                                                        }
                                                    ],
                                                    "closeParenToken": {
                                                        "kind": "CloseParenToken",
                                                        "fullStart": 660,
                                                        "fullEnd": 661,
                                                        "start": 660,
                                                        "end": 661,
                                                        "fullWidth": 1,
                                                        "width": 1,
                                                        "text": ")",
                                                        "value": ")",
                                                        "valueText": ")"
                                                    }
                                                }
                                            }
                                        }
                                    }
                                ]
                            },
                            "semicolonToken": {
                                "kind": "SemicolonToken",
                                "fullStart": 661,
                                "fullEnd": 664,
                                "start": 661,
                                "end": 662,
                                "fullWidth": 3,
                                "width": 1,
                                "text": ";",
                                "value": ";",
                                "valueText": ";",
                                "hasTrailingTrivia": true,
                                "hasTrailingNewLine": true,
                                "trailingTrivia": [
                                    {
                                        "kind": "NewLineTrivia",
                                        "text": "\r\n"
                                    }
                                ]
                            }
                        },
                        {
                            "kind": "ExpressionStatement",
                            "fullStart": 664,
                            "fullEnd": 781,
                            "start": 674,
                            "end": 779,
                            "fullWidth": 117,
                            "width": 105,
                            "expression": {
                                "kind": "InvocationExpression",
                                "fullStart": 664,
                                "fullEnd": 778,
                                "start": 674,
                                "end": 778,
                                "fullWidth": 114,
                                "width": 104,
                                "expression": {
                                    "kind": "MemberAccessExpression",
                                    "fullStart": 664,
                                    "fullEnd": 695,
                                    "start": 674,
                                    "end": 695,
                                    "fullWidth": 31,
                                    "width": 21,
                                    "expression": {
                                        "kind": "IdentifierName",
                                        "fullStart": 664,
                                        "fullEnd": 680,
                                        "start": 674,
                                        "end": 680,
                                        "fullWidth": 16,
                                        "width": 6,
                                        "text": "Object",
                                        "value": "Object",
                                        "valueText": "Object",
                                        "hasLeadingTrivia": true,
                                        "hasLeadingNewLine": true,
                                        "leadingTrivia": [
                                            {
                                                "kind": "NewLineTrivia",
                                                "text": "\r\n"
                                            },
                                            {
                                                "kind": "WhitespaceTrivia",
                                                "text": "        "
                                            }
                                        ]
                                    },
                                    "dotToken": {
                                        "kind": "DotToken",
                                        "fullStart": 680,
                                        "fullEnd": 681,
                                        "start": 680,
                                        "end": 681,
                                        "fullWidth": 1,
                                        "width": 1,
                                        "text": ".",
                                        "value": ".",
                                        "valueText": "."
                                    },
                                    "name": {
                                        "kind": "IdentifierName",
                                        "fullStart": 681,
                                        "fullEnd": 695,
                                        "start": 681,
                                        "end": 695,
                                        "fullWidth": 14,
                                        "width": 14,
                                        "text": "defineProperty",
                                        "value": "defineProperty",
                                        "valueText": "defineProperty"
                                    }
                                },
                                "argumentList": {
                                    "kind": "ArgumentList",
                                    "fullStart": 695,
                                    "fullEnd": 778,
                                    "start": 695,
                                    "end": 778,
                                    "fullWidth": 83,
                                    "width": 83,
                                    "openParenToken": {
                                        "kind": "OpenParenToken",
                                        "fullStart": 695,
                                        "fullEnd": 696,
                                        "start": 695,
                                        "end": 696,
                                        "fullWidth": 1,
                                        "width": 1,
                                        "text": "(",
                                        "value": "(",
                                        "valueText": "("
                                    },
                                    "arguments": [
                                        {
                                            "kind": "IdentifierName",
                                            "fullStart": 696,
                                            "fullEnd": 699,
                                            "start": 696,
                                            "end": 699,
                                            "fullWidth": 3,
                                            "width": 3,
                                            "text": "obj",
                                            "value": "obj",
                                            "valueText": "obj"
                                        },
                                        {
                                            "kind": "CommaToken",
                                            "fullStart": 699,
                                            "fullEnd": 701,
                                            "start": 699,
                                            "end": 700,
                                            "fullWidth": 2,
                                            "width": 1,
                                            "text": ",",
                                            "value": ",",
                                            "valueText": ",",
                                            "hasTrailingTrivia": true,
                                            "trailingTrivia": [
                                                {
                                                    "kind": "WhitespaceTrivia",
                                                    "text": " "
                                                }
                                            ]
                                        },
                                        {
                                            "kind": "StringLiteral",
                                            "fullStart": 701,
                                            "fullEnd": 706,
                                            "start": 701,
                                            "end": 706,
                                            "fullWidth": 5,
                                            "width": 5,
                                            "text": "\"foo\"",
                                            "value": "foo",
                                            "valueText": "foo"
                                        },
                                        {
                                            "kind": "CommaToken",
                                            "fullStart": 706,
                                            "fullEnd": 708,
                                            "start": 706,
                                            "end": 707,
                                            "fullWidth": 2,
                                            "width": 1,
                                            "text": ",",
                                            "value": ",",
                                            "valueText": ",",
                                            "hasTrailingTrivia": true,
                                            "trailingTrivia": [
                                                {
                                                    "kind": "WhitespaceTrivia",
                                                    "text": " "
                                                }
                                            ]
                                        },
                                        {
                                            "kind": "ObjectLiteralExpression",
                                            "fullStart": 708,
                                            "fullEnd": 777,
                                            "start": 708,
                                            "end": 777,
                                            "fullWidth": 69,
                                            "width": 69,
                                            "openBraceToken": {
                                                "kind": "OpenBraceToken",
                                                "fullStart": 708,
                                                "fullEnd": 711,
                                                "start": 708,
                                                "end": 709,
                                                "fullWidth": 3,
                                                "width": 1,
                                                "text": "{",
                                                "value": "{",
                                                "valueText": "{",
                                                "hasTrailingTrivia": true,
                                                "hasTrailingNewLine": true,
                                                "trailingTrivia": [
                                                    {
                                                        "kind": "NewLineTrivia",
                                                        "text": "\r\n"
                                                    }
                                                ]
                                            },
                                            "propertyAssignments": [
                                                {
                                                    "kind": "SimplePropertyAssignment",
                                                    "fullStart": 711,
                                                    "fullEnd": 732,
                                                    "start": 723,
                                                    "end": 732,
                                                    "fullWidth": 21,
                                                    "width": 9,
                                                    "propertyName": {
                                                        "kind": "IdentifierName",
                                                        "fullStart": 711,
                                                        "fullEnd": 728,
                                                        "start": 723,
                                                        "end": 728,
                                                        "fullWidth": 17,
                                                        "width": 5,
                                                        "text": "value",
                                                        "value": "value",
                                                        "valueText": "value",
                                                        "hasLeadingTrivia": true,
                                                        "leadingTrivia": [
                                                            {
                                                                "kind": "WhitespaceTrivia",
                                                                "text": "            "
                                                            }
                                                        ]
                                                    },
                                                    "colonToken": {
                                                        "kind": "ColonToken",
                                                        "fullStart": 728,
                                                        "fullEnd": 730,
                                                        "start": 728,
                                                        "end": 729,
                                                        "fullWidth": 2,
                                                        "width": 1,
                                                        "text": ":",
                                                        "value": ":",
                                                        "valueText": ":",
                                                        "hasTrailingTrivia": true,
                                                        "trailingTrivia": [
                                                            {
                                                                "kind": "WhitespaceTrivia",
                                                                "text": " "
                                                            }
                                                        ]
                                                    },
                                                    "expression": {
                                                        "kind": "NumericLiteral",
                                                        "fullStart": 730,
                                                        "fullEnd": 732,
                                                        "start": 730,
                                                        "end": 732,
                                                        "fullWidth": 2,
                                                        "width": 2,
                                                        "text": "12",
                                                        "value": 12,
                                                        "valueText": "12"
                                                    }
                                                },
                                                {
                                                    "kind": "CommaToken",
                                                    "fullStart": 732,
                                                    "fullEnd": 735,
                                                    "start": 732,
                                                    "end": 733,
                                                    "fullWidth": 3,
                                                    "width": 1,
                                                    "text": ",",
                                                    "value": ",",
                                                    "valueText": ",",
                                                    "hasTrailingTrivia": true,
                                                    "hasTrailingNewLine": true,
                                                    "trailingTrivia": [
                                                        {
                                                            "kind": "NewLineTrivia",
                                                            "text": "\r\n"
                                                        }
                                                    ]
                                                },
                                                {
                                                    "kind": "SimplePropertyAssignment",
                                                    "fullStart": 735,
                                                    "fullEnd": 768,
                                                    "start": 747,
                                                    "end": 766,
                                                    "fullWidth": 33,
                                                    "width": 19,
                                                    "propertyName": {
                                                        "kind": "IdentifierName",
                                                        "fullStart": 735,
                                                        "fullEnd": 759,
                                                        "start": 747,
                                                        "end": 759,
                                                        "fullWidth": 24,
                                                        "width": 12,
                                                        "text": "configurable",
                                                        "value": "configurable",
                                                        "valueText": "configurable",
                                                        "hasLeadingTrivia": true,
                                                        "leadingTrivia": [
                                                            {
                                                                "kind": "WhitespaceTrivia",
                                                                "text": "            "
                                                            }
                                                        ]
                                                    },
                                                    "colonToken": {
                                                        "kind": "ColonToken",
                                                        "fullStart": 759,
                                                        "fullEnd": 761,
                                                        "start": 759,
                                                        "end": 760,
                                                        "fullWidth": 2,
                                                        "width": 1,
                                                        "text": ":",
                                                        "value": ":",
                                                        "valueText": ":",
                                                        "hasTrailingTrivia": true,
                                                        "trailingTrivia": [
                                                            {
                                                                "kind": "WhitespaceTrivia",
                                                                "text": " "
                                                            }
                                                        ]
                                                    },
                                                    "expression": {
                                                        "kind": "FalseKeyword",
                                                        "fullStart": 761,
                                                        "fullEnd": 768,
                                                        "start": 761,
                                                        "end": 766,
                                                        "fullWidth": 7,
                                                        "width": 5,
                                                        "text": "false",
                                                        "value": false,
                                                        "valueText": "false",
                                                        "hasTrailingTrivia": true,
                                                        "hasTrailingNewLine": true,
                                                        "trailingTrivia": [
                                                            {
                                                                "kind": "NewLineTrivia",
                                                                "text": "\r\n"
                                                            }
                                                        ]
                                                    }
                                                }
                                            ],
                                            "closeBraceToken": {
                                                "kind": "CloseBraceToken",
                                                "fullStart": 768,
                                                "fullEnd": 777,
                                                "start": 776,
                                                "end": 777,
                                                "fullWidth": 9,
                                                "width": 1,
                                                "text": "}",
                                                "value": "}",
                                                "valueText": "}",
                                                "hasLeadingTrivia": true,
                                                "leadingTrivia": [
                                                    {
                                                        "kind": "WhitespaceTrivia",
                                                        "text": "        "
                                                    }
                                                ]
                                            }
                                        }
                                    ],
                                    "closeParenToken": {
                                        "kind": "CloseParenToken",
                                        "fullStart": 777,
                                        "fullEnd": 778,
                                        "start": 777,
                                        "end": 778,
                                        "fullWidth": 1,
                                        "width": 1,
                                        "text": ")",
                                        "value": ")",
                                        "valueText": ")"
                                    }
                                }
                            },
                            "semicolonToken": {
                                "kind": "SemicolonToken",
                                "fullStart": 778,
                                "fullEnd": 781,
                                "start": 778,
                                "end": 779,
                                "fullWidth": 3,
                                "width": 1,
                                "text": ";",
                                "value": ";",
                                "valueText": ";",
                                "hasTrailingTrivia": true,
                                "hasTrailingNewLine": true,
                                "trailingTrivia": [
                                    {
                                        "kind": "NewLineTrivia",
                                        "text": "\r\n"
                                    }
                                ]
                            }
                        },
                        {
                            "kind": "TryStatement",
                            "fullStart": 781,
                            "fullEnd": 1051,
                            "start": 791,
                            "end": 1049,
                            "fullWidth": 270,
                            "width": 258,
                            "tryKeyword": {
                                "kind": "TryKeyword",
                                "fullStart": 781,
                                "fullEnd": 795,
                                "start": 791,
                                "end": 794,
                                "fullWidth": 14,
                                "width": 3,
                                "text": "try",
                                "value": "try",
                                "valueText": "try",
                                "hasLeadingTrivia": true,
                                "hasLeadingNewLine": true,
                                "hasTrailingTrivia": true,
                                "leadingTrivia": [
                                    {
                                        "kind": "NewLineTrivia",
                                        "text": "\r\n"
                                    },
                                    {
                                        "kind": "WhitespaceTrivia",
                                        "text": "        "
                                    }
                                ],
                                "trailingTrivia": [
                                    {
                                        "kind": "WhitespaceTrivia",
                                        "text": " "
                                    }
                                ]
                            },
                            "block": {
                                "kind": "Block",
                                "fullStart": 795,
                                "fullEnd": 965,
                                "start": 795,
                                "end": 964,
                                "fullWidth": 170,
                                "width": 169,
                                "openBraceToken": {
                                    "kind": "OpenBraceToken",
                                    "fullStart": 795,
                                    "fullEnd": 798,
                                    "start": 795,
                                    "end": 796,
                                    "fullWidth": 3,
                                    "width": 1,
                                    "text": "{",
                                    "value": "{",
                                    "valueText": "{",
                                    "hasTrailingTrivia": true,
                                    "hasTrailingNewLine": true,
                                    "trailingTrivia": [
                                        {
                                            "kind": "NewLineTrivia",
                                            "text": "\r\n"
                                        }
                                    ]
                                },
                                "statements": [
                                    {
                                        "kind": "ExpressionStatement",
                                        "fullStart": 798,
                                        "fullEnd": 928,
                                        "start": 810,
                                        "end": 926,
                                        "fullWidth": 130,
                                        "width": 116,
                                        "expression": {
                                            "kind": "InvocationExpression",
                                            "fullStart": 798,
                                            "fullEnd": 925,
                                            "start": 810,
                                            "end": 925,
                                            "fullWidth": 127,
                                            "width": 115,
                                            "expression": {
                                                "kind": "MemberAccessExpression",
                                                "fullStart": 798,
                                                "fullEnd": 831,
                                                "start": 810,
                                                "end": 831,
                                                "fullWidth": 33,
                                                "width": 21,
                                                "expression": {
                                                    "kind": "IdentifierName",
                                                    "fullStart": 798,
                                                    "fullEnd": 816,
                                                    "start": 810,
                                                    "end": 816,
                                                    "fullWidth": 18,
                                                    "width": 6,
                                                    "text": "Object",
                                                    "value": "Object",
                                                    "valueText": "Object",
                                                    "hasLeadingTrivia": true,
                                                    "leadingTrivia": [
                                                        {
                                                            "kind": "WhitespaceTrivia",
                                                            "text": "            "
                                                        }
                                                    ]
                                                },
                                                "dotToken": {
                                                    "kind": "DotToken",
                                                    "fullStart": 816,
                                                    "fullEnd": 817,
                                                    "start": 816,
                                                    "end": 817,
                                                    "fullWidth": 1,
                                                    "width": 1,
                                                    "text": ".",
                                                    "value": ".",
                                                    "valueText": "."
                                                },
                                                "name": {
                                                    "kind": "IdentifierName",
                                                    "fullStart": 817,
                                                    "fullEnd": 831,
                                                    "start": 817,
                                                    "end": 831,
                                                    "fullWidth": 14,
                                                    "width": 14,
                                                    "text": "defineProperty",
                                                    "value": "defineProperty",
                                                    "valueText": "defineProperty"
                                                }
                                            },
                                            "argumentList": {
                                                "kind": "ArgumentList",
                                                "fullStart": 831,
                                                "fullEnd": 925,
                                                "start": 831,
                                                "end": 925,
                                                "fullWidth": 94,
                                                "width": 94,
                                                "openParenToken": {
                                                    "kind": "OpenParenToken",
                                                    "fullStart": 831,
                                                    "fullEnd": 832,
                                                    "start": 831,
                                                    "end": 832,
                                                    "fullWidth": 1,
                                                    "width": 1,
                                                    "text": "(",
                                                    "value": "(",
                                                    "valueText": "("
                                                },
                                                "arguments": [
                                                    {
                                                        "kind": "IdentifierName",
                                                        "fullStart": 832,
                                                        "fullEnd": 835,
                                                        "start": 832,
                                                        "end": 835,
                                                        "fullWidth": 3,
                                                        "width": 3,
                                                        "text": "obj",
                                                        "value": "obj",
                                                        "valueText": "obj"
                                                    },
                                                    {
                                                        "kind": "CommaToken",
                                                        "fullStart": 835,
                                                        "fullEnd": 837,
                                                        "start": 835,
                                                        "end": 836,
                                                        "fullWidth": 2,
                                                        "width": 1,
                                                        "text": ",",
                                                        "value": ",",
                                                        "valueText": ",",
                                                        "hasTrailingTrivia": true,
                                                        "trailingTrivia": [
                                                            {
                                                                "kind": "WhitespaceTrivia",
                                                                "text": " "
                                                            }
                                                        ]
                                                    },
                                                    {
                                                        "kind": "StringLiteral",
                                                        "fullStart": 837,
                                                        "fullEnd": 842,
                                                        "start": 837,
                                                        "end": 842,
                                                        "fullWidth": 5,
                                                        "width": 5,
                                                        "text": "\"foo\"",
                                                        "value": "foo",
                                                        "valueText": "foo"
                                                    },
                                                    {
                                                        "kind": "CommaToken",
                                                        "fullStart": 842,
                                                        "fullEnd": 844,
                                                        "start": 842,
                                                        "end": 843,
                                                        "fullWidth": 2,
                                                        "width": 1,
                                                        "text": ",",
                                                        "value": ",",
                                                        "valueText": ",",
                                                        "hasTrailingTrivia": true,
                                                        "trailingTrivia": [
                                                            {
                                                                "kind": "WhitespaceTrivia",
                                                                "text": " "
                                                            }
                                                        ]
                                                    },
                                                    {
                                                        "kind": "ObjectLiteralExpression",
                                                        "fullStart": 844,
                                                        "fullEnd": 924,
                                                        "start": 844,
                                                        "end": 924,
                                                        "fullWidth": 80,
                                                        "width": 80,
                                                        "openBraceToken": {
                                                            "kind": "OpenBraceToken",
                                                            "fullStart": 844,
                                                            "fullEnd": 847,
                                                            "start": 844,
                                                            "end": 845,
                                                            "fullWidth": 3,
                                                            "width": 1,
                                                            "text": "{",
                                                            "value": "{",
                                                            "valueText": "{",
                                                            "hasTrailingTrivia": true,
                                                            "hasTrailingNewLine": true,
                                                            "trailingTrivia": [
                                                                {
                                                                    "kind": "NewLineTrivia",
                                                                    "text": "\r\n"
                                                                }
                                                            ]
                                                        },
                                                        "propertyAssignments": [
                                                            {
                                                                "kind": "SimplePropertyAssignment",
                                                                "fullStart": 847,
                                                                "fullEnd": 872,
                                                                "start": 863,
                                                                "end": 872,
                                                                "fullWidth": 25,
                                                                "width": 9,
                                                                "propertyName": {
                                                                    "kind": "IdentifierName",
                                                                    "fullStart": 847,
                                                                    "fullEnd": 868,
                                                                    "start": 863,
                                                                    "end": 868,
                                                                    "fullWidth": 21,
                                                                    "width": 5,
                                                                    "text": "value",
                                                                    "value": "value",
                                                                    "valueText": "value",
                                                                    "hasLeadingTrivia": true,
                                                                    "leadingTrivia": [
                                                                        {
                                                                            "kind": "WhitespaceTrivia",
                                                                            "text": "                "
                                                                        }
                                                                    ]
                                                                },
                                                                "colonToken": {
                                                                    "kind": "ColonToken",
                                                                    "fullStart": 868,
                                                                    "fullEnd": 870,
                                                                    "start": 868,
                                                                    "end": 869,
                                                                    "fullWidth": 2,
                                                                    "width": 1,
                                                                    "text": ":",
                                                                    "value": ":",
                                                                    "valueText": ":",
                                                                    "hasTrailingTrivia": true,
                                                                    "trailingTrivia": [
                                                                        {
                                                                            "kind": "WhitespaceTrivia",
                                                                            "text": " "
                                                                        }
                                                                    ]
                                                                },
                                                                "expression": {
                                                                    "kind": "NumericLiteral",
                                                                    "fullStart": 870,
                                                                    "fullEnd": 872,
                                                                    "start": 870,
                                                                    "end": 872,
                                                                    "fullWidth": 2,
                                                                    "width": 2,
                                                                    "text": "11",
                                                                    "value": 11,
                                                                    "valueText": "11"
                                                                }
                                                            },
                                                            {
                                                                "kind": "CommaToken",
                                                                "fullStart": 872,
                                                                "fullEnd": 875,
                                                                "start": 872,
                                                                "end": 873,
                                                                "fullWidth": 3,
                                                                "width": 1,
                                                                "text": ",",
                                                                "value": ",",
                                                                "valueText": ",",
                                                                "hasTrailingTrivia": true,
                                                                "hasTrailingNewLine": true,
                                                                "trailingTrivia": [
                                                                    {
                                                                        "kind": "NewLineTrivia",
                                                                        "text": "\r\n"
                                                                    }
                                                                ]
                                                            },
                                                            {
                                                                "kind": "SimplePropertyAssignment",
                                                                "fullStart": 875,
                                                                "fullEnd": 911,
                                                                "start": 891,
                                                                "end": 909,
                                                                "fullWidth": 36,
                                                                "width": 18,
                                                                "propertyName": {
                                                                    "kind": "IdentifierName",
                                                                    "fullStart": 875,
                                                                    "fullEnd": 903,
                                                                    "start": 891,
                                                                    "end": 903,
                                                                    "fullWidth": 28,
                                                                    "width": 12,
                                                                    "text": "configurable",
                                                                    "value": "configurable",
                                                                    "valueText": "configurable",
                                                                    "hasLeadingTrivia": true,
                                                                    "leadingTrivia": [
                                                                        {
                                                                            "kind": "WhitespaceTrivia",
                                                                            "text": "                "
                                                                        }
                                                                    ]
                                                                },
                                                                "colonToken": {
                                                                    "kind": "ColonToken",
                                                                    "fullStart": 903,
                                                                    "fullEnd": 905,
                                                                    "start": 903,
                                                                    "end": 904,
                                                                    "fullWidth": 2,
                                                                    "width": 1,
                                                                    "text": ":",
                                                                    "value": ":",
                                                                    "valueText": ":",
                                                                    "hasTrailingTrivia": true,
                                                                    "trailingTrivia": [
                                                                        {
                                                                            "kind": "WhitespaceTrivia",
                                                                            "text": " "
                                                                        }
                                                                    ]
                                                                },
                                                                "expression": {
                                                                    "kind": "TrueKeyword",
                                                                    "fullStart": 905,
                                                                    "fullEnd": 911,
                                                                    "start": 905,
                                                                    "end": 909,
                                                                    "fullWidth": 6,
                                                                    "width": 4,
                                                                    "text": "true",
                                                                    "value": true,
                                                                    "valueText": "true",
                                                                    "hasTrailingTrivia": true,
                                                                    "hasTrailingNewLine": true,
                                                                    "trailingTrivia": [
                                                                        {
                                                                            "kind": "NewLineTrivia",
                                                                            "text": "\r\n"
                                                                        }
                                                                    ]
                                                                }
                                                            }
                                                        ],
                                                        "closeBraceToken": {
                                                            "kind": "CloseBraceToken",
                                                            "fullStart": 911,
                                                            "fullEnd": 924,
                                                            "start": 923,
                                                            "end": 924,
                                                            "fullWidth": 13,
                                                            "width": 1,
                                                            "text": "}",
                                                            "value": "}",
                                                            "valueText": "}",
                                                            "hasLeadingTrivia": true,
                                                            "leadingTrivia": [
                                                                {
                                                                    "kind": "WhitespaceTrivia",
                                                                    "text": "            "
                                                                }
                                                            ]
                                                        }
                                                    }
                                                ],
                                                "closeParenToken": {
                                                    "kind": "CloseParenToken",
                                                    "fullStart": 924,
                                                    "fullEnd": 925,
                                                    "start": 924,
                                                    "end": 925,
                                                    "fullWidth": 1,
                                                    "width": 1,
                                                    "text": ")",
                                                    "value": ")",
                                                    "valueText": ")"
                                                }
                                            }
                                        },
                                        "semicolonToken": {
                                            "kind": "SemicolonToken",
                                            "fullStart": 925,
                                            "fullEnd": 928,
                                            "start": 925,
                                            "end": 926,
                                            "fullWidth": 3,
                                            "width": 1,
                                            "text": ";",
                                            "value": ";",
                                            "valueText": ";",
                                            "hasTrailingTrivia": true,
                                            "hasTrailingNewLine": true,
                                            "trailingTrivia": [
                                                {
                                                    "kind": "NewLineTrivia",
                                                    "text": "\r\n"
                                                }
                                            ]
                                        }
                                    },
                                    {
                                        "kind": "ReturnStatement",
                                        "fullStart": 928,
                                        "fullEnd": 955,
                                        "start": 940,
                                        "end": 953,
                                        "fullWidth": 27,
                                        "width": 13,
                                        "returnKeyword": {
                                            "kind": "ReturnKeyword",
                                            "fullStart": 928,
                                            "fullEnd": 947,
                                            "start": 940,
                                            "end": 946,
                                            "fullWidth": 19,
                                            "width": 6,
                                            "text": "return",
                                            "value": "return",
                                            "valueText": "return",
                                            "hasLeadingTrivia": true,
                                            "hasTrailingTrivia": true,
                                            "leadingTrivia": [
                                                {
                                                    "kind": "WhitespaceTrivia",
                                                    "text": "            "
                                                }
                                            ],
                                            "trailingTrivia": [
                                                {
                                                    "kind": "WhitespaceTrivia",
                                                    "text": " "
                                                }
                                            ]
                                        },
                                        "expression": {
                                            "kind": "FalseKeyword",
                                            "fullStart": 947,
                                            "fullEnd": 952,
                                            "start": 947,
                                            "end": 952,
                                            "fullWidth": 5,
                                            "width": 5,
                                            "text": "false",
                                            "value": false,
                                            "valueText": "false"
                                        },
                                        "semicolonToken": {
                                            "kind": "SemicolonToken",
                                            "fullStart": 952,
                                            "fullEnd": 955,
                                            "start": 952,
                                            "end": 953,
                                            "fullWidth": 3,
                                            "width": 1,
                                            "text": ";",
                                            "value": ";",
                                            "valueText": ";",
                                            "hasTrailingTrivia": true,
                                            "hasTrailingNewLine": true,
                                            "trailingTrivia": [
                                                {
                                                    "kind": "NewLineTrivia",
                                                    "text": "\r\n"
                                                }
                                            ]
                                        }
                                    }
                                ],
                                "closeBraceToken": {
                                    "kind": "CloseBraceToken",
                                    "fullStart": 955,
                                    "fullEnd": 965,
                                    "start": 963,
                                    "end": 964,
                                    "fullWidth": 10,
                                    "width": 1,
                                    "text": "}",
                                    "value": "}",
                                    "valueText": "}",
                                    "hasLeadingTrivia": true,
                                    "hasTrailingTrivia": true,
                                    "leadingTrivia": [
                                        {
                                            "kind": "WhitespaceTrivia",
                                            "text": "        "
                                        }
                                    ],
                                    "trailingTrivia": [
                                        {
                                            "kind": "WhitespaceTrivia",
                                            "text": " "
                                        }
                                    ]
                                }
                            },
                            "catchClause": {
                                "kind": "CatchClause",
                                "fullStart": 965,
                                "fullEnd": 1051,
                                "start": 965,
                                "end": 1049,
                                "fullWidth": 86,
                                "width": 84,
                                "catchKeyword": {
                                    "kind": "CatchKeyword",
                                    "fullStart": 965,
                                    "fullEnd": 971,
                                    "start": 965,
                                    "end": 970,
                                    "fullWidth": 6,
                                    "width": 5,
                                    "text": "catch",
                                    "value": "catch",
                                    "valueText": "catch",
                                    "hasTrailingTrivia": true,
                                    "trailingTrivia": [
                                        {
                                            "kind": "WhitespaceTrivia",
                                            "text": " "
                                        }
                                    ]
                                },
                                "openParenToken": {
                                    "kind": "OpenParenToken",
                                    "fullStart": 971,
                                    "fullEnd": 972,
                                    "start": 971,
                                    "end": 972,
                                    "fullWidth": 1,
                                    "width": 1,
                                    "text": "(",
                                    "value": "(",
                                    "valueText": "("
                                },
                                "identifier": {
                                    "kind": "IdentifierName",
                                    "fullStart": 972,
                                    "fullEnd": 973,
                                    "start": 972,
                                    "end": 973,
                                    "fullWidth": 1,
                                    "width": 1,
                                    "text": "e",
                                    "value": "e",
                                    "valueText": "e"
                                },
                                "closeParenToken": {
                                    "kind": "CloseParenToken",
                                    "fullStart": 973,
                                    "fullEnd": 975,
                                    "start": 973,
                                    "end": 974,
                                    "fullWidth": 2,
                                    "width": 1,
                                    "text": ")",
                                    "value": ")",
                                    "valueText": ")",
                                    "hasTrailingTrivia": true,
                                    "trailingTrivia": [
                                        {
                                            "kind": "WhitespaceTrivia",
                                            "text": " "
                                        }
                                    ]
                                },
                                "block": {
                                    "kind": "Block",
                                    "fullStart": 975,
                                    "fullEnd": 1051,
                                    "start": 975,
                                    "end": 1049,
                                    "fullWidth": 76,
                                    "width": 74,
                                    "openBraceToken": {
                                        "kind": "OpenBraceToken",
                                        "fullStart": 975,
                                        "fullEnd": 978,
                                        "start": 975,
                                        "end": 976,
                                        "fullWidth": 3,
                                        "width": 1,
                                        "text": "{",
                                        "value": "{",
                                        "valueText": "{",
                                        "hasTrailingTrivia": true,
                                        "hasTrailingNewLine": true,
                                        "trailingTrivia": [
                                            {
                                                "kind": "NewLineTrivia",
                                                "text": "\r\n"
                                            }
                                        ]
                                    },
                                    "statements": [
                                        {
                                            "kind": "ReturnStatement",
                                            "fullStart": 978,
                                            "fullEnd": 1040,
                                            "start": 990,
                                            "end": 1038,
                                            "fullWidth": 62,
                                            "width": 48,
                                            "returnKeyword": {
                                                "kind": "ReturnKeyword",
                                                "fullStart": 978,
                                                "fullEnd": 997,
                                                "start": 990,
                                                "end": 996,
                                                "fullWidth": 19,
                                                "width": 6,
                                                "text": "return",
                                                "value": "return",
                                                "valueText": "return",
                                                "hasLeadingTrivia": true,
                                                "hasTrailingTrivia": true,
                                                "leadingTrivia": [
                                                    {
                                                        "kind": "WhitespaceTrivia",
                                                        "text": "            "
                                                    }
                                                ],
                                                "trailingTrivia": [
                                                    {
                                                        "kind": "WhitespaceTrivia",
                                                        "text": " "
                                                    }
                                                ]
                                            },
                                            "expression": {
                                                "kind": "LogicalAndExpression",
                                                "fullStart": 997,
                                                "fullEnd": 1037,
                                                "start": 997,
                                                "end": 1037,
                                                "fullWidth": 40,
                                                "width": 40,
                                                "left": {
                                                    "kind": "InstanceOfExpression",
                                                    "fullStart": 997,
                                                    "fullEnd": 1020,
                                                    "start": 997,
                                                    "end": 1019,
                                                    "fullWidth": 23,
                                                    "width": 22,
                                                    "left": {
                                                        "kind": "IdentifierName",
                                                        "fullStart": 997,
                                                        "fullEnd": 999,
                                                        "start": 997,
                                                        "end": 998,
                                                        "fullWidth": 2,
                                                        "width": 1,
                                                        "text": "e",
                                                        "value": "e",
                                                        "valueText": "e",
                                                        "hasTrailingTrivia": true,
                                                        "trailingTrivia": [
                                                            {
                                                                "kind": "WhitespaceTrivia",
                                                                "text": " "
                                                            }
                                                        ]
                                                    },
                                                    "operatorToken": {
                                                        "kind": "InstanceOfKeyword",
                                                        "fullStart": 999,
                                                        "fullEnd": 1010,
                                                        "start": 999,
                                                        "end": 1009,
                                                        "fullWidth": 11,
                                                        "width": 10,
                                                        "text": "instanceof",
                                                        "value": "instanceof",
                                                        "valueText": "instanceof",
                                                        "hasTrailingTrivia": true,
                                                        "trailingTrivia": [
                                                            {
                                                                "kind": "WhitespaceTrivia",
                                                                "text": " "
                                                            }
                                                        ]
                                                    },
                                                    "right": {
                                                        "kind": "IdentifierName",
                                                        "fullStart": 1010,
                                                        "fullEnd": 1020,
                                                        "start": 1010,
                                                        "end": 1019,
                                                        "fullWidth": 10,
                                                        "width": 9,
                                                        "text": "TypeError",
                                                        "value": "TypeError",
                                                        "valueText": "TypeError",
                                                        "hasTrailingTrivia": true,
                                                        "trailingTrivia": [
                                                            {
                                                                "kind": "WhitespaceTrivia",
                                                                "text": " "
                                                            }
                                                        ]
                                                    }
                                                },
                                                "operatorToken": {
                                                    "kind": "AmpersandAmpersandToken",
                                                    "fullStart": 1020,
                                                    "fullEnd": 1023,
                                                    "start": 1020,
                                                    "end": 1022,
                                                    "fullWidth": 3,
                                                    "width": 2,
                                                    "text": "&&",
                                                    "value": "&&",
                                                    "valueText": "&&",
                                                    "hasTrailingTrivia": true,
                                                    "trailingTrivia": [
                                                        {
                                                            "kind": "WhitespaceTrivia",
                                                            "text": " "
                                                        }
                                                    ]
                                                },
                                                "right": {
                                                    "kind": "EqualsExpression",
                                                    "fullStart": 1023,
                                                    "fullEnd": 1037,
                                                    "start": 1023,
                                                    "end": 1037,
                                                    "fullWidth": 14,
                                                    "width": 14,
                                                    "left": {
                                                        "kind": "MemberAccessExpression",
                                                        "fullStart": 1023,
                                                        "fullEnd": 1031,
                                                        "start": 1023,
                                                        "end": 1030,
                                                        "fullWidth": 8,
                                                        "width": 7,
                                                        "expression": {
                                                            "kind": "IdentifierName",
                                                            "fullStart": 1023,
                                                            "fullEnd": 1026,
                                                            "start": 1023,
                                                            "end": 1026,
                                                            "fullWidth": 3,
                                                            "width": 3,
                                                            "text": "obj",
                                                            "value": "obj",
                                                            "valueText": "obj"
                                                        },
                                                        "dotToken": {
                                                            "kind": "DotToken",
                                                            "fullStart": 1026,
                                                            "fullEnd": 1027,
                                                            "start": 1026,
                                                            "end": 1027,
                                                            "fullWidth": 1,
                                                            "width": 1,
                                                            "text": ".",
                                                            "value": ".",
                                                            "valueText": "."
                                                        },
                                                        "name": {
                                                            "kind": "IdentifierName",
                                                            "fullStart": 1027,
                                                            "fullEnd": 1031,
                                                            "start": 1027,
                                                            "end": 1030,
                                                            "fullWidth": 4,
                                                            "width": 3,
                                                            "text": "foo",
                                                            "value": "foo",
                                                            "valueText": "foo",
                                                            "hasTrailingTrivia": true,
                                                            "trailingTrivia": [
                                                                {
                                                                    "kind": "WhitespaceTrivia",
                                                                    "text": " "
                                                                }
                                                            ]
                                                        }
                                                    },
                                                    "operatorToken": {
                                                        "kind": "EqualsEqualsEqualsToken",
                                                        "fullStart": 1031,
                                                        "fullEnd": 1035,
                                                        "start": 1031,
                                                        "end": 1034,
                                                        "fullWidth": 4,
                                                        "width": 3,
                                                        "text": "===",
                                                        "value": "===",
                                                        "valueText": "===",
                                                        "hasTrailingTrivia": true,
                                                        "trailingTrivia": [
                                                            {
                                                                "kind": "WhitespaceTrivia",
                                                                "text": " "
                                                            }
                                                        ]
                                                    },
                                                    "right": {
                                                        "kind": "NumericLiteral",
                                                        "fullStart": 1035,
                                                        "fullEnd": 1037,
                                                        "start": 1035,
                                                        "end": 1037,
                                                        "fullWidth": 2,
                                                        "width": 2,
                                                        "text": "12",
                                                        "value": 12,
                                                        "valueText": "12"
                                                    }
                                                }
                                            },
                                            "semicolonToken": {
                                                "kind": "SemicolonToken",
                                                "fullStart": 1037,
                                                "fullEnd": 1040,
                                                "start": 1037,
                                                "end": 1038,
                                                "fullWidth": 3,
                                                "width": 1,
                                                "text": ";",
                                                "value": ";",
                                                "valueText": ";",
                                                "hasTrailingTrivia": true,
                                                "hasTrailingNewLine": true,
                                                "trailingTrivia": [
                                                    {
                                                        "kind": "NewLineTrivia",
                                                        "text": "\r\n"
                                                    }
                                                ]
                                            }
                                        }
                                    ],
                                    "closeBraceToken": {
                                        "kind": "CloseBraceToken",
                                        "fullStart": 1040,
                                        "fullEnd": 1051,
                                        "start": 1048,
                                        "end": 1049,
                                        "fullWidth": 11,
                                        "width": 1,
                                        "text": "}",
                                        "value": "}",
                                        "valueText": "}",
                                        "hasLeadingTrivia": true,
                                        "hasTrailingTrivia": true,
                                        "hasTrailingNewLine": true,
                                        "leadingTrivia": [
                                            {
                                                "kind": "WhitespaceTrivia",
                                                "text": "        "
                                            }
                                        ],
                                        "trailingTrivia": [
                                            {
                                                "kind": "NewLineTrivia",
                                                "text": "\r\n"
                                            }
                                        ]
                                    }
                                }
                            }
                        }
                    ],
                    "closeBraceToken": {
                        "kind": "CloseBraceToken",
                        "fullStart": 1051,
                        "fullEnd": 1058,
                        "start": 1055,
                        "end": 1056,
                        "fullWidth": 7,
                        "width": 1,
                        "text": "}",
                        "value": "}",
                        "valueText": "}",
                        "hasLeadingTrivia": true,
                        "hasTrailingTrivia": true,
                        "hasTrailingNewLine": true,
                        "leadingTrivia": [
                            {
                                "kind": "WhitespaceTrivia",
                                "text": "    "
                            }
                        ],
                        "trailingTrivia": [
                            {
                                "kind": "NewLineTrivia",
                                "text": "\r\n"
                            }
                        ]
                    }
                }
            },
            {
                "kind": "ExpressionStatement",
                "fullStart": 1058,
                "fullEnd": 1082,
                "start": 1058,
                "end": 1080,
                "fullWidth": 24,
                "width": 22,
                "expression": {
                    "kind": "InvocationExpression",
                    "fullStart": 1058,
                    "fullEnd": 1079,
                    "start": 1058,
                    "end": 1079,
                    "fullWidth": 21,
                    "width": 21,
                    "expression": {
                        "kind": "IdentifierName",
                        "fullStart": 1058,
                        "fullEnd": 1069,
                        "start": 1058,
                        "end": 1069,
                        "fullWidth": 11,
                        "width": 11,
                        "text": "runTestCase",
                        "value": "runTestCase",
                        "valueText": "runTestCase"
                    },
                    "argumentList": {
                        "kind": "ArgumentList",
                        "fullStart": 1069,
                        "fullEnd": 1079,
                        "start": 1069,
                        "end": 1079,
                        "fullWidth": 10,
                        "width": 10,
                        "openParenToken": {
                            "kind": "OpenParenToken",
                            "fullStart": 1069,
                            "fullEnd": 1070,
                            "start": 1069,
                            "end": 1070,
                            "fullWidth": 1,
                            "width": 1,
                            "text": "(",
                            "value": "(",
                            "valueText": "("
                        },
                        "arguments": [
                            {
                                "kind": "IdentifierName",
                                "fullStart": 1070,
                                "fullEnd": 1078,
                                "start": 1070,
                                "end": 1078,
                                "fullWidth": 8,
                                "width": 8,
                                "text": "testcase",
                                "value": "testcase",
                                "valueText": "testcase"
                            }
                        ],
                        "closeParenToken": {
                            "kind": "CloseParenToken",
                            "fullStart": 1078,
                            "fullEnd": 1079,
                            "start": 1078,
                            "end": 1079,
                            "fullWidth": 1,
                            "width": 1,
                            "text": ")",
                            "value": ")",
                            "valueText": ")"
                        }
                    }
                },
                "semicolonToken": {
                    "kind": "SemicolonToken",
                    "fullStart": 1079,
                    "fullEnd": 1082,
                    "start": 1079,
                    "end": 1080,
                    "fullWidth": 3,
                    "width": 1,
                    "text": ";",
                    "value": ";",
                    "valueText": ";",
                    "hasTrailingTrivia": true,
                    "hasTrailingNewLine": true,
                    "trailingTrivia": [
                        {
                            "kind": "NewLineTrivia",
                            "text": "\r\n"
                        }
                    ]
                }
            }
        ],
        "endOfFileToken": {
            "kind": "EndOfFileToken",
            "fullStart": 1082,
            "fullEnd": 1082,
            "start": 1082,
            "end": 1082,
            "fullWidth": 0,
            "width": 0,
            "text": ""
        }
    },
    "lineMap": {
        "lineStarts": [
            0,
            67,
            152,
            232,
            308,
            380,
            385,
            438,
            594,
            599,
            601,
            603,
            626,
            664,
            666,
            711,
            735,
            768,
            781,
            783,
            798,
            847,
            875,
            911,
            928,
            955,
            978,
            1040,
            1051,
            1058,
            1082
        ],
        "length": 1082
    }
}<|MERGE_RESOLUTION|>--- conflicted
+++ resolved
@@ -245,12 +245,8 @@
                                         "start": 638,
                                         "end": 661,
                                         "fullWidth": 23,
-<<<<<<< HEAD
                                         "width": 23,
-                                        "identifier": {
-=======
                                         "propertyName": {
->>>>>>> 85e84683
                                             "kind": "IdentifierName",
                                             "fullStart": 638,
                                             "fullEnd": 642,
