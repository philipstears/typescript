--- conflicted
+++ resolved
@@ -247,12 +247,8 @@
                                         "start": 644,
                                         "end": 666,
                                         "fullWidth": 22,
-<<<<<<< HEAD
                                         "width": 22,
-                                        "identifier": {
-=======
                                         "propertyName": {
->>>>>>> 85e84683
                                             "kind": "IdentifierName",
                                             "fullStart": 644,
                                             "fullEnd": 648,
@@ -622,12 +618,8 @@
                                                     "start": 741,
                                                     "end": 828,
                                                     "fullWidth": 87,
-<<<<<<< HEAD
                                                     "width": 87,
-                                                    "identifier": {
-=======
                                                     "propertyName": {
->>>>>>> 85e84683
                                                         "kind": "IdentifierName",
                                                         "fullStart": 741,
                                                         "fullEnd": 749,
@@ -1028,12 +1020,8 @@
                                                     "start": 847,
                                                     "end": 928,
                                                     "fullWidth": 81,
-<<<<<<< HEAD
                                                     "width": 81,
-                                                    "identifier": {
-=======
                                                     "propertyName": {
->>>>>>> 85e84683
                                                         "kind": "IdentifierName",
                                                         "fullStart": 847,
                                                         "fullEnd": 855,
@@ -2080,12 +2068,8 @@
                                                     "start": 1186,
                                                     "end": 1233,
                                                     "fullWidth": 47,
-<<<<<<< HEAD
                                                     "width": 47,
-                                                    "identifier": {
-=======
                                                     "propertyName": {
->>>>>>> 85e84683
                                                         "kind": "IdentifierName",
                                                         "fullStart": 1186,
                                                         "fullEnd": 1208,
@@ -2308,12 +2292,8 @@
                                                     "start": 1252,
                                                     "end": 1300,
                                                     "fullWidth": 48,
-<<<<<<< HEAD
                                                     "width": 48,
-                                                    "identifier": {
-=======
                                                     "propertyName": {
->>>>>>> 85e84683
                                                         "kind": "IdentifierName",
                                                         "fullStart": 1252,
                                                         "fullEnd": 1257,
