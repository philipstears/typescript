{
    "isDeclaration": false,
    "languageVersion": "EcmaScript5",
    "parseOptions": {
        "allowAutomaticSemicolonInsertion": true
    },
    "sourceUnit": {
        "kind": "SourceUnit",
        "fullStart": 0,
        "fullEnd": 1531,
        "start": 609,
        "end": 1531,
        "fullWidth": 1531,
        "width": 922,
        "isIncrementallyUnusable": true,
        "moduleElements": [
            {
                "kind": "FunctionDeclaration",
                "fullStart": 0,
                "fullEnd": 1507,
                "start": 609,
                "end": 1505,
                "fullWidth": 1507,
                "width": 896,
                "isIncrementallyUnusable": true,
                "modifiers": [],
                "functionKeyword": {
                    "kind": "FunctionKeyword",
                    "fullStart": 0,
                    "fullEnd": 618,
                    "start": 609,
                    "end": 617,
                    "fullWidth": 618,
                    "width": 8,
                    "text": "function",
                    "value": "function",
                    "valueText": "function",
                    "hasLeadingTrivia": true,
                    "hasLeadingComment": true,
                    "hasLeadingNewLine": true,
                    "hasTrailingTrivia": true,
                    "leadingTrivia": [
                        {
                            "kind": "SingleLineCommentTrivia",
                            "text": "/// Copyright (c) 2012 Ecma International.  All rights reserved. "
                        },
                        {
                            "kind": "NewLineTrivia",
                            "text": "\r\n"
                        },
                        {
                            "kind": "SingleLineCommentTrivia",
                            "text": "/// Ecma International makes this code available under the terms and conditions set"
                        },
                        {
                            "kind": "NewLineTrivia",
                            "text": "\r\n"
                        },
                        {
                            "kind": "SingleLineCommentTrivia",
                            "text": "/// forth on http://hg.ecmascript.org/tests/test262/raw-file/tip/LICENSE (the "
                        },
                        {
                            "kind": "NewLineTrivia",
                            "text": "\r\n"
                        },
                        {
                            "kind": "SingleLineCommentTrivia",
                            "text": "/// \"Use Terms\").   Any redistribution of this code must retain the above "
                        },
                        {
                            "kind": "NewLineTrivia",
                            "text": "\r\n"
                        },
                        {
                            "kind": "SingleLineCommentTrivia",
                            "text": "/// copyright and this notice and otherwise comply with the Use Terms."
                        },
                        {
                            "kind": "NewLineTrivia",
                            "text": "\r\n"
                        },
                        {
                            "kind": "MultiLineCommentTrivia",
                            "text": "/**\r\n * @path ch15/15.2/15.2.3/15.2.3.6/15.2.3.6-4-531-17.js\r\n * @description ES5 Attributes - Updating an indexed accessor property 'P' using simple assignment is successful, 'O' is the global object (8.12.5 step 5.b)\r\n */"
                        },
                        {
                            "kind": "NewLineTrivia",
                            "text": "\r\n"
                        },
                        {
                            "kind": "NewLineTrivia",
                            "text": "\r\n"
                        },
                        {
                            "kind": "NewLineTrivia",
                            "text": "\r\n"
                        }
                    ],
                    "trailingTrivia": [
                        {
                            "kind": "WhitespaceTrivia",
                            "text": " "
                        }
                    ]
                },
                "identifier": {
                    "kind": "IdentifierName",
                    "fullStart": 618,
                    "fullEnd": 626,
                    "start": 618,
                    "end": 626,
                    "fullWidth": 8,
                    "width": 8,
                    "text": "testcase",
                    "value": "testcase",
                    "valueText": "testcase"
                },
                "callSignature": {
                    "kind": "CallSignature",
                    "fullStart": 626,
                    "fullEnd": 629,
                    "start": 626,
                    "end": 628,
                    "fullWidth": 3,
                    "width": 2,
                    "parameterList": {
                        "kind": "ParameterList",
                        "fullStart": 626,
                        "fullEnd": 629,
                        "start": 626,
                        "end": 628,
                        "fullWidth": 3,
                        "width": 2,
                        "openParenToken": {
                            "kind": "OpenParenToken",
                            "fullStart": 626,
                            "fullEnd": 627,
                            "start": 626,
                            "end": 627,
                            "fullWidth": 1,
                            "width": 1,
                            "text": "(",
                            "value": "(",
                            "valueText": "("
                        },
                        "parameters": [],
                        "closeParenToken": {
                            "kind": "CloseParenToken",
                            "fullStart": 627,
                            "fullEnd": 629,
                            "start": 627,
                            "end": 628,
                            "fullWidth": 2,
                            "width": 1,
                            "text": ")",
                            "value": ")",
                            "valueText": ")",
                            "hasTrailingTrivia": true,
                            "trailingTrivia": [
                                {
                                    "kind": "WhitespaceTrivia",
                                    "text": " "
                                }
                            ]
                        }
                    }
                },
                "block": {
                    "kind": "Block",
                    "fullStart": 629,
                    "fullEnd": 1507,
                    "start": 629,
                    "end": 1505,
                    "fullWidth": 878,
                    "width": 876,
                    "isIncrementallyUnusable": true,
                    "openBraceToken": {
                        "kind": "OpenBraceToken",
                        "fullStart": 629,
                        "fullEnd": 632,
                        "start": 629,
                        "end": 630,
                        "fullWidth": 3,
                        "width": 1,
                        "text": "{",
                        "value": "{",
                        "valueText": "{",
                        "hasTrailingTrivia": true,
                        "hasTrailingNewLine": true,
                        "trailingTrivia": [
                            {
                                "kind": "NewLineTrivia",
                                "text": "\r\n"
                            }
                        ]
                    },
                    "statements": [
                        {
                            "kind": "VariableStatement",
                            "fullStart": 632,
                            "fullEnd": 669,
                            "start": 640,
                            "end": 667,
                            "fullWidth": 37,
                            "width": 27,
                            "modifiers": [],
                            "variableDeclaration": {
                                "kind": "VariableDeclaration",
                                "fullStart": 632,
                                "fullEnd": 666,
                                "start": 640,
                                "end": 666,
                                "fullWidth": 34,
                                "width": 26,
                                "varKeyword": {
                                    "kind": "VarKeyword",
                                    "fullStart": 632,
                                    "fullEnd": 644,
                                    "start": 640,
                                    "end": 643,
                                    "fullWidth": 12,
                                    "width": 3,
                                    "text": "var",
                                    "value": "var",
                                    "valueText": "var",
                                    "hasLeadingTrivia": true,
                                    "hasTrailingTrivia": true,
                                    "leadingTrivia": [
                                        {
                                            "kind": "WhitespaceTrivia",
                                            "text": "        "
                                        }
                                    ],
                                    "trailingTrivia": [
                                        {
                                            "kind": "WhitespaceTrivia",
                                            "text": " "
                                        }
                                    ]
                                },
                                "variableDeclarators": [
                                    {
                                        "kind": "VariableDeclarator",
                                        "fullStart": 644,
                                        "fullEnd": 666,
                                        "start": 644,
                                        "end": 666,
                                        "fullWidth": 22,
                                        "width": 22,
                                        "identifier": {
                                            "kind": "IdentifierName",
                                            "fullStart": 644,
                                            "fullEnd": 648,
                                            "start": 644,
                                            "end": 647,
                                            "fullWidth": 4,
                                            "width": 3,
                                            "text": "obj",
                                            "value": "obj",
                                            "valueText": "obj",
                                            "hasTrailingTrivia": true,
                                            "trailingTrivia": [
                                                {
                                                    "kind": "WhitespaceTrivia",
                                                    "text": " "
                                                }
                                            ]
                                        },
                                        "equalsValueClause": {
                                            "kind": "EqualsValueClause",
                                            "fullStart": 648,
                                            "fullEnd": 666,
                                            "start": 648,
                                            "end": 666,
                                            "fullWidth": 18,
                                            "width": 18,
                                            "equalsToken": {
                                                "kind": "EqualsToken",
                                                "fullStart": 648,
                                                "fullEnd": 650,
                                                "start": 648,
                                                "end": 649,
                                                "fullWidth": 2,
                                                "width": 1,
                                                "text": "=",
                                                "value": "=",
                                                "valueText": "=",
                                                "hasTrailingTrivia": true,
                                                "trailingTrivia": [
                                                    {
                                                        "kind": "WhitespaceTrivia",
                                                        "text": " "
                                                    }
                                                ]
                                            },
                                            "value": {
                                                "kind": "InvocationExpression",
                                                "fullStart": 650,
                                                "fullEnd": 666,
                                                "start": 650,
                                                "end": 666,
                                                "fullWidth": 16,
                                                "width": 16,
                                                "expression": {
                                                    "kind": "IdentifierName",
                                                    "fullStart": 650,
                                                    "fullEnd": 664,
                                                    "start": 650,
                                                    "end": 664,
                                                    "fullWidth": 14,
                                                    "width": 14,
                                                    "text": "fnGlobalObject",
                                                    "value": "fnGlobalObject",
                                                    "valueText": "fnGlobalObject"
                                                },
                                                "argumentList": {
                                                    "kind": "ArgumentList",
                                                    "fullStart": 664,
                                                    "fullEnd": 666,
                                                    "start": 664,
                                                    "end": 666,
                                                    "fullWidth": 2,
                                                    "width": 2,
                                                    "openParenToken": {
                                                        "kind": "OpenParenToken",
                                                        "fullStart": 664,
                                                        "fullEnd": 665,
                                                        "start": 664,
                                                        "end": 665,
                                                        "fullWidth": 1,
                                                        "width": 1,
                                                        "text": "(",
                                                        "value": "(",
                                                        "valueText": "("
                                                    },
                                                    "arguments": [],
                                                    "closeParenToken": {
                                                        "kind": "CloseParenToken",
                                                        "fullStart": 665,
                                                        "fullEnd": 666,
                                                        "start": 665,
                                                        "end": 666,
                                                        "fullWidth": 1,
                                                        "width": 1,
                                                        "text": ")",
                                                        "value": ")",
                                                        "valueText": ")"
                                                    }
                                                }
                                            }
                                        }
                                    }
                                ]
                            },
                            "semicolonToken": {
                                "kind": "SemicolonToken",
                                "fullStart": 666,
                                "fullEnd": 669,
                                "start": 666,
                                "end": 667,
                                "fullWidth": 3,
                                "width": 1,
                                "text": ";",
                                "value": ";",
                                "valueText": ";",
                                "hasTrailingTrivia": true,
                                "hasTrailingNewLine": true,
                                "trailingTrivia": [
                                    {
                                        "kind": "NewLineTrivia",
                                        "text": "\r\n"
                                    }
                                ]
                            }
                        },
                        {
                            "kind": "TryStatement",
                            "fullStart": 669,
                            "fullEnd": 1500,
                            "start": 677,
                            "end": 1498,
                            "fullWidth": 831,
                            "width": 821,
                            "isIncrementallyUnusable": true,
                            "tryKeyword": {
                                "kind": "TryKeyword",
                                "fullStart": 669,
                                "fullEnd": 681,
                                "start": 677,
                                "end": 680,
                                "fullWidth": 12,
                                "width": 3,
                                "text": "try",
                                "value": "try",
                                "valueText": "try",
                                "hasLeadingTrivia": true,
                                "hasTrailingTrivia": true,
                                "leadingTrivia": [
                                    {
                                        "kind": "WhitespaceTrivia",
                                        "text": "        "
                                    }
                                ],
                                "trailingTrivia": [
                                    {
                                        "kind": "WhitespaceTrivia",
                                        "text": " "
                                    }
                                ]
                            },
                            "block": {
                                "kind": "Block",
                                "fullStart": 681,
                                "fullEnd": 1411,
                                "start": 681,
                                "end": 1410,
                                "fullWidth": 730,
                                "width": 729,
                                "isIncrementallyUnusable": true,
                                "openBraceToken": {
                                    "kind": "OpenBraceToken",
                                    "fullStart": 681,
                                    "fullEnd": 684,
                                    "start": 681,
                                    "end": 682,
                                    "fullWidth": 3,
                                    "width": 1,
                                    "text": "{",
                                    "value": "{",
                                    "valueText": "{",
                                    "hasTrailingTrivia": true,
                                    "hasTrailingNewLine": true,
                                    "trailingTrivia": [
                                        {
                                            "kind": "NewLineTrivia",
                                            "text": "\r\n"
                                        }
                                    ]
                                },
                                "statements": [
                                    {
                                        "kind": "ExpressionStatement",
                                        "fullStart": 684,
                                        "fullEnd": 725,
                                        "start": 696,
                                        "end": 723,
                                        "fullWidth": 41,
                                        "width": 27,
                                        "expression": {
                                            "kind": "AssignmentExpression",
                                            "fullStart": 684,
                                            "fullEnd": 722,
                                            "start": 696,
                                            "end": 722,
                                            "fullWidth": 38,
                                            "width": 26,
                                            "left": {
                                                "kind": "MemberAccessExpression",
                                                "fullStart": 684,
                                                "fullEnd": 714,
                                                "start": 696,
                                                "end": 713,
                                                "fullWidth": 30,
                                                "width": 17,
                                                "expression": {
                                                    "kind": "IdentifierName",
                                                    "fullStart": 684,
                                                    "fullEnd": 699,
                                                    "start": 696,
                                                    "end": 699,
                                                    "fullWidth": 15,
                                                    "width": 3,
                                                    "text": "obj",
                                                    "value": "obj",
                                                    "valueText": "obj",
                                                    "hasLeadingTrivia": true,
                                                    "leadingTrivia": [
                                                        {
                                                            "kind": "WhitespaceTrivia",
                                                            "text": "            "
                                                        }
                                                    ]
                                                },
                                                "dotToken": {
                                                    "kind": "DotToken",
                                                    "fullStart": 699,
                                                    "fullEnd": 700,
                                                    "start": 699,
                                                    "end": 700,
                                                    "fullWidth": 1,
                                                    "width": 1,
                                                    "text": ".",
                                                    "value": ".",
                                                    "valueText": "."
                                                },
                                                "name": {
                                                    "kind": "IdentifierName",
                                                    "fullStart": 700,
                                                    "fullEnd": 714,
                                                    "start": 700,
                                                    "end": 713,
                                                    "fullWidth": 14,
                                                    "width": 13,
                                                    "text": "verifySetFunc",
                                                    "value": "verifySetFunc",
                                                    "valueText": "verifySetFunc",
                                                    "hasTrailingTrivia": true,
                                                    "trailingTrivia": [
                                                        {
                                                            "kind": "WhitespaceTrivia",
                                                            "text": " "
                                                        }
                                                    ]
                                                }
                                            },
                                            "operatorToken": {
                                                "kind": "EqualsToken",
                                                "fullStart": 714,
                                                "fullEnd": 716,
                                                "start": 714,
                                                "end": 715,
                                                "fullWidth": 2,
                                                "width": 1,
                                                "text": "=",
                                                "value": "=",
                                                "valueText": "=",
                                                "hasTrailingTrivia": true,
                                                "trailingTrivia": [
                                                    {
                                                        "kind": "WhitespaceTrivia",
                                                        "text": " "
                                                    }
                                                ]
                                            },
                                            "right": {
                                                "kind": "StringLiteral",
                                                "fullStart": 716,
                                                "fullEnd": 722,
                                                "start": 716,
                                                "end": 722,
                                                "fullWidth": 6,
                                                "width": 6,
                                                "text": "\"data\"",
                                                "value": "data",
                                                "valueText": "data"
                                            }
                                        },
                                        "semicolonToken": {
                                            "kind": "SemicolonToken",
                                            "fullStart": 722,
                                            "fullEnd": 725,
                                            "start": 722,
                                            "end": 723,
                                            "fullWidth": 3,
                                            "width": 1,
                                            "text": ";",
                                            "value": ";",
                                            "valueText": ";",
                                            "hasTrailingTrivia": true,
                                            "hasTrailingNewLine": true,
                                            "trailingTrivia": [
                                                {
                                                    "kind": "NewLineTrivia",
                                                    "text": "\r\n"
                                                }
                                            ]
                                        }
                                    },
                                    {
                                        "kind": "VariableStatement",
                                        "fullStart": 725,
                                        "fullEnd": 831,
                                        "start": 737,
                                        "end": 829,
                                        "fullWidth": 106,
                                        "width": 92,
                                        "modifiers": [],
                                        "variableDeclaration": {
                                            "kind": "VariableDeclaration",
                                            "fullStart": 725,
                                            "fullEnd": 828,
                                            "start": 737,
                                            "end": 828,
                                            "fullWidth": 103,
                                            "width": 91,
                                            "varKeyword": {
                                                "kind": "VarKeyword",
                                                "fullStart": 725,
                                                "fullEnd": 741,
                                                "start": 737,
                                                "end": 740,
                                                "fullWidth": 16,
                                                "width": 3,
                                                "text": "var",
                                                "value": "var",
                                                "valueText": "var",
                                                "hasLeadingTrivia": true,
                                                "hasTrailingTrivia": true,
                                                "leadingTrivia": [
                                                    {
                                                        "kind": "WhitespaceTrivia",
                                                        "text": "            "
                                                    }
                                                ],
                                                "trailingTrivia": [
                                                    {
                                                        "kind": "WhitespaceTrivia",
                                                        "text": " "
                                                    }
                                                ]
                                            },
                                            "variableDeclarators": [
                                                {
                                                    "kind": "VariableDeclarator",
                                                    "fullStart": 741,
                                                    "fullEnd": 828,
                                                    "start": 741,
                                                    "end": 828,
                                                    "fullWidth": 87,
                                                    "width": 87,
                                                    "identifier": {
                                                        "kind": "IdentifierName",
                                                        "fullStart": 741,
                                                        "fullEnd": 749,
                                                        "start": 741,
                                                        "end": 748,
                                                        "fullWidth": 8,
                                                        "width": 7,
                                                        "text": "setFunc",
                                                        "value": "setFunc",
                                                        "valueText": "setFunc",
                                                        "hasTrailingTrivia": true,
                                                        "trailingTrivia": [
                                                            {
                                                                "kind": "WhitespaceTrivia",
                                                                "text": " "
                                                            }
                                                        ]
                                                    },
                                                    "equalsValueClause": {
                                                        "kind": "EqualsValueClause",
                                                        "fullStart": 749,
                                                        "fullEnd": 828,
                                                        "start": 749,
                                                        "end": 828,
                                                        "fullWidth": 79,
                                                        "width": 79,
                                                        "equalsToken": {
                                                            "kind": "EqualsToken",
                                                            "fullStart": 749,
                                                            "fullEnd": 751,
                                                            "start": 749,
                                                            "end": 750,
                                                            "fullWidth": 2,
                                                            "width": 1,
                                                            "text": "=",
                                                            "value": "=",
                                                            "valueText": "=",
                                                            "hasTrailingTrivia": true,
                                                            "trailingTrivia": [
                                                                {
                                                                    "kind": "WhitespaceTrivia",
                                                                    "text": " "
                                                                }
                                                            ]
                                                        },
                                                        "value": {
                                                            "kind": "FunctionExpression",
                                                            "fullStart": 751,
                                                            "fullEnd": 828,
                                                            "start": 751,
                                                            "end": 828,
                                                            "fullWidth": 77,
                                                            "width": 77,
                                                            "functionKeyword": {
                                                                "kind": "FunctionKeyword",
                                                                "fullStart": 751,
                                                                "fullEnd": 760,
                                                                "start": 751,
                                                                "end": 759,
                                                                "fullWidth": 9,
                                                                "width": 8,
                                                                "text": "function",
                                                                "value": "function",
                                                                "valueText": "function",
                                                                "hasTrailingTrivia": true,
                                                                "trailingTrivia": [
                                                                    {
                                                                        "kind": "WhitespaceTrivia",
                                                                        "text": " "
                                                                    }
                                                                ]
                                                            },
                                                            "callSignature": {
                                                                "kind": "CallSignature",
                                                                "fullStart": 760,
                                                                "fullEnd": 768,
                                                                "start": 760,
                                                                "end": 767,
                                                                "fullWidth": 8,
                                                                "width": 7,
                                                                "parameterList": {
                                                                    "kind": "ParameterList",
                                                                    "fullStart": 760,
                                                                    "fullEnd": 768,
                                                                    "start": 760,
                                                                    "end": 767,
                                                                    "fullWidth": 8,
                                                                    "width": 7,
                                                                    "openParenToken": {
                                                                        "kind": "OpenParenToken",
                                                                        "fullStart": 760,
                                                                        "fullEnd": 761,
                                                                        "start": 760,
                                                                        "end": 761,
                                                                        "fullWidth": 1,
                                                                        "width": 1,
                                                                        "text": "(",
                                                                        "value": "(",
                                                                        "valueText": "("
                                                                    },
                                                                    "parameters": [
                                                                        {
                                                                            "kind": "Parameter",
                                                                            "fullStart": 761,
                                                                            "fullEnd": 766,
                                                                            "start": 761,
                                                                            "end": 766,
                                                                            "fullWidth": 5,
<<<<<<< HEAD
                                                                            "width": 5,
=======
                                                                            "modifiers": [],
>>>>>>> e3c38734
                                                                            "identifier": {
                                                                                "kind": "IdentifierName",
                                                                                "fullStart": 761,
                                                                                "fullEnd": 766,
                                                                                "start": 761,
                                                                                "end": 766,
                                                                                "fullWidth": 5,
                                                                                "width": 5,
                                                                                "text": "value",
                                                                                "value": "value",
                                                                                "valueText": "value"
                                                                            }
                                                                        }
                                                                    ],
                                                                    "closeParenToken": {
                                                                        "kind": "CloseParenToken",
                                                                        "fullStart": 766,
                                                                        "fullEnd": 768,
                                                                        "start": 766,
                                                                        "end": 767,
                                                                        "fullWidth": 2,
                                                                        "width": 1,
                                                                        "text": ")",
                                                                        "value": ")",
                                                                        "valueText": ")",
                                                                        "hasTrailingTrivia": true,
                                                                        "trailingTrivia": [
                                                                            {
                                                                                "kind": "WhitespaceTrivia",
                                                                                "text": " "
                                                                            }
                                                                        ]
                                                                    }
                                                                }
                                                            },
                                                            "block": {
                                                                "kind": "Block",
                                                                "fullStart": 768,
                                                                "fullEnd": 828,
                                                                "start": 768,
                                                                "end": 828,
                                                                "fullWidth": 60,
                                                                "width": 60,
                                                                "openBraceToken": {
                                                                    "kind": "OpenBraceToken",
                                                                    "fullStart": 768,
                                                                    "fullEnd": 771,
                                                                    "start": 768,
                                                                    "end": 769,
                                                                    "fullWidth": 3,
                                                                    "width": 1,
                                                                    "text": "{",
                                                                    "value": "{",
                                                                    "valueText": "{",
                                                                    "hasTrailingTrivia": true,
                                                                    "hasTrailingNewLine": true,
                                                                    "trailingTrivia": [
                                                                        {
                                                                            "kind": "NewLineTrivia",
                                                                            "text": "\r\n"
                                                                        }
                                                                    ]
                                                                },
                                                                "statements": [
                                                                    {
                                                                        "kind": "ExpressionStatement",
                                                                        "fullStart": 771,
                                                                        "fullEnd": 815,
                                                                        "start": 787,
                                                                        "end": 813,
                                                                        "fullWidth": 44,
                                                                        "width": 26,
                                                                        "expression": {
                                                                            "kind": "AssignmentExpression",
                                                                            "fullStart": 771,
                                                                            "fullEnd": 812,
                                                                            "start": 787,
                                                                            "end": 812,
                                                                            "fullWidth": 41,
                                                                            "width": 25,
                                                                            "left": {
                                                                                "kind": "MemberAccessExpression",
                                                                                "fullStart": 771,
                                                                                "fullEnd": 805,
                                                                                "start": 787,
                                                                                "end": 804,
                                                                                "fullWidth": 34,
                                                                                "width": 17,
                                                                                "expression": {
                                                                                    "kind": "IdentifierName",
                                                                                    "fullStart": 771,
                                                                                    "fullEnd": 790,
                                                                                    "start": 787,
                                                                                    "end": 790,
                                                                                    "fullWidth": 19,
                                                                                    "width": 3,
                                                                                    "text": "obj",
                                                                                    "value": "obj",
                                                                                    "valueText": "obj",
                                                                                    "hasLeadingTrivia": true,
                                                                                    "leadingTrivia": [
                                                                                        {
                                                                                            "kind": "WhitespaceTrivia",
                                                                                            "text": "                "
                                                                                        }
                                                                                    ]
                                                                                },
                                                                                "dotToken": {
                                                                                    "kind": "DotToken",
                                                                                    "fullStart": 790,
                                                                                    "fullEnd": 791,
                                                                                    "start": 790,
                                                                                    "end": 791,
                                                                                    "fullWidth": 1,
                                                                                    "width": 1,
                                                                                    "text": ".",
                                                                                    "value": ".",
                                                                                    "valueText": "."
                                                                                },
                                                                                "name": {
                                                                                    "kind": "IdentifierName",
                                                                                    "fullStart": 791,
                                                                                    "fullEnd": 805,
                                                                                    "start": 791,
                                                                                    "end": 804,
                                                                                    "fullWidth": 14,
                                                                                    "width": 13,
                                                                                    "text": "verifySetFunc",
                                                                                    "value": "verifySetFunc",
                                                                                    "valueText": "verifySetFunc",
                                                                                    "hasTrailingTrivia": true,
                                                                                    "trailingTrivia": [
                                                                                        {
                                                                                            "kind": "WhitespaceTrivia",
                                                                                            "text": " "
                                                                                        }
                                                                                    ]
                                                                                }
                                                                            },
                                                                            "operatorToken": {
                                                                                "kind": "EqualsToken",
                                                                                "fullStart": 805,
                                                                                "fullEnd": 807,
                                                                                "start": 805,
                                                                                "end": 806,
                                                                                "fullWidth": 2,
                                                                                "width": 1,
                                                                                "text": "=",
                                                                                "value": "=",
                                                                                "valueText": "=",
                                                                                "hasTrailingTrivia": true,
                                                                                "trailingTrivia": [
                                                                                    {
                                                                                        "kind": "WhitespaceTrivia",
                                                                                        "text": " "
                                                                                    }
                                                                                ]
                                                                            },
                                                                            "right": {
                                                                                "kind": "IdentifierName",
                                                                                "fullStart": 807,
                                                                                "fullEnd": 812,
                                                                                "start": 807,
                                                                                "end": 812,
                                                                                "fullWidth": 5,
                                                                                "width": 5,
                                                                                "text": "value",
                                                                                "value": "value",
                                                                                "valueText": "value"
                                                                            }
                                                                        },
                                                                        "semicolonToken": {
                                                                            "kind": "SemicolonToken",
                                                                            "fullStart": 812,
                                                                            "fullEnd": 815,
                                                                            "start": 812,
                                                                            "end": 813,
                                                                            "fullWidth": 3,
                                                                            "width": 1,
                                                                            "text": ";",
                                                                            "value": ";",
                                                                            "valueText": ";",
                                                                            "hasTrailingTrivia": true,
                                                                            "hasTrailingNewLine": true,
                                                                            "trailingTrivia": [
                                                                                {
                                                                                    "kind": "NewLineTrivia",
                                                                                    "text": "\r\n"
                                                                                }
                                                                            ]
                                                                        }
                                                                    }
                                                                ],
                                                                "closeBraceToken": {
                                                                    "kind": "CloseBraceToken",
                                                                    "fullStart": 815,
                                                                    "fullEnd": 828,
                                                                    "start": 827,
                                                                    "end": 828,
                                                                    "fullWidth": 13,
                                                                    "width": 1,
                                                                    "text": "}",
                                                                    "value": "}",
                                                                    "valueText": "}",
                                                                    "hasLeadingTrivia": true,
                                                                    "leadingTrivia": [
                                                                        {
                                                                            "kind": "WhitespaceTrivia",
                                                                            "text": "            "
                                                                        }
                                                                    ]
                                                                }
                                                            }
                                                        }
                                                    }
                                                }
                                            ]
                                        },
                                        "semicolonToken": {
                                            "kind": "SemicolonToken",
                                            "fullStart": 828,
                                            "fullEnd": 831,
                                            "start": 828,
                                            "end": 829,
                                            "fullWidth": 3,
                                            "width": 1,
                                            "text": ";",
                                            "value": ";",
                                            "valueText": ";",
                                            "hasTrailingTrivia": true,
                                            "hasTrailingNewLine": true,
                                            "trailingTrivia": [
                                                {
                                                    "kind": "NewLineTrivia",
                                                    "text": "\r\n"
                                                }
                                            ]
                                        }
                                    },
                                    {
                                        "kind": "VariableStatement",
                                        "fullStart": 831,
                                        "fullEnd": 931,
                                        "start": 843,
                                        "end": 929,
                                        "fullWidth": 100,
                                        "width": 86,
                                        "modifiers": [],
                                        "variableDeclaration": {
                                            "kind": "VariableDeclaration",
                                            "fullStart": 831,
                                            "fullEnd": 928,
                                            "start": 843,
                                            "end": 928,
                                            "fullWidth": 97,
                                            "width": 85,
                                            "varKeyword": {
                                                "kind": "VarKeyword",
                                                "fullStart": 831,
                                                "fullEnd": 847,
                                                "start": 843,
                                                "end": 846,
                                                "fullWidth": 16,
                                                "width": 3,
                                                "text": "var",
                                                "value": "var",
                                                "valueText": "var",
                                                "hasLeadingTrivia": true,
                                                "hasTrailingTrivia": true,
                                                "leadingTrivia": [
                                                    {
                                                        "kind": "WhitespaceTrivia",
                                                        "text": "            "
                                                    }
                                                ],
                                                "trailingTrivia": [
                                                    {
                                                        "kind": "WhitespaceTrivia",
                                                        "text": " "
                                                    }
                                                ]
                                            },
                                            "variableDeclarators": [
                                                {
                                                    "kind": "VariableDeclarator",
                                                    "fullStart": 847,
                                                    "fullEnd": 928,
                                                    "start": 847,
                                                    "end": 928,
                                                    "fullWidth": 81,
                                                    "width": 81,
                                                    "identifier": {
                                                        "kind": "IdentifierName",
                                                        "fullStart": 847,
                                                        "fullEnd": 855,
                                                        "start": 847,
                                                        "end": 854,
                                                        "fullWidth": 8,
                                                        "width": 7,
                                                        "text": "getFunc",
                                                        "value": "getFunc",
                                                        "valueText": "getFunc",
                                                        "hasTrailingTrivia": true,
                                                        "trailingTrivia": [
                                                            {
                                                                "kind": "WhitespaceTrivia",
                                                                "text": " "
                                                            }
                                                        ]
                                                    },
                                                    "equalsValueClause": {
                                                        "kind": "EqualsValueClause",
                                                        "fullStart": 855,
                                                        "fullEnd": 928,
                                                        "start": 855,
                                                        "end": 928,
                                                        "fullWidth": 73,
                                                        "width": 73,
                                                        "equalsToken": {
                                                            "kind": "EqualsToken",
                                                            "fullStart": 855,
                                                            "fullEnd": 857,
                                                            "start": 855,
                                                            "end": 856,
                                                            "fullWidth": 2,
                                                            "width": 1,
                                                            "text": "=",
                                                            "value": "=",
                                                            "valueText": "=",
                                                            "hasTrailingTrivia": true,
                                                            "trailingTrivia": [
                                                                {
                                                                    "kind": "WhitespaceTrivia",
                                                                    "text": " "
                                                                }
                                                            ]
                                                        },
                                                        "value": {
                                                            "kind": "FunctionExpression",
                                                            "fullStart": 857,
                                                            "fullEnd": 928,
                                                            "start": 857,
                                                            "end": 928,
                                                            "fullWidth": 71,
                                                            "width": 71,
                                                            "functionKeyword": {
                                                                "kind": "FunctionKeyword",
                                                                "fullStart": 857,
                                                                "fullEnd": 866,
                                                                "start": 857,
                                                                "end": 865,
                                                                "fullWidth": 9,
                                                                "width": 8,
                                                                "text": "function",
                                                                "value": "function",
                                                                "valueText": "function",
                                                                "hasTrailingTrivia": true,
                                                                "trailingTrivia": [
                                                                    {
                                                                        "kind": "WhitespaceTrivia",
                                                                        "text": " "
                                                                    }
                                                                ]
                                                            },
                                                            "callSignature": {
                                                                "kind": "CallSignature",
                                                                "fullStart": 866,
                                                                "fullEnd": 869,
                                                                "start": 866,
                                                                "end": 868,
                                                                "fullWidth": 3,
                                                                "width": 2,
                                                                "parameterList": {
                                                                    "kind": "ParameterList",
                                                                    "fullStart": 866,
                                                                    "fullEnd": 869,
                                                                    "start": 866,
                                                                    "end": 868,
                                                                    "fullWidth": 3,
                                                                    "width": 2,
                                                                    "openParenToken": {
                                                                        "kind": "OpenParenToken",
                                                                        "fullStart": 866,
                                                                        "fullEnd": 867,
                                                                        "start": 866,
                                                                        "end": 867,
                                                                        "fullWidth": 1,
                                                                        "width": 1,
                                                                        "text": "(",
                                                                        "value": "(",
                                                                        "valueText": "("
                                                                    },
                                                                    "parameters": [],
                                                                    "closeParenToken": {
                                                                        "kind": "CloseParenToken",
                                                                        "fullStart": 867,
                                                                        "fullEnd": 869,
                                                                        "start": 867,
                                                                        "end": 868,
                                                                        "fullWidth": 2,
                                                                        "width": 1,
                                                                        "text": ")",
                                                                        "value": ")",
                                                                        "valueText": ")",
                                                                        "hasTrailingTrivia": true,
                                                                        "trailingTrivia": [
                                                                            {
                                                                                "kind": "WhitespaceTrivia",
                                                                                "text": " "
                                                                            }
                                                                        ]
                                                                    }
                                                                }
                                                            },
                                                            "block": {
                                                                "kind": "Block",
                                                                "fullStart": 869,
                                                                "fullEnd": 928,
                                                                "start": 869,
                                                                "end": 928,
                                                                "fullWidth": 59,
                                                                "width": 59,
                                                                "openBraceToken": {
                                                                    "kind": "OpenBraceToken",
                                                                    "fullStart": 869,
                                                                    "fullEnd": 872,
                                                                    "start": 869,
                                                                    "end": 870,
                                                                    "fullWidth": 3,
                                                                    "width": 1,
                                                                    "text": "{",
                                                                    "value": "{",
                                                                    "valueText": "{",
                                                                    "hasTrailingTrivia": true,
                                                                    "hasTrailingNewLine": true,
                                                                    "trailingTrivia": [
                                                                        {
                                                                            "kind": "NewLineTrivia",
                                                                            "text": "\r\n"
                                                                        }
                                                                    ]
                                                                },
                                                                "statements": [
                                                                    {
                                                                        "kind": "ReturnStatement",
                                                                        "fullStart": 872,
                                                                        "fullEnd": 915,
                                                                        "start": 888,
                                                                        "end": 913,
                                                                        "fullWidth": 43,
                                                                        "width": 25,
                                                                        "returnKeyword": {
                                                                            "kind": "ReturnKeyword",
                                                                            "fullStart": 872,
                                                                            "fullEnd": 895,
                                                                            "start": 888,
                                                                            "end": 894,
                                                                            "fullWidth": 23,
                                                                            "width": 6,
                                                                            "text": "return",
                                                                            "value": "return",
                                                                            "valueText": "return",
                                                                            "hasLeadingTrivia": true,
                                                                            "hasTrailingTrivia": true,
                                                                            "leadingTrivia": [
                                                                                {
                                                                                    "kind": "WhitespaceTrivia",
                                                                                    "text": "                "
                                                                                }
                                                                            ],
                                                                            "trailingTrivia": [
                                                                                {
                                                                                    "kind": "WhitespaceTrivia",
                                                                                    "text": " "
                                                                                }
                                                                            ]
                                                                        },
                                                                        "expression": {
                                                                            "kind": "MemberAccessExpression",
                                                                            "fullStart": 895,
                                                                            "fullEnd": 912,
                                                                            "start": 895,
                                                                            "end": 912,
                                                                            "fullWidth": 17,
                                                                            "width": 17,
                                                                            "expression": {
                                                                                "kind": "IdentifierName",
                                                                                "fullStart": 895,
                                                                                "fullEnd": 898,
                                                                                "start": 895,
                                                                                "end": 898,
                                                                                "fullWidth": 3,
                                                                                "width": 3,
                                                                                "text": "obj",
                                                                                "value": "obj",
                                                                                "valueText": "obj"
                                                                            },
                                                                            "dotToken": {
                                                                                "kind": "DotToken",
                                                                                "fullStart": 898,
                                                                                "fullEnd": 899,
                                                                                "start": 898,
                                                                                "end": 899,
                                                                                "fullWidth": 1,
                                                                                "width": 1,
                                                                                "text": ".",
                                                                                "value": ".",
                                                                                "valueText": "."
                                                                            },
                                                                            "name": {
                                                                                "kind": "IdentifierName",
                                                                                "fullStart": 899,
                                                                                "fullEnd": 912,
                                                                                "start": 899,
                                                                                "end": 912,
                                                                                "fullWidth": 13,
                                                                                "width": 13,
                                                                                "text": "verifySetFunc",
                                                                                "value": "verifySetFunc",
                                                                                "valueText": "verifySetFunc"
                                                                            }
                                                                        },
                                                                        "semicolonToken": {
                                                                            "kind": "SemicolonToken",
                                                                            "fullStart": 912,
                                                                            "fullEnd": 915,
                                                                            "start": 912,
                                                                            "end": 913,
                                                                            "fullWidth": 3,
                                                                            "width": 1,
                                                                            "text": ";",
                                                                            "value": ";",
                                                                            "valueText": ";",
                                                                            "hasTrailingTrivia": true,
                                                                            "hasTrailingNewLine": true,
                                                                            "trailingTrivia": [
                                                                                {
                                                                                    "kind": "NewLineTrivia",
                                                                                    "text": "\r\n"
                                                                                }
                                                                            ]
                                                                        }
                                                                    }
                                                                ],
                                                                "closeBraceToken": {
                                                                    "kind": "CloseBraceToken",
                                                                    "fullStart": 915,
                                                                    "fullEnd": 928,
                                                                    "start": 927,
                                                                    "end": 928,
                                                                    "fullWidth": 13,
                                                                    "width": 1,
                                                                    "text": "}",
                                                                    "value": "}",
                                                                    "valueText": "}",
                                                                    "hasLeadingTrivia": true,
                                                                    "leadingTrivia": [
                                                                        {
                                                                            "kind": "WhitespaceTrivia",
                                                                            "text": "            "
                                                                        }
                                                                    ]
                                                                }
                                                            }
                                                        }
                                                    }
                                                }
                                            ]
                                        },
                                        "semicolonToken": {
                                            "kind": "SemicolonToken",
                                            "fullStart": 928,
                                            "fullEnd": 931,
                                            "start": 928,
                                            "end": 929,
                                            "fullWidth": 3,
                                            "width": 1,
                                            "text": ";",
                                            "value": ";",
                                            "valueText": ";",
                                            "hasTrailingTrivia": true,
                                            "hasTrailingNewLine": true,
                                            "trailingTrivia": [
                                                {
                                                    "kind": "NewLineTrivia",
                                                    "text": "\r\n"
                                                }
                                            ]
                                        }
                                    },
                                    {
                                        "kind": "ExpressionStatement",
                                        "fullStart": 931,
                                        "fullEnd": 1130,
                                        "start": 945,
                                        "end": 1128,
                                        "fullWidth": 199,
                                        "width": 183,
                                        "isIncrementallyUnusable": true,
                                        "expression": {
                                            "kind": "InvocationExpression",
                                            "fullStart": 931,
                                            "fullEnd": 1127,
                                            "start": 945,
                                            "end": 1127,
                                            "fullWidth": 196,
                                            "width": 182,
                                            "isIncrementallyUnusable": true,
                                            "expression": {
                                                "kind": "MemberAccessExpression",
                                                "fullStart": 931,
                                                "fullEnd": 966,
                                                "start": 945,
                                                "end": 966,
                                                "fullWidth": 35,
                                                "width": 21,
                                                "expression": {
                                                    "kind": "IdentifierName",
                                                    "fullStart": 931,
                                                    "fullEnd": 951,
                                                    "start": 945,
                                                    "end": 951,
                                                    "fullWidth": 20,
                                                    "width": 6,
                                                    "text": "Object",
                                                    "value": "Object",
                                                    "valueText": "Object",
                                                    "hasLeadingTrivia": true,
                                                    "hasLeadingNewLine": true,
                                                    "leadingTrivia": [
                                                        {
                                                            "kind": "NewLineTrivia",
                                                            "text": "\r\n"
                                                        },
                                                        {
                                                            "kind": "WhitespaceTrivia",
                                                            "text": "            "
                                                        }
                                                    ]
                                                },
                                                "dotToken": {
                                                    "kind": "DotToken",
                                                    "fullStart": 951,
                                                    "fullEnd": 952,
                                                    "start": 951,
                                                    "end": 952,
                                                    "fullWidth": 1,
                                                    "width": 1,
                                                    "text": ".",
                                                    "value": ".",
                                                    "valueText": "."
                                                },
                                                "name": {
                                                    "kind": "IdentifierName",
                                                    "fullStart": 952,
                                                    "fullEnd": 966,
                                                    "start": 952,
                                                    "end": 966,
                                                    "fullWidth": 14,
                                                    "width": 14,
                                                    "text": "defineProperty",
                                                    "value": "defineProperty",
                                                    "valueText": "defineProperty"
                                                }
                                            },
                                            "argumentList": {
                                                "kind": "ArgumentList",
                                                "fullStart": 966,
                                                "fullEnd": 1127,
                                                "start": 966,
                                                "end": 1127,
                                                "fullWidth": 161,
                                                "width": 161,
                                                "isIncrementallyUnusable": true,
                                                "openParenToken": {
                                                    "kind": "OpenParenToken",
                                                    "fullStart": 966,
                                                    "fullEnd": 967,
                                                    "start": 966,
                                                    "end": 967,
                                                    "fullWidth": 1,
                                                    "width": 1,
                                                    "text": "(",
                                                    "value": "(",
                                                    "valueText": "("
                                                },
                                                "arguments": [
                                                    {
                                                        "kind": "IdentifierName",
                                                        "fullStart": 967,
                                                        "fullEnd": 970,
                                                        "start": 967,
                                                        "end": 970,
                                                        "fullWidth": 3,
                                                        "width": 3,
                                                        "text": "obj",
                                                        "value": "obj",
                                                        "valueText": "obj"
                                                    },
                                                    {
                                                        "kind": "CommaToken",
                                                        "fullStart": 970,
                                                        "fullEnd": 972,
                                                        "start": 970,
                                                        "end": 971,
                                                        "fullWidth": 2,
                                                        "width": 1,
                                                        "text": ",",
                                                        "value": ",",
                                                        "valueText": ",",
                                                        "hasTrailingTrivia": true,
                                                        "trailingTrivia": [
                                                            {
                                                                "kind": "WhitespaceTrivia",
                                                                "text": " "
                                                            }
                                                        ]
                                                    },
                                                    {
                                                        "kind": "StringLiteral",
                                                        "fullStart": 972,
                                                        "fullEnd": 975,
                                                        "start": 972,
                                                        "end": 975,
                                                        "fullWidth": 3,
                                                        "width": 3,
                                                        "text": "\"0\"",
                                                        "value": "0",
                                                        "valueText": "0"
                                                    },
                                                    {
                                                        "kind": "CommaToken",
                                                        "fullStart": 975,
                                                        "fullEnd": 977,
                                                        "start": 975,
                                                        "end": 976,
                                                        "fullWidth": 2,
                                                        "width": 1,
                                                        "text": ",",
                                                        "value": ",",
                                                        "valueText": ",",
                                                        "hasTrailingTrivia": true,
                                                        "trailingTrivia": [
                                                            {
                                                                "kind": "WhitespaceTrivia",
                                                                "text": " "
                                                            }
                                                        ]
                                                    },
                                                    {
                                                        "kind": "ObjectLiteralExpression",
                                                        "fullStart": 977,
                                                        "fullEnd": 1126,
                                                        "start": 977,
                                                        "end": 1126,
                                                        "fullWidth": 149,
                                                        "width": 149,
                                                        "isIncrementallyUnusable": true,
                                                        "openBraceToken": {
                                                            "kind": "OpenBraceToken",
                                                            "fullStart": 977,
                                                            "fullEnd": 980,
                                                            "start": 977,
                                                            "end": 978,
                                                            "fullWidth": 3,
                                                            "width": 1,
                                                            "text": "{",
                                                            "value": "{",
                                                            "valueText": "{",
                                                            "hasTrailingTrivia": true,
                                                            "hasTrailingNewLine": true,
                                                            "trailingTrivia": [
                                                                {
                                                                    "kind": "NewLineTrivia",
                                                                    "text": "\r\n"
                                                                }
                                                            ]
                                                        },
                                                        "propertyAssignments": [
                                                            {
                                                                "kind": "SimplePropertyAssignment",
                                                                "fullStart": 980,
                                                                "fullEnd": 1008,
                                                                "start": 996,
                                                                "end": 1008,
                                                                "fullWidth": 28,
                                                                "width": 12,
                                                                "isIncrementallyUnusable": true,
                                                                "propertyName": {
                                                                    "kind": "IdentifierName",
                                                                    "fullStart": 980,
                                                                    "fullEnd": 999,
                                                                    "start": 996,
                                                                    "end": 999,
                                                                    "fullWidth": 19,
                                                                    "width": 3,
                                                                    "text": "get",
                                                                    "value": "get",
                                                                    "valueText": "get",
                                                                    "hasLeadingTrivia": true,
                                                                    "leadingTrivia": [
                                                                        {
                                                                            "kind": "WhitespaceTrivia",
                                                                            "text": "                "
                                                                        }
                                                                    ]
                                                                },
                                                                "colonToken": {
                                                                    "kind": "ColonToken",
                                                                    "fullStart": 999,
                                                                    "fullEnd": 1001,
                                                                    "start": 999,
                                                                    "end": 1000,
                                                                    "fullWidth": 2,
                                                                    "width": 1,
                                                                    "text": ":",
                                                                    "value": ":",
                                                                    "valueText": ":",
                                                                    "hasTrailingTrivia": true,
                                                                    "trailingTrivia": [
                                                                        {
                                                                            "kind": "WhitespaceTrivia",
                                                                            "text": " "
                                                                        }
                                                                    ]
                                                                },
                                                                "expression": {
                                                                    "kind": "IdentifierName",
                                                                    "fullStart": 1001,
                                                                    "fullEnd": 1008,
                                                                    "start": 1001,
                                                                    "end": 1008,
                                                                    "fullWidth": 7,
                                                                    "width": 7,
                                                                    "text": "getFunc",
                                                                    "value": "getFunc",
                                                                    "valueText": "getFunc"
                                                                }
                                                            },
                                                            {
                                                                "kind": "CommaToken",
                                                                "fullStart": 1008,
                                                                "fullEnd": 1011,
                                                                "start": 1008,
                                                                "end": 1009,
                                                                "fullWidth": 3,
                                                                "width": 1,
                                                                "text": ",",
                                                                "value": ",",
                                                                "valueText": ",",
                                                                "hasTrailingTrivia": true,
                                                                "hasTrailingNewLine": true,
                                                                "trailingTrivia": [
                                                                    {
                                                                        "kind": "NewLineTrivia",
                                                                        "text": "\r\n"
                                                                    }
                                                                ]
                                                            },
                                                            {
                                                                "kind": "SimplePropertyAssignment",
                                                                "fullStart": 1011,
                                                                "fullEnd": 1039,
                                                                "start": 1027,
                                                                "end": 1039,
                                                                "fullWidth": 28,
                                                                "width": 12,
                                                                "isIncrementallyUnusable": true,
                                                                "propertyName": {
                                                                    "kind": "IdentifierName",
                                                                    "fullStart": 1011,
                                                                    "fullEnd": 1030,
                                                                    "start": 1027,
                                                                    "end": 1030,
                                                                    "fullWidth": 19,
                                                                    "width": 3,
                                                                    "text": "set",
                                                                    "value": "set",
                                                                    "valueText": "set",
                                                                    "hasLeadingTrivia": true,
                                                                    "leadingTrivia": [
                                                                        {
                                                                            "kind": "WhitespaceTrivia",
                                                                            "text": "                "
                                                                        }
                                                                    ]
                                                                },
                                                                "colonToken": {
                                                                    "kind": "ColonToken",
                                                                    "fullStart": 1030,
                                                                    "fullEnd": 1032,
                                                                    "start": 1030,
                                                                    "end": 1031,
                                                                    "fullWidth": 2,
                                                                    "width": 1,
                                                                    "text": ":",
                                                                    "value": ":",
                                                                    "valueText": ":",
                                                                    "hasTrailingTrivia": true,
                                                                    "trailingTrivia": [
                                                                        {
                                                                            "kind": "WhitespaceTrivia",
                                                                            "text": " "
                                                                        }
                                                                    ]
                                                                },
                                                                "expression": {
                                                                    "kind": "IdentifierName",
                                                                    "fullStart": 1032,
                                                                    "fullEnd": 1039,
                                                                    "start": 1032,
                                                                    "end": 1039,
                                                                    "fullWidth": 7,
                                                                    "width": 7,
                                                                    "text": "setFunc",
                                                                    "value": "setFunc",
                                                                    "valueText": "setFunc"
                                                                }
                                                            },
                                                            {
                                                                "kind": "CommaToken",
                                                                "fullStart": 1039,
                                                                "fullEnd": 1042,
                                                                "start": 1039,
                                                                "end": 1040,
                                                                "fullWidth": 3,
                                                                "width": 1,
                                                                "text": ",",
                                                                "value": ",",
                                                                "valueText": ",",
                                                                "hasTrailingTrivia": true,
                                                                "hasTrailingNewLine": true,
                                                                "trailingTrivia": [
                                                                    {
                                                                        "kind": "NewLineTrivia",
                                                                        "text": "\r\n"
                                                                    }
                                                                ]
                                                            },
                                                            {
                                                                "kind": "SimplePropertyAssignment",
                                                                "fullStart": 1042,
                                                                "fullEnd": 1074,
                                                                "start": 1058,
                                                                "end": 1074,
                                                                "fullWidth": 32,
                                                                "width": 16,
                                                                "propertyName": {
                                                                    "kind": "IdentifierName",
                                                                    "fullStart": 1042,
                                                                    "fullEnd": 1068,
                                                                    "start": 1058,
                                                                    "end": 1068,
                                                                    "fullWidth": 26,
                                                                    "width": 10,
                                                                    "text": "enumerable",
                                                                    "value": "enumerable",
                                                                    "valueText": "enumerable",
                                                                    "hasLeadingTrivia": true,
                                                                    "leadingTrivia": [
                                                                        {
                                                                            "kind": "WhitespaceTrivia",
                                                                            "text": "                "
                                                                        }
                                                                    ]
                                                                },
                                                                "colonToken": {
                                                                    "kind": "ColonToken",
                                                                    "fullStart": 1068,
                                                                    "fullEnd": 1070,
                                                                    "start": 1068,
                                                                    "end": 1069,
                                                                    "fullWidth": 2,
                                                                    "width": 1,
                                                                    "text": ":",
                                                                    "value": ":",
                                                                    "valueText": ":",
                                                                    "hasTrailingTrivia": true,
                                                                    "trailingTrivia": [
                                                                        {
                                                                            "kind": "WhitespaceTrivia",
                                                                            "text": " "
                                                                        }
                                                                    ]
                                                                },
                                                                "expression": {
                                                                    "kind": "TrueKeyword",
                                                                    "fullStart": 1070,
                                                                    "fullEnd": 1074,
                                                                    "start": 1070,
                                                                    "end": 1074,
                                                                    "fullWidth": 4,
                                                                    "width": 4,
                                                                    "text": "true",
                                                                    "value": true,
                                                                    "valueText": "true"
                                                                }
                                                            },
                                                            {
                                                                "kind": "CommaToken",
                                                                "fullStart": 1074,
                                                                "fullEnd": 1077,
                                                                "start": 1074,
                                                                "end": 1075,
                                                                "fullWidth": 3,
                                                                "width": 1,
                                                                "text": ",",
                                                                "value": ",",
                                                                "valueText": ",",
                                                                "hasTrailingTrivia": true,
                                                                "hasTrailingNewLine": true,
                                                                "trailingTrivia": [
                                                                    {
                                                                        "kind": "NewLineTrivia",
                                                                        "text": "\r\n"
                                                                    }
                                                                ]
                                                            },
                                                            {
                                                                "kind": "SimplePropertyAssignment",
                                                                "fullStart": 1077,
                                                                "fullEnd": 1113,
                                                                "start": 1093,
                                                                "end": 1111,
                                                                "fullWidth": 36,
                                                                "width": 18,
                                                                "propertyName": {
                                                                    "kind": "IdentifierName",
                                                                    "fullStart": 1077,
                                                                    "fullEnd": 1105,
                                                                    "start": 1093,
                                                                    "end": 1105,
                                                                    "fullWidth": 28,
                                                                    "width": 12,
                                                                    "text": "configurable",
                                                                    "value": "configurable",
                                                                    "valueText": "configurable",
                                                                    "hasLeadingTrivia": true,
                                                                    "leadingTrivia": [
                                                                        {
                                                                            "kind": "WhitespaceTrivia",
                                                                            "text": "                "
                                                                        }
                                                                    ]
                                                                },
                                                                "colonToken": {
                                                                    "kind": "ColonToken",
                                                                    "fullStart": 1105,
                                                                    "fullEnd": 1107,
                                                                    "start": 1105,
                                                                    "end": 1106,
                                                                    "fullWidth": 2,
                                                                    "width": 1,
                                                                    "text": ":",
                                                                    "value": ":",
                                                                    "valueText": ":",
                                                                    "hasTrailingTrivia": true,
                                                                    "trailingTrivia": [
                                                                        {
                                                                            "kind": "WhitespaceTrivia",
                                                                            "text": " "
                                                                        }
                                                                    ]
                                                                },
                                                                "expression": {
                                                                    "kind": "TrueKeyword",
                                                                    "fullStart": 1107,
                                                                    "fullEnd": 1113,
                                                                    "start": 1107,
                                                                    "end": 1111,
                                                                    "fullWidth": 6,
                                                                    "width": 4,
                                                                    "text": "true",
                                                                    "value": true,
                                                                    "valueText": "true",
                                                                    "hasTrailingTrivia": true,
                                                                    "hasTrailingNewLine": true,
                                                                    "trailingTrivia": [
                                                                        {
                                                                            "kind": "NewLineTrivia",
                                                                            "text": "\r\n"
                                                                        }
                                                                    ]
                                                                }
                                                            }
                                                        ],
                                                        "closeBraceToken": {
                                                            "kind": "CloseBraceToken",
                                                            "fullStart": 1113,
                                                            "fullEnd": 1126,
                                                            "start": 1125,
                                                            "end": 1126,
                                                            "fullWidth": 13,
                                                            "width": 1,
                                                            "text": "}",
                                                            "value": "}",
                                                            "valueText": "}",
                                                            "hasLeadingTrivia": true,
                                                            "leadingTrivia": [
                                                                {
                                                                    "kind": "WhitespaceTrivia",
                                                                    "text": "            "
                                                                }
                                                            ]
                                                        }
                                                    }
                                                ],
                                                "closeParenToken": {
                                                    "kind": "CloseParenToken",
                                                    "fullStart": 1126,
                                                    "fullEnd": 1127,
                                                    "start": 1126,
                                                    "end": 1127,
                                                    "fullWidth": 1,
                                                    "width": 1,
                                                    "text": ")",
                                                    "value": ")",
                                                    "valueText": ")"
                                                }
                                            }
                                        },
                                        "semicolonToken": {
                                            "kind": "SemicolonToken",
                                            "fullStart": 1127,
                                            "fullEnd": 1130,
                                            "start": 1127,
                                            "end": 1128,
                                            "fullWidth": 3,
                                            "width": 1,
                                            "text": ";",
                                            "value": ";",
                                            "valueText": ";",
                                            "hasTrailingTrivia": true,
                                            "hasTrailingNewLine": true,
                                            "trailingTrivia": [
                                                {
                                                    "kind": "NewLineTrivia",
                                                    "text": "\r\n"
                                                }
                                            ]
                                        }
                                    },
                                    {
                                        "kind": "ExpressionStatement",
                                        "fullStart": 1130,
                                        "fullEnd": 1170,
                                        "start": 1144,
                                        "end": 1168,
                                        "fullWidth": 40,
                                        "width": 24,
                                        "expression": {
                                            "kind": "AssignmentExpression",
                                            "fullStart": 1130,
                                            "fullEnd": 1167,
                                            "start": 1144,
                                            "end": 1167,
                                            "fullWidth": 37,
                                            "width": 23,
                                            "left": {
                                                "kind": "ElementAccessExpression",
                                                "fullStart": 1130,
                                                "fullEnd": 1151,
                                                "start": 1144,
                                                "end": 1150,
                                                "fullWidth": 21,
                                                "width": 6,
                                                "expression": {
                                                    "kind": "IdentifierName",
                                                    "fullStart": 1130,
                                                    "fullEnd": 1147,
                                                    "start": 1144,
                                                    "end": 1147,
                                                    "fullWidth": 17,
                                                    "width": 3,
                                                    "text": "obj",
                                                    "value": "obj",
                                                    "valueText": "obj",
                                                    "hasLeadingTrivia": true,
                                                    "hasLeadingNewLine": true,
                                                    "leadingTrivia": [
                                                        {
                                                            "kind": "NewLineTrivia",
                                                            "text": "\r\n"
                                                        },
                                                        {
                                                            "kind": "WhitespaceTrivia",
                                                            "text": "            "
                                                        }
                                                    ]
                                                },
                                                "openBracketToken": {
                                                    "kind": "OpenBracketToken",
                                                    "fullStart": 1147,
                                                    "fullEnd": 1148,
                                                    "start": 1147,
                                                    "end": 1148,
                                                    "fullWidth": 1,
                                                    "width": 1,
                                                    "text": "[",
                                                    "value": "[",
                                                    "valueText": "["
                                                },
                                                "argumentExpression": {
                                                    "kind": "NumericLiteral",
                                                    "fullStart": 1148,
                                                    "fullEnd": 1149,
                                                    "start": 1148,
                                                    "end": 1149,
                                                    "fullWidth": 1,
                                                    "width": 1,
                                                    "text": "0",
                                                    "value": 0,
                                                    "valueText": "0"
                                                },
                                                "closeBracketToken": {
                                                    "kind": "CloseBracketToken",
                                                    "fullStart": 1149,
                                                    "fullEnd": 1151,
                                                    "start": 1149,
                                                    "end": 1150,
                                                    "fullWidth": 2,
                                                    "width": 1,
                                                    "text": "]",
                                                    "value": "]",
                                                    "valueText": "]",
                                                    "hasTrailingTrivia": true,
                                                    "trailingTrivia": [
                                                        {
                                                            "kind": "WhitespaceTrivia",
                                                            "text": " "
                                                        }
                                                    ]
                                                }
                                            },
                                            "operatorToken": {
                                                "kind": "EqualsToken",
                                                "fullStart": 1151,
                                                "fullEnd": 1153,
                                                "start": 1151,
                                                "end": 1152,
                                                "fullWidth": 2,
                                                "width": 1,
                                                "text": "=",
                                                "value": "=",
                                                "valueText": "=",
                                                "hasTrailingTrivia": true,
                                                "trailingTrivia": [
                                                    {
                                                        "kind": "WhitespaceTrivia",
                                                        "text": " "
                                                    }
                                                ]
                                            },
                                            "right": {
                                                "kind": "StringLiteral",
                                                "fullStart": 1153,
                                                "fullEnd": 1167,
                                                "start": 1153,
                                                "end": 1167,
                                                "fullWidth": 14,
                                                "width": 14,
                                                "text": "\"overrideData\"",
                                                "value": "overrideData",
                                                "valueText": "overrideData"
                                            }
                                        },
                                        "semicolonToken": {
                                            "kind": "SemicolonToken",
                                            "fullStart": 1167,
                                            "fullEnd": 1170,
                                            "start": 1167,
                                            "end": 1168,
                                            "fullWidth": 3,
                                            "width": 1,
                                            "text": ";",
                                            "value": ";",
                                            "valueText": ";",
                                            "hasTrailingTrivia": true,
                                            "hasTrailingNewLine": true,
                                            "trailingTrivia": [
                                                {
                                                    "kind": "NewLineTrivia",
                                                    "text": "\r\n"
                                                }
                                            ]
                                        }
                                    },
                                    {
                                        "kind": "VariableStatement",
                                        "fullStart": 1170,
                                        "fullEnd": 1236,
                                        "start": 1182,
                                        "end": 1234,
                                        "fullWidth": 66,
                                        "width": 52,
                                        "modifiers": [],
                                        "variableDeclaration": {
                                            "kind": "VariableDeclaration",
                                            "fullStart": 1170,
                                            "fullEnd": 1233,
                                            "start": 1182,
                                            "end": 1233,
                                            "fullWidth": 63,
                                            "width": 51,
                                            "varKeyword": {
                                                "kind": "VarKeyword",
                                                "fullStart": 1170,
                                                "fullEnd": 1186,
                                                "start": 1182,
                                                "end": 1185,
                                                "fullWidth": 16,
                                                "width": 3,
                                                "text": "var",
                                                "value": "var",
                                                "valueText": "var",
                                                "hasLeadingTrivia": true,
                                                "hasTrailingTrivia": true,
                                                "leadingTrivia": [
                                                    {
                                                        "kind": "WhitespaceTrivia",
                                                        "text": "            "
                                                    }
                                                ],
                                                "trailingTrivia": [
                                                    {
                                                        "kind": "WhitespaceTrivia",
                                                        "text": " "
                                                    }
                                                ]
                                            },
                                            "variableDeclarators": [
                                                {
                                                    "kind": "VariableDeclarator",
                                                    "fullStart": 1186,
                                                    "fullEnd": 1233,
                                                    "start": 1186,
                                                    "end": 1233,
                                                    "fullWidth": 47,
                                                    "width": 47,
                                                    "identifier": {
                                                        "kind": "IdentifierName",
                                                        "fullStart": 1186,
                                                        "fullEnd": 1208,
                                                        "start": 1186,
                                                        "end": 1207,
                                                        "fullWidth": 22,
                                                        "width": 21,
                                                        "text": "propertyDefineCorrect",
                                                        "value": "propertyDefineCorrect",
                                                        "valueText": "propertyDefineCorrect",
                                                        "hasTrailingTrivia": true,
                                                        "trailingTrivia": [
                                                            {
                                                                "kind": "WhitespaceTrivia",
                                                                "text": " "
                                                            }
                                                        ]
                                                    },
                                                    "equalsValueClause": {
                                                        "kind": "EqualsValueClause",
                                                        "fullStart": 1208,
                                                        "fullEnd": 1233,
                                                        "start": 1208,
                                                        "end": 1233,
                                                        "fullWidth": 25,
                                                        "width": 25,
                                                        "equalsToken": {
                                                            "kind": "EqualsToken",
                                                            "fullStart": 1208,
                                                            "fullEnd": 1210,
                                                            "start": 1208,
                                                            "end": 1209,
                                                            "fullWidth": 2,
                                                            "width": 1,
                                                            "text": "=",
                                                            "value": "=",
                                                            "valueText": "=",
                                                            "hasTrailingTrivia": true,
                                                            "trailingTrivia": [
                                                                {
                                                                    "kind": "WhitespaceTrivia",
                                                                    "text": " "
                                                                }
                                                            ]
                                                        },
                                                        "value": {
                                                            "kind": "InvocationExpression",
                                                            "fullStart": 1210,
                                                            "fullEnd": 1233,
                                                            "start": 1210,
                                                            "end": 1233,
                                                            "fullWidth": 23,
                                                            "width": 23,
                                                            "expression": {
                                                                "kind": "MemberAccessExpression",
                                                                "fullStart": 1210,
                                                                "fullEnd": 1228,
                                                                "start": 1210,
                                                                "end": 1228,
                                                                "fullWidth": 18,
                                                                "width": 18,
                                                                "expression": {
                                                                    "kind": "IdentifierName",
                                                                    "fullStart": 1210,
                                                                    "fullEnd": 1213,
                                                                    "start": 1210,
                                                                    "end": 1213,
                                                                    "fullWidth": 3,
                                                                    "width": 3,
                                                                    "text": "obj",
                                                                    "value": "obj",
                                                                    "valueText": "obj"
                                                                },
                                                                "dotToken": {
                                                                    "kind": "DotToken",
                                                                    "fullStart": 1213,
                                                                    "fullEnd": 1214,
                                                                    "start": 1213,
                                                                    "end": 1214,
                                                                    "fullWidth": 1,
                                                                    "width": 1,
                                                                    "text": ".",
                                                                    "value": ".",
                                                                    "valueText": "."
                                                                },
                                                                "name": {
                                                                    "kind": "IdentifierName",
                                                                    "fullStart": 1214,
                                                                    "fullEnd": 1228,
                                                                    "start": 1214,
                                                                    "end": 1228,
                                                                    "fullWidth": 14,
                                                                    "width": 14,
                                                                    "text": "hasOwnProperty",
                                                                    "value": "hasOwnProperty",
                                                                    "valueText": "hasOwnProperty"
                                                                }
                                                            },
                                                            "argumentList": {
                                                                "kind": "ArgumentList",
                                                                "fullStart": 1228,
                                                                "fullEnd": 1233,
                                                                "start": 1228,
                                                                "end": 1233,
                                                                "fullWidth": 5,
                                                                "width": 5,
                                                                "openParenToken": {
                                                                    "kind": "OpenParenToken",
                                                                    "fullStart": 1228,
                                                                    "fullEnd": 1229,
                                                                    "start": 1228,
                                                                    "end": 1229,
                                                                    "fullWidth": 1,
                                                                    "width": 1,
                                                                    "text": "(",
                                                                    "value": "(",
                                                                    "valueText": "("
                                                                },
                                                                "arguments": [
                                                                    {
                                                                        "kind": "StringLiteral",
                                                                        "fullStart": 1229,
                                                                        "fullEnd": 1232,
                                                                        "start": 1229,
                                                                        "end": 1232,
                                                                        "fullWidth": 3,
                                                                        "width": 3,
                                                                        "text": "\"0\"",
                                                                        "value": "0",
                                                                        "valueText": "0"
                                                                    }
                                                                ],
                                                                "closeParenToken": {
                                                                    "kind": "CloseParenToken",
                                                                    "fullStart": 1232,
                                                                    "fullEnd": 1233,
                                                                    "start": 1232,
                                                                    "end": 1233,
                                                                    "fullWidth": 1,
                                                                    "width": 1,
                                                                    "text": ")",
                                                                    "value": ")",
                                                                    "valueText": ")"
                                                                }
                                                            }
                                                        }
                                                    }
                                                }
                                            ]
                                        },
                                        "semicolonToken": {
                                            "kind": "SemicolonToken",
                                            "fullStart": 1233,
                                            "fullEnd": 1236,
                                            "start": 1233,
                                            "end": 1234,
                                            "fullWidth": 3,
                                            "width": 1,
                                            "text": ";",
                                            "value": ";",
                                            "valueText": ";",
                                            "hasTrailingTrivia": true,
                                            "hasTrailingNewLine": true,
                                            "trailingTrivia": [
                                                {
                                                    "kind": "NewLineTrivia",
                                                    "text": "\r\n"
                                                }
                                            ]
                                        }
                                    },
                                    {
                                        "kind": "VariableStatement",
                                        "fullStart": 1236,
                                        "fullEnd": 1303,
                                        "start": 1248,
                                        "end": 1301,
                                        "fullWidth": 67,
                                        "width": 53,
                                        "modifiers": [],
                                        "variableDeclaration": {
                                            "kind": "VariableDeclaration",
                                            "fullStart": 1236,
                                            "fullEnd": 1300,
                                            "start": 1248,
                                            "end": 1300,
                                            "fullWidth": 64,
                                            "width": 52,
                                            "varKeyword": {
                                                "kind": "VarKeyword",
                                                "fullStart": 1236,
                                                "fullEnd": 1252,
                                                "start": 1248,
                                                "end": 1251,
                                                "fullWidth": 16,
                                                "width": 3,
                                                "text": "var",
                                                "value": "var",
                                                "valueText": "var",
                                                "hasLeadingTrivia": true,
                                                "hasTrailingTrivia": true,
                                                "leadingTrivia": [
                                                    {
                                                        "kind": "WhitespaceTrivia",
                                                        "text": "            "
                                                    }
                                                ],
                                                "trailingTrivia": [
                                                    {
                                                        "kind": "WhitespaceTrivia",
                                                        "text": " "
                                                    }
                                                ]
                                            },
                                            "variableDeclarators": [
                                                {
                                                    "kind": "VariableDeclarator",
                                                    "fullStart": 1252,
                                                    "fullEnd": 1300,
                                                    "start": 1252,
                                                    "end": 1300,
                                                    "fullWidth": 48,
                                                    "width": 48,
                                                    "identifier": {
                                                        "kind": "IdentifierName",
                                                        "fullStart": 1252,
                                                        "fullEnd": 1257,
                                                        "start": 1252,
                                                        "end": 1256,
                                                        "fullWidth": 5,
                                                        "width": 4,
                                                        "text": "desc",
                                                        "value": "desc",
                                                        "valueText": "desc",
                                                        "hasTrailingTrivia": true,
                                                        "trailingTrivia": [
                                                            {
                                                                "kind": "WhitespaceTrivia",
                                                                "text": " "
                                                            }
                                                        ]
                                                    },
                                                    "equalsValueClause": {
                                                        "kind": "EqualsValueClause",
                                                        "fullStart": 1257,
                                                        "fullEnd": 1300,
                                                        "start": 1257,
                                                        "end": 1300,
                                                        "fullWidth": 43,
                                                        "width": 43,
                                                        "equalsToken": {
                                                            "kind": "EqualsToken",
                                                            "fullStart": 1257,
                                                            "fullEnd": 1259,
                                                            "start": 1257,
                                                            "end": 1258,
                                                            "fullWidth": 2,
                                                            "width": 1,
                                                            "text": "=",
                                                            "value": "=",
                                                            "valueText": "=",
                                                            "hasTrailingTrivia": true,
                                                            "trailingTrivia": [
                                                                {
                                                                    "kind": "WhitespaceTrivia",
                                                                    "text": " "
                                                                }
                                                            ]
                                                        },
                                                        "value": {
                                                            "kind": "InvocationExpression",
                                                            "fullStart": 1259,
                                                            "fullEnd": 1300,
                                                            "start": 1259,
                                                            "end": 1300,
                                                            "fullWidth": 41,
                                                            "width": 41,
                                                            "expression": {
                                                                "kind": "MemberAccessExpression",
                                                                "fullStart": 1259,
                                                                "fullEnd": 1290,
                                                                "start": 1259,
                                                                "end": 1290,
                                                                "fullWidth": 31,
                                                                "width": 31,
                                                                "expression": {
                                                                    "kind": "IdentifierName",
                                                                    "fullStart": 1259,
                                                                    "fullEnd": 1265,
                                                                    "start": 1259,
                                                                    "end": 1265,
                                                                    "fullWidth": 6,
                                                                    "width": 6,
                                                                    "text": "Object",
                                                                    "value": "Object",
                                                                    "valueText": "Object"
                                                                },
                                                                "dotToken": {
                                                                    "kind": "DotToken",
                                                                    "fullStart": 1265,
                                                                    "fullEnd": 1266,
                                                                    "start": 1265,
                                                                    "end": 1266,
                                                                    "fullWidth": 1,
                                                                    "width": 1,
                                                                    "text": ".",
                                                                    "value": ".",
                                                                    "valueText": "."
                                                                },
                                                                "name": {
                                                                    "kind": "IdentifierName",
                                                                    "fullStart": 1266,
                                                                    "fullEnd": 1290,
                                                                    "start": 1266,
                                                                    "end": 1290,
                                                                    "fullWidth": 24,
                                                                    "width": 24,
                                                                    "text": "getOwnPropertyDescriptor",
                                                                    "value": "getOwnPropertyDescriptor",
                                                                    "valueText": "getOwnPropertyDescriptor"
                                                                }
                                                            },
                                                            "argumentList": {
                                                                "kind": "ArgumentList",
                                                                "fullStart": 1290,
                                                                "fullEnd": 1300,
                                                                "start": 1290,
                                                                "end": 1300,
                                                                "fullWidth": 10,
                                                                "width": 10,
                                                                "openParenToken": {
                                                                    "kind": "OpenParenToken",
                                                                    "fullStart": 1290,
                                                                    "fullEnd": 1291,
                                                                    "start": 1290,
                                                                    "end": 1291,
                                                                    "fullWidth": 1,
                                                                    "width": 1,
                                                                    "text": "(",
                                                                    "value": "(",
                                                                    "valueText": "("
                                                                },
                                                                "arguments": [
                                                                    {
                                                                        "kind": "IdentifierName",
                                                                        "fullStart": 1291,
                                                                        "fullEnd": 1294,
                                                                        "start": 1291,
                                                                        "end": 1294,
                                                                        "fullWidth": 3,
                                                                        "width": 3,
                                                                        "text": "obj",
                                                                        "value": "obj",
                                                                        "valueText": "obj"
                                                                    },
                                                                    {
                                                                        "kind": "CommaToken",
                                                                        "fullStart": 1294,
                                                                        "fullEnd": 1296,
                                                                        "start": 1294,
                                                                        "end": 1295,
                                                                        "fullWidth": 2,
                                                                        "width": 1,
                                                                        "text": ",",
                                                                        "value": ",",
                                                                        "valueText": ",",
                                                                        "hasTrailingTrivia": true,
                                                                        "trailingTrivia": [
                                                                            {
                                                                                "kind": "WhitespaceTrivia",
                                                                                "text": " "
                                                                            }
                                                                        ]
                                                                    },
                                                                    {
                                                                        "kind": "StringLiteral",
                                                                        "fullStart": 1296,
                                                                        "fullEnd": 1299,
                                                                        "start": 1296,
                                                                        "end": 1299,
                                                                        "fullWidth": 3,
                                                                        "width": 3,
                                                                        "text": "\"0\"",
                                                                        "value": "0",
                                                                        "valueText": "0"
                                                                    }
                                                                ],
                                                                "closeParenToken": {
                                                                    "kind": "CloseParenToken",
                                                                    "fullStart": 1299,
                                                                    "fullEnd": 1300,
                                                                    "start": 1299,
                                                                    "end": 1300,
                                                                    "fullWidth": 1,
                                                                    "width": 1,
                                                                    "text": ")",
                                                                    "value": ")",
                                                                    "valueText": ")"
                                                                }
                                                            }
                                                        }
                                                    }
                                                }
                                            ]
                                        },
                                        "semicolonToken": {
                                            "kind": "SemicolonToken",
                                            "fullStart": 1300,
                                            "fullEnd": 1303,
                                            "start": 1300,
                                            "end": 1301,
                                            "fullWidth": 3,
                                            "width": 1,
                                            "text": ";",
                                            "value": ";",
                                            "valueText": ";",
                                            "hasTrailingTrivia": true,
                                            "hasTrailingNewLine": true,
                                            "trailingTrivia": [
                                                {
                                                    "kind": "NewLineTrivia",
                                                    "text": "\r\n"
                                                }
                                            ]
                                        }
                                    },
                                    {
                                        "kind": "ReturnStatement",
                                        "fullStart": 1303,
                                        "fullEnd": 1401,
                                        "start": 1317,
                                        "end": 1399,
                                        "fullWidth": 98,
                                        "width": 82,
                                        "isIncrementallyUnusable": true,
                                        "returnKeyword": {
                                            "kind": "ReturnKeyword",
                                            "fullStart": 1303,
                                            "fullEnd": 1324,
                                            "start": 1317,
                                            "end": 1323,
                                            "fullWidth": 21,
                                            "width": 6,
                                            "text": "return",
                                            "value": "return",
                                            "valueText": "return",
                                            "hasLeadingTrivia": true,
                                            "hasLeadingNewLine": true,
                                            "hasTrailingTrivia": true,
                                            "leadingTrivia": [
                                                {
                                                    "kind": "NewLineTrivia",
                                                    "text": "\r\n"
                                                },
                                                {
                                                    "kind": "WhitespaceTrivia",
                                                    "text": "            "
                                                }
                                            ],
                                            "trailingTrivia": [
                                                {
                                                    "kind": "WhitespaceTrivia",
                                                    "text": " "
                                                }
                                            ]
                                        },
                                        "expression": {
                                            "kind": "LogicalAndExpression",
                                            "fullStart": 1324,
                                            "fullEnd": 1398,
                                            "start": 1324,
                                            "end": 1398,
                                            "fullWidth": 74,
                                            "width": 74,
                                            "isIncrementallyUnusable": true,
                                            "left": {
                                                "kind": "LogicalAndExpression",
                                                "fullStart": 1324,
                                                "fullEnd": 1370,
                                                "start": 1324,
                                                "end": 1369,
                                                "fullWidth": 46,
                                                "width": 45,
                                                "isIncrementallyUnusable": true,
                                                "left": {
                                                    "kind": "IdentifierName",
                                                    "fullStart": 1324,
                                                    "fullEnd": 1346,
                                                    "start": 1324,
                                                    "end": 1345,
                                                    "fullWidth": 22,
                                                    "width": 21,
                                                    "text": "propertyDefineCorrect",
                                                    "value": "propertyDefineCorrect",
                                                    "valueText": "propertyDefineCorrect",
                                                    "hasTrailingTrivia": true,
                                                    "trailingTrivia": [
                                                        {
                                                            "kind": "WhitespaceTrivia",
                                                            "text": " "
                                                        }
                                                    ]
                                                },
                                                "operatorToken": {
                                                    "kind": "AmpersandAmpersandToken",
                                                    "fullStart": 1346,
                                                    "fullEnd": 1349,
                                                    "start": 1346,
                                                    "end": 1348,
                                                    "fullWidth": 3,
                                                    "width": 2,
                                                    "text": "&&",
                                                    "value": "&&",
                                                    "valueText": "&&",
                                                    "hasTrailingTrivia": true,
                                                    "trailingTrivia": [
                                                        {
                                                            "kind": "WhitespaceTrivia",
                                                            "text": " "
                                                        }
                                                    ]
                                                },
                                                "right": {
                                                    "kind": "EqualsExpression",
                                                    "fullStart": 1349,
                                                    "fullEnd": 1370,
                                                    "start": 1349,
                                                    "end": 1369,
                                                    "fullWidth": 21,
                                                    "width": 20,
                                                    "isIncrementallyUnusable": true,
                                                    "left": {
                                                        "kind": "MemberAccessExpression",
                                                        "fullStart": 1349,
                                                        "fullEnd": 1358,
                                                        "start": 1349,
                                                        "end": 1357,
                                                        "fullWidth": 9,
                                                        "width": 8,
                                                        "isIncrementallyUnusable": true,
                                                        "expression": {
                                                            "kind": "IdentifierName",
                                                            "fullStart": 1349,
                                                            "fullEnd": 1353,
                                                            "start": 1349,
                                                            "end": 1353,
                                                            "fullWidth": 4,
                                                            "width": 4,
                                                            "text": "desc",
                                                            "value": "desc",
                                                            "valueText": "desc"
                                                        },
                                                        "dotToken": {
                                                            "kind": "DotToken",
                                                            "fullStart": 1353,
                                                            "fullEnd": 1354,
                                                            "start": 1353,
                                                            "end": 1354,
                                                            "fullWidth": 1,
                                                            "width": 1,
                                                            "text": ".",
                                                            "value": ".",
                                                            "valueText": "."
                                                        },
                                                        "name": {
                                                            "kind": "IdentifierName",
                                                            "fullStart": 1354,
                                                            "fullEnd": 1358,
                                                            "start": 1354,
                                                            "end": 1357,
                                                            "fullWidth": 4,
                                                            "width": 3,
                                                            "text": "set",
                                                            "value": "set",
                                                            "valueText": "set",
                                                            "hasTrailingTrivia": true,
                                                            "trailingTrivia": [
                                                                {
                                                                    "kind": "WhitespaceTrivia",
                                                                    "text": " "
                                                                }
                                                            ]
                                                        }
                                                    },
                                                    "operatorToken": {
                                                        "kind": "EqualsEqualsEqualsToken",
                                                        "fullStart": 1358,
                                                        "fullEnd": 1362,
                                                        "start": 1358,
                                                        "end": 1361,
                                                        "fullWidth": 4,
                                                        "width": 3,
                                                        "text": "===",
                                                        "value": "===",
                                                        "valueText": "===",
                                                        "hasTrailingTrivia": true,
                                                        "trailingTrivia": [
                                                            {
                                                                "kind": "WhitespaceTrivia",
                                                                "text": " "
                                                            }
                                                        ]
                                                    },
                                                    "right": {
                                                        "kind": "IdentifierName",
                                                        "fullStart": 1362,
                                                        "fullEnd": 1370,
                                                        "start": 1362,
                                                        "end": 1369,
                                                        "fullWidth": 8,
                                                        "width": 7,
                                                        "text": "setFunc",
                                                        "value": "setFunc",
                                                        "valueText": "setFunc",
                                                        "hasTrailingTrivia": true,
                                                        "trailingTrivia": [
                                                            {
                                                                "kind": "WhitespaceTrivia",
                                                                "text": " "
                                                            }
                                                        ]
                                                    }
                                                }
                                            },
                                            "operatorToken": {
                                                "kind": "AmpersandAmpersandToken",
                                                "fullStart": 1370,
                                                "fullEnd": 1373,
                                                "start": 1370,
                                                "end": 1372,
                                                "fullWidth": 3,
                                                "width": 2,
                                                "text": "&&",
                                                "value": "&&",
                                                "valueText": "&&",
                                                "hasTrailingTrivia": true,
                                                "trailingTrivia": [
                                                    {
                                                        "kind": "WhitespaceTrivia",
                                                        "text": " "
                                                    }
                                                ]
                                            },
                                            "right": {
                                                "kind": "EqualsExpression",
                                                "fullStart": 1373,
                                                "fullEnd": 1398,
                                                "start": 1373,
                                                "end": 1398,
                                                "fullWidth": 25,
                                                "width": 25,
                                                "left": {
                                                    "kind": "ElementAccessExpression",
                                                    "fullStart": 1373,
                                                    "fullEnd": 1380,
                                                    "start": 1373,
                                                    "end": 1379,
                                                    "fullWidth": 7,
                                                    "width": 6,
                                                    "expression": {
                                                        "kind": "IdentifierName",
                                                        "fullStart": 1373,
                                                        "fullEnd": 1376,
                                                        "start": 1373,
                                                        "end": 1376,
                                                        "fullWidth": 3,
                                                        "width": 3,
                                                        "text": "obj",
                                                        "value": "obj",
                                                        "valueText": "obj"
                                                    },
                                                    "openBracketToken": {
                                                        "kind": "OpenBracketToken",
                                                        "fullStart": 1376,
                                                        "fullEnd": 1377,
                                                        "start": 1376,
                                                        "end": 1377,
                                                        "fullWidth": 1,
                                                        "width": 1,
                                                        "text": "[",
                                                        "value": "[",
                                                        "valueText": "["
                                                    },
                                                    "argumentExpression": {
                                                        "kind": "NumericLiteral",
                                                        "fullStart": 1377,
                                                        "fullEnd": 1378,
                                                        "start": 1377,
                                                        "end": 1378,
                                                        "fullWidth": 1,
                                                        "width": 1,
                                                        "text": "0",
                                                        "value": 0,
                                                        "valueText": "0"
                                                    },
                                                    "closeBracketToken": {
                                                        "kind": "CloseBracketToken",
                                                        "fullStart": 1378,
                                                        "fullEnd": 1380,
                                                        "start": 1378,
                                                        "end": 1379,
                                                        "fullWidth": 2,
                                                        "width": 1,
                                                        "text": "]",
                                                        "value": "]",
                                                        "valueText": "]",
                                                        "hasTrailingTrivia": true,
                                                        "trailingTrivia": [
                                                            {
                                                                "kind": "WhitespaceTrivia",
                                                                "text": " "
                                                            }
                                                        ]
                                                    }
                                                },
                                                "operatorToken": {
                                                    "kind": "EqualsEqualsEqualsToken",
                                                    "fullStart": 1380,
                                                    "fullEnd": 1384,
                                                    "start": 1380,
                                                    "end": 1383,
                                                    "fullWidth": 4,
                                                    "width": 3,
                                                    "text": "===",
                                                    "value": "===",
                                                    "valueText": "===",
                                                    "hasTrailingTrivia": true,
                                                    "trailingTrivia": [
                                                        {
                                                            "kind": "WhitespaceTrivia",
                                                            "text": " "
                                                        }
                                                    ]
                                                },
                                                "right": {
                                                    "kind": "StringLiteral",
                                                    "fullStart": 1384,
                                                    "fullEnd": 1398,
                                                    "start": 1384,
                                                    "end": 1398,
                                                    "fullWidth": 14,
                                                    "width": 14,
                                                    "text": "\"overrideData\"",
                                                    "value": "overrideData",
                                                    "valueText": "overrideData"
                                                }
                                            }
                                        },
                                        "semicolonToken": {
                                            "kind": "SemicolonToken",
                                            "fullStart": 1398,
                                            "fullEnd": 1401,
                                            "start": 1398,
                                            "end": 1399,
                                            "fullWidth": 3,
                                            "width": 1,
                                            "text": ";",
                                            "value": ";",
                                            "valueText": ";",
                                            "hasTrailingTrivia": true,
                                            "hasTrailingNewLine": true,
                                            "trailingTrivia": [
                                                {
                                                    "kind": "NewLineTrivia",
                                                    "text": "\r\n"
                                                }
                                            ]
                                        }
                                    }
                                ],
                                "closeBraceToken": {
                                    "kind": "CloseBraceToken",
                                    "fullStart": 1401,
                                    "fullEnd": 1411,
                                    "start": 1409,
                                    "end": 1410,
                                    "fullWidth": 10,
                                    "width": 1,
                                    "text": "}",
                                    "value": "}",
                                    "valueText": "}",
                                    "hasLeadingTrivia": true,
                                    "hasTrailingTrivia": true,
                                    "leadingTrivia": [
                                        {
                                            "kind": "WhitespaceTrivia",
                                            "text": "        "
                                        }
                                    ],
                                    "trailingTrivia": [
                                        {
                                            "kind": "WhitespaceTrivia",
                                            "text": " "
                                        }
                                    ]
                                }
                            },
                            "finallyClause": {
                                "kind": "FinallyClause",
                                "fullStart": 1411,
                                "fullEnd": 1500,
                                "start": 1411,
                                "end": 1498,
                                "fullWidth": 89,
                                "width": 87,
                                "finallyKeyword": {
                                    "kind": "FinallyKeyword",
                                    "fullStart": 1411,
                                    "fullEnd": 1419,
                                    "start": 1411,
                                    "end": 1418,
                                    "fullWidth": 8,
                                    "width": 7,
                                    "text": "finally",
                                    "value": "finally",
                                    "valueText": "finally",
                                    "hasTrailingTrivia": true,
                                    "trailingTrivia": [
                                        {
                                            "kind": "WhitespaceTrivia",
                                            "text": " "
                                        }
                                    ]
                                },
                                "block": {
                                    "kind": "Block",
                                    "fullStart": 1419,
                                    "fullEnd": 1500,
                                    "start": 1419,
                                    "end": 1498,
                                    "fullWidth": 81,
                                    "width": 79,
                                    "openBraceToken": {
                                        "kind": "OpenBraceToken",
                                        "fullStart": 1419,
                                        "fullEnd": 1422,
                                        "start": 1419,
                                        "end": 1420,
                                        "fullWidth": 3,
                                        "width": 1,
                                        "text": "{",
                                        "value": "{",
                                        "valueText": "{",
                                        "hasTrailingTrivia": true,
                                        "hasTrailingNewLine": true,
                                        "trailingTrivia": [
                                            {
                                                "kind": "NewLineTrivia",
                                                "text": "\r\n"
                                            }
                                        ]
                                    },
                                    "statements": [
                                        {
                                            "kind": "ExpressionStatement",
                                            "fullStart": 1422,
                                            "fullEnd": 1450,
                                            "start": 1434,
                                            "end": 1448,
                                            "fullWidth": 28,
                                            "width": 14,
                                            "expression": {
                                                "kind": "DeleteExpression",
                                                "fullStart": 1422,
                                                "fullEnd": 1447,
                                                "start": 1434,
                                                "end": 1447,
                                                "fullWidth": 25,
                                                "width": 13,
                                                "deleteKeyword": {
                                                    "kind": "DeleteKeyword",
                                                    "fullStart": 1422,
                                                    "fullEnd": 1441,
                                                    "start": 1434,
                                                    "end": 1440,
                                                    "fullWidth": 19,
                                                    "width": 6,
                                                    "text": "delete",
                                                    "value": "delete",
                                                    "valueText": "delete",
                                                    "hasLeadingTrivia": true,
                                                    "hasTrailingTrivia": true,
                                                    "leadingTrivia": [
                                                        {
                                                            "kind": "WhitespaceTrivia",
                                                            "text": "            "
                                                        }
                                                    ],
                                                    "trailingTrivia": [
                                                        {
                                                            "kind": "WhitespaceTrivia",
                                                            "text": " "
                                                        }
                                                    ]
                                                },
                                                "expression": {
                                                    "kind": "ElementAccessExpression",
                                                    "fullStart": 1441,
                                                    "fullEnd": 1447,
                                                    "start": 1441,
                                                    "end": 1447,
                                                    "fullWidth": 6,
                                                    "width": 6,
                                                    "expression": {
                                                        "kind": "IdentifierName",
                                                        "fullStart": 1441,
                                                        "fullEnd": 1444,
                                                        "start": 1441,
                                                        "end": 1444,
                                                        "fullWidth": 3,
                                                        "width": 3,
                                                        "text": "obj",
                                                        "value": "obj",
                                                        "valueText": "obj"
                                                    },
                                                    "openBracketToken": {
                                                        "kind": "OpenBracketToken",
                                                        "fullStart": 1444,
                                                        "fullEnd": 1445,
                                                        "start": 1444,
                                                        "end": 1445,
                                                        "fullWidth": 1,
                                                        "width": 1,
                                                        "text": "[",
                                                        "value": "[",
                                                        "valueText": "["
                                                    },
                                                    "argumentExpression": {
                                                        "kind": "NumericLiteral",
                                                        "fullStart": 1445,
                                                        "fullEnd": 1446,
                                                        "start": 1445,
                                                        "end": 1446,
                                                        "fullWidth": 1,
                                                        "width": 1,
                                                        "text": "0",
                                                        "value": 0,
                                                        "valueText": "0"
                                                    },
                                                    "closeBracketToken": {
                                                        "kind": "CloseBracketToken",
                                                        "fullStart": 1446,
                                                        "fullEnd": 1447,
                                                        "start": 1446,
                                                        "end": 1447,
                                                        "fullWidth": 1,
                                                        "width": 1,
                                                        "text": "]",
                                                        "value": "]",
                                                        "valueText": "]"
                                                    }
                                                }
                                            },
                                            "semicolonToken": {
                                                "kind": "SemicolonToken",
                                                "fullStart": 1447,
                                                "fullEnd": 1450,
                                                "start": 1447,
                                                "end": 1448,
                                                "fullWidth": 3,
                                                "width": 1,
                                                "text": ";",
                                                "value": ";",
                                                "valueText": ";",
                                                "hasTrailingTrivia": true,
                                                "hasTrailingNewLine": true,
                                                "trailingTrivia": [
                                                    {
                                                        "kind": "NewLineTrivia",
                                                        "text": "\r\n"
                                                    }
                                                ]
                                            }
                                        },
                                        {
                                            "kind": "ExpressionStatement",
                                            "fullStart": 1450,
                                            "fullEnd": 1489,
                                            "start": 1462,
                                            "end": 1487,
                                            "fullWidth": 39,
                                            "width": 25,
                                            "expression": {
                                                "kind": "DeleteExpression",
                                                "fullStart": 1450,
                                                "fullEnd": 1486,
                                                "start": 1462,
                                                "end": 1486,
                                                "fullWidth": 36,
                                                "width": 24,
                                                "deleteKeyword": {
                                                    "kind": "DeleteKeyword",
                                                    "fullStart": 1450,
                                                    "fullEnd": 1469,
                                                    "start": 1462,
                                                    "end": 1468,
                                                    "fullWidth": 19,
                                                    "width": 6,
                                                    "text": "delete",
                                                    "value": "delete",
                                                    "valueText": "delete",
                                                    "hasLeadingTrivia": true,
                                                    "hasTrailingTrivia": true,
                                                    "leadingTrivia": [
                                                        {
                                                            "kind": "WhitespaceTrivia",
                                                            "text": "            "
                                                        }
                                                    ],
                                                    "trailingTrivia": [
                                                        {
                                                            "kind": "WhitespaceTrivia",
                                                            "text": " "
                                                        }
                                                    ]
                                                },
                                                "expression": {
                                                    "kind": "MemberAccessExpression",
                                                    "fullStart": 1469,
                                                    "fullEnd": 1486,
                                                    "start": 1469,
                                                    "end": 1486,
                                                    "fullWidth": 17,
                                                    "width": 17,
                                                    "expression": {
                                                        "kind": "IdentifierName",
                                                        "fullStart": 1469,
                                                        "fullEnd": 1472,
                                                        "start": 1469,
                                                        "end": 1472,
                                                        "fullWidth": 3,
                                                        "width": 3,
                                                        "text": "obj",
                                                        "value": "obj",
                                                        "valueText": "obj"
                                                    },
                                                    "dotToken": {
                                                        "kind": "DotToken",
                                                        "fullStart": 1472,
                                                        "fullEnd": 1473,
                                                        "start": 1472,
                                                        "end": 1473,
                                                        "fullWidth": 1,
                                                        "width": 1,
                                                        "text": ".",
                                                        "value": ".",
                                                        "valueText": "."
                                                    },
                                                    "name": {
                                                        "kind": "IdentifierName",
                                                        "fullStart": 1473,
                                                        "fullEnd": 1486,
                                                        "start": 1473,
                                                        "end": 1486,
                                                        "fullWidth": 13,
                                                        "width": 13,
                                                        "text": "verifySetFunc",
                                                        "value": "verifySetFunc",
                                                        "valueText": "verifySetFunc"
                                                    }
                                                }
                                            },
                                            "semicolonToken": {
                                                "kind": "SemicolonToken",
                                                "fullStart": 1486,
                                                "fullEnd": 1489,
                                                "start": 1486,
                                                "end": 1487,
                                                "fullWidth": 3,
                                                "width": 1,
                                                "text": ";",
                                                "value": ";",
                                                "valueText": ";",
                                                "hasTrailingTrivia": true,
                                                "hasTrailingNewLine": true,
                                                "trailingTrivia": [
                                                    {
                                                        "kind": "NewLineTrivia",
                                                        "text": "\r\n"
                                                    }
                                                ]
                                            }
                                        }
                                    ],
                                    "closeBraceToken": {
                                        "kind": "CloseBraceToken",
                                        "fullStart": 1489,
                                        "fullEnd": 1500,
                                        "start": 1497,
                                        "end": 1498,
                                        "fullWidth": 11,
                                        "width": 1,
                                        "text": "}",
                                        "value": "}",
                                        "valueText": "}",
                                        "hasLeadingTrivia": true,
                                        "hasTrailingTrivia": true,
                                        "hasTrailingNewLine": true,
                                        "leadingTrivia": [
                                            {
                                                "kind": "WhitespaceTrivia",
                                                "text": "        "
                                            }
                                        ],
                                        "trailingTrivia": [
                                            {
                                                "kind": "NewLineTrivia",
                                                "text": "\r\n"
                                            }
                                        ]
                                    }
                                }
                            }
                        }
                    ],
                    "closeBraceToken": {
                        "kind": "CloseBraceToken",
                        "fullStart": 1500,
                        "fullEnd": 1507,
                        "start": 1504,
                        "end": 1505,
                        "fullWidth": 7,
                        "width": 1,
                        "text": "}",
                        "value": "}",
                        "valueText": "}",
                        "hasLeadingTrivia": true,
                        "hasTrailingTrivia": true,
                        "hasTrailingNewLine": true,
                        "leadingTrivia": [
                            {
                                "kind": "WhitespaceTrivia",
                                "text": "    "
                            }
                        ],
                        "trailingTrivia": [
                            {
                                "kind": "NewLineTrivia",
                                "text": "\r\n"
                            }
                        ]
                    }
                }
            },
            {
                "kind": "ExpressionStatement",
                "fullStart": 1507,
                "fullEnd": 1531,
                "start": 1507,
                "end": 1529,
                "fullWidth": 24,
                "width": 22,
                "expression": {
                    "kind": "InvocationExpression",
                    "fullStart": 1507,
                    "fullEnd": 1528,
                    "start": 1507,
                    "end": 1528,
                    "fullWidth": 21,
                    "width": 21,
                    "expression": {
                        "kind": "IdentifierName",
                        "fullStart": 1507,
                        "fullEnd": 1518,
                        "start": 1507,
                        "end": 1518,
                        "fullWidth": 11,
                        "width": 11,
                        "text": "runTestCase",
                        "value": "runTestCase",
                        "valueText": "runTestCase"
                    },
                    "argumentList": {
                        "kind": "ArgumentList",
                        "fullStart": 1518,
                        "fullEnd": 1528,
                        "start": 1518,
                        "end": 1528,
                        "fullWidth": 10,
                        "width": 10,
                        "openParenToken": {
                            "kind": "OpenParenToken",
                            "fullStart": 1518,
                            "fullEnd": 1519,
                            "start": 1518,
                            "end": 1519,
                            "fullWidth": 1,
                            "width": 1,
                            "text": "(",
                            "value": "(",
                            "valueText": "("
                        },
                        "arguments": [
                            {
                                "kind": "IdentifierName",
                                "fullStart": 1519,
                                "fullEnd": 1527,
                                "start": 1519,
                                "end": 1527,
                                "fullWidth": 8,
                                "width": 8,
                                "text": "testcase",
                                "value": "testcase",
                                "valueText": "testcase"
                            }
                        ],
                        "closeParenToken": {
                            "kind": "CloseParenToken",
                            "fullStart": 1527,
                            "fullEnd": 1528,
                            "start": 1527,
                            "end": 1528,
                            "fullWidth": 1,
                            "width": 1,
                            "text": ")",
                            "value": ")",
                            "valueText": ")"
                        }
                    }
                },
                "semicolonToken": {
                    "kind": "SemicolonToken",
                    "fullStart": 1528,
                    "fullEnd": 1531,
                    "start": 1528,
                    "end": 1529,
                    "fullWidth": 3,
                    "width": 1,
                    "text": ";",
                    "value": ";",
                    "valueText": ";",
                    "hasTrailingTrivia": true,
                    "hasTrailingNewLine": true,
                    "trailingTrivia": [
                        {
                            "kind": "NewLineTrivia",
                            "text": "\r\n"
                        }
                    ]
                }
            }
        ],
        "endOfFileToken": {
            "kind": "EndOfFileToken",
            "fullStart": 1531,
            "fullEnd": 1531,
            "start": 1531,
            "end": 1531,
            "fullWidth": 0,
            "width": 0,
            "text": ""
        }
    },
    "lineMap": {
        "lineStarts": [
            0,
            67,
            152,
            232,
            308,
            380,
            385,
            442,
            600,
            605,
            607,
            609,
            632,
            669,
            684,
            725,
            771,
            815,
            831,
            872,
            915,
            931,
            933,
            980,
            1011,
            1042,
            1077,
            1113,
            1130,
            1132,
            1170,
            1236,
            1303,
            1305,
            1401,
            1422,
            1450,
            1489,
            1500,
            1507,
            1531
        ],
        "length": 1531
    }
}<|MERGE_RESOLUTION|>--- conflicted
+++ resolved
@@ -728,11 +728,8 @@
                                                                             "start": 761,
                                                                             "end": 766,
                                                                             "fullWidth": 5,
-<<<<<<< HEAD
                                                                             "width": 5,
-=======
                                                                             "modifiers": [],
->>>>>>> e3c38734
                                                                             "identifier": {
                                                                                 "kind": "IdentifierName",
                                                                                 "fullStart": 761,
