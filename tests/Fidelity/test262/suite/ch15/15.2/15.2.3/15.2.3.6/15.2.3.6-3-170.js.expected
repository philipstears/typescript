{
    "isDeclaration": false,
    "languageVersion": "EcmaScript5",
    "parseOptions": {
        "allowAutomaticSemicolonInsertion": true
    },
    "sourceUnit": {
        "kind": "SourceUnit",
        "fullStart": 0,
        "fullEnd": 1106,
        "start": 608,
        "end": 1106,
        "fullWidth": 1106,
        "width": 498,
        "isIncrementallyUnusable": true,
        "moduleElements": [
            {
                "kind": "FunctionDeclaration",
                "fullStart": 0,
                "fullEnd": 1082,
                "start": 608,
                "end": 1080,
                "fullWidth": 1082,
                "width": 472,
                "modifiers": [],
                "functionKeyword": {
                    "kind": "FunctionKeyword",
                    "fullStart": 0,
                    "fullEnd": 617,
                    "start": 608,
                    "end": 616,
                    "fullWidth": 617,
                    "width": 8,
                    "text": "function",
                    "value": "function",
                    "valueText": "function",
                    "hasLeadingTrivia": true,
                    "hasLeadingComment": true,
                    "hasLeadingNewLine": true,
                    "hasTrailingTrivia": true,
                    "leadingTrivia": [
                        {
                            "kind": "SingleLineCommentTrivia",
                            "text": "/// Copyright (c) 2012 Ecma International.  All rights reserved. "
                        },
                        {
                            "kind": "NewLineTrivia",
                            "text": "\r\n"
                        },
                        {
                            "kind": "SingleLineCommentTrivia",
                            "text": "/// Ecma International makes this code available under the terms and conditions set"
                        },
                        {
                            "kind": "NewLineTrivia",
                            "text": "\r\n"
                        },
                        {
                            "kind": "SingleLineCommentTrivia",
                            "text": "/// forth on http://hg.ecmascript.org/tests/test262/raw-file/tip/LICENSE (the "
                        },
                        {
                            "kind": "NewLineTrivia",
                            "text": "\r\n"
                        },
                        {
                            "kind": "SingleLineCommentTrivia",
                            "text": "/// \"Use Terms\").   Any redistribution of this code must retain the above "
                        },
                        {
                            "kind": "NewLineTrivia",
                            "text": "\r\n"
                        },
                        {
                            "kind": "SingleLineCommentTrivia",
                            "text": "/// copyright and this notice and otherwise comply with the Use Terms."
                        },
                        {
                            "kind": "NewLineTrivia",
                            "text": "\r\n"
                        },
                        {
                            "kind": "MultiLineCommentTrivia",
                            "text": "/**\r\n * @path ch15/15.2/15.2.3/15.2.3.6/15.2.3.6-3-170.js\r\n * @description Object.defineProperty - 'Attributes' is the Math object that uses Object's [[Get]] method to access the 'writable' property  (8.10.5 step 6.a)\r\n */"
                        },
                        {
                            "kind": "NewLineTrivia",
                            "text": "\r\n"
                        },
                        {
                            "kind": "NewLineTrivia",
                            "text": "\r\n"
                        },
                        {
                            "kind": "NewLineTrivia",
                            "text": "\r\n"
                        }
                    ],
                    "trailingTrivia": [
                        {
                            "kind": "WhitespaceTrivia",
                            "text": " "
                        }
                    ]
                },
                "identifier": {
                    "kind": "IdentifierName",
                    "fullStart": 617,
                    "fullEnd": 625,
                    "start": 617,
                    "end": 625,
                    "fullWidth": 8,
                    "width": 8,
                    "text": "testcase",
                    "value": "testcase",
                    "valueText": "testcase"
                },
                "callSignature": {
                    "kind": "CallSignature",
                    "fullStart": 625,
                    "fullEnd": 628,
                    "start": 625,
                    "end": 627,
                    "fullWidth": 3,
                    "width": 2,
                    "parameterList": {
                        "kind": "ParameterList",
                        "fullStart": 625,
                        "fullEnd": 628,
                        "start": 625,
                        "end": 627,
                        "fullWidth": 3,
                        "width": 2,
                        "openParenToken": {
                            "kind": "OpenParenToken",
                            "fullStart": 625,
                            "fullEnd": 626,
                            "start": 625,
                            "end": 626,
                            "fullWidth": 1,
                            "width": 1,
                            "text": "(",
                            "value": "(",
                            "valueText": "("
                        },
                        "parameters": [],
                        "closeParenToken": {
                            "kind": "CloseParenToken",
                            "fullStart": 626,
                            "fullEnd": 628,
                            "start": 626,
                            "end": 627,
                            "fullWidth": 2,
                            "width": 1,
                            "text": ")",
                            "value": ")",
                            "valueText": ")",
                            "hasTrailingTrivia": true,
                            "trailingTrivia": [
                                {
                                    "kind": "WhitespaceTrivia",
                                    "text": " "
                                }
                            ]
                        }
                    }
                },
                "block": {
                    "kind": "Block",
                    "fullStart": 628,
                    "fullEnd": 1082,
                    "start": 628,
                    "end": 1080,
                    "fullWidth": 454,
                    "width": 452,
                    "openBraceToken": {
                        "kind": "OpenBraceToken",
                        "fullStart": 628,
                        "fullEnd": 631,
                        "start": 628,
                        "end": 629,
                        "fullWidth": 3,
                        "width": 1,
                        "text": "{",
                        "value": "{",
                        "valueText": "{",
                        "hasTrailingTrivia": true,
                        "hasTrailingNewLine": true,
                        "trailingTrivia": [
                            {
                                "kind": "NewLineTrivia",
                                "text": "\r\n"
                            }
                        ]
                    },
                    "statements": [
                        {
                            "kind": "VariableStatement",
                            "fullStart": 631,
                            "fullEnd": 654,
                            "start": 639,
                            "end": 652,
                            "fullWidth": 23,
                            "width": 13,
                            "modifiers": [],
                            "variableDeclaration": {
                                "kind": "VariableDeclaration",
                                "fullStart": 631,
                                "fullEnd": 651,
                                "start": 639,
                                "end": 651,
                                "fullWidth": 20,
                                "width": 12,
                                "varKeyword": {
                                    "kind": "VarKeyword",
                                    "fullStart": 631,
                                    "fullEnd": 643,
                                    "start": 639,
                                    "end": 642,
                                    "fullWidth": 12,
                                    "width": 3,
                                    "text": "var",
                                    "value": "var",
                                    "valueText": "var",
                                    "hasLeadingTrivia": true,
                                    "hasTrailingTrivia": true,
                                    "leadingTrivia": [
                                        {
                                            "kind": "WhitespaceTrivia",
                                            "text": "        "
                                        }
                                    ],
                                    "trailingTrivia": [
                                        {
                                            "kind": "WhitespaceTrivia",
                                            "text": " "
                                        }
                                    ]
                                },
                                "variableDeclarators": [
                                    {
                                        "kind": "VariableDeclarator",
                                        "fullStart": 643,
                                        "fullEnd": 651,
                                        "start": 643,
                                        "end": 651,
                                        "fullWidth": 8,
<<<<<<< HEAD
                                        "width": 8,
                                        "identifier": {
=======
                                        "propertyName": {
>>>>>>> 85e84683
                                            "kind": "IdentifierName",
                                            "fullStart": 643,
                                            "fullEnd": 647,
                                            "start": 643,
                                            "end": 646,
                                            "fullWidth": 4,
                                            "width": 3,
                                            "text": "obj",
                                            "value": "obj",
                                            "valueText": "obj",
                                            "hasTrailingTrivia": true,
                                            "trailingTrivia": [
                                                {
                                                    "kind": "WhitespaceTrivia",
                                                    "text": " "
                                                }
                                            ]
                                        },
                                        "equalsValueClause": {
                                            "kind": "EqualsValueClause",
                                            "fullStart": 647,
                                            "fullEnd": 651,
                                            "start": 647,
                                            "end": 651,
                                            "fullWidth": 4,
                                            "width": 4,
                                            "equalsToken": {
                                                "kind": "EqualsToken",
                                                "fullStart": 647,
                                                "fullEnd": 649,
                                                "start": 647,
                                                "end": 648,
                                                "fullWidth": 2,
                                                "width": 1,
                                                "text": "=",
                                                "value": "=",
                                                "valueText": "=",
                                                "hasTrailingTrivia": true,
                                                "trailingTrivia": [
                                                    {
                                                        "kind": "WhitespaceTrivia",
                                                        "text": " "
                                                    }
                                                ]
                                            },
                                            "value": {
                                                "kind": "ObjectLiteralExpression",
                                                "fullStart": 649,
                                                "fullEnd": 651,
                                                "start": 649,
                                                "end": 651,
                                                "fullWidth": 2,
                                                "width": 2,
                                                "openBraceToken": {
                                                    "kind": "OpenBraceToken",
                                                    "fullStart": 649,
                                                    "fullEnd": 650,
                                                    "start": 649,
                                                    "end": 650,
                                                    "fullWidth": 1,
                                                    "width": 1,
                                                    "text": "{",
                                                    "value": "{",
                                                    "valueText": "{"
                                                },
                                                "propertyAssignments": [],
                                                "closeBraceToken": {
                                                    "kind": "CloseBraceToken",
                                                    "fullStart": 650,
                                                    "fullEnd": 651,
                                                    "start": 650,
                                                    "end": 651,
                                                    "fullWidth": 1,
                                                    "width": 1,
                                                    "text": "}",
                                                    "value": "}",
                                                    "valueText": "}"
                                                }
                                            }
                                        }
                                    }
                                ]
                            },
                            "semicolonToken": {
                                "kind": "SemicolonToken",
                                "fullStart": 651,
                                "fullEnd": 654,
                                "start": 651,
                                "end": 652,
                                "fullWidth": 3,
                                "width": 1,
                                "text": ";",
                                "value": ";",
                                "valueText": ";",
                                "hasTrailingTrivia": true,
                                "hasTrailingNewLine": true,
                                "trailingTrivia": [
                                    {
                                        "kind": "NewLineTrivia",
                                        "text": "\r\n"
                                    }
                                ]
                            }
                        },
                        {
                            "kind": "TryStatement",
                            "fullStart": 654,
                            "fullEnd": 1075,
                            "start": 664,
                            "end": 1073,
                            "fullWidth": 421,
                            "width": 409,
                            "tryKeyword": {
                                "kind": "TryKeyword",
                                "fullStart": 654,
                                "fullEnd": 668,
                                "start": 664,
                                "end": 667,
                                "fullWidth": 14,
                                "width": 3,
                                "text": "try",
                                "value": "try",
                                "valueText": "try",
                                "hasLeadingTrivia": true,
                                "hasLeadingNewLine": true,
                                "hasTrailingTrivia": true,
                                "leadingTrivia": [
                                    {
                                        "kind": "NewLineTrivia",
                                        "text": "\r\n"
                                    },
                                    {
                                        "kind": "WhitespaceTrivia",
                                        "text": "        "
                                    }
                                ],
                                "trailingTrivia": [
                                    {
                                        "kind": "WhitespaceTrivia",
                                        "text": " "
                                    }
                                ]
                            },
                            "block": {
                                "kind": "Block",
                                "fullStart": 668,
                                "fullEnd": 1018,
                                "start": 668,
                                "end": 1017,
                                "fullWidth": 350,
                                "width": 349,
                                "openBraceToken": {
                                    "kind": "OpenBraceToken",
                                    "fullStart": 668,
                                    "fullEnd": 671,
                                    "start": 668,
                                    "end": 669,
                                    "fullWidth": 3,
                                    "width": 1,
                                    "text": "{",
                                    "value": "{",
                                    "valueText": "{",
                                    "hasTrailingTrivia": true,
                                    "hasTrailingNewLine": true,
                                    "trailingTrivia": [
                                        {
                                            "kind": "NewLineTrivia",
                                            "text": "\r\n"
                                        }
                                    ]
                                },
                                "statements": [
                                    {
                                        "kind": "ExpressionStatement",
                                        "fullStart": 671,
                                        "fullEnd": 706,
                                        "start": 683,
                                        "end": 704,
                                        "fullWidth": 35,
                                        "width": 21,
                                        "expression": {
                                            "kind": "AssignmentExpression",
                                            "fullStart": 671,
                                            "fullEnd": 703,
                                            "start": 683,
                                            "end": 703,
                                            "fullWidth": 32,
                                            "width": 20,
                                            "left": {
                                                "kind": "MemberAccessExpression",
                                                "fullStart": 671,
                                                "fullEnd": 697,
                                                "start": 683,
                                                "end": 696,
                                                "fullWidth": 26,
                                                "width": 13,
                                                "expression": {
                                                    "kind": "IdentifierName",
                                                    "fullStart": 671,
                                                    "fullEnd": 687,
                                                    "start": 683,
                                                    "end": 687,
                                                    "fullWidth": 16,
                                                    "width": 4,
                                                    "text": "Math",
                                                    "value": "Math",
                                                    "valueText": "Math",
                                                    "hasLeadingTrivia": true,
                                                    "leadingTrivia": [
                                                        {
                                                            "kind": "WhitespaceTrivia",
                                                            "text": "            "
                                                        }
                                                    ]
                                                },
                                                "dotToken": {
                                                    "kind": "DotToken",
                                                    "fullStart": 687,
                                                    "fullEnd": 688,
                                                    "start": 687,
                                                    "end": 688,
                                                    "fullWidth": 1,
                                                    "width": 1,
                                                    "text": ".",
                                                    "value": ".",
                                                    "valueText": "."
                                                },
                                                "name": {
                                                    "kind": "IdentifierName",
                                                    "fullStart": 688,
                                                    "fullEnd": 697,
                                                    "start": 688,
                                                    "end": 696,
                                                    "fullWidth": 9,
                                                    "width": 8,
                                                    "text": "writable",
                                                    "value": "writable",
                                                    "valueText": "writable",
                                                    "hasTrailingTrivia": true,
                                                    "trailingTrivia": [
                                                        {
                                                            "kind": "WhitespaceTrivia",
                                                            "text": " "
                                                        }
                                                    ]
                                                }
                                            },
                                            "operatorToken": {
                                                "kind": "EqualsToken",
                                                "fullStart": 697,
                                                "fullEnd": 699,
                                                "start": 697,
                                                "end": 698,
                                                "fullWidth": 2,
                                                "width": 1,
                                                "text": "=",
                                                "value": "=",
                                                "valueText": "=",
                                                "hasTrailingTrivia": true,
                                                "trailingTrivia": [
                                                    {
                                                        "kind": "WhitespaceTrivia",
                                                        "text": " "
                                                    }
                                                ]
                                            },
                                            "right": {
                                                "kind": "TrueKeyword",
                                                "fullStart": 699,
                                                "fullEnd": 703,
                                                "start": 699,
                                                "end": 703,
                                                "fullWidth": 4,
                                                "width": 4,
                                                "text": "true",
                                                "value": true,
                                                "valueText": "true"
                                            }
                                        },
                                        "semicolonToken": {
                                            "kind": "SemicolonToken",
                                            "fullStart": 703,
                                            "fullEnd": 706,
                                            "start": 703,
                                            "end": 704,
                                            "fullWidth": 3,
                                            "width": 1,
                                            "text": ";",
                                            "value": ";",
                                            "valueText": ";",
                                            "hasTrailingTrivia": true,
                                            "hasTrailingNewLine": true,
                                            "trailingTrivia": [
                                                {
                                                    "kind": "NewLineTrivia",
                                                    "text": "\r\n"
                                                }
                                            ]
                                        }
                                    },
                                    {
                                        "kind": "ExpressionStatement",
                                        "fullStart": 706,
                                        "fullEnd": 767,
                                        "start": 720,
                                        "end": 765,
                                        "fullWidth": 61,
                                        "width": 45,
                                        "expression": {
                                            "kind": "InvocationExpression",
                                            "fullStart": 706,
                                            "fullEnd": 764,
                                            "start": 720,
                                            "end": 764,
                                            "fullWidth": 58,
                                            "width": 44,
                                            "expression": {
                                                "kind": "MemberAccessExpression",
                                                "fullStart": 706,
                                                "fullEnd": 741,
                                                "start": 720,
                                                "end": 741,
                                                "fullWidth": 35,
                                                "width": 21,
                                                "expression": {
                                                    "kind": "IdentifierName",
                                                    "fullStart": 706,
                                                    "fullEnd": 726,
                                                    "start": 720,
                                                    "end": 726,
                                                    "fullWidth": 20,
                                                    "width": 6,
                                                    "text": "Object",
                                                    "value": "Object",
                                                    "valueText": "Object",
                                                    "hasLeadingTrivia": true,
                                                    "hasLeadingNewLine": true,
                                                    "leadingTrivia": [
                                                        {
                                                            "kind": "NewLineTrivia",
                                                            "text": "\r\n"
                                                        },
                                                        {
                                                            "kind": "WhitespaceTrivia",
                                                            "text": "            "
                                                        }
                                                    ]
                                                },
                                                "dotToken": {
                                                    "kind": "DotToken",
                                                    "fullStart": 726,
                                                    "fullEnd": 727,
                                                    "start": 726,
                                                    "end": 727,
                                                    "fullWidth": 1,
                                                    "width": 1,
                                                    "text": ".",
                                                    "value": ".",
                                                    "valueText": "."
                                                },
                                                "name": {
                                                    "kind": "IdentifierName",
                                                    "fullStart": 727,
                                                    "fullEnd": 741,
                                                    "start": 727,
                                                    "end": 741,
                                                    "fullWidth": 14,
                                                    "width": 14,
                                                    "text": "defineProperty",
                                                    "value": "defineProperty",
                                                    "valueText": "defineProperty"
                                                }
                                            },
                                            "argumentList": {
                                                "kind": "ArgumentList",
                                                "fullStart": 741,
                                                "fullEnd": 764,
                                                "start": 741,
                                                "end": 764,
                                                "fullWidth": 23,
                                                "width": 23,
                                                "openParenToken": {
                                                    "kind": "OpenParenToken",
                                                    "fullStart": 741,
                                                    "fullEnd": 742,
                                                    "start": 741,
                                                    "end": 742,
                                                    "fullWidth": 1,
                                                    "width": 1,
                                                    "text": "(",
                                                    "value": "(",
                                                    "valueText": "("
                                                },
                                                "arguments": [
                                                    {
                                                        "kind": "IdentifierName",
                                                        "fullStart": 742,
                                                        "fullEnd": 745,
                                                        "start": 742,
                                                        "end": 745,
                                                        "fullWidth": 3,
                                                        "width": 3,
                                                        "text": "obj",
                                                        "value": "obj",
                                                        "valueText": "obj"
                                                    },
                                                    {
                                                        "kind": "CommaToken",
                                                        "fullStart": 745,
                                                        "fullEnd": 747,
                                                        "start": 745,
                                                        "end": 746,
                                                        "fullWidth": 2,
                                                        "width": 1,
                                                        "text": ",",
                                                        "value": ",",
                                                        "valueText": ",",
                                                        "hasTrailingTrivia": true,
                                                        "trailingTrivia": [
                                                            {
                                                                "kind": "WhitespaceTrivia",
                                                                "text": " "
                                                            }
                                                        ]
                                                    },
                                                    {
                                                        "kind": "StringLiteral",
                                                        "fullStart": 747,
                                                        "fullEnd": 757,
                                                        "start": 747,
                                                        "end": 757,
                                                        "fullWidth": 10,
                                                        "width": 10,
                                                        "text": "\"property\"",
                                                        "value": "property",
                                                        "valueText": "property"
                                                    },
                                                    {
                                                        "kind": "CommaToken",
                                                        "fullStart": 757,
                                                        "fullEnd": 759,
                                                        "start": 757,
                                                        "end": 758,
                                                        "fullWidth": 2,
                                                        "width": 1,
                                                        "text": ",",
                                                        "value": ",",
                                                        "valueText": ",",
                                                        "hasTrailingTrivia": true,
                                                        "trailingTrivia": [
                                                            {
                                                                "kind": "WhitespaceTrivia",
                                                                "text": " "
                                                            }
                                                        ]
                                                    },
                                                    {
                                                        "kind": "IdentifierName",
                                                        "fullStart": 759,
                                                        "fullEnd": 763,
                                                        "start": 759,
                                                        "end": 763,
                                                        "fullWidth": 4,
                                                        "width": 4,
                                                        "text": "Math",
                                                        "value": "Math",
                                                        "valueText": "Math"
                                                    }
                                                ],
                                                "closeParenToken": {
                                                    "kind": "CloseParenToken",
                                                    "fullStart": 763,
                                                    "fullEnd": 764,
                                                    "start": 763,
                                                    "end": 764,
                                                    "fullWidth": 1,
                                                    "width": 1,
                                                    "text": ")",
                                                    "value": ")",
                                                    "valueText": ")"
                                                }
                                            }
                                        },
                                        "semicolonToken": {
                                            "kind": "SemicolonToken",
                                            "fullStart": 764,
                                            "fullEnd": 767,
                                            "start": 764,
                                            "end": 765,
                                            "fullWidth": 3,
                                            "width": 1,
                                            "text": ";",
                                            "value": ";",
                                            "valueText": ";",
                                            "hasTrailingTrivia": true,
                                            "hasTrailingNewLine": true,
                                            "trailingTrivia": [
                                                {
                                                    "kind": "NewLineTrivia",
                                                    "text": "\r\n"
                                                }
                                            ]
                                        }
                                    },
                                    {
                                        "kind": "VariableStatement",
                                        "fullStart": 767,
                                        "fullEnd": 832,
                                        "start": 781,
                                        "end": 830,
                                        "fullWidth": 65,
                                        "width": 49,
                                        "modifiers": [],
                                        "variableDeclaration": {
                                            "kind": "VariableDeclaration",
                                            "fullStart": 767,
                                            "fullEnd": 829,
                                            "start": 781,
                                            "end": 829,
                                            "fullWidth": 62,
                                            "width": 48,
                                            "varKeyword": {
                                                "kind": "VarKeyword",
                                                "fullStart": 767,
                                                "fullEnd": 785,
                                                "start": 781,
                                                "end": 784,
                                                "fullWidth": 18,
                                                "width": 3,
                                                "text": "var",
                                                "value": "var",
                                                "valueText": "var",
                                                "hasLeadingTrivia": true,
                                                "hasLeadingNewLine": true,
                                                "hasTrailingTrivia": true,
                                                "leadingTrivia": [
                                                    {
                                                        "kind": "NewLineTrivia",
                                                        "text": "\r\n"
                                                    },
                                                    {
                                                        "kind": "WhitespaceTrivia",
                                                        "text": "            "
                                                    }
                                                ],
                                                "trailingTrivia": [
                                                    {
                                                        "kind": "WhitespaceTrivia",
                                                        "text": " "
                                                    }
                                                ]
                                            },
                                            "variableDeclarators": [
                                                {
                                                    "kind": "VariableDeclarator",
                                                    "fullStart": 785,
                                                    "fullEnd": 829,
                                                    "start": 785,
                                                    "end": 829,
                                                    "fullWidth": 44,
<<<<<<< HEAD
                                                    "width": 44,
                                                    "identifier": {
=======
                                                    "propertyName": {
>>>>>>> 85e84683
                                                        "kind": "IdentifierName",
                                                        "fullStart": 785,
                                                        "fullEnd": 797,
                                                        "start": 785,
                                                        "end": 796,
                                                        "fullWidth": 12,
                                                        "width": 11,
                                                        "text": "beforeWrite",
                                                        "value": "beforeWrite",
                                                        "valueText": "beforeWrite",
                                                        "hasTrailingTrivia": true,
                                                        "trailingTrivia": [
                                                            {
                                                                "kind": "WhitespaceTrivia",
                                                                "text": " "
                                                            }
                                                        ]
                                                    },
                                                    "equalsValueClause": {
                                                        "kind": "EqualsValueClause",
                                                        "fullStart": 797,
                                                        "fullEnd": 829,
                                                        "start": 797,
                                                        "end": 829,
                                                        "fullWidth": 32,
                                                        "width": 32,
                                                        "equalsToken": {
                                                            "kind": "EqualsToken",
                                                            "fullStart": 797,
                                                            "fullEnd": 799,
                                                            "start": 797,
                                                            "end": 798,
                                                            "fullWidth": 2,
                                                            "width": 1,
                                                            "text": "=",
                                                            "value": "=",
                                                            "valueText": "=",
                                                            "hasTrailingTrivia": true,
                                                            "trailingTrivia": [
                                                                {
                                                                    "kind": "WhitespaceTrivia",
                                                                    "text": " "
                                                                }
                                                            ]
                                                        },
                                                        "value": {
                                                            "kind": "InvocationExpression",
                                                            "fullStart": 799,
                                                            "fullEnd": 829,
                                                            "start": 799,
                                                            "end": 829,
                                                            "fullWidth": 30,
                                                            "width": 30,
                                                            "expression": {
                                                                "kind": "MemberAccessExpression",
                                                                "fullStart": 799,
                                                                "fullEnd": 817,
                                                                "start": 799,
                                                                "end": 817,
                                                                "fullWidth": 18,
                                                                "width": 18,
                                                                "expression": {
                                                                    "kind": "IdentifierName",
                                                                    "fullStart": 799,
                                                                    "fullEnd": 802,
                                                                    "start": 799,
                                                                    "end": 802,
                                                                    "fullWidth": 3,
                                                                    "width": 3,
                                                                    "text": "obj",
                                                                    "value": "obj",
                                                                    "valueText": "obj"
                                                                },
                                                                "dotToken": {
                                                                    "kind": "DotToken",
                                                                    "fullStart": 802,
                                                                    "fullEnd": 803,
                                                                    "start": 802,
                                                                    "end": 803,
                                                                    "fullWidth": 1,
                                                                    "width": 1,
                                                                    "text": ".",
                                                                    "value": ".",
                                                                    "valueText": "."
                                                                },
                                                                "name": {
                                                                    "kind": "IdentifierName",
                                                                    "fullStart": 803,
                                                                    "fullEnd": 817,
                                                                    "start": 803,
                                                                    "end": 817,
                                                                    "fullWidth": 14,
                                                                    "width": 14,
                                                                    "text": "hasOwnProperty",
                                                                    "value": "hasOwnProperty",
                                                                    "valueText": "hasOwnProperty"
                                                                }
                                                            },
                                                            "argumentList": {
                                                                "kind": "ArgumentList",
                                                                "fullStart": 817,
                                                                "fullEnd": 829,
                                                                "start": 817,
                                                                "end": 829,
                                                                "fullWidth": 12,
                                                                "width": 12,
                                                                "openParenToken": {
                                                                    "kind": "OpenParenToken",
                                                                    "fullStart": 817,
                                                                    "fullEnd": 818,
                                                                    "start": 817,
                                                                    "end": 818,
                                                                    "fullWidth": 1,
                                                                    "width": 1,
                                                                    "text": "(",
                                                                    "value": "(",
                                                                    "valueText": "("
                                                                },
                                                                "arguments": [
                                                                    {
                                                                        "kind": "StringLiteral",
                                                                        "fullStart": 818,
                                                                        "fullEnd": 828,
                                                                        "start": 818,
                                                                        "end": 828,
                                                                        "fullWidth": 10,
                                                                        "width": 10,
                                                                        "text": "\"property\"",
                                                                        "value": "property",
                                                                        "valueText": "property"
                                                                    }
                                                                ],
                                                                "closeParenToken": {
                                                                    "kind": "CloseParenToken",
                                                                    "fullStart": 828,
                                                                    "fullEnd": 829,
                                                                    "start": 828,
                                                                    "end": 829,
                                                                    "fullWidth": 1,
                                                                    "width": 1,
                                                                    "text": ")",
                                                                    "value": ")",
                                                                    "valueText": ")"
                                                                }
                                                            }
                                                        }
                                                    }
                                                }
                                            ]
                                        },
                                        "semicolonToken": {
                                            "kind": "SemicolonToken",
                                            "fullStart": 829,
                                            "fullEnd": 832,
                                            "start": 829,
                                            "end": 830,
                                            "fullWidth": 3,
                                            "width": 1,
                                            "text": ";",
                                            "value": ";",
                                            "valueText": ";",
                                            "hasTrailingTrivia": true,
                                            "hasTrailingNewLine": true,
                                            "trailingTrivia": [
                                                {
                                                    "kind": "NewLineTrivia",
                                                    "text": "\r\n"
                                                }
                                            ]
                                        }
                                    },
                                    {
                                        "kind": "ExpressionStatement",
                                        "fullStart": 832,
                                        "fullEnd": 876,
                                        "start": 846,
                                        "end": 874,
                                        "fullWidth": 44,
                                        "width": 28,
                                        "expression": {
                                            "kind": "AssignmentExpression",
                                            "fullStart": 832,
                                            "fullEnd": 873,
                                            "start": 846,
                                            "end": 873,
                                            "fullWidth": 41,
                                            "width": 27,
                                            "left": {
                                                "kind": "MemberAccessExpression",
                                                "fullStart": 832,
                                                "fullEnd": 859,
                                                "start": 846,
                                                "end": 858,
                                                "fullWidth": 27,
                                                "width": 12,
                                                "expression": {
                                                    "kind": "IdentifierName",
                                                    "fullStart": 832,
                                                    "fullEnd": 849,
                                                    "start": 846,
                                                    "end": 849,
                                                    "fullWidth": 17,
                                                    "width": 3,
                                                    "text": "obj",
                                                    "value": "obj",
                                                    "valueText": "obj",
                                                    "hasLeadingTrivia": true,
                                                    "hasLeadingNewLine": true,
                                                    "leadingTrivia": [
                                                        {
                                                            "kind": "NewLineTrivia",
                                                            "text": "\r\n"
                                                        },
                                                        {
                                                            "kind": "WhitespaceTrivia",
                                                            "text": "            "
                                                        }
                                                    ]
                                                },
                                                "dotToken": {
                                                    "kind": "DotToken",
                                                    "fullStart": 849,
                                                    "fullEnd": 850,
                                                    "start": 849,
                                                    "end": 850,
                                                    "fullWidth": 1,
                                                    "width": 1,
                                                    "text": ".",
                                                    "value": ".",
                                                    "valueText": "."
                                                },
                                                "name": {
                                                    "kind": "IdentifierName",
                                                    "fullStart": 850,
                                                    "fullEnd": 859,
                                                    "start": 850,
                                                    "end": 858,
                                                    "fullWidth": 9,
                                                    "width": 8,
                                                    "text": "property",
                                                    "value": "property",
                                                    "valueText": "property",
                                                    "hasTrailingTrivia": true,
                                                    "trailingTrivia": [
                                                        {
                                                            "kind": "WhitespaceTrivia",
                                                            "text": " "
                                                        }
                                                    ]
                                                }
                                            },
                                            "operatorToken": {
                                                "kind": "EqualsToken",
                                                "fullStart": 859,
                                                "fullEnd": 861,
                                                "start": 859,
                                                "end": 860,
                                                "fullWidth": 2,
                                                "width": 1,
                                                "text": "=",
                                                "value": "=",
                                                "valueText": "=",
                                                "hasTrailingTrivia": true,
                                                "trailingTrivia": [
                                                    {
                                                        "kind": "WhitespaceTrivia",
                                                        "text": " "
                                                    }
                                                ]
                                            },
                                            "right": {
                                                "kind": "StringLiteral",
                                                "fullStart": 861,
                                                "fullEnd": 873,
                                                "start": 861,
                                                "end": 873,
                                                "fullWidth": 12,
                                                "width": 12,
                                                "text": "\"isWritable\"",
                                                "value": "isWritable",
                                                "valueText": "isWritable"
                                            }
                                        },
                                        "semicolonToken": {
                                            "kind": "SemicolonToken",
                                            "fullStart": 873,
                                            "fullEnd": 876,
                                            "start": 873,
                                            "end": 874,
                                            "fullWidth": 3,
                                            "width": 1,
                                            "text": ";",
                                            "value": ";",
                                            "valueText": ";",
                                            "hasTrailingTrivia": true,
                                            "hasTrailingNewLine": true,
                                            "trailingTrivia": [
                                                {
                                                    "kind": "NewLineTrivia",
                                                    "text": "\r\n"
                                                }
                                            ]
                                        }
                                    },
                                    {
                                        "kind": "VariableStatement",
                                        "fullStart": 876,
                                        "fullEnd": 941,
                                        "start": 890,
                                        "end": 939,
                                        "fullWidth": 65,
                                        "width": 49,
                                        "modifiers": [],
                                        "variableDeclaration": {
                                            "kind": "VariableDeclaration",
                                            "fullStart": 876,
                                            "fullEnd": 938,
                                            "start": 890,
                                            "end": 938,
                                            "fullWidth": 62,
                                            "width": 48,
                                            "varKeyword": {
                                                "kind": "VarKeyword",
                                                "fullStart": 876,
                                                "fullEnd": 894,
                                                "start": 890,
                                                "end": 893,
                                                "fullWidth": 18,
                                                "width": 3,
                                                "text": "var",
                                                "value": "var",
                                                "valueText": "var",
                                                "hasLeadingTrivia": true,
                                                "hasLeadingNewLine": true,
                                                "hasTrailingTrivia": true,
                                                "leadingTrivia": [
                                                    {
                                                        "kind": "NewLineTrivia",
                                                        "text": "\r\n"
                                                    },
                                                    {
                                                        "kind": "WhitespaceTrivia",
                                                        "text": "            "
                                                    }
                                                ],
                                                "trailingTrivia": [
                                                    {
                                                        "kind": "WhitespaceTrivia",
                                                        "text": " "
                                                    }
                                                ]
                                            },
                                            "variableDeclarators": [
                                                {
                                                    "kind": "VariableDeclarator",
                                                    "fullStart": 894,
                                                    "fullEnd": 938,
                                                    "start": 894,
                                                    "end": 938,
                                                    "fullWidth": 44,
<<<<<<< HEAD
                                                    "width": 44,
                                                    "identifier": {
=======
                                                    "propertyName": {
>>>>>>> 85e84683
                                                        "kind": "IdentifierName",
                                                        "fullStart": 894,
                                                        "fullEnd": 905,
                                                        "start": 894,
                                                        "end": 904,
                                                        "fullWidth": 11,
                                                        "width": 10,
                                                        "text": "afterWrite",
                                                        "value": "afterWrite",
                                                        "valueText": "afterWrite",
                                                        "hasTrailingTrivia": true,
                                                        "trailingTrivia": [
                                                            {
                                                                "kind": "WhitespaceTrivia",
                                                                "text": " "
                                                            }
                                                        ]
                                                    },
                                                    "equalsValueClause": {
                                                        "kind": "EqualsValueClause",
                                                        "fullStart": 905,
                                                        "fullEnd": 938,
                                                        "start": 905,
                                                        "end": 938,
                                                        "fullWidth": 33,
                                                        "width": 33,
                                                        "equalsToken": {
                                                            "kind": "EqualsToken",
                                                            "fullStart": 905,
                                                            "fullEnd": 907,
                                                            "start": 905,
                                                            "end": 906,
                                                            "fullWidth": 2,
                                                            "width": 1,
                                                            "text": "=",
                                                            "value": "=",
                                                            "valueText": "=",
                                                            "hasTrailingTrivia": true,
                                                            "trailingTrivia": [
                                                                {
                                                                    "kind": "WhitespaceTrivia",
                                                                    "text": " "
                                                                }
                                                            ]
                                                        },
                                                        "value": {
                                                            "kind": "ParenthesizedExpression",
                                                            "fullStart": 907,
                                                            "fullEnd": 938,
                                                            "start": 907,
                                                            "end": 938,
                                                            "fullWidth": 31,
                                                            "width": 31,
                                                            "openParenToken": {
                                                                "kind": "OpenParenToken",
                                                                "fullStart": 907,
                                                                "fullEnd": 908,
                                                                "start": 907,
                                                                "end": 908,
                                                                "fullWidth": 1,
                                                                "width": 1,
                                                                "text": "(",
                                                                "value": "(",
                                                                "valueText": "("
                                                            },
                                                            "expression": {
                                                                "kind": "EqualsExpression",
                                                                "fullStart": 908,
                                                                "fullEnd": 937,
                                                                "start": 908,
                                                                "end": 937,
                                                                "fullWidth": 29,
                                                                "width": 29,
                                                                "left": {
                                                                    "kind": "MemberAccessExpression",
                                                                    "fullStart": 908,
                                                                    "fullEnd": 921,
                                                                    "start": 908,
                                                                    "end": 920,
                                                                    "fullWidth": 13,
                                                                    "width": 12,
                                                                    "expression": {
                                                                        "kind": "IdentifierName",
                                                                        "fullStart": 908,
                                                                        "fullEnd": 911,
                                                                        "start": 908,
                                                                        "end": 911,
                                                                        "fullWidth": 3,
                                                                        "width": 3,
                                                                        "text": "obj",
                                                                        "value": "obj",
                                                                        "valueText": "obj"
                                                                    },
                                                                    "dotToken": {
                                                                        "kind": "DotToken",
                                                                        "fullStart": 911,
                                                                        "fullEnd": 912,
                                                                        "start": 911,
                                                                        "end": 912,
                                                                        "fullWidth": 1,
                                                                        "width": 1,
                                                                        "text": ".",
                                                                        "value": ".",
                                                                        "valueText": "."
                                                                    },
                                                                    "name": {
                                                                        "kind": "IdentifierName",
                                                                        "fullStart": 912,
                                                                        "fullEnd": 921,
                                                                        "start": 912,
                                                                        "end": 920,
                                                                        "fullWidth": 9,
                                                                        "width": 8,
                                                                        "text": "property",
                                                                        "value": "property",
                                                                        "valueText": "property",
                                                                        "hasTrailingTrivia": true,
                                                                        "trailingTrivia": [
                                                                            {
                                                                                "kind": "WhitespaceTrivia",
                                                                                "text": " "
                                                                            }
                                                                        ]
                                                                    }
                                                                },
                                                                "operatorToken": {
                                                                    "kind": "EqualsEqualsEqualsToken",
                                                                    "fullStart": 921,
                                                                    "fullEnd": 925,
                                                                    "start": 921,
                                                                    "end": 924,
                                                                    "fullWidth": 4,
                                                                    "width": 3,
                                                                    "text": "===",
                                                                    "value": "===",
                                                                    "valueText": "===",
                                                                    "hasTrailingTrivia": true,
                                                                    "trailingTrivia": [
                                                                        {
                                                                            "kind": "WhitespaceTrivia",
                                                                            "text": " "
                                                                        }
                                                                    ]
                                                                },
                                                                "right": {
                                                                    "kind": "StringLiteral",
                                                                    "fullStart": 925,
                                                                    "fullEnd": 937,
                                                                    "start": 925,
                                                                    "end": 937,
                                                                    "fullWidth": 12,
                                                                    "width": 12,
                                                                    "text": "\"isWritable\"",
                                                                    "value": "isWritable",
                                                                    "valueText": "isWritable"
                                                                }
                                                            },
                                                            "closeParenToken": {
                                                                "kind": "CloseParenToken",
                                                                "fullStart": 937,
                                                                "fullEnd": 938,
                                                                "start": 937,
                                                                "end": 938,
                                                                "fullWidth": 1,
                                                                "width": 1,
                                                                "text": ")",
                                                                "value": ")",
                                                                "valueText": ")"
                                                            }
                                                        }
                                                    }
                                                }
                                            ]
                                        },
                                        "semicolonToken": {
                                            "kind": "SemicolonToken",
                                            "fullStart": 938,
                                            "fullEnd": 941,
                                            "start": 938,
                                            "end": 939,
                                            "fullWidth": 3,
                                            "width": 1,
                                            "text": ";",
                                            "value": ";",
                                            "valueText": ";",
                                            "hasTrailingTrivia": true,
                                            "hasTrailingNewLine": true,
                                            "trailingTrivia": [
                                                {
                                                    "kind": "NewLineTrivia",
                                                    "text": "\r\n"
                                                }
                                            ]
                                        }
                                    },
                                    {
                                        "kind": "ReturnStatement",
                                        "fullStart": 941,
                                        "fullEnd": 1008,
                                        "start": 955,
                                        "end": 1006,
                                        "fullWidth": 67,
                                        "width": 51,
                                        "returnKeyword": {
                                            "kind": "ReturnKeyword",
                                            "fullStart": 941,
                                            "fullEnd": 962,
                                            "start": 955,
                                            "end": 961,
                                            "fullWidth": 21,
                                            "width": 6,
                                            "text": "return",
                                            "value": "return",
                                            "valueText": "return",
                                            "hasLeadingTrivia": true,
                                            "hasLeadingNewLine": true,
                                            "hasTrailingTrivia": true,
                                            "leadingTrivia": [
                                                {
                                                    "kind": "NewLineTrivia",
                                                    "text": "\r\n"
                                                },
                                                {
                                                    "kind": "WhitespaceTrivia",
                                                    "text": "            "
                                                }
                                            ],
                                            "trailingTrivia": [
                                                {
                                                    "kind": "WhitespaceTrivia",
                                                    "text": " "
                                                }
                                            ]
                                        },
                                        "expression": {
                                            "kind": "LogicalAndExpression",
                                            "fullStart": 962,
                                            "fullEnd": 1005,
                                            "start": 962,
                                            "end": 1005,
                                            "fullWidth": 43,
                                            "width": 43,
                                            "left": {
                                                "kind": "EqualsExpression",
                                                "fullStart": 962,
                                                "fullEnd": 983,
                                                "start": 962,
                                                "end": 982,
                                                "fullWidth": 21,
                                                "width": 20,
                                                "left": {
                                                    "kind": "IdentifierName",
                                                    "fullStart": 962,
                                                    "fullEnd": 974,
                                                    "start": 962,
                                                    "end": 973,
                                                    "fullWidth": 12,
                                                    "width": 11,
                                                    "text": "beforeWrite",
                                                    "value": "beforeWrite",
                                                    "valueText": "beforeWrite",
                                                    "hasTrailingTrivia": true,
                                                    "trailingTrivia": [
                                                        {
                                                            "kind": "WhitespaceTrivia",
                                                            "text": " "
                                                        }
                                                    ]
                                                },
                                                "operatorToken": {
                                                    "kind": "EqualsEqualsEqualsToken",
                                                    "fullStart": 974,
                                                    "fullEnd": 978,
                                                    "start": 974,
                                                    "end": 977,
                                                    "fullWidth": 4,
                                                    "width": 3,
                                                    "text": "===",
                                                    "value": "===",
                                                    "valueText": "===",
                                                    "hasTrailingTrivia": true,
                                                    "trailingTrivia": [
                                                        {
                                                            "kind": "WhitespaceTrivia",
                                                            "text": " "
                                                        }
                                                    ]
                                                },
                                                "right": {
                                                    "kind": "TrueKeyword",
                                                    "fullStart": 978,
                                                    "fullEnd": 983,
                                                    "start": 978,
                                                    "end": 982,
                                                    "fullWidth": 5,
                                                    "width": 4,
                                                    "text": "true",
                                                    "value": true,
                                                    "valueText": "true",
                                                    "hasTrailingTrivia": true,
                                                    "trailingTrivia": [
                                                        {
                                                            "kind": "WhitespaceTrivia",
                                                            "text": " "
                                                        }
                                                    ]
                                                }
                                            },
                                            "operatorToken": {
                                                "kind": "AmpersandAmpersandToken",
                                                "fullStart": 983,
                                                "fullEnd": 986,
                                                "start": 983,
                                                "end": 985,
                                                "fullWidth": 3,
                                                "width": 2,
                                                "text": "&&",
                                                "value": "&&",
                                                "valueText": "&&",
                                                "hasTrailingTrivia": true,
                                                "trailingTrivia": [
                                                    {
                                                        "kind": "WhitespaceTrivia",
                                                        "text": " "
                                                    }
                                                ]
                                            },
                                            "right": {
                                                "kind": "EqualsExpression",
                                                "fullStart": 986,
                                                "fullEnd": 1005,
                                                "start": 986,
                                                "end": 1005,
                                                "fullWidth": 19,
                                                "width": 19,
                                                "left": {
                                                    "kind": "IdentifierName",
                                                    "fullStart": 986,
                                                    "fullEnd": 997,
                                                    "start": 986,
                                                    "end": 996,
                                                    "fullWidth": 11,
                                                    "width": 10,
                                                    "text": "afterWrite",
                                                    "value": "afterWrite",
                                                    "valueText": "afterWrite",
                                                    "hasTrailingTrivia": true,
                                                    "trailingTrivia": [
                                                        {
                                                            "kind": "WhitespaceTrivia",
                                                            "text": " "
                                                        }
                                                    ]
                                                },
                                                "operatorToken": {
                                                    "kind": "EqualsEqualsEqualsToken",
                                                    "fullStart": 997,
                                                    "fullEnd": 1001,
                                                    "start": 997,
                                                    "end": 1000,
                                                    "fullWidth": 4,
                                                    "width": 3,
                                                    "text": "===",
                                                    "value": "===",
                                                    "valueText": "===",
                                                    "hasTrailingTrivia": true,
                                                    "trailingTrivia": [
                                                        {
                                                            "kind": "WhitespaceTrivia",
                                                            "text": " "
                                                        }
                                                    ]
                                                },
                                                "right": {
                                                    "kind": "TrueKeyword",
                                                    "fullStart": 1001,
                                                    "fullEnd": 1005,
                                                    "start": 1001,
                                                    "end": 1005,
                                                    "fullWidth": 4,
                                                    "width": 4,
                                                    "text": "true",
                                                    "value": true,
                                                    "valueText": "true"
                                                }
                                            }
                                        },
                                        "semicolonToken": {
                                            "kind": "SemicolonToken",
                                            "fullStart": 1005,
                                            "fullEnd": 1008,
                                            "start": 1005,
                                            "end": 1006,
                                            "fullWidth": 3,
                                            "width": 1,
                                            "text": ";",
                                            "value": ";",
                                            "valueText": ";",
                                            "hasTrailingTrivia": true,
                                            "hasTrailingNewLine": true,
                                            "trailingTrivia": [
                                                {
                                                    "kind": "NewLineTrivia",
                                                    "text": "\r\n"
                                                }
                                            ]
                                        }
                                    }
                                ],
                                "closeBraceToken": {
                                    "kind": "CloseBraceToken",
                                    "fullStart": 1008,
                                    "fullEnd": 1018,
                                    "start": 1016,
                                    "end": 1017,
                                    "fullWidth": 10,
                                    "width": 1,
                                    "text": "}",
                                    "value": "}",
                                    "valueText": "}",
                                    "hasLeadingTrivia": true,
                                    "hasTrailingTrivia": true,
                                    "leadingTrivia": [
                                        {
                                            "kind": "WhitespaceTrivia",
                                            "text": "        "
                                        }
                                    ],
                                    "trailingTrivia": [
                                        {
                                            "kind": "WhitespaceTrivia",
                                            "text": " "
                                        }
                                    ]
                                }
                            },
                            "finallyClause": {
                                "kind": "FinallyClause",
                                "fullStart": 1018,
                                "fullEnd": 1075,
                                "start": 1018,
                                "end": 1073,
                                "fullWidth": 57,
                                "width": 55,
                                "finallyKeyword": {
                                    "kind": "FinallyKeyword",
                                    "fullStart": 1018,
                                    "fullEnd": 1026,
                                    "start": 1018,
                                    "end": 1025,
                                    "fullWidth": 8,
                                    "width": 7,
                                    "text": "finally",
                                    "value": "finally",
                                    "valueText": "finally",
                                    "hasTrailingTrivia": true,
                                    "trailingTrivia": [
                                        {
                                            "kind": "WhitespaceTrivia",
                                            "text": " "
                                        }
                                    ]
                                },
                                "block": {
                                    "kind": "Block",
                                    "fullStart": 1026,
                                    "fullEnd": 1075,
                                    "start": 1026,
                                    "end": 1073,
                                    "fullWidth": 49,
                                    "width": 47,
                                    "openBraceToken": {
                                        "kind": "OpenBraceToken",
                                        "fullStart": 1026,
                                        "fullEnd": 1029,
                                        "start": 1026,
                                        "end": 1027,
                                        "fullWidth": 3,
                                        "width": 1,
                                        "text": "{",
                                        "value": "{",
                                        "valueText": "{",
                                        "hasTrailingTrivia": true,
                                        "hasTrailingNewLine": true,
                                        "trailingTrivia": [
                                            {
                                                "kind": "NewLineTrivia",
                                                "text": "\r\n"
                                            }
                                        ]
                                    },
                                    "statements": [
                                        {
                                            "kind": "ExpressionStatement",
                                            "fullStart": 1029,
                                            "fullEnd": 1064,
                                            "start": 1041,
                                            "end": 1062,
                                            "fullWidth": 35,
                                            "width": 21,
                                            "expression": {
                                                "kind": "DeleteExpression",
                                                "fullStart": 1029,
                                                "fullEnd": 1061,
                                                "start": 1041,
                                                "end": 1061,
                                                "fullWidth": 32,
                                                "width": 20,
                                                "deleteKeyword": {
                                                    "kind": "DeleteKeyword",
                                                    "fullStart": 1029,
                                                    "fullEnd": 1048,
                                                    "start": 1041,
                                                    "end": 1047,
                                                    "fullWidth": 19,
                                                    "width": 6,
                                                    "text": "delete",
                                                    "value": "delete",
                                                    "valueText": "delete",
                                                    "hasLeadingTrivia": true,
                                                    "hasTrailingTrivia": true,
                                                    "leadingTrivia": [
                                                        {
                                                            "kind": "WhitespaceTrivia",
                                                            "text": "            "
                                                        }
                                                    ],
                                                    "trailingTrivia": [
                                                        {
                                                            "kind": "WhitespaceTrivia",
                                                            "text": " "
                                                        }
                                                    ]
                                                },
                                                "expression": {
                                                    "kind": "MemberAccessExpression",
                                                    "fullStart": 1048,
                                                    "fullEnd": 1061,
                                                    "start": 1048,
                                                    "end": 1061,
                                                    "fullWidth": 13,
                                                    "width": 13,
                                                    "expression": {
                                                        "kind": "IdentifierName",
                                                        "fullStart": 1048,
                                                        "fullEnd": 1052,
                                                        "start": 1048,
                                                        "end": 1052,
                                                        "fullWidth": 4,
                                                        "width": 4,
                                                        "text": "Math",
                                                        "value": "Math",
                                                        "valueText": "Math"
                                                    },
                                                    "dotToken": {
                                                        "kind": "DotToken",
                                                        "fullStart": 1052,
                                                        "fullEnd": 1053,
                                                        "start": 1052,
                                                        "end": 1053,
                                                        "fullWidth": 1,
                                                        "width": 1,
                                                        "text": ".",
                                                        "value": ".",
                                                        "valueText": "."
                                                    },
                                                    "name": {
                                                        "kind": "IdentifierName",
                                                        "fullStart": 1053,
                                                        "fullEnd": 1061,
                                                        "start": 1053,
                                                        "end": 1061,
                                                        "fullWidth": 8,
                                                        "width": 8,
                                                        "text": "writable",
                                                        "value": "writable",
                                                        "valueText": "writable"
                                                    }
                                                }
                                            },
                                            "semicolonToken": {
                                                "kind": "SemicolonToken",
                                                "fullStart": 1061,
                                                "fullEnd": 1064,
                                                "start": 1061,
                                                "end": 1062,
                                                "fullWidth": 3,
                                                "width": 1,
                                                "text": ";",
                                                "value": ";",
                                                "valueText": ";",
                                                "hasTrailingTrivia": true,
                                                "hasTrailingNewLine": true,
                                                "trailingTrivia": [
                                                    {
                                                        "kind": "NewLineTrivia",
                                                        "text": "\r\n"
                                                    }
                                                ]
                                            }
                                        }
                                    ],
                                    "closeBraceToken": {
                                        "kind": "CloseBraceToken",
                                        "fullStart": 1064,
                                        "fullEnd": 1075,
                                        "start": 1072,
                                        "end": 1073,
                                        "fullWidth": 11,
                                        "width": 1,
                                        "text": "}",
                                        "value": "}",
                                        "valueText": "}",
                                        "hasLeadingTrivia": true,
                                        "hasTrailingTrivia": true,
                                        "hasTrailingNewLine": true,
                                        "leadingTrivia": [
                                            {
                                                "kind": "WhitespaceTrivia",
                                                "text": "        "
                                            }
                                        ],
                                        "trailingTrivia": [
                                            {
                                                "kind": "NewLineTrivia",
                                                "text": "\r\n"
                                            }
                                        ]
                                    }
                                }
                            }
                        }
                    ],
                    "closeBraceToken": {
                        "kind": "CloseBraceToken",
                        "fullStart": 1075,
                        "fullEnd": 1082,
                        "start": 1079,
                        "end": 1080,
                        "fullWidth": 7,
                        "width": 1,
                        "text": "}",
                        "value": "}",
                        "valueText": "}",
                        "hasLeadingTrivia": true,
                        "hasTrailingTrivia": true,
                        "hasTrailingNewLine": true,
                        "leadingTrivia": [
                            {
                                "kind": "WhitespaceTrivia",
                                "text": "    "
                            }
                        ],
                        "trailingTrivia": [
                            {
                                "kind": "NewLineTrivia",
                                "text": "\r\n"
                            }
                        ]
                    }
                }
            },
            {
                "kind": "ExpressionStatement",
                "fullStart": 1082,
                "fullEnd": 1106,
                "start": 1082,
                "end": 1104,
                "fullWidth": 24,
                "width": 22,
                "expression": {
                    "kind": "InvocationExpression",
                    "fullStart": 1082,
                    "fullEnd": 1103,
                    "start": 1082,
                    "end": 1103,
                    "fullWidth": 21,
                    "width": 21,
                    "expression": {
                        "kind": "IdentifierName",
                        "fullStart": 1082,
                        "fullEnd": 1093,
                        "start": 1082,
                        "end": 1093,
                        "fullWidth": 11,
                        "width": 11,
                        "text": "runTestCase",
                        "value": "runTestCase",
                        "valueText": "runTestCase"
                    },
                    "argumentList": {
                        "kind": "ArgumentList",
                        "fullStart": 1093,
                        "fullEnd": 1103,
                        "start": 1093,
                        "end": 1103,
                        "fullWidth": 10,
                        "width": 10,
                        "openParenToken": {
                            "kind": "OpenParenToken",
                            "fullStart": 1093,
                            "fullEnd": 1094,
                            "start": 1093,
                            "end": 1094,
                            "fullWidth": 1,
                            "width": 1,
                            "text": "(",
                            "value": "(",
                            "valueText": "("
                        },
                        "arguments": [
                            {
                                "kind": "IdentifierName",
                                "fullStart": 1094,
                                "fullEnd": 1102,
                                "start": 1094,
                                "end": 1102,
                                "fullWidth": 8,
                                "width": 8,
                                "text": "testcase",
                                "value": "testcase",
                                "valueText": "testcase"
                            }
                        ],
                        "closeParenToken": {
                            "kind": "CloseParenToken",
                            "fullStart": 1102,
                            "fullEnd": 1103,
                            "start": 1102,
                            "end": 1103,
                            "fullWidth": 1,
                            "width": 1,
                            "text": ")",
                            "value": ")",
                            "valueText": ")"
                        }
                    }
                },
                "semicolonToken": {
                    "kind": "SemicolonToken",
                    "fullStart": 1103,
                    "fullEnd": 1106,
                    "start": 1103,
                    "end": 1104,
                    "fullWidth": 3,
                    "width": 1,
                    "text": ";",
                    "value": ";",
                    "valueText": ";",
                    "hasTrailingTrivia": true,
                    "hasTrailingNewLine": true,
                    "trailingTrivia": [
                        {
                            "kind": "NewLineTrivia",
                            "text": "\r\n"
                        }
                    ]
                }
            }
        ],
        "endOfFileToken": {
            "kind": "EndOfFileToken",
            "fullStart": 1106,
            "fullEnd": 1106,
            "start": 1106,
            "end": 1106,
            "fullWidth": 0,
            "width": 0,
            "text": ""
        }
    },
    "lineMap": {
        "lineStarts": [
            0,
            67,
            152,
            232,
            308,
            380,
            385,
            439,
            599,
            604,
            606,
            608,
            631,
            654,
            656,
            671,
            706,
            708,
            767,
            769,
            832,
            834,
            876,
            878,
            941,
            943,
            1008,
            1029,
            1064,
            1075,
            1082,
            1106
        ],
        "length": 1106
    }
}<|MERGE_RESOLUTION|>--- conflicted
+++ resolved
@@ -245,12 +245,8 @@
                                         "start": 643,
                                         "end": 651,
                                         "fullWidth": 8,
-<<<<<<< HEAD
                                         "width": 8,
-                                        "identifier": {
-=======
                                         "propertyName": {
->>>>>>> 85e84683
                                             "kind": "IdentifierName",
                                             "fullStart": 643,
                                             "fullEnd": 647,
@@ -811,12 +807,8 @@
                                                     "start": 785,
                                                     "end": 829,
                                                     "fullWidth": 44,
-<<<<<<< HEAD
                                                     "width": 44,
-                                                    "identifier": {
-=======
                                                     "propertyName": {
->>>>>>> 85e84683
                                                         "kind": "IdentifierName",
                                                         "fullStart": 785,
                                                         "fullEnd": 797,
@@ -1177,12 +1169,8 @@
                                                     "start": 894,
                                                     "end": 938,
                                                     "fullWidth": 44,
-<<<<<<< HEAD
                                                     "width": 44,
-                                                    "identifier": {
-=======
                                                     "propertyName": {
->>>>>>> 85e84683
                                                         "kind": "IdentifierName",
                                                         "fullStart": 894,
                                                         "fullEnd": 905,
