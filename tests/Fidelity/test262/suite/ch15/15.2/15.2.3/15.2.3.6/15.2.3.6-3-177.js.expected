--- conflicted
+++ resolved
@@ -245,12 +245,8 @@
                                         "start": 645,
                                         "end": 653,
                                         "fullWidth": 8,
-<<<<<<< HEAD
                                         "width": 8,
-                                        "identifier": {
-=======
                                         "propertyName": {
->>>>>>> 85e84683
                                             "kind": "IdentifierName",
                                             "fullStart": 645,
                                             "fullEnd": 649,
@@ -897,12 +893,8 @@
                                                     "start": 811,
                                                     "end": 855,
                                                     "fullWidth": 44,
-<<<<<<< HEAD
                                                     "width": 44,
-                                                    "identifier": {
-=======
                                                     "propertyName": {
->>>>>>> 85e84683
                                                         "kind": "IdentifierName",
                                                         "fullStart": 811,
                                                         "fullEnd": 823,
@@ -1263,12 +1255,8 @@
                                                     "start": 920,
                                                     "end": 964,
                                                     "fullWidth": 44,
-<<<<<<< HEAD
                                                     "width": 44,
-                                                    "identifier": {
-=======
                                                     "propertyName": {
->>>>>>> 85e84683
                                                         "kind": "IdentifierName",
                                                         "fullStart": 920,
                                                         "fullEnd": 931,
