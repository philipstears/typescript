{
    "isDeclaration": false,
    "languageVersion": "EcmaScript5",
    "parseOptions": {
        "allowAutomaticSemicolonInsertion": true
    },
    "sourceUnit": {
        "kind": "SourceUnit",
        "fullStart": 0,
        "fullEnd": 916,
        "start": 613,
        "end": 916,
        "fullWidth": 916,
        "width": 303,
        "isIncrementallyUnusable": true,
        "moduleElements": [
            {
                "kind": "FunctionDeclaration",
                "fullStart": 0,
                "fullEnd": 892,
                "start": 613,
                "end": 890,
                "fullWidth": 892,
                "width": 277,
                "modifiers": [],
                "functionKeyword": {
                    "kind": "FunctionKeyword",
                    "fullStart": 0,
                    "fullEnd": 622,
                    "start": 613,
                    "end": 621,
                    "fullWidth": 622,
                    "width": 8,
                    "text": "function",
                    "value": "function",
                    "valueText": "function",
                    "hasLeadingTrivia": true,
                    "hasLeadingComment": true,
                    "hasLeadingNewLine": true,
                    "hasTrailingTrivia": true,
                    "leadingTrivia": [
                        {
                            "kind": "SingleLineCommentTrivia",
                            "text": "/// Copyright (c) 2012 Ecma International.  All rights reserved. "
                        },
                        {
                            "kind": "NewLineTrivia",
                            "text": "\r\n"
                        },
                        {
                            "kind": "SingleLineCommentTrivia",
                            "text": "/// Ecma International makes this code available under the terms and conditions set"
                        },
                        {
                            "kind": "NewLineTrivia",
                            "text": "\r\n"
                        },
                        {
                            "kind": "SingleLineCommentTrivia",
                            "text": "/// forth on http://hg.ecmascript.org/tests/test262/raw-file/tip/LICENSE (the "
                        },
                        {
                            "kind": "NewLineTrivia",
                            "text": "\r\n"
                        },
                        {
                            "kind": "SingleLineCommentTrivia",
                            "text": "/// \"Use Terms\").   Any redistribution of this code must retain the above "
                        },
                        {
                            "kind": "NewLineTrivia",
                            "text": "\r\n"
                        },
                        {
                            "kind": "SingleLineCommentTrivia",
                            "text": "/// copyright and this notice and otherwise comply with the Use Terms."
                        },
                        {
                            "kind": "NewLineTrivia",
                            "text": "\r\n"
                        },
                        {
                            "kind": "MultiLineCommentTrivia",
                            "text": "/**\r\n * @path ch15/15.2/15.2.3/15.2.3.6/15.2.3.6-3-139.js\r\n * @description Object.defineProperty - 'Attributes' is a Function object which implements its own [[Get]] method to access the 'value' property  (8.10.5 step 5.a)\r\n */"
                        },
                        {
                            "kind": "NewLineTrivia",
                            "text": "\r\n"
                        },
                        {
                            "kind": "NewLineTrivia",
                            "text": "\r\n"
                        },
                        {
                            "kind": "NewLineTrivia",
                            "text": "\r\n"
                        }
                    ],
                    "trailingTrivia": [
                        {
                            "kind": "WhitespaceTrivia",
                            "text": " "
                        }
                    ]
                },
                "identifier": {
                    "kind": "IdentifierName",
                    "fullStart": 622,
                    "fullEnd": 630,
                    "start": 622,
                    "end": 630,
                    "fullWidth": 8,
                    "width": 8,
                    "text": "testcase",
                    "value": "testcase",
                    "valueText": "testcase"
                },
                "callSignature": {
                    "kind": "CallSignature",
                    "fullStart": 630,
                    "fullEnd": 633,
                    "start": 630,
                    "end": 632,
                    "fullWidth": 3,
                    "width": 2,
                    "parameterList": {
                        "kind": "ParameterList",
                        "fullStart": 630,
                        "fullEnd": 633,
                        "start": 630,
                        "end": 632,
                        "fullWidth": 3,
                        "width": 2,
                        "openParenToken": {
                            "kind": "OpenParenToken",
                            "fullStart": 630,
                            "fullEnd": 631,
                            "start": 630,
                            "end": 631,
                            "fullWidth": 1,
                            "width": 1,
                            "text": "(",
                            "value": "(",
                            "valueText": "("
                        },
                        "parameters": [],
                        "closeParenToken": {
                            "kind": "CloseParenToken",
                            "fullStart": 631,
                            "fullEnd": 633,
                            "start": 631,
                            "end": 632,
                            "fullWidth": 2,
                            "width": 1,
                            "text": ")",
                            "value": ")",
                            "valueText": ")",
                            "hasTrailingTrivia": true,
                            "trailingTrivia": [
                                {
                                    "kind": "WhitespaceTrivia",
                                    "text": " "
                                }
                            ]
                        }
                    }
                },
                "block": {
                    "kind": "Block",
                    "fullStart": 633,
                    "fullEnd": 892,
                    "start": 633,
                    "end": 890,
                    "fullWidth": 259,
                    "width": 257,
                    "openBraceToken": {
                        "kind": "OpenBraceToken",
                        "fullStart": 633,
                        "fullEnd": 636,
                        "start": 633,
                        "end": 634,
                        "fullWidth": 3,
                        "width": 1,
                        "text": "{",
                        "value": "{",
                        "valueText": "{",
                        "hasTrailingTrivia": true,
                        "hasTrailingNewLine": true,
                        "trailingTrivia": [
                            {
                                "kind": "NewLineTrivia",
                                "text": "\r\n"
                            }
                        ]
                    },
                    "statements": [
                        {
                            "kind": "VariableStatement",
                            "fullStart": 636,
                            "fullEnd": 660,
                            "start": 644,
                            "end": 658,
                            "fullWidth": 24,
                            "width": 14,
                            "modifiers": [],
                            "variableDeclaration": {
                                "kind": "VariableDeclaration",
                                "fullStart": 636,
                                "fullEnd": 657,
                                "start": 644,
                                "end": 657,
                                "fullWidth": 21,
                                "width": 13,
                                "varKeyword": {
                                    "kind": "VarKeyword",
                                    "fullStart": 636,
                                    "fullEnd": 648,
                                    "start": 644,
                                    "end": 647,
                                    "fullWidth": 12,
                                    "width": 3,
                                    "text": "var",
                                    "value": "var",
                                    "valueText": "var",
                                    "hasLeadingTrivia": true,
                                    "hasTrailingTrivia": true,
                                    "leadingTrivia": [
                                        {
                                            "kind": "WhitespaceTrivia",
                                            "text": "        "
                                        }
                                    ],
                                    "trailingTrivia": [
                                        {
                                            "kind": "WhitespaceTrivia",
                                            "text": " "
                                        }
                                    ]
                                },
                                "variableDeclarators": [
                                    {
                                        "kind": "VariableDeclarator",
                                        "fullStart": 648,
                                        "fullEnd": 657,
                                        "start": 648,
                                        "end": 657,
                                        "fullWidth": 9,
<<<<<<< HEAD
                                        "width": 9,
                                        "identifier": {
=======
                                        "propertyName": {
>>>>>>> 85e84683
                                            "kind": "IdentifierName",
                                            "fullStart": 648,
                                            "fullEnd": 652,
                                            "start": 648,
                                            "end": 651,
                                            "fullWidth": 4,
                                            "width": 3,
                                            "text": "obj",
                                            "value": "obj",
                                            "valueText": "obj",
                                            "hasTrailingTrivia": true,
                                            "trailingTrivia": [
                                                {
                                                    "kind": "WhitespaceTrivia",
                                                    "text": " "
                                                }
                                            ]
                                        },
                                        "equalsValueClause": {
                                            "kind": "EqualsValueClause",
                                            "fullStart": 652,
                                            "fullEnd": 657,
                                            "start": 652,
                                            "end": 657,
                                            "fullWidth": 5,
                                            "width": 5,
                                            "equalsToken": {
                                                "kind": "EqualsToken",
                                                "fullStart": 652,
                                                "fullEnd": 654,
                                                "start": 652,
                                                "end": 653,
                                                "fullWidth": 2,
                                                "width": 1,
                                                "text": "=",
                                                "value": "=",
                                                "valueText": "=",
                                                "hasTrailingTrivia": true,
                                                "trailingTrivia": [
                                                    {
                                                        "kind": "WhitespaceTrivia",
                                                        "text": " "
                                                    }
                                                ]
                                            },
                                            "value": {
                                                "kind": "ObjectLiteralExpression",
                                                "fullStart": 654,
                                                "fullEnd": 657,
                                                "start": 654,
                                                "end": 657,
                                                "fullWidth": 3,
                                                "width": 3,
                                                "openBraceToken": {
                                                    "kind": "OpenBraceToken",
                                                    "fullStart": 654,
                                                    "fullEnd": 656,
                                                    "start": 654,
                                                    "end": 655,
                                                    "fullWidth": 2,
                                                    "width": 1,
                                                    "text": "{",
                                                    "value": "{",
                                                    "valueText": "{",
                                                    "hasTrailingTrivia": true,
                                                    "trailingTrivia": [
                                                        {
                                                            "kind": "WhitespaceTrivia",
                                                            "text": " "
                                                        }
                                                    ]
                                                },
                                                "propertyAssignments": [],
                                                "closeBraceToken": {
                                                    "kind": "CloseBraceToken",
                                                    "fullStart": 656,
                                                    "fullEnd": 657,
                                                    "start": 656,
                                                    "end": 657,
                                                    "fullWidth": 1,
                                                    "width": 1,
                                                    "text": "}",
                                                    "value": "}",
                                                    "valueText": "}"
                                                }
                                            }
                                        }
                                    }
                                ]
                            },
                            "semicolonToken": {
                                "kind": "SemicolonToken",
                                "fullStart": 657,
                                "fullEnd": 660,
                                "start": 657,
                                "end": 658,
                                "fullWidth": 3,
                                "width": 1,
                                "text": ";",
                                "value": ";",
                                "valueText": ";",
                                "hasTrailingTrivia": true,
                                "hasTrailingNewLine": true,
                                "trailingTrivia": [
                                    {
                                        "kind": "NewLineTrivia",
                                        "text": "\r\n"
                                    }
                                ]
                            }
                        },
                        {
                            "kind": "VariableStatement",
                            "fullStart": 660,
                            "fullEnd": 741,
                            "start": 670,
                            "end": 739,
                            "fullWidth": 81,
                            "width": 69,
                            "modifiers": [],
                            "variableDeclaration": {
                                "kind": "VariableDeclaration",
                                "fullStart": 660,
                                "fullEnd": 738,
                                "start": 670,
                                "end": 738,
                                "fullWidth": 78,
                                "width": 68,
                                "varKeyword": {
                                    "kind": "VarKeyword",
                                    "fullStart": 660,
                                    "fullEnd": 674,
                                    "start": 670,
                                    "end": 673,
                                    "fullWidth": 14,
                                    "width": 3,
                                    "text": "var",
                                    "value": "var",
                                    "valueText": "var",
                                    "hasLeadingTrivia": true,
                                    "hasLeadingNewLine": true,
                                    "hasTrailingTrivia": true,
                                    "leadingTrivia": [
                                        {
                                            "kind": "NewLineTrivia",
                                            "text": "\r\n"
                                        },
                                        {
                                            "kind": "WhitespaceTrivia",
                                            "text": "        "
                                        }
                                    ],
                                    "trailingTrivia": [
                                        {
                                            "kind": "WhitespaceTrivia",
                                            "text": " "
                                        }
                                    ]
                                },
                                "variableDeclarators": [
                                    {
                                        "kind": "VariableDeclarator",
                                        "fullStart": 674,
                                        "fullEnd": 738,
                                        "start": 674,
                                        "end": 738,
                                        "fullWidth": 64,
<<<<<<< HEAD
                                        "width": 64,
                                        "identifier": {
=======
                                        "propertyName": {
>>>>>>> 85e84683
                                            "kind": "IdentifierName",
                                            "fullStart": 674,
                                            "fullEnd": 681,
                                            "start": 674,
                                            "end": 680,
                                            "fullWidth": 7,
                                            "width": 6,
                                            "text": "funObj",
                                            "value": "funObj",
                                            "valueText": "funObj",
                                            "hasTrailingTrivia": true,
                                            "trailingTrivia": [
                                                {
                                                    "kind": "WhitespaceTrivia",
                                                    "text": " "
                                                }
                                            ]
                                        },
                                        "equalsValueClause": {
                                            "kind": "EqualsValueClause",
                                            "fullStart": 681,
                                            "fullEnd": 738,
                                            "start": 681,
                                            "end": 738,
                                            "fullWidth": 57,
                                            "width": 57,
                                            "equalsToken": {
                                                "kind": "EqualsToken",
                                                "fullStart": 681,
                                                "fullEnd": 683,
                                                "start": 681,
                                                "end": 682,
                                                "fullWidth": 2,
                                                "width": 1,
                                                "text": "=",
                                                "value": "=",
                                                "valueText": "=",
                                                "hasTrailingTrivia": true,
                                                "trailingTrivia": [
                                                    {
                                                        "kind": "WhitespaceTrivia",
                                                        "text": " "
                                                    }
                                                ]
                                            },
                                            "value": {
                                                "kind": "FunctionExpression",
                                                "fullStart": 683,
                                                "fullEnd": 738,
                                                "start": 683,
                                                "end": 738,
                                                "fullWidth": 55,
                                                "width": 55,
                                                "functionKeyword": {
                                                    "kind": "FunctionKeyword",
                                                    "fullStart": 683,
                                                    "fullEnd": 692,
                                                    "start": 683,
                                                    "end": 691,
                                                    "fullWidth": 9,
                                                    "width": 8,
                                                    "text": "function",
                                                    "value": "function",
                                                    "valueText": "function",
                                                    "hasTrailingTrivia": true,
                                                    "trailingTrivia": [
                                                        {
                                                            "kind": "WhitespaceTrivia",
                                                            "text": " "
                                                        }
                                                    ]
                                                },
                                                "callSignature": {
                                                    "kind": "CallSignature",
                                                    "fullStart": 692,
                                                    "fullEnd": 699,
                                                    "start": 692,
                                                    "end": 698,
                                                    "fullWidth": 7,
                                                    "width": 6,
                                                    "parameterList": {
                                                        "kind": "ParameterList",
                                                        "fullStart": 692,
                                                        "fullEnd": 699,
                                                        "start": 692,
                                                        "end": 698,
                                                        "fullWidth": 7,
                                                        "width": 6,
                                                        "openParenToken": {
                                                            "kind": "OpenParenToken",
                                                            "fullStart": 692,
                                                            "fullEnd": 693,
                                                            "start": 692,
                                                            "end": 693,
                                                            "fullWidth": 1,
                                                            "width": 1,
                                                            "text": "(",
                                                            "value": "(",
                                                            "valueText": "("
                                                        },
                                                        "parameters": [
                                                            {
                                                                "kind": "Parameter",
                                                                "fullStart": 693,
                                                                "fullEnd": 694,
                                                                "start": 693,
                                                                "end": 694,
                                                                "fullWidth": 1,
                                                                "width": 1,
                                                                "modifiers": [],
                                                                "identifier": {
                                                                    "kind": "IdentifierName",
                                                                    "fullStart": 693,
                                                                    "fullEnd": 694,
                                                                    "start": 693,
                                                                    "end": 694,
                                                                    "fullWidth": 1,
                                                                    "width": 1,
                                                                    "text": "a",
                                                                    "value": "a",
                                                                    "valueText": "a"
                                                                }
                                                            },
                                                            {
                                                                "kind": "CommaToken",
                                                                "fullStart": 694,
                                                                "fullEnd": 696,
                                                                "start": 694,
                                                                "end": 695,
                                                                "fullWidth": 2,
                                                                "width": 1,
                                                                "text": ",",
                                                                "value": ",",
                                                                "valueText": ",",
                                                                "hasTrailingTrivia": true,
                                                                "trailingTrivia": [
                                                                    {
                                                                        "kind": "WhitespaceTrivia",
                                                                        "text": " "
                                                                    }
                                                                ]
                                                            },
                                                            {
                                                                "kind": "Parameter",
                                                                "fullStart": 696,
                                                                "fullEnd": 697,
                                                                "start": 696,
                                                                "end": 697,
                                                                "fullWidth": 1,
                                                                "width": 1,
                                                                "modifiers": [],
                                                                "identifier": {
                                                                    "kind": "IdentifierName",
                                                                    "fullStart": 696,
                                                                    "fullEnd": 697,
                                                                    "start": 696,
                                                                    "end": 697,
                                                                    "fullWidth": 1,
                                                                    "width": 1,
                                                                    "text": "b",
                                                                    "value": "b",
                                                                    "valueText": "b"
                                                                }
                                                            }
                                                        ],
                                                        "closeParenToken": {
                                                            "kind": "CloseParenToken",
                                                            "fullStart": 697,
                                                            "fullEnd": 699,
                                                            "start": 697,
                                                            "end": 698,
                                                            "fullWidth": 2,
                                                            "width": 1,
                                                            "text": ")",
                                                            "value": ")",
                                                            "valueText": ")",
                                                            "hasTrailingTrivia": true,
                                                            "trailingTrivia": [
                                                                {
                                                                    "kind": "WhitespaceTrivia",
                                                                    "text": " "
                                                                }
                                                            ]
                                                        }
                                                    }
                                                },
                                                "block": {
                                                    "kind": "Block",
                                                    "fullStart": 699,
                                                    "fullEnd": 738,
                                                    "start": 699,
                                                    "end": 738,
                                                    "fullWidth": 39,
                                                    "width": 39,
                                                    "openBraceToken": {
                                                        "kind": "OpenBraceToken",
                                                        "fullStart": 699,
                                                        "fullEnd": 702,
                                                        "start": 699,
                                                        "end": 700,
                                                        "fullWidth": 3,
                                                        "width": 1,
                                                        "text": "{",
                                                        "value": "{",
                                                        "valueText": "{",
                                                        "hasTrailingTrivia": true,
                                                        "hasTrailingNewLine": true,
                                                        "trailingTrivia": [
                                                            {
                                                                "kind": "NewLineTrivia",
                                                                "text": "\r\n"
                                                            }
                                                        ]
                                                    },
                                                    "statements": [
                                                        {
                                                            "kind": "ReturnStatement",
                                                            "fullStart": 702,
                                                            "fullEnd": 729,
                                                            "start": 714,
                                                            "end": 727,
                                                            "fullWidth": 27,
                                                            "width": 13,
                                                            "returnKeyword": {
                                                                "kind": "ReturnKeyword",
                                                                "fullStart": 702,
                                                                "fullEnd": 721,
                                                                "start": 714,
                                                                "end": 720,
                                                                "fullWidth": 19,
                                                                "width": 6,
                                                                "text": "return",
                                                                "value": "return",
                                                                "valueText": "return",
                                                                "hasLeadingTrivia": true,
                                                                "hasTrailingTrivia": true,
                                                                "leadingTrivia": [
                                                                    {
                                                                        "kind": "WhitespaceTrivia",
                                                                        "text": "            "
                                                                    }
                                                                ],
                                                                "trailingTrivia": [
                                                                    {
                                                                        "kind": "WhitespaceTrivia",
                                                                        "text": " "
                                                                    }
                                                                ]
                                                            },
                                                            "expression": {
                                                                "kind": "AddExpression",
                                                                "fullStart": 721,
                                                                "fullEnd": 726,
                                                                "start": 721,
                                                                "end": 726,
                                                                "fullWidth": 5,
                                                                "width": 5,
                                                                "left": {
                                                                    "kind": "IdentifierName",
                                                                    "fullStart": 721,
                                                                    "fullEnd": 723,
                                                                    "start": 721,
                                                                    "end": 722,
                                                                    "fullWidth": 2,
                                                                    "width": 1,
                                                                    "text": "a",
                                                                    "value": "a",
                                                                    "valueText": "a",
                                                                    "hasTrailingTrivia": true,
                                                                    "trailingTrivia": [
                                                                        {
                                                                            "kind": "WhitespaceTrivia",
                                                                            "text": " "
                                                                        }
                                                                    ]
                                                                },
                                                                "operatorToken": {
                                                                    "kind": "PlusToken",
                                                                    "fullStart": 723,
                                                                    "fullEnd": 725,
                                                                    "start": 723,
                                                                    "end": 724,
                                                                    "fullWidth": 2,
                                                                    "width": 1,
                                                                    "text": "+",
                                                                    "value": "+",
                                                                    "valueText": "+",
                                                                    "hasTrailingTrivia": true,
                                                                    "trailingTrivia": [
                                                                        {
                                                                            "kind": "WhitespaceTrivia",
                                                                            "text": " "
                                                                        }
                                                                    ]
                                                                },
                                                                "right": {
                                                                    "kind": "IdentifierName",
                                                                    "fullStart": 725,
                                                                    "fullEnd": 726,
                                                                    "start": 725,
                                                                    "end": 726,
                                                                    "fullWidth": 1,
                                                                    "width": 1,
                                                                    "text": "b",
                                                                    "value": "b",
                                                                    "valueText": "b"
                                                                }
                                                            },
                                                            "semicolonToken": {
                                                                "kind": "SemicolonToken",
                                                                "fullStart": 726,
                                                                "fullEnd": 729,
                                                                "start": 726,
                                                                "end": 727,
                                                                "fullWidth": 3,
                                                                "width": 1,
                                                                "text": ";",
                                                                "value": ";",
                                                                "valueText": ";",
                                                                "hasTrailingTrivia": true,
                                                                "hasTrailingNewLine": true,
                                                                "trailingTrivia": [
                                                                    {
                                                                        "kind": "NewLineTrivia",
                                                                        "text": "\r\n"
                                                                    }
                                                                ]
                                                            }
                                                        }
                                                    ],
                                                    "closeBraceToken": {
                                                        "kind": "CloseBraceToken",
                                                        "fullStart": 729,
                                                        "fullEnd": 738,
                                                        "start": 737,
                                                        "end": 738,
                                                        "fullWidth": 9,
                                                        "width": 1,
                                                        "text": "}",
                                                        "value": "}",
                                                        "valueText": "}",
                                                        "hasLeadingTrivia": true,
                                                        "leadingTrivia": [
                                                            {
                                                                "kind": "WhitespaceTrivia",
                                                                "text": "        "
                                                            }
                                                        ]
                                                    }
                                                }
                                            }
                                        }
                                    }
                                ]
                            },
                            "semicolonToken": {
                                "kind": "SemicolonToken",
                                "fullStart": 738,
                                "fullEnd": 741,
                                "start": 738,
                                "end": 739,
                                "fullWidth": 3,
                                "width": 1,
                                "text": ";",
                                "value": ";",
                                "valueText": ";",
                                "hasTrailingTrivia": true,
                                "hasTrailingNewLine": true,
                                "trailingTrivia": [
                                    {
                                        "kind": "NewLineTrivia",
                                        "text": "\r\n"
                                    }
                                ]
                            }
                        },
                        {
                            "kind": "ExpressionStatement",
                            "fullStart": 741,
                            "fullEnd": 779,
                            "start": 751,
                            "end": 777,
                            "fullWidth": 38,
                            "width": 26,
                            "expression": {
                                "kind": "AssignmentExpression",
                                "fullStart": 741,
                                "fullEnd": 776,
                                "start": 751,
                                "end": 776,
                                "fullWidth": 35,
                                "width": 25,
                                "left": {
                                    "kind": "MemberAccessExpression",
                                    "fullStart": 741,
                                    "fullEnd": 764,
                                    "start": 751,
                                    "end": 763,
                                    "fullWidth": 23,
                                    "width": 12,
                                    "expression": {
                                        "kind": "IdentifierName",
                                        "fullStart": 741,
                                        "fullEnd": 757,
                                        "start": 751,
                                        "end": 757,
                                        "fullWidth": 16,
                                        "width": 6,
                                        "text": "funObj",
                                        "value": "funObj",
                                        "valueText": "funObj",
                                        "hasLeadingTrivia": true,
                                        "hasLeadingNewLine": true,
                                        "leadingTrivia": [
                                            {
                                                "kind": "NewLineTrivia",
                                                "text": "\r\n"
                                            },
                                            {
                                                "kind": "WhitespaceTrivia",
                                                "text": "        "
                                            }
                                        ]
                                    },
                                    "dotToken": {
                                        "kind": "DotToken",
                                        "fullStart": 757,
                                        "fullEnd": 758,
                                        "start": 757,
                                        "end": 758,
                                        "fullWidth": 1,
                                        "width": 1,
                                        "text": ".",
                                        "value": ".",
                                        "valueText": "."
                                    },
                                    "name": {
                                        "kind": "IdentifierName",
                                        "fullStart": 758,
                                        "fullEnd": 764,
                                        "start": 758,
                                        "end": 763,
                                        "fullWidth": 6,
                                        "width": 5,
                                        "text": "value",
                                        "value": "value",
                                        "valueText": "value",
                                        "hasTrailingTrivia": true,
                                        "trailingTrivia": [
                                            {
                                                "kind": "WhitespaceTrivia",
                                                "text": " "
                                            }
                                        ]
                                    }
                                },
                                "operatorToken": {
                                    "kind": "EqualsToken",
                                    "fullStart": 764,
                                    "fullEnd": 766,
                                    "start": 764,
                                    "end": 765,
                                    "fullWidth": 2,
                                    "width": 1,
                                    "text": "=",
                                    "value": "=",
                                    "valueText": "=",
                                    "hasTrailingTrivia": true,
                                    "trailingTrivia": [
                                        {
                                            "kind": "WhitespaceTrivia",
                                            "text": " "
                                        }
                                    ]
                                },
                                "right": {
                                    "kind": "StringLiteral",
                                    "fullStart": 766,
                                    "fullEnd": 776,
                                    "start": 766,
                                    "end": 776,
                                    "fullWidth": 10,
                                    "width": 10,
                                    "text": "\"Function\"",
                                    "value": "Function",
                                    "valueText": "Function"
                                }
                            },
                            "semicolonToken": {
                                "kind": "SemicolonToken",
                                "fullStart": 776,
                                "fullEnd": 779,
                                "start": 776,
                                "end": 777,
                                "fullWidth": 3,
                                "width": 1,
                                "text": ";",
                                "value": ";",
                                "valueText": ";",
                                "hasTrailingTrivia": true,
                                "hasTrailingNewLine": true,
                                "trailingTrivia": [
                                    {
                                        "kind": "NewLineTrivia",
                                        "text": "\r\n"
                                    }
                                ]
                            }
                        },
                        {
                            "kind": "ExpressionStatement",
                            "fullStart": 779,
                            "fullEnd": 838,
                            "start": 789,
                            "end": 836,
                            "fullWidth": 59,
                            "width": 47,
                            "expression": {
                                "kind": "InvocationExpression",
                                "fullStart": 779,
                                "fullEnd": 835,
                                "start": 789,
                                "end": 835,
                                "fullWidth": 56,
                                "width": 46,
                                "expression": {
                                    "kind": "MemberAccessExpression",
                                    "fullStart": 779,
                                    "fullEnd": 810,
                                    "start": 789,
                                    "end": 810,
                                    "fullWidth": 31,
                                    "width": 21,
                                    "expression": {
                                        "kind": "IdentifierName",
                                        "fullStart": 779,
                                        "fullEnd": 795,
                                        "start": 789,
                                        "end": 795,
                                        "fullWidth": 16,
                                        "width": 6,
                                        "text": "Object",
                                        "value": "Object",
                                        "valueText": "Object",
                                        "hasLeadingTrivia": true,
                                        "hasLeadingNewLine": true,
                                        "leadingTrivia": [
                                            {
                                                "kind": "NewLineTrivia",
                                                "text": "\r\n"
                                            },
                                            {
                                                "kind": "WhitespaceTrivia",
                                                "text": "        "
                                            }
                                        ]
                                    },
                                    "dotToken": {
                                        "kind": "DotToken",
                                        "fullStart": 795,
                                        "fullEnd": 796,
                                        "start": 795,
                                        "end": 796,
                                        "fullWidth": 1,
                                        "width": 1,
                                        "text": ".",
                                        "value": ".",
                                        "valueText": "."
                                    },
                                    "name": {
                                        "kind": "IdentifierName",
                                        "fullStart": 796,
                                        "fullEnd": 810,
                                        "start": 796,
                                        "end": 810,
                                        "fullWidth": 14,
                                        "width": 14,
                                        "text": "defineProperty",
                                        "value": "defineProperty",
                                        "valueText": "defineProperty"
                                    }
                                },
                                "argumentList": {
                                    "kind": "ArgumentList",
                                    "fullStart": 810,
                                    "fullEnd": 835,
                                    "start": 810,
                                    "end": 835,
                                    "fullWidth": 25,
                                    "width": 25,
                                    "openParenToken": {
                                        "kind": "OpenParenToken",
                                        "fullStart": 810,
                                        "fullEnd": 811,
                                        "start": 810,
                                        "end": 811,
                                        "fullWidth": 1,
                                        "width": 1,
                                        "text": "(",
                                        "value": "(",
                                        "valueText": "("
                                    },
                                    "arguments": [
                                        {
                                            "kind": "IdentifierName",
                                            "fullStart": 811,
                                            "fullEnd": 814,
                                            "start": 811,
                                            "end": 814,
                                            "fullWidth": 3,
                                            "width": 3,
                                            "text": "obj",
                                            "value": "obj",
                                            "valueText": "obj"
                                        },
                                        {
                                            "kind": "CommaToken",
                                            "fullStart": 814,
                                            "fullEnd": 816,
                                            "start": 814,
                                            "end": 815,
                                            "fullWidth": 2,
                                            "width": 1,
                                            "text": ",",
                                            "value": ",",
                                            "valueText": ",",
                                            "hasTrailingTrivia": true,
                                            "trailingTrivia": [
                                                {
                                                    "kind": "WhitespaceTrivia",
                                                    "text": " "
                                                }
                                            ]
                                        },
                                        {
                                            "kind": "StringLiteral",
                                            "fullStart": 816,
                                            "fullEnd": 826,
                                            "start": 816,
                                            "end": 826,
                                            "fullWidth": 10,
                                            "width": 10,
                                            "text": "\"property\"",
                                            "value": "property",
                                            "valueText": "property"
                                        },
                                        {
                                            "kind": "CommaToken",
                                            "fullStart": 826,
                                            "fullEnd": 828,
                                            "start": 826,
                                            "end": 827,
                                            "fullWidth": 2,
                                            "width": 1,
                                            "text": ",",
                                            "value": ",",
                                            "valueText": ",",
                                            "hasTrailingTrivia": true,
                                            "trailingTrivia": [
                                                {
                                                    "kind": "WhitespaceTrivia",
                                                    "text": " "
                                                }
                                            ]
                                        },
                                        {
                                            "kind": "IdentifierName",
                                            "fullStart": 828,
                                            "fullEnd": 834,
                                            "start": 828,
                                            "end": 834,
                                            "fullWidth": 6,
                                            "width": 6,
                                            "text": "funObj",
                                            "value": "funObj",
                                            "valueText": "funObj"
                                        }
                                    ],
                                    "closeParenToken": {
                                        "kind": "CloseParenToken",
                                        "fullStart": 834,
                                        "fullEnd": 835,
                                        "start": 834,
                                        "end": 835,
                                        "fullWidth": 1,
                                        "width": 1,
                                        "text": ")",
                                        "value": ")",
                                        "valueText": ")"
                                    }
                                }
                            },
                            "semicolonToken": {
                                "kind": "SemicolonToken",
                                "fullStart": 835,
                                "fullEnd": 838,
                                "start": 835,
                                "end": 836,
                                "fullWidth": 3,
                                "width": 1,
                                "text": ";",
                                "value": ";",
                                "valueText": ";",
                                "hasTrailingTrivia": true,
                                "hasTrailingNewLine": true,
                                "trailingTrivia": [
                                    {
                                        "kind": "NewLineTrivia",
                                        "text": "\r\n"
                                    }
                                ]
                            }
                        },
                        {
                            "kind": "ReturnStatement",
                            "fullStart": 838,
                            "fullEnd": 885,
                            "start": 848,
                            "end": 883,
                            "fullWidth": 47,
                            "width": 35,
                            "returnKeyword": {
                                "kind": "ReturnKeyword",
                                "fullStart": 838,
                                "fullEnd": 855,
                                "start": 848,
                                "end": 854,
                                "fullWidth": 17,
                                "width": 6,
                                "text": "return",
                                "value": "return",
                                "valueText": "return",
                                "hasLeadingTrivia": true,
                                "hasLeadingNewLine": true,
                                "hasTrailingTrivia": true,
                                "leadingTrivia": [
                                    {
                                        "kind": "NewLineTrivia",
                                        "text": "\r\n"
                                    },
                                    {
                                        "kind": "WhitespaceTrivia",
                                        "text": "        "
                                    }
                                ],
                                "trailingTrivia": [
                                    {
                                        "kind": "WhitespaceTrivia",
                                        "text": " "
                                    }
                                ]
                            },
                            "expression": {
                                "kind": "EqualsExpression",
                                "fullStart": 855,
                                "fullEnd": 882,
                                "start": 855,
                                "end": 882,
                                "fullWidth": 27,
                                "width": 27,
                                "left": {
                                    "kind": "MemberAccessExpression",
                                    "fullStart": 855,
                                    "fullEnd": 868,
                                    "start": 855,
                                    "end": 867,
                                    "fullWidth": 13,
                                    "width": 12,
                                    "expression": {
                                        "kind": "IdentifierName",
                                        "fullStart": 855,
                                        "fullEnd": 858,
                                        "start": 855,
                                        "end": 858,
                                        "fullWidth": 3,
                                        "width": 3,
                                        "text": "obj",
                                        "value": "obj",
                                        "valueText": "obj"
                                    },
                                    "dotToken": {
                                        "kind": "DotToken",
                                        "fullStart": 858,
                                        "fullEnd": 859,
                                        "start": 858,
                                        "end": 859,
                                        "fullWidth": 1,
                                        "width": 1,
                                        "text": ".",
                                        "value": ".",
                                        "valueText": "."
                                    },
                                    "name": {
                                        "kind": "IdentifierName",
                                        "fullStart": 859,
                                        "fullEnd": 868,
                                        "start": 859,
                                        "end": 867,
                                        "fullWidth": 9,
                                        "width": 8,
                                        "text": "property",
                                        "value": "property",
                                        "valueText": "property",
                                        "hasTrailingTrivia": true,
                                        "trailingTrivia": [
                                            {
                                                "kind": "WhitespaceTrivia",
                                                "text": " "
                                            }
                                        ]
                                    }
                                },
                                "operatorToken": {
                                    "kind": "EqualsEqualsEqualsToken",
                                    "fullStart": 868,
                                    "fullEnd": 872,
                                    "start": 868,
                                    "end": 871,
                                    "fullWidth": 4,
                                    "width": 3,
                                    "text": "===",
                                    "value": "===",
                                    "valueText": "===",
                                    "hasTrailingTrivia": true,
                                    "trailingTrivia": [
                                        {
                                            "kind": "WhitespaceTrivia",
                                            "text": " "
                                        }
                                    ]
                                },
                                "right": {
                                    "kind": "StringLiteral",
                                    "fullStart": 872,
                                    "fullEnd": 882,
                                    "start": 872,
                                    "end": 882,
                                    "fullWidth": 10,
                                    "width": 10,
                                    "text": "\"Function\"",
                                    "value": "Function",
                                    "valueText": "Function"
                                }
                            },
                            "semicolonToken": {
                                "kind": "SemicolonToken",
                                "fullStart": 882,
                                "fullEnd": 885,
                                "start": 882,
                                "end": 883,
                                "fullWidth": 3,
                                "width": 1,
                                "text": ";",
                                "value": ";",
                                "valueText": ";",
                                "hasTrailingTrivia": true,
                                "hasTrailingNewLine": true,
                                "trailingTrivia": [
                                    {
                                        "kind": "NewLineTrivia",
                                        "text": "\r\n"
                                    }
                                ]
                            }
                        }
                    ],
                    "closeBraceToken": {
                        "kind": "CloseBraceToken",
                        "fullStart": 885,
                        "fullEnd": 892,
                        "start": 889,
                        "end": 890,
                        "fullWidth": 7,
                        "width": 1,
                        "text": "}",
                        "value": "}",
                        "valueText": "}",
                        "hasLeadingTrivia": true,
                        "hasTrailingTrivia": true,
                        "hasTrailingNewLine": true,
                        "leadingTrivia": [
                            {
                                "kind": "WhitespaceTrivia",
                                "text": "    "
                            }
                        ],
                        "trailingTrivia": [
                            {
                                "kind": "NewLineTrivia",
                                "text": "\r\n"
                            }
                        ]
                    }
                }
            },
            {
                "kind": "ExpressionStatement",
                "fullStart": 892,
                "fullEnd": 916,
                "start": 892,
                "end": 914,
                "fullWidth": 24,
                "width": 22,
                "expression": {
                    "kind": "InvocationExpression",
                    "fullStart": 892,
                    "fullEnd": 913,
                    "start": 892,
                    "end": 913,
                    "fullWidth": 21,
                    "width": 21,
                    "expression": {
                        "kind": "IdentifierName",
                        "fullStart": 892,
                        "fullEnd": 903,
                        "start": 892,
                        "end": 903,
                        "fullWidth": 11,
                        "width": 11,
                        "text": "runTestCase",
                        "value": "runTestCase",
                        "valueText": "runTestCase"
                    },
                    "argumentList": {
                        "kind": "ArgumentList",
                        "fullStart": 903,
                        "fullEnd": 913,
                        "start": 903,
                        "end": 913,
                        "fullWidth": 10,
                        "width": 10,
                        "openParenToken": {
                            "kind": "OpenParenToken",
                            "fullStart": 903,
                            "fullEnd": 904,
                            "start": 903,
                            "end": 904,
                            "fullWidth": 1,
                            "width": 1,
                            "text": "(",
                            "value": "(",
                            "valueText": "("
                        },
                        "arguments": [
                            {
                                "kind": "IdentifierName",
                                "fullStart": 904,
                                "fullEnd": 912,
                                "start": 904,
                                "end": 912,
                                "fullWidth": 8,
                                "width": 8,
                                "text": "testcase",
                                "value": "testcase",
                                "valueText": "testcase"
                            }
                        ],
                        "closeParenToken": {
                            "kind": "CloseParenToken",
                            "fullStart": 912,
                            "fullEnd": 913,
                            "start": 912,
                            "end": 913,
                            "fullWidth": 1,
                            "width": 1,
                            "text": ")",
                            "value": ")",
                            "valueText": ")"
                        }
                    }
                },
                "semicolonToken": {
                    "kind": "SemicolonToken",
                    "fullStart": 913,
                    "fullEnd": 916,
                    "start": 913,
                    "end": 914,
                    "fullWidth": 3,
                    "width": 1,
                    "text": ";",
                    "value": ";",
                    "valueText": ";",
                    "hasTrailingTrivia": true,
                    "hasTrailingNewLine": true,
                    "trailingTrivia": [
                        {
                            "kind": "NewLineTrivia",
                            "text": "\r\n"
                        }
                    ]
                }
            }
        ],
        "endOfFileToken": {
            "kind": "EndOfFileToken",
            "fullStart": 916,
            "fullEnd": 916,
            "start": 916,
            "end": 916,
            "fullWidth": 0,
            "width": 0,
            "text": ""
        }
    },
    "lineMap": {
        "lineStarts": [
            0,
            67,
            152,
            232,
            308,
            380,
            385,
            439,
            604,
            609,
            611,
            613,
            636,
            660,
            662,
            702,
            729,
            741,
            743,
            779,
            781,
            838,
            840,
            885,
            892,
            916
        ],
        "length": 916
    }
}<|MERGE_RESOLUTION|>--- conflicted
+++ resolved
@@ -245,12 +245,8 @@
                                         "start": 648,
                                         "end": 657,
                                         "fullWidth": 9,
-<<<<<<< HEAD
                                         "width": 9,
-                                        "identifier": {
-=======
                                         "propertyName": {
->>>>>>> 85e84683
                                             "kind": "IdentifierName",
                                             "fullStart": 648,
                                             "fullEnd": 652,
@@ -418,12 +414,8 @@
                                         "start": 674,
                                         "end": 738,
                                         "fullWidth": 64,
-<<<<<<< HEAD
                                         "width": 64,
-                                        "identifier": {
-=======
                                         "propertyName": {
->>>>>>> 85e84683
                                             "kind": "IdentifierName",
                                             "fullStart": 674,
                                             "fullEnd": 681,
