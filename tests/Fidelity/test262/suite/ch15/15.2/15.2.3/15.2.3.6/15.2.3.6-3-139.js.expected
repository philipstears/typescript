--- conflicted
+++ resolved
@@ -524,11 +524,8 @@
                                                                 "start": 693,
                                                                 "end": 694,
                                                                 "fullWidth": 1,
-<<<<<<< HEAD
                                                                 "width": 1,
-=======
                                                                 "modifiers": [],
->>>>>>> e3c38734
                                                                 "identifier": {
                                                                     "kind": "IdentifierName",
                                                                     "fullStart": 693,
@@ -568,11 +565,8 @@
                                                                 "start": 696,
                                                                 "end": 697,
                                                                 "fullWidth": 1,
-<<<<<<< HEAD
                                                                 "width": 1,
-=======
                                                                 "modifiers": [],
->>>>>>> e3c38734
                                                                 "identifier": {
                                                                     "kind": "IdentifierName",
                                                                     "fullStart": 696,
