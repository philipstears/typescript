{
    "isDeclaration": false,
    "languageVersion": "EcmaScript5",
    "parseOptions": {
        "allowAutomaticSemicolonInsertion": true
    },
    "sourceUnit": {
        "kind": "SourceUnit",
        "fullStart": 0,
        "fullEnd": 1083,
        "start": 632,
        "end": 1083,
        "fullWidth": 1083,
        "width": 451,
        "isIncrementallyUnusable": true,
        "moduleElements": [
            {
                "kind": "FunctionDeclaration",
                "fullStart": 0,
                "fullEnd": 1059,
                "start": 632,
                "end": 1057,
                "fullWidth": 1059,
                "width": 425,
                "isIncrementallyUnusable": true,
                "modifiers": [],
                "functionKeyword": {
                    "kind": "FunctionKeyword",
                    "fullStart": 0,
                    "fullEnd": 641,
                    "start": 632,
                    "end": 640,
                    "fullWidth": 641,
                    "width": 8,
                    "text": "function",
                    "value": "function",
                    "valueText": "function",
                    "hasLeadingTrivia": true,
                    "hasLeadingComment": true,
                    "hasLeadingNewLine": true,
                    "hasTrailingTrivia": true,
                    "leadingTrivia": [
                        {
                            "kind": "SingleLineCommentTrivia",
                            "text": "/// Copyright (c) 2012 Ecma International.  All rights reserved. "
                        },
                        {
                            "kind": "NewLineTrivia",
                            "text": "\r\n"
                        },
                        {
                            "kind": "SingleLineCommentTrivia",
                            "text": "/// Ecma International makes this code available under the terms and conditions set"
                        },
                        {
                            "kind": "NewLineTrivia",
                            "text": "\r\n"
                        },
                        {
                            "kind": "SingleLineCommentTrivia",
                            "text": "/// forth on http://hg.ecmascript.org/tests/test262/raw-file/tip/LICENSE (the "
                        },
                        {
                            "kind": "NewLineTrivia",
                            "text": "\r\n"
                        },
                        {
                            "kind": "SingleLineCommentTrivia",
                            "text": "/// \"Use Terms\").   Any redistribution of this code must retain the above "
                        },
                        {
                            "kind": "NewLineTrivia",
                            "text": "\r\n"
                        },
                        {
                            "kind": "SingleLineCommentTrivia",
                            "text": "/// copyright and this notice and otherwise comply with the Use Terms."
                        },
                        {
                            "kind": "NewLineTrivia",
                            "text": "\r\n"
                        },
                        {
                            "kind": "MultiLineCommentTrivia",
                            "text": "/**\r\n * @path ch15/15.2/15.2.3/15.2.3.6/15.2.3.6-3-218-1.js\r\n * @description Object.defineProperty - 'Attributes' is a Function object which implements its own [[Get]] method to access the 'get' property of prototype object (8.10.5 step 7.a)\r\n */"
                        },
                        {
                            "kind": "NewLineTrivia",
                            "text": "\r\n"
                        },
                        {
                            "kind": "NewLineTrivia",
                            "text": "\r\n"
                        },
                        {
                            "kind": "NewLineTrivia",
                            "text": "\r\n"
                        }
                    ],
                    "trailingTrivia": [
                        {
                            "kind": "WhitespaceTrivia",
                            "text": " "
                        }
                    ]
                },
                "identifier": {
                    "kind": "IdentifierName",
                    "fullStart": 641,
                    "fullEnd": 649,
                    "start": 641,
                    "end": 649,
                    "fullWidth": 8,
                    "width": 8,
                    "text": "testcase",
                    "value": "testcase",
                    "valueText": "testcase"
                },
                "callSignature": {
                    "kind": "CallSignature",
                    "fullStart": 649,
                    "fullEnd": 652,
                    "start": 649,
                    "end": 651,
                    "fullWidth": 3,
                    "width": 2,
                    "parameterList": {
                        "kind": "ParameterList",
                        "fullStart": 649,
                        "fullEnd": 652,
                        "start": 649,
                        "end": 651,
                        "fullWidth": 3,
                        "width": 2,
                        "openParenToken": {
                            "kind": "OpenParenToken",
                            "fullStart": 649,
                            "fullEnd": 650,
                            "start": 649,
                            "end": 650,
                            "fullWidth": 1,
                            "width": 1,
                            "text": "(",
                            "value": "(",
                            "valueText": "("
                        },
                        "parameters": [],
                        "closeParenToken": {
                            "kind": "CloseParenToken",
                            "fullStart": 650,
                            "fullEnd": 652,
                            "start": 650,
                            "end": 651,
                            "fullWidth": 2,
                            "width": 1,
                            "text": ")",
                            "value": ")",
                            "valueText": ")",
                            "hasTrailingTrivia": true,
                            "trailingTrivia": [
                                {
                                    "kind": "WhitespaceTrivia",
                                    "text": " "
                                }
                            ]
                        }
                    }
                },
                "block": {
                    "kind": "Block",
                    "fullStart": 652,
                    "fullEnd": 1059,
                    "start": 652,
                    "end": 1057,
                    "fullWidth": 407,
                    "width": 405,
                    "isIncrementallyUnusable": true,
                    "openBraceToken": {
                        "kind": "OpenBraceToken",
                        "fullStart": 652,
                        "fullEnd": 655,
                        "start": 652,
                        "end": 653,
                        "fullWidth": 3,
                        "width": 1,
                        "text": "{",
                        "value": "{",
                        "valueText": "{",
                        "hasTrailingTrivia": true,
                        "hasTrailingNewLine": true,
                        "trailingTrivia": [
                            {
                                "kind": "NewLineTrivia",
                                "text": "\r\n"
                            }
                        ]
                    },
                    "statements": [
                        {
                            "kind": "VariableStatement",
                            "fullStart": 655,
                            "fullEnd": 678,
                            "start": 663,
                            "end": 676,
                            "fullWidth": 23,
                            "width": 13,
                            "modifiers": [],
                            "variableDeclaration": {
                                "kind": "VariableDeclaration",
                                "fullStart": 655,
                                "fullEnd": 675,
                                "start": 663,
                                "end": 675,
                                "fullWidth": 20,
                                "width": 12,
                                "varKeyword": {
                                    "kind": "VarKeyword",
                                    "fullStart": 655,
                                    "fullEnd": 667,
                                    "start": 663,
                                    "end": 666,
                                    "fullWidth": 12,
                                    "width": 3,
                                    "text": "var",
                                    "value": "var",
                                    "valueText": "var",
                                    "hasLeadingTrivia": true,
                                    "hasTrailingTrivia": true,
                                    "leadingTrivia": [
                                        {
                                            "kind": "WhitespaceTrivia",
                                            "text": "        "
                                        }
                                    ],
                                    "trailingTrivia": [
                                        {
                                            "kind": "WhitespaceTrivia",
                                            "text": " "
                                        }
                                    ]
                                },
                                "variableDeclarators": [
                                    {
                                        "kind": "VariableDeclarator",
                                        "fullStart": 667,
                                        "fullEnd": 675,
                                        "start": 667,
                                        "end": 675,
                                        "fullWidth": 8,
<<<<<<< HEAD
                                        "width": 8,
                                        "identifier": {
=======
                                        "propertyName": {
>>>>>>> 85e84683
                                            "kind": "IdentifierName",
                                            "fullStart": 667,
                                            "fullEnd": 671,
                                            "start": 667,
                                            "end": 670,
                                            "fullWidth": 4,
                                            "width": 3,
                                            "text": "obj",
                                            "value": "obj",
                                            "valueText": "obj",
                                            "hasTrailingTrivia": true,
                                            "trailingTrivia": [
                                                {
                                                    "kind": "WhitespaceTrivia",
                                                    "text": " "
                                                }
                                            ]
                                        },
                                        "equalsValueClause": {
                                            "kind": "EqualsValueClause",
                                            "fullStart": 671,
                                            "fullEnd": 675,
                                            "start": 671,
                                            "end": 675,
                                            "fullWidth": 4,
                                            "width": 4,
                                            "equalsToken": {
                                                "kind": "EqualsToken",
                                                "fullStart": 671,
                                                "fullEnd": 673,
                                                "start": 671,
                                                "end": 672,
                                                "fullWidth": 2,
                                                "width": 1,
                                                "text": "=",
                                                "value": "=",
                                                "valueText": "=",
                                                "hasTrailingTrivia": true,
                                                "trailingTrivia": [
                                                    {
                                                        "kind": "WhitespaceTrivia",
                                                        "text": " "
                                                    }
                                                ]
                                            },
                                            "value": {
                                                "kind": "ObjectLiteralExpression",
                                                "fullStart": 673,
                                                "fullEnd": 675,
                                                "start": 673,
                                                "end": 675,
                                                "fullWidth": 2,
                                                "width": 2,
                                                "openBraceToken": {
                                                    "kind": "OpenBraceToken",
                                                    "fullStart": 673,
                                                    "fullEnd": 674,
                                                    "start": 673,
                                                    "end": 674,
                                                    "fullWidth": 1,
                                                    "width": 1,
                                                    "text": "{",
                                                    "value": "{",
                                                    "valueText": "{"
                                                },
                                                "propertyAssignments": [],
                                                "closeBraceToken": {
                                                    "kind": "CloseBraceToken",
                                                    "fullStart": 674,
                                                    "fullEnd": 675,
                                                    "start": 674,
                                                    "end": 675,
                                                    "fullWidth": 1,
                                                    "width": 1,
                                                    "text": "}",
                                                    "value": "}",
                                                    "valueText": "}"
                                                }
                                            }
                                        }
                                    }
                                ]
                            },
                            "semicolonToken": {
                                "kind": "SemicolonToken",
                                "fullStart": 675,
                                "fullEnd": 678,
                                "start": 675,
                                "end": 676,
                                "fullWidth": 3,
                                "width": 1,
                                "text": ";",
                                "value": ";",
                                "valueText": ";",
                                "hasTrailingTrivia": true,
                                "hasTrailingNewLine": true,
                                "trailingTrivia": [
                                    {
                                        "kind": "NewLineTrivia",
                                        "text": "\r\n"
                                    }
                                ]
                            }
                        },
                        {
                            "kind": "TryStatement",
                            "fullStart": 678,
                            "fullEnd": 1052,
                            "start": 686,
                            "end": 1050,
                            "fullWidth": 374,
                            "width": 364,
                            "isIncrementallyUnusable": true,
                            "tryKeyword": {
                                "kind": "TryKeyword",
                                "fullStart": 678,
                                "fullEnd": 690,
                                "start": 686,
                                "end": 689,
                                "fullWidth": 12,
                                "width": 3,
                                "text": "try",
                                "value": "try",
                                "valueText": "try",
                                "hasLeadingTrivia": true,
                                "hasTrailingTrivia": true,
                                "leadingTrivia": [
                                    {
                                        "kind": "WhitespaceTrivia",
                                        "text": "        "
                                    }
                                ],
                                "trailingTrivia": [
                                    {
                                        "kind": "WhitespaceTrivia",
                                        "text": " "
                                    }
                                ]
                            },
                            "block": {
                                "kind": "Block",
                                "fullStart": 690,
                                "fullEnd": 986,
                                "start": 690,
                                "end": 985,
                                "fullWidth": 296,
                                "width": 295,
                                "isIncrementallyUnusable": true,
                                "openBraceToken": {
                                    "kind": "OpenBraceToken",
                                    "fullStart": 690,
                                    "fullEnd": 693,
                                    "start": 690,
                                    "end": 691,
                                    "fullWidth": 3,
                                    "width": 1,
                                    "text": "{",
                                    "value": "{",
                                    "valueText": "{",
                                    "hasTrailingTrivia": true,
                                    "hasTrailingNewLine": true,
                                    "trailingTrivia": [
                                        {
                                            "kind": "NewLineTrivia",
                                            "text": "\r\n"
                                        }
                                    ]
                                },
                                "statements": [
                                    {
                                        "kind": "ExpressionStatement",
                                        "fullStart": 693,
                                        "fullEnd": 808,
                                        "start": 705,
                                        "end": 806,
                                        "fullWidth": 115,
                                        "width": 101,
                                        "isIncrementallyUnusable": true,
                                        "expression": {
                                            "kind": "AssignmentExpression",
                                            "fullStart": 693,
                                            "fullEnd": 805,
                                            "start": 705,
                                            "end": 805,
                                            "fullWidth": 112,
                                            "width": 100,
                                            "isIncrementallyUnusable": true,
                                            "left": {
                                                "kind": "MemberAccessExpression",
                                                "fullStart": 693,
                                                "fullEnd": 728,
                                                "start": 705,
                                                "end": 727,
                                                "fullWidth": 35,
                                                "width": 22,
                                                "isIncrementallyUnusable": true,
                                                "expression": {
                                                    "kind": "MemberAccessExpression",
                                                    "fullStart": 693,
                                                    "fullEnd": 723,
                                                    "start": 705,
                                                    "end": 723,
                                                    "fullWidth": 30,
                                                    "width": 18,
                                                    "expression": {
                                                        "kind": "IdentifierName",
                                                        "fullStart": 693,
                                                        "fullEnd": 713,
                                                        "start": 705,
                                                        "end": 713,
                                                        "fullWidth": 20,
                                                        "width": 8,
                                                        "text": "Function",
                                                        "value": "Function",
                                                        "valueText": "Function",
                                                        "hasLeadingTrivia": true,
                                                        "leadingTrivia": [
                                                            {
                                                                "kind": "WhitespaceTrivia",
                                                                "text": "            "
                                                            }
                                                        ]
                                                    },
                                                    "dotToken": {
                                                        "kind": "DotToken",
                                                        "fullStart": 713,
                                                        "fullEnd": 714,
                                                        "start": 713,
                                                        "end": 714,
                                                        "fullWidth": 1,
                                                        "width": 1,
                                                        "text": ".",
                                                        "value": ".",
                                                        "valueText": "."
                                                    },
                                                    "name": {
                                                        "kind": "IdentifierName",
                                                        "fullStart": 714,
                                                        "fullEnd": 723,
                                                        "start": 714,
                                                        "end": 723,
                                                        "fullWidth": 9,
                                                        "width": 9,
                                                        "text": "prototype",
                                                        "value": "prototype",
                                                        "valueText": "prototype"
                                                    }
                                                },
                                                "dotToken": {
                                                    "kind": "DotToken",
                                                    "fullStart": 723,
                                                    "fullEnd": 724,
                                                    "start": 723,
                                                    "end": 724,
                                                    "fullWidth": 1,
                                                    "width": 1,
                                                    "text": ".",
                                                    "value": ".",
                                                    "valueText": "."
                                                },
                                                "name": {
                                                    "kind": "IdentifierName",
                                                    "fullStart": 724,
                                                    "fullEnd": 728,
                                                    "start": 724,
                                                    "end": 727,
                                                    "fullWidth": 4,
                                                    "width": 3,
                                                    "text": "get",
                                                    "value": "get",
                                                    "valueText": "get",
                                                    "hasTrailingTrivia": true,
                                                    "trailingTrivia": [
                                                        {
                                                            "kind": "WhitespaceTrivia",
                                                            "text": " "
                                                        }
                                                    ]
                                                }
                                            },
                                            "operatorToken": {
                                                "kind": "EqualsToken",
                                                "fullStart": 728,
                                                "fullEnd": 730,
                                                "start": 728,
                                                "end": 729,
                                                "fullWidth": 2,
                                                "width": 1,
                                                "text": "=",
                                                "value": "=",
                                                "valueText": "=",
                                                "hasTrailingTrivia": true,
                                                "trailingTrivia": [
                                                    {
                                                        "kind": "WhitespaceTrivia",
                                                        "text": " "
                                                    }
                                                ]
                                            },
                                            "right": {
                                                "kind": "FunctionExpression",
                                                "fullStart": 730,
                                                "fullEnd": 805,
                                                "start": 730,
                                                "end": 805,
                                                "fullWidth": 75,
                                                "width": 75,
                                                "functionKeyword": {
                                                    "kind": "FunctionKeyword",
                                                    "fullStart": 730,
                                                    "fullEnd": 739,
                                                    "start": 730,
                                                    "end": 738,
                                                    "fullWidth": 9,
                                                    "width": 8,
                                                    "text": "function",
                                                    "value": "function",
                                                    "valueText": "function",
                                                    "hasTrailingTrivia": true,
                                                    "trailingTrivia": [
                                                        {
                                                            "kind": "WhitespaceTrivia",
                                                            "text": " "
                                                        }
                                                    ]
                                                },
                                                "callSignature": {
                                                    "kind": "CallSignature",
                                                    "fullStart": 739,
                                                    "fullEnd": 742,
                                                    "start": 739,
                                                    "end": 741,
                                                    "fullWidth": 3,
                                                    "width": 2,
                                                    "parameterList": {
                                                        "kind": "ParameterList",
                                                        "fullStart": 739,
                                                        "fullEnd": 742,
                                                        "start": 739,
                                                        "end": 741,
                                                        "fullWidth": 3,
                                                        "width": 2,
                                                        "openParenToken": {
                                                            "kind": "OpenParenToken",
                                                            "fullStart": 739,
                                                            "fullEnd": 740,
                                                            "start": 739,
                                                            "end": 740,
                                                            "fullWidth": 1,
                                                            "width": 1,
                                                            "text": "(",
                                                            "value": "(",
                                                            "valueText": "("
                                                        },
                                                        "parameters": [],
                                                        "closeParenToken": {
                                                            "kind": "CloseParenToken",
                                                            "fullStart": 740,
                                                            "fullEnd": 742,
                                                            "start": 740,
                                                            "end": 741,
                                                            "fullWidth": 2,
                                                            "width": 1,
                                                            "text": ")",
                                                            "value": ")",
                                                            "valueText": ")",
                                                            "hasTrailingTrivia": true,
                                                            "trailingTrivia": [
                                                                {
                                                                    "kind": "WhitespaceTrivia",
                                                                    "text": " "
                                                                }
                                                            ]
                                                        }
                                                    }
                                                },
                                                "block": {
                                                    "kind": "Block",
                                                    "fullStart": 742,
                                                    "fullEnd": 805,
                                                    "start": 742,
                                                    "end": 805,
                                                    "fullWidth": 63,
                                                    "width": 63,
                                                    "openBraceToken": {
                                                        "kind": "OpenBraceToken",
                                                        "fullStart": 742,
                                                        "fullEnd": 745,
                                                        "start": 742,
                                                        "end": 743,
                                                        "fullWidth": 3,
                                                        "width": 1,
                                                        "text": "{",
                                                        "value": "{",
                                                        "valueText": "{",
                                                        "hasTrailingTrivia": true,
                                                        "hasTrailingNewLine": true,
                                                        "trailingTrivia": [
                                                            {
                                                                "kind": "NewLineTrivia",
                                                                "text": "\r\n"
                                                            }
                                                        ]
                                                    },
                                                    "statements": [
                                                        {
                                                            "kind": "ReturnStatement",
                                                            "fullStart": 745,
                                                            "fullEnd": 792,
                                                            "start": 761,
                                                            "end": 790,
                                                            "fullWidth": 47,
                                                            "width": 29,
                                                            "returnKeyword": {
                                                                "kind": "ReturnKeyword",
                                                                "fullStart": 745,
                                                                "fullEnd": 768,
                                                                "start": 761,
                                                                "end": 767,
                                                                "fullWidth": 23,
                                                                "width": 6,
                                                                "text": "return",
                                                                "value": "return",
                                                                "valueText": "return",
                                                                "hasLeadingTrivia": true,
                                                                "hasTrailingTrivia": true,
                                                                "leadingTrivia": [
                                                                    {
                                                                        "kind": "WhitespaceTrivia",
                                                                        "text": "                "
                                                                    }
                                                                ],
                                                                "trailingTrivia": [
                                                                    {
                                                                        "kind": "WhitespaceTrivia",
                                                                        "text": " "
                                                                    }
                                                                ]
                                                            },
                                                            "expression": {
                                                                "kind": "StringLiteral",
                                                                "fullStart": 768,
                                                                "fullEnd": 789,
                                                                "start": 768,
                                                                "end": 789,
                                                                "fullWidth": 21,
                                                                "width": 21,
                                                                "text": "\"functionGetProperty\"",
                                                                "value": "functionGetProperty",
                                                                "valueText": "functionGetProperty"
                                                            },
                                                            "semicolonToken": {
                                                                "kind": "SemicolonToken",
                                                                "fullStart": 789,
                                                                "fullEnd": 792,
                                                                "start": 789,
                                                                "end": 790,
                                                                "fullWidth": 3,
                                                                "width": 1,
                                                                "text": ";",
                                                                "value": ";",
                                                                "valueText": ";",
                                                                "hasTrailingTrivia": true,
                                                                "hasTrailingNewLine": true,
                                                                "trailingTrivia": [
                                                                    {
                                                                        "kind": "NewLineTrivia",
                                                                        "text": "\r\n"
                                                                    }
                                                                ]
                                                            }
                                                        }
                                                    ],
                                                    "closeBraceToken": {
                                                        "kind": "CloseBraceToken",
                                                        "fullStart": 792,
                                                        "fullEnd": 805,
                                                        "start": 804,
                                                        "end": 805,
                                                        "fullWidth": 13,
                                                        "width": 1,
                                                        "text": "}",
                                                        "value": "}",
                                                        "valueText": "}",
                                                        "hasLeadingTrivia": true,
                                                        "leadingTrivia": [
                                                            {
                                                                "kind": "WhitespaceTrivia",
                                                                "text": "            "
                                                            }
                                                        ]
                                                    }
                                                }
                                            }
                                        },
                                        "semicolonToken": {
                                            "kind": "SemicolonToken",
                                            "fullStart": 805,
                                            "fullEnd": 808,
                                            "start": 805,
                                            "end": 806,
                                            "fullWidth": 3,
                                            "width": 1,
                                            "text": ";",
                                            "value": ";",
                                            "valueText": ";",
                                            "hasTrailingTrivia": true,
                                            "hasTrailingNewLine": true,
                                            "trailingTrivia": [
                                                {
                                                    "kind": "NewLineTrivia",
                                                    "text": "\r\n"
                                                }
                                            ]
                                        }
                                    },
                                    {
                                        "kind": "VariableStatement",
                                        "fullStart": 808,
                                        "fullEnd": 851,
                                        "start": 820,
                                        "end": 849,
                                        "fullWidth": 43,
                                        "width": 29,
                                        "modifiers": [],
                                        "variableDeclaration": {
                                            "kind": "VariableDeclaration",
                                            "fullStart": 808,
                                            "fullEnd": 848,
                                            "start": 820,
                                            "end": 848,
                                            "fullWidth": 40,
                                            "width": 28,
                                            "varKeyword": {
                                                "kind": "VarKeyword",
                                                "fullStart": 808,
                                                "fullEnd": 824,
                                                "start": 820,
                                                "end": 823,
                                                "fullWidth": 16,
                                                "width": 3,
                                                "text": "var",
                                                "value": "var",
                                                "valueText": "var",
                                                "hasLeadingTrivia": true,
                                                "hasTrailingTrivia": true,
                                                "leadingTrivia": [
                                                    {
                                                        "kind": "WhitespaceTrivia",
                                                        "text": "            "
                                                    }
                                                ],
                                                "trailingTrivia": [
                                                    {
                                                        "kind": "WhitespaceTrivia",
                                                        "text": " "
                                                    }
                                                ]
                                            },
                                            "variableDeclarators": [
                                                {
                                                    "kind": "VariableDeclarator",
                                                    "fullStart": 824,
                                                    "fullEnd": 848,
                                                    "start": 824,
                                                    "end": 848,
                                                    "fullWidth": 24,
<<<<<<< HEAD
                                                    "width": 24,
                                                    "identifier": {
=======
                                                    "propertyName": {
>>>>>>> 85e84683
                                                        "kind": "IdentifierName",
                                                        "fullStart": 824,
                                                        "fullEnd": 831,
                                                        "start": 824,
                                                        "end": 830,
                                                        "fullWidth": 7,
                                                        "width": 6,
                                                        "text": "funObj",
                                                        "value": "funObj",
                                                        "valueText": "funObj",
                                                        "hasTrailingTrivia": true,
                                                        "trailingTrivia": [
                                                            {
                                                                "kind": "WhitespaceTrivia",
                                                                "text": " "
                                                            }
                                                        ]
                                                    },
                                                    "equalsValueClause": {
                                                        "kind": "EqualsValueClause",
                                                        "fullStart": 831,
                                                        "fullEnd": 848,
                                                        "start": 831,
                                                        "end": 848,
                                                        "fullWidth": 17,
                                                        "width": 17,
                                                        "equalsToken": {
                                                            "kind": "EqualsToken",
                                                            "fullStart": 831,
                                                            "fullEnd": 833,
                                                            "start": 831,
                                                            "end": 832,
                                                            "fullWidth": 2,
                                                            "width": 1,
                                                            "text": "=",
                                                            "value": "=",
                                                            "valueText": "=",
                                                            "hasTrailingTrivia": true,
                                                            "trailingTrivia": [
                                                                {
                                                                    "kind": "WhitespaceTrivia",
                                                                    "text": " "
                                                                }
                                                            ]
                                                        },
                                                        "value": {
                                                            "kind": "FunctionExpression",
                                                            "fullStart": 833,
                                                            "fullEnd": 848,
                                                            "start": 833,
                                                            "end": 848,
                                                            "fullWidth": 15,
                                                            "width": 15,
                                                            "functionKeyword": {
                                                                "kind": "FunctionKeyword",
                                                                "fullStart": 833,
                                                                "fullEnd": 842,
                                                                "start": 833,
                                                                "end": 841,
                                                                "fullWidth": 9,
                                                                "width": 8,
                                                                "text": "function",
                                                                "value": "function",
                                                                "valueText": "function",
                                                                "hasTrailingTrivia": true,
                                                                "trailingTrivia": [
                                                                    {
                                                                        "kind": "WhitespaceTrivia",
                                                                        "text": " "
                                                                    }
                                                                ]
                                                            },
                                                            "callSignature": {
                                                                "kind": "CallSignature",
                                                                "fullStart": 842,
                                                                "fullEnd": 845,
                                                                "start": 842,
                                                                "end": 844,
                                                                "fullWidth": 3,
                                                                "width": 2,
                                                                "parameterList": {
                                                                    "kind": "ParameterList",
                                                                    "fullStart": 842,
                                                                    "fullEnd": 845,
                                                                    "start": 842,
                                                                    "end": 844,
                                                                    "fullWidth": 3,
                                                                    "width": 2,
                                                                    "openParenToken": {
                                                                        "kind": "OpenParenToken",
                                                                        "fullStart": 842,
                                                                        "fullEnd": 843,
                                                                        "start": 842,
                                                                        "end": 843,
                                                                        "fullWidth": 1,
                                                                        "width": 1,
                                                                        "text": "(",
                                                                        "value": "(",
                                                                        "valueText": "("
                                                                    },
                                                                    "parameters": [],
                                                                    "closeParenToken": {
                                                                        "kind": "CloseParenToken",
                                                                        "fullStart": 843,
                                                                        "fullEnd": 845,
                                                                        "start": 843,
                                                                        "end": 844,
                                                                        "fullWidth": 2,
                                                                        "width": 1,
                                                                        "text": ")",
                                                                        "value": ")",
                                                                        "valueText": ")",
                                                                        "hasTrailingTrivia": true,
                                                                        "trailingTrivia": [
                                                                            {
                                                                                "kind": "WhitespaceTrivia",
                                                                                "text": " "
                                                                            }
                                                                        ]
                                                                    }
                                                                }
                                                            },
                                                            "block": {
                                                                "kind": "Block",
                                                                "fullStart": 845,
                                                                "fullEnd": 848,
                                                                "start": 845,
                                                                "end": 848,
                                                                "fullWidth": 3,
                                                                "width": 3,
                                                                "openBraceToken": {
                                                                    "kind": "OpenBraceToken",
                                                                    "fullStart": 845,
                                                                    "fullEnd": 847,
                                                                    "start": 845,
                                                                    "end": 846,
                                                                    "fullWidth": 2,
                                                                    "width": 1,
                                                                    "text": "{",
                                                                    "value": "{",
                                                                    "valueText": "{",
                                                                    "hasTrailingTrivia": true,
                                                                    "trailingTrivia": [
                                                                        {
                                                                            "kind": "WhitespaceTrivia",
                                                                            "text": " "
                                                                        }
                                                                    ]
                                                                },
                                                                "statements": [],
                                                                "closeBraceToken": {
                                                                    "kind": "CloseBraceToken",
                                                                    "fullStart": 847,
                                                                    "fullEnd": 848,
                                                                    "start": 847,
                                                                    "end": 848,
                                                                    "fullWidth": 1,
                                                                    "width": 1,
                                                                    "text": "}",
                                                                    "value": "}",
                                                                    "valueText": "}"
                                                                }
                                                            }
                                                        }
                                                    }
                                                }
                                            ]
                                        },
                                        "semicolonToken": {
                                            "kind": "SemicolonToken",
                                            "fullStart": 848,
                                            "fullEnd": 851,
                                            "start": 848,
                                            "end": 849,
                                            "fullWidth": 3,
                                            "width": 1,
                                            "text": ";",
                                            "value": ";",
                                            "valueText": ";",
                                            "hasTrailingTrivia": true,
                                            "hasTrailingNewLine": true,
                                            "trailingTrivia": [
                                                {
                                                    "kind": "NewLineTrivia",
                                                    "text": "\r\n"
                                                }
                                            ]
                                        }
                                    },
                                    {
                                        "kind": "ExpressionStatement",
                                        "fullStart": 851,
                                        "fullEnd": 914,
                                        "start": 865,
                                        "end": 912,
                                        "fullWidth": 63,
                                        "width": 47,
                                        "expression": {
                                            "kind": "InvocationExpression",
                                            "fullStart": 851,
                                            "fullEnd": 911,
                                            "start": 865,
                                            "end": 911,
                                            "fullWidth": 60,
                                            "width": 46,
                                            "expression": {
                                                "kind": "MemberAccessExpression",
                                                "fullStart": 851,
                                                "fullEnd": 886,
                                                "start": 865,
                                                "end": 886,
                                                "fullWidth": 35,
                                                "width": 21,
                                                "expression": {
                                                    "kind": "IdentifierName",
                                                    "fullStart": 851,
                                                    "fullEnd": 871,
                                                    "start": 865,
                                                    "end": 871,
                                                    "fullWidth": 20,
                                                    "width": 6,
                                                    "text": "Object",
                                                    "value": "Object",
                                                    "valueText": "Object",
                                                    "hasLeadingTrivia": true,
                                                    "hasLeadingNewLine": true,
                                                    "leadingTrivia": [
                                                        {
                                                            "kind": "NewLineTrivia",
                                                            "text": "\r\n"
                                                        },
                                                        {
                                                            "kind": "WhitespaceTrivia",
                                                            "text": "            "
                                                        }
                                                    ]
                                                },
                                                "dotToken": {
                                                    "kind": "DotToken",
                                                    "fullStart": 871,
                                                    "fullEnd": 872,
                                                    "start": 871,
                                                    "end": 872,
                                                    "fullWidth": 1,
                                                    "width": 1,
                                                    "text": ".",
                                                    "value": ".",
                                                    "valueText": "."
                                                },
                                                "name": {
                                                    "kind": "IdentifierName",
                                                    "fullStart": 872,
                                                    "fullEnd": 886,
                                                    "start": 872,
                                                    "end": 886,
                                                    "fullWidth": 14,
                                                    "width": 14,
                                                    "text": "defineProperty",
                                                    "value": "defineProperty",
                                                    "valueText": "defineProperty"
                                                }
                                            },
                                            "argumentList": {
                                                "kind": "ArgumentList",
                                                "fullStart": 886,
                                                "fullEnd": 911,
                                                "start": 886,
                                                "end": 911,
                                                "fullWidth": 25,
                                                "width": 25,
                                                "openParenToken": {
                                                    "kind": "OpenParenToken",
                                                    "fullStart": 886,
                                                    "fullEnd": 887,
                                                    "start": 886,
                                                    "end": 887,
                                                    "fullWidth": 1,
                                                    "width": 1,
                                                    "text": "(",
                                                    "value": "(",
                                                    "valueText": "("
                                                },
                                                "arguments": [
                                                    {
                                                        "kind": "IdentifierName",
                                                        "fullStart": 887,
                                                        "fullEnd": 890,
                                                        "start": 887,
                                                        "end": 890,
                                                        "fullWidth": 3,
                                                        "width": 3,
                                                        "text": "obj",
                                                        "value": "obj",
                                                        "valueText": "obj"
                                                    },
                                                    {
                                                        "kind": "CommaToken",
                                                        "fullStart": 890,
                                                        "fullEnd": 892,
                                                        "start": 890,
                                                        "end": 891,
                                                        "fullWidth": 2,
                                                        "width": 1,
                                                        "text": ",",
                                                        "value": ",",
                                                        "valueText": ",",
                                                        "hasTrailingTrivia": true,
                                                        "trailingTrivia": [
                                                            {
                                                                "kind": "WhitespaceTrivia",
                                                                "text": " "
                                                            }
                                                        ]
                                                    },
                                                    {
                                                        "kind": "StringLiteral",
                                                        "fullStart": 892,
                                                        "fullEnd": 902,
                                                        "start": 892,
                                                        "end": 902,
                                                        "fullWidth": 10,
                                                        "width": 10,
                                                        "text": "\"property\"",
                                                        "value": "property",
                                                        "valueText": "property"
                                                    },
                                                    {
                                                        "kind": "CommaToken",
                                                        "fullStart": 902,
                                                        "fullEnd": 904,
                                                        "start": 902,
                                                        "end": 903,
                                                        "fullWidth": 2,
                                                        "width": 1,
                                                        "text": ",",
                                                        "value": ",",
                                                        "valueText": ",",
                                                        "hasTrailingTrivia": true,
                                                        "trailingTrivia": [
                                                            {
                                                                "kind": "WhitespaceTrivia",
                                                                "text": " "
                                                            }
                                                        ]
                                                    },
                                                    {
                                                        "kind": "IdentifierName",
                                                        "fullStart": 904,
                                                        "fullEnd": 910,
                                                        "start": 904,
                                                        "end": 910,
                                                        "fullWidth": 6,
                                                        "width": 6,
                                                        "text": "funObj",
                                                        "value": "funObj",
                                                        "valueText": "funObj"
                                                    }
                                                ],
                                                "closeParenToken": {
                                                    "kind": "CloseParenToken",
                                                    "fullStart": 910,
                                                    "fullEnd": 911,
                                                    "start": 910,
                                                    "end": 911,
                                                    "fullWidth": 1,
                                                    "width": 1,
                                                    "text": ")",
                                                    "value": ")",
                                                    "valueText": ")"
                                                }
                                            }
                                        },
                                        "semicolonToken": {
                                            "kind": "SemicolonToken",
                                            "fullStart": 911,
                                            "fullEnd": 914,
                                            "start": 911,
                                            "end": 912,
                                            "fullWidth": 3,
                                            "width": 1,
                                            "text": ";",
                                            "value": ";",
                                            "valueText": ";",
                                            "hasTrailingTrivia": true,
                                            "hasTrailingNewLine": true,
                                            "trailingTrivia": [
                                                {
                                                    "kind": "NewLineTrivia",
                                                    "text": "\r\n"
                                                }
                                            ]
                                        }
                                    },
                                    {
                                        "kind": "ReturnStatement",
                                        "fullStart": 914,
                                        "fullEnd": 976,
                                        "start": 928,
                                        "end": 974,
                                        "fullWidth": 62,
                                        "width": 46,
                                        "returnKeyword": {
                                            "kind": "ReturnKeyword",
                                            "fullStart": 914,
                                            "fullEnd": 935,
                                            "start": 928,
                                            "end": 934,
                                            "fullWidth": 21,
                                            "width": 6,
                                            "text": "return",
                                            "value": "return",
                                            "valueText": "return",
                                            "hasLeadingTrivia": true,
                                            "hasLeadingNewLine": true,
                                            "hasTrailingTrivia": true,
                                            "leadingTrivia": [
                                                {
                                                    "kind": "NewLineTrivia",
                                                    "text": "\r\n"
                                                },
                                                {
                                                    "kind": "WhitespaceTrivia",
                                                    "text": "            "
                                                }
                                            ],
                                            "trailingTrivia": [
                                                {
                                                    "kind": "WhitespaceTrivia",
                                                    "text": " "
                                                }
                                            ]
                                        },
                                        "expression": {
                                            "kind": "EqualsExpression",
                                            "fullStart": 935,
                                            "fullEnd": 973,
                                            "start": 935,
                                            "end": 973,
                                            "fullWidth": 38,
                                            "width": 38,
                                            "left": {
                                                "kind": "MemberAccessExpression",
                                                "fullStart": 935,
                                                "fullEnd": 948,
                                                "start": 935,
                                                "end": 947,
                                                "fullWidth": 13,
                                                "width": 12,
                                                "expression": {
                                                    "kind": "IdentifierName",
                                                    "fullStart": 935,
                                                    "fullEnd": 938,
                                                    "start": 935,
                                                    "end": 938,
                                                    "fullWidth": 3,
                                                    "width": 3,
                                                    "text": "obj",
                                                    "value": "obj",
                                                    "valueText": "obj"
                                                },
                                                "dotToken": {
                                                    "kind": "DotToken",
                                                    "fullStart": 938,
                                                    "fullEnd": 939,
                                                    "start": 938,
                                                    "end": 939,
                                                    "fullWidth": 1,
                                                    "width": 1,
                                                    "text": ".",
                                                    "value": ".",
                                                    "valueText": "."
                                                },
                                                "name": {
                                                    "kind": "IdentifierName",
                                                    "fullStart": 939,
                                                    "fullEnd": 948,
                                                    "start": 939,
                                                    "end": 947,
                                                    "fullWidth": 9,
                                                    "width": 8,
                                                    "text": "property",
                                                    "value": "property",
                                                    "valueText": "property",
                                                    "hasTrailingTrivia": true,
                                                    "trailingTrivia": [
                                                        {
                                                            "kind": "WhitespaceTrivia",
                                                            "text": " "
                                                        }
                                                    ]
                                                }
                                            },
                                            "operatorToken": {
                                                "kind": "EqualsEqualsEqualsToken",
                                                "fullStart": 948,
                                                "fullEnd": 952,
                                                "start": 948,
                                                "end": 951,
                                                "fullWidth": 4,
                                                "width": 3,
                                                "text": "===",
                                                "value": "===",
                                                "valueText": "===",
                                                "hasTrailingTrivia": true,
                                                "trailingTrivia": [
                                                    {
                                                        "kind": "WhitespaceTrivia",
                                                        "text": " "
                                                    }
                                                ]
                                            },
                                            "right": {
                                                "kind": "StringLiteral",
                                                "fullStart": 952,
                                                "fullEnd": 973,
                                                "start": 952,
                                                "end": 973,
                                                "fullWidth": 21,
                                                "width": 21,
                                                "text": "\"functionGetProperty\"",
                                                "value": "functionGetProperty",
                                                "valueText": "functionGetProperty"
                                            }
                                        },
                                        "semicolonToken": {
                                            "kind": "SemicolonToken",
                                            "fullStart": 973,
                                            "fullEnd": 976,
                                            "start": 973,
                                            "end": 974,
                                            "fullWidth": 3,
                                            "width": 1,
                                            "text": ";",
                                            "value": ";",
                                            "valueText": ";",
                                            "hasTrailingTrivia": true,
                                            "hasTrailingNewLine": true,
                                            "trailingTrivia": [
                                                {
                                                    "kind": "NewLineTrivia",
                                                    "text": "\r\n"
                                                }
                                            ]
                                        }
                                    }
                                ],
                                "closeBraceToken": {
                                    "kind": "CloseBraceToken",
                                    "fullStart": 976,
                                    "fullEnd": 986,
                                    "start": 984,
                                    "end": 985,
                                    "fullWidth": 10,
                                    "width": 1,
                                    "text": "}",
                                    "value": "}",
                                    "valueText": "}",
                                    "hasLeadingTrivia": true,
                                    "hasTrailingTrivia": true,
                                    "leadingTrivia": [
                                        {
                                            "kind": "WhitespaceTrivia",
                                            "text": "        "
                                        }
                                    ],
                                    "trailingTrivia": [
                                        {
                                            "kind": "WhitespaceTrivia",
                                            "text": " "
                                        }
                                    ]
                                }
                            },
                            "finallyClause": {
                                "kind": "FinallyClause",
                                "fullStart": 986,
                                "fullEnd": 1052,
                                "start": 986,
                                "end": 1050,
                                "fullWidth": 66,
                                "width": 64,
                                "isIncrementallyUnusable": true,
                                "finallyKeyword": {
                                    "kind": "FinallyKeyword",
                                    "fullStart": 986,
                                    "fullEnd": 994,
                                    "start": 986,
                                    "end": 993,
                                    "fullWidth": 8,
                                    "width": 7,
                                    "text": "finally",
                                    "value": "finally",
                                    "valueText": "finally",
                                    "hasTrailingTrivia": true,
                                    "trailingTrivia": [
                                        {
                                            "kind": "WhitespaceTrivia",
                                            "text": " "
                                        }
                                    ]
                                },
                                "block": {
                                    "kind": "Block",
                                    "fullStart": 994,
                                    "fullEnd": 1052,
                                    "start": 994,
                                    "end": 1050,
                                    "fullWidth": 58,
                                    "width": 56,
                                    "isIncrementallyUnusable": true,
                                    "openBraceToken": {
                                        "kind": "OpenBraceToken",
                                        "fullStart": 994,
                                        "fullEnd": 997,
                                        "start": 994,
                                        "end": 995,
                                        "fullWidth": 3,
                                        "width": 1,
                                        "text": "{",
                                        "value": "{",
                                        "valueText": "{",
                                        "hasTrailingTrivia": true,
                                        "hasTrailingNewLine": true,
                                        "trailingTrivia": [
                                            {
                                                "kind": "NewLineTrivia",
                                                "text": "\r\n"
                                            }
                                        ]
                                    },
                                    "statements": [
                                        {
                                            "kind": "ExpressionStatement",
                                            "fullStart": 997,
                                            "fullEnd": 1041,
                                            "start": 1009,
                                            "end": 1039,
                                            "fullWidth": 44,
                                            "width": 30,
                                            "isIncrementallyUnusable": true,
                                            "expression": {
                                                "kind": "DeleteExpression",
                                                "fullStart": 997,
                                                "fullEnd": 1038,
                                                "start": 1009,
                                                "end": 1038,
                                                "fullWidth": 41,
                                                "width": 29,
                                                "isIncrementallyUnusable": true,
                                                "deleteKeyword": {
                                                    "kind": "DeleteKeyword",
                                                    "fullStart": 997,
                                                    "fullEnd": 1016,
                                                    "start": 1009,
                                                    "end": 1015,
                                                    "fullWidth": 19,
                                                    "width": 6,
                                                    "text": "delete",
                                                    "value": "delete",
                                                    "valueText": "delete",
                                                    "hasLeadingTrivia": true,
                                                    "hasTrailingTrivia": true,
                                                    "leadingTrivia": [
                                                        {
                                                            "kind": "WhitespaceTrivia",
                                                            "text": "            "
                                                        }
                                                    ],
                                                    "trailingTrivia": [
                                                        {
                                                            "kind": "WhitespaceTrivia",
                                                            "text": " "
                                                        }
                                                    ]
                                                },
                                                "expression": {
                                                    "kind": "MemberAccessExpression",
                                                    "fullStart": 1016,
                                                    "fullEnd": 1038,
                                                    "start": 1016,
                                                    "end": 1038,
                                                    "fullWidth": 22,
                                                    "width": 22,
                                                    "isIncrementallyUnusable": true,
                                                    "expression": {
                                                        "kind": "MemberAccessExpression",
                                                        "fullStart": 1016,
                                                        "fullEnd": 1034,
                                                        "start": 1016,
                                                        "end": 1034,
                                                        "fullWidth": 18,
                                                        "width": 18,
                                                        "expression": {
                                                            "kind": "IdentifierName",
                                                            "fullStart": 1016,
                                                            "fullEnd": 1024,
                                                            "start": 1016,
                                                            "end": 1024,
                                                            "fullWidth": 8,
                                                            "width": 8,
                                                            "text": "Function",
                                                            "value": "Function",
                                                            "valueText": "Function"
                                                        },
                                                        "dotToken": {
                                                            "kind": "DotToken",
                                                            "fullStart": 1024,
                                                            "fullEnd": 1025,
                                                            "start": 1024,
                                                            "end": 1025,
                                                            "fullWidth": 1,
                                                            "width": 1,
                                                            "text": ".",
                                                            "value": ".",
                                                            "valueText": "."
                                                        },
                                                        "name": {
                                                            "kind": "IdentifierName",
                                                            "fullStart": 1025,
                                                            "fullEnd": 1034,
                                                            "start": 1025,
                                                            "end": 1034,
                                                            "fullWidth": 9,
                                                            "width": 9,
                                                            "text": "prototype",
                                                            "value": "prototype",
                                                            "valueText": "prototype"
                                                        }
                                                    },
                                                    "dotToken": {
                                                        "kind": "DotToken",
                                                        "fullStart": 1034,
                                                        "fullEnd": 1035,
                                                        "start": 1034,
                                                        "end": 1035,
                                                        "fullWidth": 1,
                                                        "width": 1,
                                                        "text": ".",
                                                        "value": ".",
                                                        "valueText": "."
                                                    },
                                                    "name": {
                                                        "kind": "IdentifierName",
                                                        "fullStart": 1035,
                                                        "fullEnd": 1038,
                                                        "start": 1035,
                                                        "end": 1038,
                                                        "fullWidth": 3,
                                                        "width": 3,
                                                        "text": "get",
                                                        "value": "get",
                                                        "valueText": "get"
                                                    }
                                                }
                                            },
                                            "semicolonToken": {
                                                "kind": "SemicolonToken",
                                                "fullStart": 1038,
                                                "fullEnd": 1041,
                                                "start": 1038,
                                                "end": 1039,
                                                "fullWidth": 3,
                                                "width": 1,
                                                "text": ";",
                                                "value": ";",
                                                "valueText": ";",
                                                "hasTrailingTrivia": true,
                                                "hasTrailingNewLine": true,
                                                "trailingTrivia": [
                                                    {
                                                        "kind": "NewLineTrivia",
                                                        "text": "\r\n"
                                                    }
                                                ]
                                            }
                                        }
                                    ],
                                    "closeBraceToken": {
                                        "kind": "CloseBraceToken",
                                        "fullStart": 1041,
                                        "fullEnd": 1052,
                                        "start": 1049,
                                        "end": 1050,
                                        "fullWidth": 11,
                                        "width": 1,
                                        "text": "}",
                                        "value": "}",
                                        "valueText": "}",
                                        "hasLeadingTrivia": true,
                                        "hasTrailingTrivia": true,
                                        "hasTrailingNewLine": true,
                                        "leadingTrivia": [
                                            {
                                                "kind": "WhitespaceTrivia",
                                                "text": "        "
                                            }
                                        ],
                                        "trailingTrivia": [
                                            {
                                                "kind": "NewLineTrivia",
                                                "text": "\r\n"
                                            }
                                        ]
                                    }
                                }
                            }
                        }
                    ],
                    "closeBraceToken": {
                        "kind": "CloseBraceToken",
                        "fullStart": 1052,
                        "fullEnd": 1059,
                        "start": 1056,
                        "end": 1057,
                        "fullWidth": 7,
                        "width": 1,
                        "text": "}",
                        "value": "}",
                        "valueText": "}",
                        "hasLeadingTrivia": true,
                        "hasTrailingTrivia": true,
                        "hasTrailingNewLine": true,
                        "leadingTrivia": [
                            {
                                "kind": "WhitespaceTrivia",
                                "text": "    "
                            }
                        ],
                        "trailingTrivia": [
                            {
                                "kind": "NewLineTrivia",
                                "text": "\r\n"
                            }
                        ]
                    }
                }
            },
            {
                "kind": "ExpressionStatement",
                "fullStart": 1059,
                "fullEnd": 1083,
                "start": 1059,
                "end": 1081,
                "fullWidth": 24,
                "width": 22,
                "expression": {
                    "kind": "InvocationExpression",
                    "fullStart": 1059,
                    "fullEnd": 1080,
                    "start": 1059,
                    "end": 1080,
                    "fullWidth": 21,
                    "width": 21,
                    "expression": {
                        "kind": "IdentifierName",
                        "fullStart": 1059,
                        "fullEnd": 1070,
                        "start": 1059,
                        "end": 1070,
                        "fullWidth": 11,
                        "width": 11,
                        "text": "runTestCase",
                        "value": "runTestCase",
                        "valueText": "runTestCase"
                    },
                    "argumentList": {
                        "kind": "ArgumentList",
                        "fullStart": 1070,
                        "fullEnd": 1080,
                        "start": 1070,
                        "end": 1080,
                        "fullWidth": 10,
                        "width": 10,
                        "openParenToken": {
                            "kind": "OpenParenToken",
                            "fullStart": 1070,
                            "fullEnd": 1071,
                            "start": 1070,
                            "end": 1071,
                            "fullWidth": 1,
                            "width": 1,
                            "text": "(",
                            "value": "(",
                            "valueText": "("
                        },
                        "arguments": [
                            {
                                "kind": "IdentifierName",
                                "fullStart": 1071,
                                "fullEnd": 1079,
                                "start": 1071,
                                "end": 1079,
                                "fullWidth": 8,
                                "width": 8,
                                "text": "testcase",
                                "value": "testcase",
                                "valueText": "testcase"
                            }
                        ],
                        "closeParenToken": {
                            "kind": "CloseParenToken",
                            "fullStart": 1079,
                            "fullEnd": 1080,
                            "start": 1079,
                            "end": 1080,
                            "fullWidth": 1,
                            "width": 1,
                            "text": ")",
                            "value": ")",
                            "valueText": ")"
                        }
                    }
                },
                "semicolonToken": {
                    "kind": "SemicolonToken",
                    "fullStart": 1080,
                    "fullEnd": 1083,
                    "start": 1080,
                    "end": 1081,
                    "fullWidth": 3,
                    "width": 1,
                    "text": ";",
                    "value": ";",
                    "valueText": ";",
                    "hasTrailingTrivia": true,
                    "hasTrailingNewLine": true,
                    "trailingTrivia": [
                        {
                            "kind": "NewLineTrivia",
                            "text": "\r\n"
                        }
                    ]
                }
            }
        ],
        "endOfFileToken": {
            "kind": "EndOfFileToken",
            "fullStart": 1083,
            "fullEnd": 1083,
            "start": 1083,
            "end": 1083,
            "fullWidth": 0,
            "width": 0,
            "text": ""
        }
    },
    "lineMap": {
        "lineStarts": [
            0,
            67,
            152,
            232,
            308,
            380,
            385,
            441,
            623,
            628,
            630,
            632,
            655,
            678,
            693,
            745,
            792,
            808,
            851,
            853,
            914,
            916,
            976,
            997,
            1041,
            1052,
            1059,
            1083
        ],
        "length": 1083
    }
}<|MERGE_RESOLUTION|>--- conflicted
+++ resolved
@@ -247,12 +247,8 @@
                                         "start": 667,
                                         "end": 675,
                                         "fullWidth": 8,
-<<<<<<< HEAD
                                         "width": 8,
-                                        "identifier": {
-=======
                                         "propertyName": {
->>>>>>> 85e84683
                                             "kind": "IdentifierName",
                                             "fullStart": 667,
                                             "fullEnd": 671,
@@ -820,12 +816,8 @@
                                                     "start": 824,
                                                     "end": 848,
                                                     "fullWidth": 24,
-<<<<<<< HEAD
                                                     "width": 24,
-                                                    "identifier": {
-=======
                                                     "propertyName": {
->>>>>>> 85e84683
                                                         "kind": "IdentifierName",
                                                         "fullStart": 824,
                                                         "fullEnd": 831,
