{
    "isDeclaration": false,
    "languageVersion": "EcmaScript5",
    "parseOptions": {
        "allowAutomaticSemicolonInsertion": true
    },
    "sourceUnit": {
        "kind": "SourceUnit",
        "fullStart": 0,
        "fullEnd": 965,
        "start": 557,
        "end": 965,
        "fullWidth": 965,
        "width": 408,
        "isIncrementallyUnusable": true,
        "moduleElements": [
            {
                "kind": "FunctionDeclaration",
                "fullStart": 0,
                "fullEnd": 941,
                "start": 557,
                "end": 939,
                "fullWidth": 941,
                "width": 382,
                "modifiers": [],
                "functionKeyword": {
                    "kind": "FunctionKeyword",
                    "fullStart": 0,
                    "fullEnd": 566,
                    "start": 557,
                    "end": 565,
                    "fullWidth": 566,
                    "width": 8,
                    "text": "function",
                    "value": "function",
                    "valueText": "function",
                    "hasLeadingTrivia": true,
                    "hasLeadingComment": true,
                    "hasLeadingNewLine": true,
                    "hasTrailingTrivia": true,
                    "leadingTrivia": [
                        {
                            "kind": "SingleLineCommentTrivia",
                            "text": "/// Copyright (c) 2012 Ecma International.  All rights reserved. "
                        },
                        {
                            "kind": "NewLineTrivia",
                            "text": "\r\n"
                        },
                        {
                            "kind": "SingleLineCommentTrivia",
                            "text": "/// Ecma International makes this code available under the terms and conditions set"
                        },
                        {
                            "kind": "NewLineTrivia",
                            "text": "\r\n"
                        },
                        {
                            "kind": "SingleLineCommentTrivia",
                            "text": "/// forth on http://hg.ecmascript.org/tests/test262/raw-file/tip/LICENSE (the "
                        },
                        {
                            "kind": "NewLineTrivia",
                            "text": "\r\n"
                        },
                        {
                            "kind": "SingleLineCommentTrivia",
                            "text": "/// \"Use Terms\").   Any redistribution of this code must retain the above "
                        },
                        {
                            "kind": "NewLineTrivia",
                            "text": "\r\n"
                        },
                        {
                            "kind": "SingleLineCommentTrivia",
                            "text": "/// copyright and this notice and otherwise comply with the Use Terms."
                        },
                        {
                            "kind": "NewLineTrivia",
                            "text": "\r\n"
                        },
                        {
                            "kind": "MultiLineCommentTrivia",
                            "text": "/**\r\n * @path ch15/15.2/15.2.3/15.2.3.6/15.2.3.6-3-178.js\r\n * @description Object.defineProperty - 'writable' property in 'Attributes' is undefined  (8.10.5 step 6.b)\r\n */"
                        },
                        {
                            "kind": "NewLineTrivia",
                            "text": "\r\n"
                        },
                        {
                            "kind": "NewLineTrivia",
                            "text": "\r\n"
                        },
                        {
                            "kind": "NewLineTrivia",
                            "text": "\r\n"
                        }
                    ],
                    "trailingTrivia": [
                        {
                            "kind": "WhitespaceTrivia",
                            "text": " "
                        }
                    ]
                },
                "identifier": {
                    "kind": "IdentifierName",
                    "fullStart": 566,
                    "fullEnd": 574,
                    "start": 566,
                    "end": 574,
                    "fullWidth": 8,
                    "width": 8,
                    "text": "testcase",
                    "value": "testcase",
                    "valueText": "testcase"
                },
                "callSignature": {
                    "kind": "CallSignature",
                    "fullStart": 574,
                    "fullEnd": 577,
                    "start": 574,
                    "end": 576,
                    "fullWidth": 3,
                    "width": 2,
                    "parameterList": {
                        "kind": "ParameterList",
                        "fullStart": 574,
                        "fullEnd": 577,
                        "start": 574,
                        "end": 576,
                        "fullWidth": 3,
                        "width": 2,
                        "openParenToken": {
                            "kind": "OpenParenToken",
                            "fullStart": 574,
                            "fullEnd": 575,
                            "start": 574,
                            "end": 575,
                            "fullWidth": 1,
                            "width": 1,
                            "text": "(",
                            "value": "(",
                            "valueText": "("
                        },
                        "parameters": [],
                        "closeParenToken": {
                            "kind": "CloseParenToken",
                            "fullStart": 575,
                            "fullEnd": 577,
                            "start": 575,
                            "end": 576,
                            "fullWidth": 2,
                            "width": 1,
                            "text": ")",
                            "value": ")",
                            "valueText": ")",
                            "hasTrailingTrivia": true,
                            "trailingTrivia": [
                                {
                                    "kind": "WhitespaceTrivia",
                                    "text": " "
                                }
                            ]
                        }
                    }
                },
                "block": {
                    "kind": "Block",
                    "fullStart": 577,
                    "fullEnd": 941,
                    "start": 577,
                    "end": 939,
                    "fullWidth": 364,
                    "width": 362,
                    "openBraceToken": {
                        "kind": "OpenBraceToken",
                        "fullStart": 577,
                        "fullEnd": 580,
                        "start": 577,
                        "end": 578,
                        "fullWidth": 3,
                        "width": 1,
                        "text": "{",
                        "value": "{",
                        "valueText": "{",
                        "hasTrailingTrivia": true,
                        "hasTrailingNewLine": true,
                        "trailingTrivia": [
                            {
                                "kind": "NewLineTrivia",
                                "text": "\r\n"
                            }
                        ]
                    },
                    "statements": [
                        {
                            "kind": "VariableStatement",
                            "fullStart": 580,
                            "fullEnd": 603,
                            "start": 588,
                            "end": 601,
                            "fullWidth": 23,
                            "width": 13,
                            "modifiers": [],
                            "variableDeclaration": {
                                "kind": "VariableDeclaration",
                                "fullStart": 580,
                                "fullEnd": 600,
                                "start": 588,
                                "end": 600,
                                "fullWidth": 20,
                                "width": 12,
                                "varKeyword": {
                                    "kind": "VarKeyword",
                                    "fullStart": 580,
                                    "fullEnd": 592,
                                    "start": 588,
                                    "end": 591,
                                    "fullWidth": 12,
                                    "width": 3,
                                    "text": "var",
                                    "value": "var",
                                    "valueText": "var",
                                    "hasLeadingTrivia": true,
                                    "hasTrailingTrivia": true,
                                    "leadingTrivia": [
                                        {
                                            "kind": "WhitespaceTrivia",
                                            "text": "        "
                                        }
                                    ],
                                    "trailingTrivia": [
                                        {
                                            "kind": "WhitespaceTrivia",
                                            "text": " "
                                        }
                                    ]
                                },
                                "variableDeclarators": [
                                    {
                                        "kind": "VariableDeclarator",
                                        "fullStart": 592,
                                        "fullEnd": 600,
                                        "start": 592,
                                        "end": 600,
                                        "fullWidth": 8,
<<<<<<< HEAD
                                        "width": 8,
                                        "identifier": {
=======
                                        "propertyName": {
>>>>>>> 85e84683
                                            "kind": "IdentifierName",
                                            "fullStart": 592,
                                            "fullEnd": 596,
                                            "start": 592,
                                            "end": 595,
                                            "fullWidth": 4,
                                            "width": 3,
                                            "text": "obj",
                                            "value": "obj",
                                            "valueText": "obj",
                                            "hasTrailingTrivia": true,
                                            "trailingTrivia": [
                                                {
                                                    "kind": "WhitespaceTrivia",
                                                    "text": " "
                                                }
                                            ]
                                        },
                                        "equalsValueClause": {
                                            "kind": "EqualsValueClause",
                                            "fullStart": 596,
                                            "fullEnd": 600,
                                            "start": 596,
                                            "end": 600,
                                            "fullWidth": 4,
                                            "width": 4,
                                            "equalsToken": {
                                                "kind": "EqualsToken",
                                                "fullStart": 596,
                                                "fullEnd": 598,
                                                "start": 596,
                                                "end": 597,
                                                "fullWidth": 2,
                                                "width": 1,
                                                "text": "=",
                                                "value": "=",
                                                "valueText": "=",
                                                "hasTrailingTrivia": true,
                                                "trailingTrivia": [
                                                    {
                                                        "kind": "WhitespaceTrivia",
                                                        "text": " "
                                                    }
                                                ]
                                            },
                                            "value": {
                                                "kind": "ObjectLiteralExpression",
                                                "fullStart": 598,
                                                "fullEnd": 600,
                                                "start": 598,
                                                "end": 600,
                                                "fullWidth": 2,
                                                "width": 2,
                                                "openBraceToken": {
                                                    "kind": "OpenBraceToken",
                                                    "fullStart": 598,
                                                    "fullEnd": 599,
                                                    "start": 598,
                                                    "end": 599,
                                                    "fullWidth": 1,
                                                    "width": 1,
                                                    "text": "{",
                                                    "value": "{",
                                                    "valueText": "{"
                                                },
                                                "propertyAssignments": [],
                                                "closeBraceToken": {
                                                    "kind": "CloseBraceToken",
                                                    "fullStart": 599,
                                                    "fullEnd": 600,
                                                    "start": 599,
                                                    "end": 600,
                                                    "fullWidth": 1,
                                                    "width": 1,
                                                    "text": "}",
                                                    "value": "}",
                                                    "valueText": "}"
                                                }
                                            }
                                        }
                                    }
                                ]
                            },
                            "semicolonToken": {
                                "kind": "SemicolonToken",
                                "fullStart": 600,
                                "fullEnd": 603,
                                "start": 600,
                                "end": 601,
                                "fullWidth": 3,
                                "width": 1,
                                "text": ";",
                                "value": ";",
                                "valueText": ";",
                                "hasTrailingTrivia": true,
                                "hasTrailingNewLine": true,
                                "trailingTrivia": [
                                    {
                                        "kind": "NewLineTrivia",
                                        "text": "\r\n"
                                    }
                                ]
                            }
                        },
                        {
                            "kind": "ExpressionStatement",
                            "fullStart": 603,
                            "fullEnd": 701,
                            "start": 613,
                            "end": 699,
                            "fullWidth": 98,
                            "width": 86,
                            "expression": {
                                "kind": "InvocationExpression",
                                "fullStart": 603,
                                "fullEnd": 698,
                                "start": 613,
                                "end": 698,
                                "fullWidth": 95,
                                "width": 85,
                                "expression": {
                                    "kind": "MemberAccessExpression",
                                    "fullStart": 603,
                                    "fullEnd": 634,
                                    "start": 613,
                                    "end": 634,
                                    "fullWidth": 31,
                                    "width": 21,
                                    "expression": {
                                        "kind": "IdentifierName",
                                        "fullStart": 603,
                                        "fullEnd": 619,
                                        "start": 613,
                                        "end": 619,
                                        "fullWidth": 16,
                                        "width": 6,
                                        "text": "Object",
                                        "value": "Object",
                                        "valueText": "Object",
                                        "hasLeadingTrivia": true,
                                        "hasLeadingNewLine": true,
                                        "leadingTrivia": [
                                            {
                                                "kind": "NewLineTrivia",
                                                "text": "\r\n"
                                            },
                                            {
                                                "kind": "WhitespaceTrivia",
                                                "text": "        "
                                            }
                                        ]
                                    },
                                    "dotToken": {
                                        "kind": "DotToken",
                                        "fullStart": 619,
                                        "fullEnd": 620,
                                        "start": 619,
                                        "end": 620,
                                        "fullWidth": 1,
                                        "width": 1,
                                        "text": ".",
                                        "value": ".",
                                        "valueText": "."
                                    },
                                    "name": {
                                        "kind": "IdentifierName",
                                        "fullStart": 620,
                                        "fullEnd": 634,
                                        "start": 620,
                                        "end": 634,
                                        "fullWidth": 14,
                                        "width": 14,
                                        "text": "defineProperty",
                                        "value": "defineProperty",
                                        "valueText": "defineProperty"
                                    }
                                },
                                "argumentList": {
                                    "kind": "ArgumentList",
                                    "fullStart": 634,
                                    "fullEnd": 698,
                                    "start": 634,
                                    "end": 698,
                                    "fullWidth": 64,
                                    "width": 64,
                                    "openParenToken": {
                                        "kind": "OpenParenToken",
                                        "fullStart": 634,
                                        "fullEnd": 635,
                                        "start": 634,
                                        "end": 635,
                                        "fullWidth": 1,
                                        "width": 1,
                                        "text": "(",
                                        "value": "(",
                                        "valueText": "("
                                    },
                                    "arguments": [
                                        {
                                            "kind": "IdentifierName",
                                            "fullStart": 635,
                                            "fullEnd": 638,
                                            "start": 635,
                                            "end": 638,
                                            "fullWidth": 3,
                                            "width": 3,
                                            "text": "obj",
                                            "value": "obj",
                                            "valueText": "obj"
                                        },
                                        {
                                            "kind": "CommaToken",
                                            "fullStart": 638,
                                            "fullEnd": 640,
                                            "start": 638,
                                            "end": 639,
                                            "fullWidth": 2,
                                            "width": 1,
                                            "text": ",",
                                            "value": ",",
                                            "valueText": ",",
                                            "hasTrailingTrivia": true,
                                            "trailingTrivia": [
                                                {
                                                    "kind": "WhitespaceTrivia",
                                                    "text": " "
                                                }
                                            ]
                                        },
                                        {
                                            "kind": "StringLiteral",
                                            "fullStart": 640,
                                            "fullEnd": 650,
                                            "start": 640,
                                            "end": 650,
                                            "fullWidth": 10,
                                            "width": 10,
                                            "text": "\"property\"",
                                            "value": "property",
                                            "valueText": "property"
                                        },
                                        {
                                            "kind": "CommaToken",
                                            "fullStart": 650,
                                            "fullEnd": 652,
                                            "start": 650,
                                            "end": 651,
                                            "fullWidth": 2,
                                            "width": 1,
                                            "text": ",",
                                            "value": ",",
                                            "valueText": ",",
                                            "hasTrailingTrivia": true,
                                            "trailingTrivia": [
                                                {
                                                    "kind": "WhitespaceTrivia",
                                                    "text": " "
                                                }
                                            ]
                                        },
                                        {
                                            "kind": "ObjectLiteralExpression",
                                            "fullStart": 652,
                                            "fullEnd": 697,
                                            "start": 652,
                                            "end": 697,
                                            "fullWidth": 45,
                                            "width": 45,
                                            "openBraceToken": {
                                                "kind": "OpenBraceToken",
                                                "fullStart": 652,
                                                "fullEnd": 655,
                                                "start": 652,
                                                "end": 653,
                                                "fullWidth": 3,
                                                "width": 1,
                                                "text": "{",
                                                "value": "{",
                                                "valueText": "{",
                                                "hasTrailingTrivia": true,
                                                "hasTrailingNewLine": true,
                                                "trailingTrivia": [
                                                    {
                                                        "kind": "NewLineTrivia",
                                                        "text": "\r\n"
                                                    }
                                                ]
                                            },
                                            "propertyAssignments": [
                                                {
                                                    "kind": "SimplePropertyAssignment",
                                                    "fullStart": 655,
                                                    "fullEnd": 688,
                                                    "start": 667,
                                                    "end": 686,
                                                    "fullWidth": 33,
                                                    "width": 19,
                                                    "propertyName": {
                                                        "kind": "IdentifierName",
                                                        "fullStart": 655,
                                                        "fullEnd": 675,
                                                        "start": 667,
                                                        "end": 675,
                                                        "fullWidth": 20,
                                                        "width": 8,
                                                        "text": "writable",
                                                        "value": "writable",
                                                        "valueText": "writable",
                                                        "hasLeadingTrivia": true,
                                                        "leadingTrivia": [
                                                            {
                                                                "kind": "WhitespaceTrivia",
                                                                "text": "            "
                                                            }
                                                        ]
                                                    },
                                                    "colonToken": {
                                                        "kind": "ColonToken",
                                                        "fullStart": 675,
                                                        "fullEnd": 677,
                                                        "start": 675,
                                                        "end": 676,
                                                        "fullWidth": 2,
                                                        "width": 1,
                                                        "text": ":",
                                                        "value": ":",
                                                        "valueText": ":",
                                                        "hasTrailingTrivia": true,
                                                        "trailingTrivia": [
                                                            {
                                                                "kind": "WhitespaceTrivia",
                                                                "text": " "
                                                            }
                                                        ]
                                                    },
                                                    "expression": {
                                                        "kind": "IdentifierName",
                                                        "fullStart": 677,
                                                        "fullEnd": 688,
                                                        "start": 677,
                                                        "end": 686,
                                                        "fullWidth": 11,
                                                        "width": 9,
                                                        "text": "undefined",
                                                        "value": "undefined",
                                                        "valueText": "undefined",
                                                        "hasTrailingTrivia": true,
                                                        "hasTrailingNewLine": true,
                                                        "trailingTrivia": [
                                                            {
                                                                "kind": "NewLineTrivia",
                                                                "text": "\r\n"
                                                            }
                                                        ]
                                                    }
                                                }
                                            ],
                                            "closeBraceToken": {
                                                "kind": "CloseBraceToken",
                                                "fullStart": 688,
                                                "fullEnd": 697,
                                                "start": 696,
                                                "end": 697,
                                                "fullWidth": 9,
                                                "width": 1,
                                                "text": "}",
                                                "value": "}",
                                                "valueText": "}",
                                                "hasLeadingTrivia": true,
                                                "leadingTrivia": [
                                                    {
                                                        "kind": "WhitespaceTrivia",
                                                        "text": "        "
                                                    }
                                                ]
                                            }
                                        }
                                    ],
                                    "closeParenToken": {
                                        "kind": "CloseParenToken",
                                        "fullStart": 697,
                                        "fullEnd": 698,
                                        "start": 697,
                                        "end": 698,
                                        "fullWidth": 1,
                                        "width": 1,
                                        "text": ")",
                                        "value": ")",
                                        "valueText": ")"
                                    }
                                }
                            },
                            "semicolonToken": {
                                "kind": "SemicolonToken",
                                "fullStart": 698,
                                "fullEnd": 701,
                                "start": 698,
                                "end": 699,
                                "fullWidth": 3,
                                "width": 1,
                                "text": ";",
                                "value": ";",
                                "valueText": ";",
                                "hasTrailingTrivia": true,
                                "hasTrailingNewLine": true,
                                "trailingTrivia": [
                                    {
                                        "kind": "NewLineTrivia",
                                        "text": "\r\n"
                                    }
                                ]
                            }
                        },
                        {
                            "kind": "VariableStatement",
                            "fullStart": 701,
                            "fullEnd": 762,
                            "start": 711,
                            "end": 760,
                            "fullWidth": 61,
                            "width": 49,
                            "modifiers": [],
                            "variableDeclaration": {
                                "kind": "VariableDeclaration",
                                "fullStart": 701,
                                "fullEnd": 759,
                                "start": 711,
                                "end": 759,
                                "fullWidth": 58,
                                "width": 48,
                                "varKeyword": {
                                    "kind": "VarKeyword",
                                    "fullStart": 701,
                                    "fullEnd": 715,
                                    "start": 711,
                                    "end": 714,
                                    "fullWidth": 14,
                                    "width": 3,
                                    "text": "var",
                                    "value": "var",
                                    "valueText": "var",
                                    "hasLeadingTrivia": true,
                                    "hasLeadingNewLine": true,
                                    "hasTrailingTrivia": true,
                                    "leadingTrivia": [
                                        {
                                            "kind": "NewLineTrivia",
                                            "text": "\r\n"
                                        },
                                        {
                                            "kind": "WhitespaceTrivia",
                                            "text": "        "
                                        }
                                    ],
                                    "trailingTrivia": [
                                        {
                                            "kind": "WhitespaceTrivia",
                                            "text": " "
                                        }
                                    ]
                                },
                                "variableDeclarators": [
                                    {
                                        "kind": "VariableDeclarator",
                                        "fullStart": 715,
                                        "fullEnd": 759,
                                        "start": 715,
                                        "end": 759,
                                        "fullWidth": 44,
<<<<<<< HEAD
                                        "width": 44,
                                        "identifier": {
=======
                                        "propertyName": {
>>>>>>> 85e84683
                                            "kind": "IdentifierName",
                                            "fullStart": 715,
                                            "fullEnd": 727,
                                            "start": 715,
                                            "end": 726,
                                            "fullWidth": 12,
                                            "width": 11,
                                            "text": "beforeWrite",
                                            "value": "beforeWrite",
                                            "valueText": "beforeWrite",
                                            "hasTrailingTrivia": true,
                                            "trailingTrivia": [
                                                {
                                                    "kind": "WhitespaceTrivia",
                                                    "text": " "
                                                }
                                            ]
                                        },
                                        "equalsValueClause": {
                                            "kind": "EqualsValueClause",
                                            "fullStart": 727,
                                            "fullEnd": 759,
                                            "start": 727,
                                            "end": 759,
                                            "fullWidth": 32,
                                            "width": 32,
                                            "equalsToken": {
                                                "kind": "EqualsToken",
                                                "fullStart": 727,
                                                "fullEnd": 729,
                                                "start": 727,
                                                "end": 728,
                                                "fullWidth": 2,
                                                "width": 1,
                                                "text": "=",
                                                "value": "=",
                                                "valueText": "=",
                                                "hasTrailingTrivia": true,
                                                "trailingTrivia": [
                                                    {
                                                        "kind": "WhitespaceTrivia",
                                                        "text": " "
                                                    }
                                                ]
                                            },
                                            "value": {
                                                "kind": "InvocationExpression",
                                                "fullStart": 729,
                                                "fullEnd": 759,
                                                "start": 729,
                                                "end": 759,
                                                "fullWidth": 30,
                                                "width": 30,
                                                "expression": {
                                                    "kind": "MemberAccessExpression",
                                                    "fullStart": 729,
                                                    "fullEnd": 747,
                                                    "start": 729,
                                                    "end": 747,
                                                    "fullWidth": 18,
                                                    "width": 18,
                                                    "expression": {
                                                        "kind": "IdentifierName",
                                                        "fullStart": 729,
                                                        "fullEnd": 732,
                                                        "start": 729,
                                                        "end": 732,
                                                        "fullWidth": 3,
                                                        "width": 3,
                                                        "text": "obj",
                                                        "value": "obj",
                                                        "valueText": "obj"
                                                    },
                                                    "dotToken": {
                                                        "kind": "DotToken",
                                                        "fullStart": 732,
                                                        "fullEnd": 733,
                                                        "start": 732,
                                                        "end": 733,
                                                        "fullWidth": 1,
                                                        "width": 1,
                                                        "text": ".",
                                                        "value": ".",
                                                        "valueText": "."
                                                    },
                                                    "name": {
                                                        "kind": "IdentifierName",
                                                        "fullStart": 733,
                                                        "fullEnd": 747,
                                                        "start": 733,
                                                        "end": 747,
                                                        "fullWidth": 14,
                                                        "width": 14,
                                                        "text": "hasOwnProperty",
                                                        "value": "hasOwnProperty",
                                                        "valueText": "hasOwnProperty"
                                                    }
                                                },
                                                "argumentList": {
                                                    "kind": "ArgumentList",
                                                    "fullStart": 747,
                                                    "fullEnd": 759,
                                                    "start": 747,
                                                    "end": 759,
                                                    "fullWidth": 12,
                                                    "width": 12,
                                                    "openParenToken": {
                                                        "kind": "OpenParenToken",
                                                        "fullStart": 747,
                                                        "fullEnd": 748,
                                                        "start": 747,
                                                        "end": 748,
                                                        "fullWidth": 1,
                                                        "width": 1,
                                                        "text": "(",
                                                        "value": "(",
                                                        "valueText": "("
                                                    },
                                                    "arguments": [
                                                        {
                                                            "kind": "StringLiteral",
                                                            "fullStart": 748,
                                                            "fullEnd": 758,
                                                            "start": 748,
                                                            "end": 758,
                                                            "fullWidth": 10,
                                                            "width": 10,
                                                            "text": "\"property\"",
                                                            "value": "property",
                                                            "valueText": "property"
                                                        }
                                                    ],
                                                    "closeParenToken": {
                                                        "kind": "CloseParenToken",
                                                        "fullStart": 758,
                                                        "fullEnd": 759,
                                                        "start": 758,
                                                        "end": 759,
                                                        "fullWidth": 1,
                                                        "width": 1,
                                                        "text": ")",
                                                        "value": ")",
                                                        "valueText": ")"
                                                    }
                                                }
                                            }
                                        }
                                    }
                                ]
                            },
                            "semicolonToken": {
                                "kind": "SemicolonToken",
                                "fullStart": 759,
                                "fullEnd": 762,
                                "start": 759,
                                "end": 760,
                                "fullWidth": 3,
                                "width": 1,
                                "text": ";",
                                "value": ";",
                                "valueText": ";",
                                "hasTrailingTrivia": true,
                                "hasTrailingNewLine": true,
                                "trailingTrivia": [
                                    {
                                        "kind": "NewLineTrivia",
                                        "text": "\r\n"
                                    }
                                ]
                            }
                        },
                        {
                            "kind": "ExpressionStatement",
                            "fullStart": 762,
                            "fullEnd": 802,
                            "start": 772,
                            "end": 800,
                            "fullWidth": 40,
                            "width": 28,
                            "expression": {
                                "kind": "AssignmentExpression",
                                "fullStart": 762,
                                "fullEnd": 799,
                                "start": 772,
                                "end": 799,
                                "fullWidth": 37,
                                "width": 27,
                                "left": {
                                    "kind": "MemberAccessExpression",
                                    "fullStart": 762,
                                    "fullEnd": 785,
                                    "start": 772,
                                    "end": 784,
                                    "fullWidth": 23,
                                    "width": 12,
                                    "expression": {
                                        "kind": "IdentifierName",
                                        "fullStart": 762,
                                        "fullEnd": 775,
                                        "start": 772,
                                        "end": 775,
                                        "fullWidth": 13,
                                        "width": 3,
                                        "text": "obj",
                                        "value": "obj",
                                        "valueText": "obj",
                                        "hasLeadingTrivia": true,
                                        "hasLeadingNewLine": true,
                                        "leadingTrivia": [
                                            {
                                                "kind": "NewLineTrivia",
                                                "text": "\r\n"
                                            },
                                            {
                                                "kind": "WhitespaceTrivia",
                                                "text": "        "
                                            }
                                        ]
                                    },
                                    "dotToken": {
                                        "kind": "DotToken",
                                        "fullStart": 775,
                                        "fullEnd": 776,
                                        "start": 775,
                                        "end": 776,
                                        "fullWidth": 1,
                                        "width": 1,
                                        "text": ".",
                                        "value": ".",
                                        "valueText": "."
                                    },
                                    "name": {
                                        "kind": "IdentifierName",
                                        "fullStart": 776,
                                        "fullEnd": 785,
                                        "start": 776,
                                        "end": 784,
                                        "fullWidth": 9,
                                        "width": 8,
                                        "text": "property",
                                        "value": "property",
                                        "valueText": "property",
                                        "hasTrailingTrivia": true,
                                        "trailingTrivia": [
                                            {
                                                "kind": "WhitespaceTrivia",
                                                "text": " "
                                            }
                                        ]
                                    }
                                },
                                "operatorToken": {
                                    "kind": "EqualsToken",
                                    "fullStart": 785,
                                    "fullEnd": 787,
                                    "start": 785,
                                    "end": 786,
                                    "fullWidth": 2,
                                    "width": 1,
                                    "text": "=",
                                    "value": "=",
                                    "valueText": "=",
                                    "hasTrailingTrivia": true,
                                    "trailingTrivia": [
                                        {
                                            "kind": "WhitespaceTrivia",
                                            "text": " "
                                        }
                                    ]
                                },
                                "right": {
                                    "kind": "StringLiteral",
                                    "fullStart": 787,
                                    "fullEnd": 799,
                                    "start": 787,
                                    "end": 799,
                                    "fullWidth": 12,
                                    "width": 12,
                                    "text": "\"isWritable\"",
                                    "value": "isWritable",
                                    "valueText": "isWritable"
                                }
                            },
                            "semicolonToken": {
                                "kind": "SemicolonToken",
                                "fullStart": 799,
                                "fullEnd": 802,
                                "start": 799,
                                "end": 800,
                                "fullWidth": 3,
                                "width": 1,
                                "text": ";",
                                "value": ";",
                                "valueText": ";",
                                "hasTrailingTrivia": true,
                                "hasTrailingNewLine": true,
                                "trailingTrivia": [
                                    {
                                        "kind": "NewLineTrivia",
                                        "text": "\r\n"
                                    }
                                ]
                            }
                        },
                        {
                            "kind": "VariableStatement",
                            "fullStart": 802,
                            "fullEnd": 871,
                            "start": 812,
                            "end": 869,
                            "fullWidth": 69,
                            "width": 57,
                            "modifiers": [],
                            "variableDeclaration": {
                                "kind": "VariableDeclaration",
                                "fullStart": 802,
                                "fullEnd": 868,
                                "start": 812,
                                "end": 868,
                                "fullWidth": 66,
                                "width": 56,
                                "varKeyword": {
                                    "kind": "VarKeyword",
                                    "fullStart": 802,
                                    "fullEnd": 816,
                                    "start": 812,
                                    "end": 815,
                                    "fullWidth": 14,
                                    "width": 3,
                                    "text": "var",
                                    "value": "var",
                                    "valueText": "var",
                                    "hasLeadingTrivia": true,
                                    "hasLeadingNewLine": true,
                                    "hasTrailingTrivia": true,
                                    "leadingTrivia": [
                                        {
                                            "kind": "NewLineTrivia",
                                            "text": "\r\n"
                                        },
                                        {
                                            "kind": "WhitespaceTrivia",
                                            "text": "        "
                                        }
                                    ],
                                    "trailingTrivia": [
                                        {
                                            "kind": "WhitespaceTrivia",
                                            "text": " "
                                        }
                                    ]
                                },
                                "variableDeclarators": [
                                    {
                                        "kind": "VariableDeclarator",
                                        "fullStart": 816,
                                        "fullEnd": 868,
                                        "start": 816,
                                        "end": 868,
                                        "fullWidth": 52,
<<<<<<< HEAD
                                        "width": 52,
                                        "identifier": {
=======
                                        "propertyName": {
>>>>>>> 85e84683
                                            "kind": "IdentifierName",
                                            "fullStart": 816,
                                            "fullEnd": 827,
                                            "start": 816,
                                            "end": 826,
                                            "fullWidth": 11,
                                            "width": 10,
                                            "text": "afterWrite",
                                            "value": "afterWrite",
                                            "valueText": "afterWrite",
                                            "hasTrailingTrivia": true,
                                            "trailingTrivia": [
                                                {
                                                    "kind": "WhitespaceTrivia",
                                                    "text": " "
                                                }
                                            ]
                                        },
                                        "equalsValueClause": {
                                            "kind": "EqualsValueClause",
                                            "fullStart": 827,
                                            "fullEnd": 868,
                                            "start": 827,
                                            "end": 868,
                                            "fullWidth": 41,
                                            "width": 41,
                                            "equalsToken": {
                                                "kind": "EqualsToken",
                                                "fullStart": 827,
                                                "fullEnd": 829,
                                                "start": 827,
                                                "end": 828,
                                                "fullWidth": 2,
                                                "width": 1,
                                                "text": "=",
                                                "value": "=",
                                                "valueText": "=",
                                                "hasTrailingTrivia": true,
                                                "trailingTrivia": [
                                                    {
                                                        "kind": "WhitespaceTrivia",
                                                        "text": " "
                                                    }
                                                ]
                                            },
                                            "value": {
                                                "kind": "ParenthesizedExpression",
                                                "fullStart": 829,
                                                "fullEnd": 868,
                                                "start": 829,
                                                "end": 868,
                                                "fullWidth": 39,
                                                "width": 39,
                                                "openParenToken": {
                                                    "kind": "OpenParenToken",
                                                    "fullStart": 829,
                                                    "fullEnd": 830,
                                                    "start": 829,
                                                    "end": 830,
                                                    "fullWidth": 1,
                                                    "width": 1,
                                                    "text": "(",
                                                    "value": "(",
                                                    "valueText": "("
                                                },
                                                "expression": {
                                                    "kind": "EqualsExpression",
                                                    "fullStart": 830,
                                                    "fullEnd": 867,
                                                    "start": 830,
                                                    "end": 867,
                                                    "fullWidth": 37,
                                                    "width": 37,
                                                    "left": {
                                                        "kind": "TypeOfExpression",
                                                        "fullStart": 830,
                                                        "fullEnd": 852,
                                                        "start": 830,
                                                        "end": 851,
                                                        "fullWidth": 22,
                                                        "width": 21,
                                                        "typeOfKeyword": {
                                                            "kind": "TypeOfKeyword",
                                                            "fullStart": 830,
                                                            "fullEnd": 837,
                                                            "start": 830,
                                                            "end": 836,
                                                            "fullWidth": 7,
                                                            "width": 6,
                                                            "text": "typeof",
                                                            "value": "typeof",
                                                            "valueText": "typeof",
                                                            "hasTrailingTrivia": true,
                                                            "trailingTrivia": [
                                                                {
                                                                    "kind": "WhitespaceTrivia",
                                                                    "text": " "
                                                                }
                                                            ]
                                                        },
                                                        "expression": {
                                                            "kind": "ParenthesizedExpression",
                                                            "fullStart": 837,
                                                            "fullEnd": 852,
                                                            "start": 837,
                                                            "end": 851,
                                                            "fullWidth": 15,
                                                            "width": 14,
                                                            "openParenToken": {
                                                                "kind": "OpenParenToken",
                                                                "fullStart": 837,
                                                                "fullEnd": 838,
                                                                "start": 837,
                                                                "end": 838,
                                                                "fullWidth": 1,
                                                                "width": 1,
                                                                "text": "(",
                                                                "value": "(",
                                                                "valueText": "("
                                                            },
                                                            "expression": {
                                                                "kind": "MemberAccessExpression",
                                                                "fullStart": 838,
                                                                "fullEnd": 850,
                                                                "start": 838,
                                                                "end": 850,
                                                                "fullWidth": 12,
                                                                "width": 12,
                                                                "expression": {
                                                                    "kind": "IdentifierName",
                                                                    "fullStart": 838,
                                                                    "fullEnd": 841,
                                                                    "start": 838,
                                                                    "end": 841,
                                                                    "fullWidth": 3,
                                                                    "width": 3,
                                                                    "text": "obj",
                                                                    "value": "obj",
                                                                    "valueText": "obj"
                                                                },
                                                                "dotToken": {
                                                                    "kind": "DotToken",
                                                                    "fullStart": 841,
                                                                    "fullEnd": 842,
                                                                    "start": 841,
                                                                    "end": 842,
                                                                    "fullWidth": 1,
                                                                    "width": 1,
                                                                    "text": ".",
                                                                    "value": ".",
                                                                    "valueText": "."
                                                                },
                                                                "name": {
                                                                    "kind": "IdentifierName",
                                                                    "fullStart": 842,
                                                                    "fullEnd": 850,
                                                                    "start": 842,
                                                                    "end": 850,
                                                                    "fullWidth": 8,
                                                                    "width": 8,
                                                                    "text": "property",
                                                                    "value": "property",
                                                                    "valueText": "property"
                                                                }
                                                            },
                                                            "closeParenToken": {
                                                                "kind": "CloseParenToken",
                                                                "fullStart": 850,
                                                                "fullEnd": 852,
                                                                "start": 850,
                                                                "end": 851,
                                                                "fullWidth": 2,
                                                                "width": 1,
                                                                "text": ")",
                                                                "value": ")",
                                                                "valueText": ")",
                                                                "hasTrailingTrivia": true,
                                                                "trailingTrivia": [
                                                                    {
                                                                        "kind": "WhitespaceTrivia",
                                                                        "text": " "
                                                                    }
                                                                ]
                                                            }
                                                        }
                                                    },
                                                    "operatorToken": {
                                                        "kind": "EqualsEqualsEqualsToken",
                                                        "fullStart": 852,
                                                        "fullEnd": 856,
                                                        "start": 852,
                                                        "end": 855,
                                                        "fullWidth": 4,
                                                        "width": 3,
                                                        "text": "===",
                                                        "value": "===",
                                                        "valueText": "===",
                                                        "hasTrailingTrivia": true,
                                                        "trailingTrivia": [
                                                            {
                                                                "kind": "WhitespaceTrivia",
                                                                "text": " "
                                                            }
                                                        ]
                                                    },
                                                    "right": {
                                                        "kind": "StringLiteral",
                                                        "fullStart": 856,
                                                        "fullEnd": 867,
                                                        "start": 856,
                                                        "end": 867,
                                                        "fullWidth": 11,
                                                        "width": 11,
                                                        "text": "\"undefined\"",
                                                        "value": "undefined",
                                                        "valueText": "undefined"
                                                    }
                                                },
                                                "closeParenToken": {
                                                    "kind": "CloseParenToken",
                                                    "fullStart": 867,
                                                    "fullEnd": 868,
                                                    "start": 867,
                                                    "end": 868,
                                                    "fullWidth": 1,
                                                    "width": 1,
                                                    "text": ")",
                                                    "value": ")",
                                                    "valueText": ")"
                                                }
                                            }
                                        }
                                    }
                                ]
                            },
                            "semicolonToken": {
                                "kind": "SemicolonToken",
                                "fullStart": 868,
                                "fullEnd": 871,
                                "start": 868,
                                "end": 869,
                                "fullWidth": 3,
                                "width": 1,
                                "text": ";",
                                "value": ";",
                                "valueText": ";",
                                "hasTrailingTrivia": true,
                                "hasTrailingNewLine": true,
                                "trailingTrivia": [
                                    {
                                        "kind": "NewLineTrivia",
                                        "text": "\r\n"
                                    }
                                ]
                            }
                        },
                        {
                            "kind": "ReturnStatement",
                            "fullStart": 871,
                            "fullEnd": 934,
                            "start": 881,
                            "end": 932,
                            "fullWidth": 63,
                            "width": 51,
                            "returnKeyword": {
                                "kind": "ReturnKeyword",
                                "fullStart": 871,
                                "fullEnd": 888,
                                "start": 881,
                                "end": 887,
                                "fullWidth": 17,
                                "width": 6,
                                "text": "return",
                                "value": "return",
                                "valueText": "return",
                                "hasLeadingTrivia": true,
                                "hasLeadingNewLine": true,
                                "hasTrailingTrivia": true,
                                "leadingTrivia": [
                                    {
                                        "kind": "NewLineTrivia",
                                        "text": "\r\n"
                                    },
                                    {
                                        "kind": "WhitespaceTrivia",
                                        "text": "        "
                                    }
                                ],
                                "trailingTrivia": [
                                    {
                                        "kind": "WhitespaceTrivia",
                                        "text": " "
                                    }
                                ]
                            },
                            "expression": {
                                "kind": "LogicalAndExpression",
                                "fullStart": 888,
                                "fullEnd": 931,
                                "start": 888,
                                "end": 931,
                                "fullWidth": 43,
                                "width": 43,
                                "left": {
                                    "kind": "EqualsExpression",
                                    "fullStart": 888,
                                    "fullEnd": 909,
                                    "start": 888,
                                    "end": 908,
                                    "fullWidth": 21,
                                    "width": 20,
                                    "left": {
                                        "kind": "IdentifierName",
                                        "fullStart": 888,
                                        "fullEnd": 900,
                                        "start": 888,
                                        "end": 899,
                                        "fullWidth": 12,
                                        "width": 11,
                                        "text": "beforeWrite",
                                        "value": "beforeWrite",
                                        "valueText": "beforeWrite",
                                        "hasTrailingTrivia": true,
                                        "trailingTrivia": [
                                            {
                                                "kind": "WhitespaceTrivia",
                                                "text": " "
                                            }
                                        ]
                                    },
                                    "operatorToken": {
                                        "kind": "EqualsEqualsEqualsToken",
                                        "fullStart": 900,
                                        "fullEnd": 904,
                                        "start": 900,
                                        "end": 903,
                                        "fullWidth": 4,
                                        "width": 3,
                                        "text": "===",
                                        "value": "===",
                                        "valueText": "===",
                                        "hasTrailingTrivia": true,
                                        "trailingTrivia": [
                                            {
                                                "kind": "WhitespaceTrivia",
                                                "text": " "
                                            }
                                        ]
                                    },
                                    "right": {
                                        "kind": "TrueKeyword",
                                        "fullStart": 904,
                                        "fullEnd": 909,
                                        "start": 904,
                                        "end": 908,
                                        "fullWidth": 5,
                                        "width": 4,
                                        "text": "true",
                                        "value": true,
                                        "valueText": "true",
                                        "hasTrailingTrivia": true,
                                        "trailingTrivia": [
                                            {
                                                "kind": "WhitespaceTrivia",
                                                "text": " "
                                            }
                                        ]
                                    }
                                },
                                "operatorToken": {
                                    "kind": "AmpersandAmpersandToken",
                                    "fullStart": 909,
                                    "fullEnd": 912,
                                    "start": 909,
                                    "end": 911,
                                    "fullWidth": 3,
                                    "width": 2,
                                    "text": "&&",
                                    "value": "&&",
                                    "valueText": "&&",
                                    "hasTrailingTrivia": true,
                                    "trailingTrivia": [
                                        {
                                            "kind": "WhitespaceTrivia",
                                            "text": " "
                                        }
                                    ]
                                },
                                "right": {
                                    "kind": "EqualsExpression",
                                    "fullStart": 912,
                                    "fullEnd": 931,
                                    "start": 912,
                                    "end": 931,
                                    "fullWidth": 19,
                                    "width": 19,
                                    "left": {
                                        "kind": "IdentifierName",
                                        "fullStart": 912,
                                        "fullEnd": 923,
                                        "start": 912,
                                        "end": 922,
                                        "fullWidth": 11,
                                        "width": 10,
                                        "text": "afterWrite",
                                        "value": "afterWrite",
                                        "valueText": "afterWrite",
                                        "hasTrailingTrivia": true,
                                        "trailingTrivia": [
                                            {
                                                "kind": "WhitespaceTrivia",
                                                "text": " "
                                            }
                                        ]
                                    },
                                    "operatorToken": {
                                        "kind": "EqualsEqualsEqualsToken",
                                        "fullStart": 923,
                                        "fullEnd": 927,
                                        "start": 923,
                                        "end": 926,
                                        "fullWidth": 4,
                                        "width": 3,
                                        "text": "===",
                                        "value": "===",
                                        "valueText": "===",
                                        "hasTrailingTrivia": true,
                                        "trailingTrivia": [
                                            {
                                                "kind": "WhitespaceTrivia",
                                                "text": " "
                                            }
                                        ]
                                    },
                                    "right": {
                                        "kind": "TrueKeyword",
                                        "fullStart": 927,
                                        "fullEnd": 931,
                                        "start": 927,
                                        "end": 931,
                                        "fullWidth": 4,
                                        "width": 4,
                                        "text": "true",
                                        "value": true,
                                        "valueText": "true"
                                    }
                                }
                            },
                            "semicolonToken": {
                                "kind": "SemicolonToken",
                                "fullStart": 931,
                                "fullEnd": 934,
                                "start": 931,
                                "end": 932,
                                "fullWidth": 3,
                                "width": 1,
                                "text": ";",
                                "value": ";",
                                "valueText": ";",
                                "hasTrailingTrivia": true,
                                "hasTrailingNewLine": true,
                                "trailingTrivia": [
                                    {
                                        "kind": "NewLineTrivia",
                                        "text": "\r\n"
                                    }
                                ]
                            }
                        }
                    ],
                    "closeBraceToken": {
                        "kind": "CloseBraceToken",
                        "fullStart": 934,
                        "fullEnd": 941,
                        "start": 938,
                        "end": 939,
                        "fullWidth": 7,
                        "width": 1,
                        "text": "}",
                        "value": "}",
                        "valueText": "}",
                        "hasLeadingTrivia": true,
                        "hasTrailingTrivia": true,
                        "hasTrailingNewLine": true,
                        "leadingTrivia": [
                            {
                                "kind": "WhitespaceTrivia",
                                "text": "    "
                            }
                        ],
                        "trailingTrivia": [
                            {
                                "kind": "NewLineTrivia",
                                "text": "\r\n"
                            }
                        ]
                    }
                }
            },
            {
                "kind": "ExpressionStatement",
                "fullStart": 941,
                "fullEnd": 965,
                "start": 941,
                "end": 963,
                "fullWidth": 24,
                "width": 22,
                "expression": {
                    "kind": "InvocationExpression",
                    "fullStart": 941,
                    "fullEnd": 962,
                    "start": 941,
                    "end": 962,
                    "fullWidth": 21,
                    "width": 21,
                    "expression": {
                        "kind": "IdentifierName",
                        "fullStart": 941,
                        "fullEnd": 952,
                        "start": 941,
                        "end": 952,
                        "fullWidth": 11,
                        "width": 11,
                        "text": "runTestCase",
                        "value": "runTestCase",
                        "valueText": "runTestCase"
                    },
                    "argumentList": {
                        "kind": "ArgumentList",
                        "fullStart": 952,
                        "fullEnd": 962,
                        "start": 952,
                        "end": 962,
                        "fullWidth": 10,
                        "width": 10,
                        "openParenToken": {
                            "kind": "OpenParenToken",
                            "fullStart": 952,
                            "fullEnd": 953,
                            "start": 952,
                            "end": 953,
                            "fullWidth": 1,
                            "width": 1,
                            "text": "(",
                            "value": "(",
                            "valueText": "("
                        },
                        "arguments": [
                            {
                                "kind": "IdentifierName",
                                "fullStart": 953,
                                "fullEnd": 961,
                                "start": 953,
                                "end": 961,
                                "fullWidth": 8,
                                "width": 8,
                                "text": "testcase",
                                "value": "testcase",
                                "valueText": "testcase"
                            }
                        ],
                        "closeParenToken": {
                            "kind": "CloseParenToken",
                            "fullStart": 961,
                            "fullEnd": 962,
                            "start": 961,
                            "end": 962,
                            "fullWidth": 1,
                            "width": 1,
                            "text": ")",
                            "value": ")",
                            "valueText": ")"
                        }
                    }
                },
                "semicolonToken": {
                    "kind": "SemicolonToken",
                    "fullStart": 962,
                    "fullEnd": 965,
                    "start": 962,
                    "end": 963,
                    "fullWidth": 3,
                    "width": 1,
                    "text": ";",
                    "value": ";",
                    "valueText": ";",
                    "hasTrailingTrivia": true,
                    "hasTrailingNewLine": true,
                    "trailingTrivia": [
                        {
                            "kind": "NewLineTrivia",
                            "text": "\r\n"
                        }
                    ]
                }
            }
        ],
        "endOfFileToken": {
            "kind": "EndOfFileToken",
            "fullStart": 965,
            "fullEnd": 965,
            "start": 965,
            "end": 965,
            "fullWidth": 0,
            "width": 0,
            "text": ""
        }
    },
    "lineMap": {
        "lineStarts": [
            0,
            67,
            152,
            232,
            308,
            380,
            385,
            439,
            548,
            553,
            555,
            557,
            580,
            603,
            605,
            655,
            688,
            701,
            703,
            762,
            764,
            802,
            804,
            871,
            873,
            934,
            941,
            965
        ],
        "length": 965
    }
}<|MERGE_RESOLUTION|>--- conflicted
+++ resolved
@@ -245,12 +245,8 @@
                                         "start": 592,
                                         "end": 600,
                                         "fullWidth": 8,
-<<<<<<< HEAD
                                         "width": 8,
-                                        "identifier": {
-=======
                                         "propertyName": {
->>>>>>> 85e84683
                                             "kind": "IdentifierName",
                                             "fullStart": 592,
                                             "fullEnd": 596,
@@ -720,12 +716,8 @@
                                         "start": 715,
                                         "end": 759,
                                         "fullWidth": 44,
-<<<<<<< HEAD
                                         "width": 44,
-                                        "identifier": {
-=======
                                         "propertyName": {
->>>>>>> 85e84683
                                             "kind": "IdentifierName",
                                             "fullStart": 715,
                                             "fullEnd": 727,
@@ -1086,12 +1078,8 @@
                                         "start": 816,
                                         "end": 868,
                                         "fullWidth": 52,
-<<<<<<< HEAD
                                         "width": 52,
-                                        "identifier": {
-=======
                                         "propertyName": {
->>>>>>> 85e84683
                                             "kind": "IdentifierName",
                                             "fullStart": 816,
                                             "fullEnd": 827,
