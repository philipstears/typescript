{
    "isDeclaration": false,
    "languageVersion": "EcmaScript5",
    "parseOptions": {
        "allowAutomaticSemicolonInsertion": true
    },
    "sourceUnit": {
        "kind": "SourceUnit",
        "fullStart": 0,
        "fullEnd": 1427,
        "start": 634,
        "end": 1427,
        "fullWidth": 1427,
        "width": 793,
        "isIncrementallyUnusable": true,
        "moduleElements": [
            {
                "kind": "FunctionDeclaration",
                "fullStart": 0,
                "fullEnd": 1403,
                "start": 634,
                "end": 1401,
                "fullWidth": 1403,
                "width": 767,
                "modifiers": [],
                "functionKeyword": {
                    "kind": "FunctionKeyword",
                    "fullStart": 0,
                    "fullEnd": 643,
                    "start": 634,
                    "end": 642,
                    "fullWidth": 643,
                    "width": 8,
                    "text": "function",
                    "value": "function",
                    "valueText": "function",
                    "hasLeadingTrivia": true,
                    "hasLeadingComment": true,
                    "hasLeadingNewLine": true,
                    "hasTrailingTrivia": true,
                    "leadingTrivia": [
                        {
                            "kind": "SingleLineCommentTrivia",
                            "text": "/// Copyright (c) 2012 Ecma International.  All rights reserved. "
                        },
                        {
                            "kind": "NewLineTrivia",
                            "text": "\r\n"
                        },
                        {
                            "kind": "SingleLineCommentTrivia",
                            "text": "/// Ecma International makes this code available under the terms and conditions set"
                        },
                        {
                            "kind": "NewLineTrivia",
                            "text": "\r\n"
                        },
                        {
                            "kind": "SingleLineCommentTrivia",
                            "text": "/// forth on http://hg.ecmascript.org/tests/test262/raw-file/tip/LICENSE (the "
                        },
                        {
                            "kind": "NewLineTrivia",
                            "text": "\r\n"
                        },
                        {
                            "kind": "SingleLineCommentTrivia",
                            "text": "/// \"Use Terms\").   Any redistribution of this code must retain the above "
                        },
                        {
                            "kind": "NewLineTrivia",
                            "text": "\r\n"
                        },
                        {
                            "kind": "SingleLineCommentTrivia",
                            "text": "/// copyright and this notice and otherwise comply with the Use Terms."
                        },
                        {
                            "kind": "NewLineTrivia",
                            "text": "\r\n"
                        },
                        {
                            "kind": "MultiLineCommentTrivia",
                            "text": "/**\r\n * @path ch15/15.2/15.2.3/15.2.3.6/15.2.3.6-4-379.js\r\n * @description ES5 Attributes - fail to update [[Enumerable]] attribute of data property ([[Writable]] is false, [[Enumerable]] is false, [[Configurable]] is false) to different value\r\n */"
                        },
                        {
                            "kind": "NewLineTrivia",
                            "text": "\r\n"
                        },
                        {
                            "kind": "NewLineTrivia",
                            "text": "\r\n"
                        },
                        {
                            "kind": "NewLineTrivia",
                            "text": "\r\n"
                        }
                    ],
                    "trailingTrivia": [
                        {
                            "kind": "WhitespaceTrivia",
                            "text": " "
                        }
                    ]
                },
                "identifier": {
                    "kind": "IdentifierName",
                    "fullStart": 643,
                    "fullEnd": 651,
                    "start": 643,
                    "end": 651,
                    "fullWidth": 8,
                    "width": 8,
                    "text": "testcase",
                    "value": "testcase",
                    "valueText": "testcase"
                },
                "callSignature": {
                    "kind": "CallSignature",
                    "fullStart": 651,
                    "fullEnd": 654,
                    "start": 651,
                    "end": 653,
                    "fullWidth": 3,
                    "width": 2,
                    "parameterList": {
                        "kind": "ParameterList",
                        "fullStart": 651,
                        "fullEnd": 654,
                        "start": 651,
                        "end": 653,
                        "fullWidth": 3,
                        "width": 2,
                        "openParenToken": {
                            "kind": "OpenParenToken",
                            "fullStart": 651,
                            "fullEnd": 652,
                            "start": 651,
                            "end": 652,
                            "fullWidth": 1,
                            "width": 1,
                            "text": "(",
                            "value": "(",
                            "valueText": "("
                        },
                        "parameters": [],
                        "closeParenToken": {
                            "kind": "CloseParenToken",
                            "fullStart": 652,
                            "fullEnd": 654,
                            "start": 652,
                            "end": 653,
                            "fullWidth": 2,
                            "width": 1,
                            "text": ")",
                            "value": ")",
                            "valueText": ")",
                            "hasTrailingTrivia": true,
                            "trailingTrivia": [
                                {
                                    "kind": "WhitespaceTrivia",
                                    "text": " "
                                }
                            ]
                        }
                    }
                },
                "block": {
                    "kind": "Block",
                    "fullStart": 654,
                    "fullEnd": 1403,
                    "start": 654,
                    "end": 1401,
                    "fullWidth": 749,
                    "width": 747,
                    "openBraceToken": {
                        "kind": "OpenBraceToken",
                        "fullStart": 654,
                        "fullEnd": 657,
                        "start": 654,
                        "end": 655,
                        "fullWidth": 3,
                        "width": 1,
                        "text": "{",
                        "value": "{",
                        "valueText": "{",
                        "hasTrailingTrivia": true,
                        "hasTrailingNewLine": true,
                        "trailingTrivia": [
                            {
                                "kind": "NewLineTrivia",
                                "text": "\r\n"
                            }
                        ]
                    },
                    "statements": [
                        {
                            "kind": "VariableStatement",
                            "fullStart": 657,
                            "fullEnd": 680,
                            "start": 665,
                            "end": 678,
                            "fullWidth": 23,
                            "width": 13,
                            "modifiers": [],
                            "variableDeclaration": {
                                "kind": "VariableDeclaration",
                                "fullStart": 657,
                                "fullEnd": 677,
                                "start": 665,
                                "end": 677,
                                "fullWidth": 20,
                                "width": 12,
                                "varKeyword": {
                                    "kind": "VarKeyword",
                                    "fullStart": 657,
                                    "fullEnd": 669,
                                    "start": 665,
                                    "end": 668,
                                    "fullWidth": 12,
                                    "width": 3,
                                    "text": "var",
                                    "value": "var",
                                    "valueText": "var",
                                    "hasLeadingTrivia": true,
                                    "hasTrailingTrivia": true,
                                    "leadingTrivia": [
                                        {
                                            "kind": "WhitespaceTrivia",
                                            "text": "        "
                                        }
                                    ],
                                    "trailingTrivia": [
                                        {
                                            "kind": "WhitespaceTrivia",
                                            "text": " "
                                        }
                                    ]
                                },
                                "variableDeclarators": [
                                    {
                                        "kind": "VariableDeclarator",
                                        "fullStart": 669,
                                        "fullEnd": 677,
                                        "start": 669,
                                        "end": 677,
                                        "fullWidth": 8,
<<<<<<< HEAD
                                        "width": 8,
                                        "identifier": {
=======
                                        "propertyName": {
>>>>>>> 85e84683
                                            "kind": "IdentifierName",
                                            "fullStart": 669,
                                            "fullEnd": 673,
                                            "start": 669,
                                            "end": 672,
                                            "fullWidth": 4,
                                            "width": 3,
                                            "text": "obj",
                                            "value": "obj",
                                            "valueText": "obj",
                                            "hasTrailingTrivia": true,
                                            "trailingTrivia": [
                                                {
                                                    "kind": "WhitespaceTrivia",
                                                    "text": " "
                                                }
                                            ]
                                        },
                                        "equalsValueClause": {
                                            "kind": "EqualsValueClause",
                                            "fullStart": 673,
                                            "fullEnd": 677,
                                            "start": 673,
                                            "end": 677,
                                            "fullWidth": 4,
                                            "width": 4,
                                            "equalsToken": {
                                                "kind": "EqualsToken",
                                                "fullStart": 673,
                                                "fullEnd": 675,
                                                "start": 673,
                                                "end": 674,
                                                "fullWidth": 2,
                                                "width": 1,
                                                "text": "=",
                                                "value": "=",
                                                "valueText": "=",
                                                "hasTrailingTrivia": true,
                                                "trailingTrivia": [
                                                    {
                                                        "kind": "WhitespaceTrivia",
                                                        "text": " "
                                                    }
                                                ]
                                            },
                                            "value": {
                                                "kind": "ObjectLiteralExpression",
                                                "fullStart": 675,
                                                "fullEnd": 677,
                                                "start": 675,
                                                "end": 677,
                                                "fullWidth": 2,
                                                "width": 2,
                                                "openBraceToken": {
                                                    "kind": "OpenBraceToken",
                                                    "fullStart": 675,
                                                    "fullEnd": 676,
                                                    "start": 675,
                                                    "end": 676,
                                                    "fullWidth": 1,
                                                    "width": 1,
                                                    "text": "{",
                                                    "value": "{",
                                                    "valueText": "{"
                                                },
                                                "propertyAssignments": [],
                                                "closeBraceToken": {
                                                    "kind": "CloseBraceToken",
                                                    "fullStart": 676,
                                                    "fullEnd": 677,
                                                    "start": 676,
                                                    "end": 677,
                                                    "fullWidth": 1,
                                                    "width": 1,
                                                    "text": "}",
                                                    "value": "}",
                                                    "valueText": "}"
                                                }
                                            }
                                        }
                                    }
                                ]
                            },
                            "semicolonToken": {
                                "kind": "SemicolonToken",
                                "fullStart": 677,
                                "fullEnd": 680,
                                "start": 677,
                                "end": 678,
                                "fullWidth": 3,
                                "width": 1,
                                "text": ";",
                                "value": ";",
                                "valueText": ";",
                                "hasTrailingTrivia": true,
                                "hasTrailingNewLine": true,
                                "trailingTrivia": [
                                    {
                                        "kind": "NewLineTrivia",
                                        "text": "\r\n"
                                    }
                                ]
                            }
                        },
                        {
                            "kind": "ExpressionStatement",
                            "fullStart": 680,
                            "fullEnd": 862,
                            "start": 690,
                            "end": 860,
                            "fullWidth": 182,
                            "width": 170,
                            "expression": {
                                "kind": "InvocationExpression",
                                "fullStart": 680,
                                "fullEnd": 859,
                                "start": 690,
                                "end": 859,
                                "fullWidth": 179,
                                "width": 169,
                                "expression": {
                                    "kind": "MemberAccessExpression",
                                    "fullStart": 680,
                                    "fullEnd": 711,
                                    "start": 690,
                                    "end": 711,
                                    "fullWidth": 31,
                                    "width": 21,
                                    "expression": {
                                        "kind": "IdentifierName",
                                        "fullStart": 680,
                                        "fullEnd": 696,
                                        "start": 690,
                                        "end": 696,
                                        "fullWidth": 16,
                                        "width": 6,
                                        "text": "Object",
                                        "value": "Object",
                                        "valueText": "Object",
                                        "hasLeadingTrivia": true,
                                        "hasLeadingNewLine": true,
                                        "leadingTrivia": [
                                            {
                                                "kind": "NewLineTrivia",
                                                "text": "\r\n"
                                            },
                                            {
                                                "kind": "WhitespaceTrivia",
                                                "text": "        "
                                            }
                                        ]
                                    },
                                    "dotToken": {
                                        "kind": "DotToken",
                                        "fullStart": 696,
                                        "fullEnd": 697,
                                        "start": 696,
                                        "end": 697,
                                        "fullWidth": 1,
                                        "width": 1,
                                        "text": ".",
                                        "value": ".",
                                        "valueText": "."
                                    },
                                    "name": {
                                        "kind": "IdentifierName",
                                        "fullStart": 697,
                                        "fullEnd": 711,
                                        "start": 697,
                                        "end": 711,
                                        "fullWidth": 14,
                                        "width": 14,
                                        "text": "defineProperty",
                                        "value": "defineProperty",
                                        "valueText": "defineProperty"
                                    }
                                },
                                "argumentList": {
                                    "kind": "ArgumentList",
                                    "fullStart": 711,
                                    "fullEnd": 859,
                                    "start": 711,
                                    "end": 859,
                                    "fullWidth": 148,
                                    "width": 148,
                                    "openParenToken": {
                                        "kind": "OpenParenToken",
                                        "fullStart": 711,
                                        "fullEnd": 712,
                                        "start": 711,
                                        "end": 712,
                                        "fullWidth": 1,
                                        "width": 1,
                                        "text": "(",
                                        "value": "(",
                                        "valueText": "("
                                    },
                                    "arguments": [
                                        {
                                            "kind": "IdentifierName",
                                            "fullStart": 712,
                                            "fullEnd": 715,
                                            "start": 712,
                                            "end": 715,
                                            "fullWidth": 3,
                                            "width": 3,
                                            "text": "obj",
                                            "value": "obj",
                                            "valueText": "obj"
                                        },
                                        {
                                            "kind": "CommaToken",
                                            "fullStart": 715,
                                            "fullEnd": 717,
                                            "start": 715,
                                            "end": 716,
                                            "fullWidth": 2,
                                            "width": 1,
                                            "text": ",",
                                            "value": ",",
                                            "valueText": ",",
                                            "hasTrailingTrivia": true,
                                            "trailingTrivia": [
                                                {
                                                    "kind": "WhitespaceTrivia",
                                                    "text": " "
                                                }
                                            ]
                                        },
                                        {
                                            "kind": "StringLiteral",
                                            "fullStart": 717,
                                            "fullEnd": 723,
                                            "start": 717,
                                            "end": 723,
                                            "fullWidth": 6,
                                            "width": 6,
                                            "text": "\"prop\"",
                                            "value": "prop",
                                            "valueText": "prop"
                                        },
                                        {
                                            "kind": "CommaToken",
                                            "fullStart": 723,
                                            "fullEnd": 725,
                                            "start": 723,
                                            "end": 724,
                                            "fullWidth": 2,
                                            "width": 1,
                                            "text": ",",
                                            "value": ",",
                                            "valueText": ",",
                                            "hasTrailingTrivia": true,
                                            "trailingTrivia": [
                                                {
                                                    "kind": "WhitespaceTrivia",
                                                    "text": " "
                                                }
                                            ]
                                        },
                                        {
                                            "kind": "ObjectLiteralExpression",
                                            "fullStart": 725,
                                            "fullEnd": 858,
                                            "start": 725,
                                            "end": 858,
                                            "fullWidth": 133,
                                            "width": 133,
                                            "openBraceToken": {
                                                "kind": "OpenBraceToken",
                                                "fullStart": 725,
                                                "fullEnd": 728,
                                                "start": 725,
                                                "end": 726,
                                                "fullWidth": 3,
                                                "width": 1,
                                                "text": "{",
                                                "value": "{",
                                                "valueText": "{",
                                                "hasTrailingTrivia": true,
                                                "hasTrailingNewLine": true,
                                                "trailingTrivia": [
                                                    {
                                                        "kind": "NewLineTrivia",
                                                        "text": "\r\n"
                                                    }
                                                ]
                                            },
                                            "propertyAssignments": [
                                                {
                                                    "kind": "SimplePropertyAssignment",
                                                    "fullStart": 728,
                                                    "fullEnd": 751,
                                                    "start": 740,
                                                    "end": 751,
                                                    "fullWidth": 23,
                                                    "width": 11,
                                                    "propertyName": {
                                                        "kind": "IdentifierName",
                                                        "fullStart": 728,
                                                        "fullEnd": 745,
                                                        "start": 740,
                                                        "end": 745,
                                                        "fullWidth": 17,
                                                        "width": 5,
                                                        "text": "value",
                                                        "value": "value",
                                                        "valueText": "value",
                                                        "hasLeadingTrivia": true,
                                                        "leadingTrivia": [
                                                            {
                                                                "kind": "WhitespaceTrivia",
                                                                "text": "            "
                                                            }
                                                        ]
                                                    },
                                                    "colonToken": {
                                                        "kind": "ColonToken",
                                                        "fullStart": 745,
                                                        "fullEnd": 747,
                                                        "start": 745,
                                                        "end": 746,
                                                        "fullWidth": 2,
                                                        "width": 1,
                                                        "text": ":",
                                                        "value": ":",
                                                        "valueText": ":",
                                                        "hasTrailingTrivia": true,
                                                        "trailingTrivia": [
                                                            {
                                                                "kind": "WhitespaceTrivia",
                                                                "text": " "
                                                            }
                                                        ]
                                                    },
                                                    "expression": {
                                                        "kind": "NumericLiteral",
                                                        "fullStart": 747,
                                                        "fullEnd": 751,
                                                        "start": 747,
                                                        "end": 751,
                                                        "fullWidth": 4,
                                                        "width": 4,
                                                        "text": "2010",
                                                        "value": 2010,
                                                        "valueText": "2010"
                                                    }
                                                },
                                                {
                                                    "kind": "CommaToken",
                                                    "fullStart": 751,
                                                    "fullEnd": 754,
                                                    "start": 751,
                                                    "end": 752,
                                                    "fullWidth": 3,
                                                    "width": 1,
                                                    "text": ",",
                                                    "value": ",",
                                                    "valueText": ",",
                                                    "hasTrailingTrivia": true,
                                                    "hasTrailingNewLine": true,
                                                    "trailingTrivia": [
                                                        {
                                                            "kind": "NewLineTrivia",
                                                            "text": "\r\n"
                                                        }
                                                    ]
                                                },
                                                {
                                                    "kind": "SimplePropertyAssignment",
                                                    "fullStart": 754,
                                                    "fullEnd": 781,
                                                    "start": 766,
                                                    "end": 781,
                                                    "fullWidth": 27,
                                                    "width": 15,
                                                    "propertyName": {
                                                        "kind": "IdentifierName",
                                                        "fullStart": 754,
                                                        "fullEnd": 774,
                                                        "start": 766,
                                                        "end": 774,
                                                        "fullWidth": 20,
                                                        "width": 8,
                                                        "text": "writable",
                                                        "value": "writable",
                                                        "valueText": "writable",
                                                        "hasLeadingTrivia": true,
                                                        "leadingTrivia": [
                                                            {
                                                                "kind": "WhitespaceTrivia",
                                                                "text": "            "
                                                            }
                                                        ]
                                                    },
                                                    "colonToken": {
                                                        "kind": "ColonToken",
                                                        "fullStart": 774,
                                                        "fullEnd": 776,
                                                        "start": 774,
                                                        "end": 775,
                                                        "fullWidth": 2,
                                                        "width": 1,
                                                        "text": ":",
                                                        "value": ":",
                                                        "valueText": ":",
                                                        "hasTrailingTrivia": true,
                                                        "trailingTrivia": [
                                                            {
                                                                "kind": "WhitespaceTrivia",
                                                                "text": " "
                                                            }
                                                        ]
                                                    },
                                                    "expression": {
                                                        "kind": "FalseKeyword",
                                                        "fullStart": 776,
                                                        "fullEnd": 781,
                                                        "start": 776,
                                                        "end": 781,
                                                        "fullWidth": 5,
                                                        "width": 5,
                                                        "text": "false",
                                                        "value": false,
                                                        "valueText": "false"
                                                    }
                                                },
                                                {
                                                    "kind": "CommaToken",
                                                    "fullStart": 781,
                                                    "fullEnd": 784,
                                                    "start": 781,
                                                    "end": 782,
                                                    "fullWidth": 3,
                                                    "width": 1,
                                                    "text": ",",
                                                    "value": ",",
                                                    "valueText": ",",
                                                    "hasTrailingTrivia": true,
                                                    "hasTrailingNewLine": true,
                                                    "trailingTrivia": [
                                                        {
                                                            "kind": "NewLineTrivia",
                                                            "text": "\r\n"
                                                        }
                                                    ]
                                                },
                                                {
                                                    "kind": "SimplePropertyAssignment",
                                                    "fullStart": 784,
                                                    "fullEnd": 813,
                                                    "start": 796,
                                                    "end": 813,
                                                    "fullWidth": 29,
                                                    "width": 17,
                                                    "propertyName": {
                                                        "kind": "IdentifierName",
                                                        "fullStart": 784,
                                                        "fullEnd": 806,
                                                        "start": 796,
                                                        "end": 806,
                                                        "fullWidth": 22,
                                                        "width": 10,
                                                        "text": "enumerable",
                                                        "value": "enumerable",
                                                        "valueText": "enumerable",
                                                        "hasLeadingTrivia": true,
                                                        "leadingTrivia": [
                                                            {
                                                                "kind": "WhitespaceTrivia",
                                                                "text": "            "
                                                            }
                                                        ]
                                                    },
                                                    "colonToken": {
                                                        "kind": "ColonToken",
                                                        "fullStart": 806,
                                                        "fullEnd": 808,
                                                        "start": 806,
                                                        "end": 807,
                                                        "fullWidth": 2,
                                                        "width": 1,
                                                        "text": ":",
                                                        "value": ":",
                                                        "valueText": ":",
                                                        "hasTrailingTrivia": true,
                                                        "trailingTrivia": [
                                                            {
                                                                "kind": "WhitespaceTrivia",
                                                                "text": " "
                                                            }
                                                        ]
                                                    },
                                                    "expression": {
                                                        "kind": "FalseKeyword",
                                                        "fullStart": 808,
                                                        "fullEnd": 813,
                                                        "start": 808,
                                                        "end": 813,
                                                        "fullWidth": 5,
                                                        "width": 5,
                                                        "text": "false",
                                                        "value": false,
                                                        "valueText": "false"
                                                    }
                                                },
                                                {
                                                    "kind": "CommaToken",
                                                    "fullStart": 813,
                                                    "fullEnd": 816,
                                                    "start": 813,
                                                    "end": 814,
                                                    "fullWidth": 3,
                                                    "width": 1,
                                                    "text": ",",
                                                    "value": ",",
                                                    "valueText": ",",
                                                    "hasTrailingTrivia": true,
                                                    "hasTrailingNewLine": true,
                                                    "trailingTrivia": [
                                                        {
                                                            "kind": "NewLineTrivia",
                                                            "text": "\r\n"
                                                        }
                                                    ]
                                                },
                                                {
                                                    "kind": "SimplePropertyAssignment",
                                                    "fullStart": 816,
                                                    "fullEnd": 849,
                                                    "start": 828,
                                                    "end": 847,
                                                    "fullWidth": 33,
                                                    "width": 19,
                                                    "propertyName": {
                                                        "kind": "IdentifierName",
                                                        "fullStart": 816,
                                                        "fullEnd": 840,
                                                        "start": 828,
                                                        "end": 840,
                                                        "fullWidth": 24,
                                                        "width": 12,
                                                        "text": "configurable",
                                                        "value": "configurable",
                                                        "valueText": "configurable",
                                                        "hasLeadingTrivia": true,
                                                        "leadingTrivia": [
                                                            {
                                                                "kind": "WhitespaceTrivia",
                                                                "text": "            "
                                                            }
                                                        ]
                                                    },
                                                    "colonToken": {
                                                        "kind": "ColonToken",
                                                        "fullStart": 840,
                                                        "fullEnd": 842,
                                                        "start": 840,
                                                        "end": 841,
                                                        "fullWidth": 2,
                                                        "width": 1,
                                                        "text": ":",
                                                        "value": ":",
                                                        "valueText": ":",
                                                        "hasTrailingTrivia": true,
                                                        "trailingTrivia": [
                                                            {
                                                                "kind": "WhitespaceTrivia",
                                                                "text": " "
                                                            }
                                                        ]
                                                    },
                                                    "expression": {
                                                        "kind": "FalseKeyword",
                                                        "fullStart": 842,
                                                        "fullEnd": 849,
                                                        "start": 842,
                                                        "end": 847,
                                                        "fullWidth": 7,
                                                        "width": 5,
                                                        "text": "false",
                                                        "value": false,
                                                        "valueText": "false",
                                                        "hasTrailingTrivia": true,
                                                        "hasTrailingNewLine": true,
                                                        "trailingTrivia": [
                                                            {
                                                                "kind": "NewLineTrivia",
                                                                "text": "\r\n"
                                                            }
                                                        ]
                                                    }
                                                }
                                            ],
                                            "closeBraceToken": {
                                                "kind": "CloseBraceToken",
                                                "fullStart": 849,
                                                "fullEnd": 858,
                                                "start": 857,
                                                "end": 858,
                                                "fullWidth": 9,
                                                "width": 1,
                                                "text": "}",
                                                "value": "}",
                                                "valueText": "}",
                                                "hasLeadingTrivia": true,
                                                "leadingTrivia": [
                                                    {
                                                        "kind": "WhitespaceTrivia",
                                                        "text": "        "
                                                    }
                                                ]
                                            }
                                        }
                                    ],
                                    "closeParenToken": {
                                        "kind": "CloseParenToken",
                                        "fullStart": 858,
                                        "fullEnd": 859,
                                        "start": 858,
                                        "end": 859,
                                        "fullWidth": 1,
                                        "width": 1,
                                        "text": ")",
                                        "value": ")",
                                        "valueText": ")"
                                    }
                                }
                            },
                            "semicolonToken": {
                                "kind": "SemicolonToken",
                                "fullStart": 859,
                                "fullEnd": 862,
                                "start": 859,
                                "end": 860,
                                "fullWidth": 3,
                                "width": 1,
                                "text": ";",
                                "value": ";",
                                "valueText": ";",
                                "hasTrailingTrivia": true,
                                "hasTrailingNewLine": true,
                                "trailingTrivia": [
                                    {
                                        "kind": "NewLineTrivia",
                                        "text": "\r\n"
                                    }
                                ]
                            }
                        },
                        {
                            "kind": "VariableStatement",
                            "fullStart": 862,
                            "fullEnd": 927,
                            "start": 870,
                            "end": 925,
                            "fullWidth": 65,
                            "width": 55,
                            "modifiers": [],
                            "variableDeclaration": {
                                "kind": "VariableDeclaration",
                                "fullStart": 862,
                                "fullEnd": 924,
                                "start": 870,
                                "end": 924,
                                "fullWidth": 62,
                                "width": 54,
                                "varKeyword": {
                                    "kind": "VarKeyword",
                                    "fullStart": 862,
                                    "fullEnd": 874,
                                    "start": 870,
                                    "end": 873,
                                    "fullWidth": 12,
                                    "width": 3,
                                    "text": "var",
                                    "value": "var",
                                    "valueText": "var",
                                    "hasLeadingTrivia": true,
                                    "hasTrailingTrivia": true,
                                    "leadingTrivia": [
                                        {
                                            "kind": "WhitespaceTrivia",
                                            "text": "        "
                                        }
                                    ],
                                    "trailingTrivia": [
                                        {
                                            "kind": "WhitespaceTrivia",
                                            "text": " "
                                        }
                                    ]
                                },
                                "variableDeclarators": [
                                    {
                                        "kind": "VariableDeclarator",
                                        "fullStart": 874,
                                        "fullEnd": 924,
                                        "start": 874,
                                        "end": 924,
                                        "fullWidth": 50,
<<<<<<< HEAD
                                        "width": 50,
                                        "identifier": {
=======
                                        "propertyName": {
>>>>>>> 85e84683
                                            "kind": "IdentifierName",
                                            "fullStart": 874,
                                            "fullEnd": 896,
                                            "start": 874,
                                            "end": 895,
                                            "fullWidth": 22,
                                            "width": 21,
                                            "text": "propertyDefineCorrect",
                                            "value": "propertyDefineCorrect",
                                            "valueText": "propertyDefineCorrect",
                                            "hasTrailingTrivia": true,
                                            "trailingTrivia": [
                                                {
                                                    "kind": "WhitespaceTrivia",
                                                    "text": " "
                                                }
                                            ]
                                        },
                                        "equalsValueClause": {
                                            "kind": "EqualsValueClause",
                                            "fullStart": 896,
                                            "fullEnd": 924,
                                            "start": 896,
                                            "end": 924,
                                            "fullWidth": 28,
                                            "width": 28,
                                            "equalsToken": {
                                                "kind": "EqualsToken",
                                                "fullStart": 896,
                                                "fullEnd": 898,
                                                "start": 896,
                                                "end": 897,
                                                "fullWidth": 2,
                                                "width": 1,
                                                "text": "=",
                                                "value": "=",
                                                "valueText": "=",
                                                "hasTrailingTrivia": true,
                                                "trailingTrivia": [
                                                    {
                                                        "kind": "WhitespaceTrivia",
                                                        "text": " "
                                                    }
                                                ]
                                            },
                                            "value": {
                                                "kind": "InvocationExpression",
                                                "fullStart": 898,
                                                "fullEnd": 924,
                                                "start": 898,
                                                "end": 924,
                                                "fullWidth": 26,
                                                "width": 26,
                                                "expression": {
                                                    "kind": "MemberAccessExpression",
                                                    "fullStart": 898,
                                                    "fullEnd": 916,
                                                    "start": 898,
                                                    "end": 916,
                                                    "fullWidth": 18,
                                                    "width": 18,
                                                    "expression": {
                                                        "kind": "IdentifierName",
                                                        "fullStart": 898,
                                                        "fullEnd": 901,
                                                        "start": 898,
                                                        "end": 901,
                                                        "fullWidth": 3,
                                                        "width": 3,
                                                        "text": "obj",
                                                        "value": "obj",
                                                        "valueText": "obj"
                                                    },
                                                    "dotToken": {
                                                        "kind": "DotToken",
                                                        "fullStart": 901,
                                                        "fullEnd": 902,
                                                        "start": 901,
                                                        "end": 902,
                                                        "fullWidth": 1,
                                                        "width": 1,
                                                        "text": ".",
                                                        "value": ".",
                                                        "valueText": "."
                                                    },
                                                    "name": {
                                                        "kind": "IdentifierName",
                                                        "fullStart": 902,
                                                        "fullEnd": 916,
                                                        "start": 902,
                                                        "end": 916,
                                                        "fullWidth": 14,
                                                        "width": 14,
                                                        "text": "hasOwnProperty",
                                                        "value": "hasOwnProperty",
                                                        "valueText": "hasOwnProperty"
                                                    }
                                                },
                                                "argumentList": {
                                                    "kind": "ArgumentList",
                                                    "fullStart": 916,
                                                    "fullEnd": 924,
                                                    "start": 916,
                                                    "end": 924,
                                                    "fullWidth": 8,
                                                    "width": 8,
                                                    "openParenToken": {
                                                        "kind": "OpenParenToken",
                                                        "fullStart": 916,
                                                        "fullEnd": 917,
                                                        "start": 916,
                                                        "end": 917,
                                                        "fullWidth": 1,
                                                        "width": 1,
                                                        "text": "(",
                                                        "value": "(",
                                                        "valueText": "("
                                                    },
                                                    "arguments": [
                                                        {
                                                            "kind": "StringLiteral",
                                                            "fullStart": 917,
                                                            "fullEnd": 923,
                                                            "start": 917,
                                                            "end": 923,
                                                            "fullWidth": 6,
                                                            "width": 6,
                                                            "text": "\"prop\"",
                                                            "value": "prop",
                                                            "valueText": "prop"
                                                        }
                                                    ],
                                                    "closeParenToken": {
                                                        "kind": "CloseParenToken",
                                                        "fullStart": 923,
                                                        "fullEnd": 924,
                                                        "start": 923,
                                                        "end": 924,
                                                        "fullWidth": 1,
                                                        "width": 1,
                                                        "text": ")",
                                                        "value": ")",
                                                        "valueText": ")"
                                                    }
                                                }
                                            }
                                        }
                                    }
                                ]
                            },
                            "semicolonToken": {
                                "kind": "SemicolonToken",
                                "fullStart": 924,
                                "fullEnd": 927,
                                "start": 924,
                                "end": 925,
                                "fullWidth": 3,
                                "width": 1,
                                "text": ";",
                                "value": ";",
                                "valueText": ";",
                                "hasTrailingTrivia": true,
                                "hasTrailingNewLine": true,
                                "trailingTrivia": [
                                    {
                                        "kind": "NewLineTrivia",
                                        "text": "\r\n"
                                    }
                                ]
                            }
                        },
                        {
                            "kind": "VariableStatement",
                            "fullStart": 927,
                            "fullEnd": 994,
                            "start": 935,
                            "end": 992,
                            "fullWidth": 67,
                            "width": 57,
                            "modifiers": [],
                            "variableDeclaration": {
                                "kind": "VariableDeclaration",
                                "fullStart": 927,
                                "fullEnd": 991,
                                "start": 935,
                                "end": 991,
                                "fullWidth": 64,
                                "width": 56,
                                "varKeyword": {
                                    "kind": "VarKeyword",
                                    "fullStart": 927,
                                    "fullEnd": 939,
                                    "start": 935,
                                    "end": 938,
                                    "fullWidth": 12,
                                    "width": 3,
                                    "text": "var",
                                    "value": "var",
                                    "valueText": "var",
                                    "hasLeadingTrivia": true,
                                    "hasTrailingTrivia": true,
                                    "leadingTrivia": [
                                        {
                                            "kind": "WhitespaceTrivia",
                                            "text": "        "
                                        }
                                    ],
                                    "trailingTrivia": [
                                        {
                                            "kind": "WhitespaceTrivia",
                                            "text": " "
                                        }
                                    ]
                                },
                                "variableDeclarators": [
                                    {
                                        "kind": "VariableDeclarator",
                                        "fullStart": 939,
                                        "fullEnd": 991,
                                        "start": 939,
                                        "end": 991,
                                        "fullWidth": 52,
<<<<<<< HEAD
                                        "width": 52,
                                        "identifier": {
=======
                                        "propertyName": {
>>>>>>> 85e84683
                                            "kind": "IdentifierName",
                                            "fullStart": 939,
                                            "fullEnd": 945,
                                            "start": 939,
                                            "end": 944,
                                            "fullWidth": 6,
                                            "width": 5,
                                            "text": "desc1",
                                            "value": "desc1",
                                            "valueText": "desc1",
                                            "hasTrailingTrivia": true,
                                            "trailingTrivia": [
                                                {
                                                    "kind": "WhitespaceTrivia",
                                                    "text": " "
                                                }
                                            ]
                                        },
                                        "equalsValueClause": {
                                            "kind": "EqualsValueClause",
                                            "fullStart": 945,
                                            "fullEnd": 991,
                                            "start": 945,
                                            "end": 991,
                                            "fullWidth": 46,
                                            "width": 46,
                                            "equalsToken": {
                                                "kind": "EqualsToken",
                                                "fullStart": 945,
                                                "fullEnd": 947,
                                                "start": 945,
                                                "end": 946,
                                                "fullWidth": 2,
                                                "width": 1,
                                                "text": "=",
                                                "value": "=",
                                                "valueText": "=",
                                                "hasTrailingTrivia": true,
                                                "trailingTrivia": [
                                                    {
                                                        "kind": "WhitespaceTrivia",
                                                        "text": " "
                                                    }
                                                ]
                                            },
                                            "value": {
                                                "kind": "InvocationExpression",
                                                "fullStart": 947,
                                                "fullEnd": 991,
                                                "start": 947,
                                                "end": 991,
                                                "fullWidth": 44,
                                                "width": 44,
                                                "expression": {
                                                    "kind": "MemberAccessExpression",
                                                    "fullStart": 947,
                                                    "fullEnd": 978,
                                                    "start": 947,
                                                    "end": 978,
                                                    "fullWidth": 31,
                                                    "width": 31,
                                                    "expression": {
                                                        "kind": "IdentifierName",
                                                        "fullStart": 947,
                                                        "fullEnd": 953,
                                                        "start": 947,
                                                        "end": 953,
                                                        "fullWidth": 6,
                                                        "width": 6,
                                                        "text": "Object",
                                                        "value": "Object",
                                                        "valueText": "Object"
                                                    },
                                                    "dotToken": {
                                                        "kind": "DotToken",
                                                        "fullStart": 953,
                                                        "fullEnd": 954,
                                                        "start": 953,
                                                        "end": 954,
                                                        "fullWidth": 1,
                                                        "width": 1,
                                                        "text": ".",
                                                        "value": ".",
                                                        "valueText": "."
                                                    },
                                                    "name": {
                                                        "kind": "IdentifierName",
                                                        "fullStart": 954,
                                                        "fullEnd": 978,
                                                        "start": 954,
                                                        "end": 978,
                                                        "fullWidth": 24,
                                                        "width": 24,
                                                        "text": "getOwnPropertyDescriptor",
                                                        "value": "getOwnPropertyDescriptor",
                                                        "valueText": "getOwnPropertyDescriptor"
                                                    }
                                                },
                                                "argumentList": {
                                                    "kind": "ArgumentList",
                                                    "fullStart": 978,
                                                    "fullEnd": 991,
                                                    "start": 978,
                                                    "end": 991,
                                                    "fullWidth": 13,
                                                    "width": 13,
                                                    "openParenToken": {
                                                        "kind": "OpenParenToken",
                                                        "fullStart": 978,
                                                        "fullEnd": 979,
                                                        "start": 978,
                                                        "end": 979,
                                                        "fullWidth": 1,
                                                        "width": 1,
                                                        "text": "(",
                                                        "value": "(",
                                                        "valueText": "("
                                                    },
                                                    "arguments": [
                                                        {
                                                            "kind": "IdentifierName",
                                                            "fullStart": 979,
                                                            "fullEnd": 982,
                                                            "start": 979,
                                                            "end": 982,
                                                            "fullWidth": 3,
                                                            "width": 3,
                                                            "text": "obj",
                                                            "value": "obj",
                                                            "valueText": "obj"
                                                        },
                                                        {
                                                            "kind": "CommaToken",
                                                            "fullStart": 982,
                                                            "fullEnd": 984,
                                                            "start": 982,
                                                            "end": 983,
                                                            "fullWidth": 2,
                                                            "width": 1,
                                                            "text": ",",
                                                            "value": ",",
                                                            "valueText": ",",
                                                            "hasTrailingTrivia": true,
                                                            "trailingTrivia": [
                                                                {
                                                                    "kind": "WhitespaceTrivia",
                                                                    "text": " "
                                                                }
                                                            ]
                                                        },
                                                        {
                                                            "kind": "StringLiteral",
                                                            "fullStart": 984,
                                                            "fullEnd": 990,
                                                            "start": 984,
                                                            "end": 990,
                                                            "fullWidth": 6,
                                                            "width": 6,
                                                            "text": "\"prop\"",
                                                            "value": "prop",
                                                            "valueText": "prop"
                                                        }
                                                    ],
                                                    "closeParenToken": {
                                                        "kind": "CloseParenToken",
                                                        "fullStart": 990,
                                                        "fullEnd": 991,
                                                        "start": 990,
                                                        "end": 991,
                                                        "fullWidth": 1,
                                                        "width": 1,
                                                        "text": ")",
                                                        "value": ")",
                                                        "valueText": ")"
                                                    }
                                                }
                                            }
                                        }
                                    }
                                ]
                            },
                            "semicolonToken": {
                                "kind": "SemicolonToken",
                                "fullStart": 991,
                                "fullEnd": 994,
                                "start": 991,
                                "end": 992,
                                "fullWidth": 3,
                                "width": 1,
                                "text": ";",
                                "value": ";",
                                "valueText": ";",
                                "hasTrailingTrivia": true,
                                "hasTrailingNewLine": true,
                                "trailingTrivia": [
                                    {
                                        "kind": "NewLineTrivia",
                                        "text": "\r\n"
                                    }
                                ]
                            }
                        },
                        {
                            "kind": "TryStatement",
                            "fullStart": 994,
                            "fullEnd": 1396,
                            "start": 1002,
                            "end": 1394,
                            "fullWidth": 402,
                            "width": 392,
                            "tryKeyword": {
                                "kind": "TryKeyword",
                                "fullStart": 994,
                                "fullEnd": 1006,
                                "start": 1002,
                                "end": 1005,
                                "fullWidth": 12,
                                "width": 3,
                                "text": "try",
                                "value": "try",
                                "valueText": "try",
                                "hasLeadingTrivia": true,
                                "hasTrailingTrivia": true,
                                "leadingTrivia": [
                                    {
                                        "kind": "WhitespaceTrivia",
                                        "text": "        "
                                    }
                                ],
                                "trailingTrivia": [
                                    {
                                        "kind": "WhitespaceTrivia",
                                        "text": " "
                                    }
                                ]
                            },
                            "block": {
                                "kind": "Block",
                                "fullStart": 1006,
                                "fullEnd": 1149,
                                "start": 1006,
                                "end": 1148,
                                "fullWidth": 143,
                                "width": 142,
                                "openBraceToken": {
                                    "kind": "OpenBraceToken",
                                    "fullStart": 1006,
                                    "fullEnd": 1009,
                                    "start": 1006,
                                    "end": 1007,
                                    "fullWidth": 3,
                                    "width": 1,
                                    "text": "{",
                                    "value": "{",
                                    "valueText": "{",
                                    "hasTrailingTrivia": true,
                                    "hasTrailingNewLine": true,
                                    "trailingTrivia": [
                                        {
                                            "kind": "NewLineTrivia",
                                            "text": "\r\n"
                                        }
                                    ]
                                },
                                "statements": [
                                    {
                                        "kind": "ExpressionStatement",
                                        "fullStart": 1009,
                                        "fullEnd": 1110,
                                        "start": 1021,
                                        "end": 1108,
                                        "fullWidth": 101,
                                        "width": 87,
                                        "expression": {
                                            "kind": "InvocationExpression",
                                            "fullStart": 1009,
                                            "fullEnd": 1107,
                                            "start": 1021,
                                            "end": 1107,
                                            "fullWidth": 98,
                                            "width": 86,
                                            "expression": {
                                                "kind": "MemberAccessExpression",
                                                "fullStart": 1009,
                                                "fullEnd": 1042,
                                                "start": 1021,
                                                "end": 1042,
                                                "fullWidth": 33,
                                                "width": 21,
                                                "expression": {
                                                    "kind": "IdentifierName",
                                                    "fullStart": 1009,
                                                    "fullEnd": 1027,
                                                    "start": 1021,
                                                    "end": 1027,
                                                    "fullWidth": 18,
                                                    "width": 6,
                                                    "text": "Object",
                                                    "value": "Object",
                                                    "valueText": "Object",
                                                    "hasLeadingTrivia": true,
                                                    "leadingTrivia": [
                                                        {
                                                            "kind": "WhitespaceTrivia",
                                                            "text": "            "
                                                        }
                                                    ]
                                                },
                                                "dotToken": {
                                                    "kind": "DotToken",
                                                    "fullStart": 1027,
                                                    "fullEnd": 1028,
                                                    "start": 1027,
                                                    "end": 1028,
                                                    "fullWidth": 1,
                                                    "width": 1,
                                                    "text": ".",
                                                    "value": ".",
                                                    "valueText": "."
                                                },
                                                "name": {
                                                    "kind": "IdentifierName",
                                                    "fullStart": 1028,
                                                    "fullEnd": 1042,
                                                    "start": 1028,
                                                    "end": 1042,
                                                    "fullWidth": 14,
                                                    "width": 14,
                                                    "text": "defineProperty",
                                                    "value": "defineProperty",
                                                    "valueText": "defineProperty"
                                                }
                                            },
                                            "argumentList": {
                                                "kind": "ArgumentList",
                                                "fullStart": 1042,
                                                "fullEnd": 1107,
                                                "start": 1042,
                                                "end": 1107,
                                                "fullWidth": 65,
                                                "width": 65,
                                                "openParenToken": {
                                                    "kind": "OpenParenToken",
                                                    "fullStart": 1042,
                                                    "fullEnd": 1043,
                                                    "start": 1042,
                                                    "end": 1043,
                                                    "fullWidth": 1,
                                                    "width": 1,
                                                    "text": "(",
                                                    "value": "(",
                                                    "valueText": "("
                                                },
                                                "arguments": [
                                                    {
                                                        "kind": "IdentifierName",
                                                        "fullStart": 1043,
                                                        "fullEnd": 1046,
                                                        "start": 1043,
                                                        "end": 1046,
                                                        "fullWidth": 3,
                                                        "width": 3,
                                                        "text": "obj",
                                                        "value": "obj",
                                                        "valueText": "obj"
                                                    },
                                                    {
                                                        "kind": "CommaToken",
                                                        "fullStart": 1046,
                                                        "fullEnd": 1048,
                                                        "start": 1046,
                                                        "end": 1047,
                                                        "fullWidth": 2,
                                                        "width": 1,
                                                        "text": ",",
                                                        "value": ",",
                                                        "valueText": ",",
                                                        "hasTrailingTrivia": true,
                                                        "trailingTrivia": [
                                                            {
                                                                "kind": "WhitespaceTrivia",
                                                                "text": " "
                                                            }
                                                        ]
                                                    },
                                                    {
                                                        "kind": "StringLiteral",
                                                        "fullStart": 1048,
                                                        "fullEnd": 1054,
                                                        "start": 1048,
                                                        "end": 1054,
                                                        "fullWidth": 6,
                                                        "width": 6,
                                                        "text": "\"prop\"",
                                                        "value": "prop",
                                                        "valueText": "prop"
                                                    },
                                                    {
                                                        "kind": "CommaToken",
                                                        "fullStart": 1054,
                                                        "fullEnd": 1056,
                                                        "start": 1054,
                                                        "end": 1055,
                                                        "fullWidth": 2,
                                                        "width": 1,
                                                        "text": ",",
                                                        "value": ",",
                                                        "valueText": ",",
                                                        "hasTrailingTrivia": true,
                                                        "trailingTrivia": [
                                                            {
                                                                "kind": "WhitespaceTrivia",
                                                                "text": " "
                                                            }
                                                        ]
                                                    },
                                                    {
                                                        "kind": "ObjectLiteralExpression",
                                                        "fullStart": 1056,
                                                        "fullEnd": 1106,
                                                        "start": 1056,
                                                        "end": 1106,
                                                        "fullWidth": 50,
                                                        "width": 50,
                                                        "openBraceToken": {
                                                            "kind": "OpenBraceToken",
                                                            "fullStart": 1056,
                                                            "fullEnd": 1059,
                                                            "start": 1056,
                                                            "end": 1057,
                                                            "fullWidth": 3,
                                                            "width": 1,
                                                            "text": "{",
                                                            "value": "{",
                                                            "valueText": "{",
                                                            "hasTrailingTrivia": true,
                                                            "hasTrailingNewLine": true,
                                                            "trailingTrivia": [
                                                                {
                                                                    "kind": "NewLineTrivia",
                                                                    "text": "\r\n"
                                                                }
                                                            ]
                                                        },
                                                        "propertyAssignments": [
                                                            {
                                                                "kind": "SimplePropertyAssignment",
                                                                "fullStart": 1059,
                                                                "fullEnd": 1093,
                                                                "start": 1075,
                                                                "end": 1091,
                                                                "fullWidth": 34,
                                                                "width": 16,
                                                                "propertyName": {
                                                                    "kind": "IdentifierName",
                                                                    "fullStart": 1059,
                                                                    "fullEnd": 1085,
                                                                    "start": 1075,
                                                                    "end": 1085,
                                                                    "fullWidth": 26,
                                                                    "width": 10,
                                                                    "text": "enumerable",
                                                                    "value": "enumerable",
                                                                    "valueText": "enumerable",
                                                                    "hasLeadingTrivia": true,
                                                                    "leadingTrivia": [
                                                                        {
                                                                            "kind": "WhitespaceTrivia",
                                                                            "text": "                "
                                                                        }
                                                                    ]
                                                                },
                                                                "colonToken": {
                                                                    "kind": "ColonToken",
                                                                    "fullStart": 1085,
                                                                    "fullEnd": 1087,
                                                                    "start": 1085,
                                                                    "end": 1086,
                                                                    "fullWidth": 2,
                                                                    "width": 1,
                                                                    "text": ":",
                                                                    "value": ":",
                                                                    "valueText": ":",
                                                                    "hasTrailingTrivia": true,
                                                                    "trailingTrivia": [
                                                                        {
                                                                            "kind": "WhitespaceTrivia",
                                                                            "text": " "
                                                                        }
                                                                    ]
                                                                },
                                                                "expression": {
                                                                    "kind": "TrueKeyword",
                                                                    "fullStart": 1087,
                                                                    "fullEnd": 1093,
                                                                    "start": 1087,
                                                                    "end": 1091,
                                                                    "fullWidth": 6,
                                                                    "width": 4,
                                                                    "text": "true",
                                                                    "value": true,
                                                                    "valueText": "true",
                                                                    "hasTrailingTrivia": true,
                                                                    "hasTrailingNewLine": true,
                                                                    "trailingTrivia": [
                                                                        {
                                                                            "kind": "NewLineTrivia",
                                                                            "text": "\r\n"
                                                                        }
                                                                    ]
                                                                }
                                                            }
                                                        ],
                                                        "closeBraceToken": {
                                                            "kind": "CloseBraceToken",
                                                            "fullStart": 1093,
                                                            "fullEnd": 1106,
                                                            "start": 1105,
                                                            "end": 1106,
                                                            "fullWidth": 13,
                                                            "width": 1,
                                                            "text": "}",
                                                            "value": "}",
                                                            "valueText": "}",
                                                            "hasLeadingTrivia": true,
                                                            "leadingTrivia": [
                                                                {
                                                                    "kind": "WhitespaceTrivia",
                                                                    "text": "            "
                                                                }
                                                            ]
                                                        }
                                                    }
                                                ],
                                                "closeParenToken": {
                                                    "kind": "CloseParenToken",
                                                    "fullStart": 1106,
                                                    "fullEnd": 1107,
                                                    "start": 1106,
                                                    "end": 1107,
                                                    "fullWidth": 1,
                                                    "width": 1,
                                                    "text": ")",
                                                    "value": ")",
                                                    "valueText": ")"
                                                }
                                            }
                                        },
                                        "semicolonToken": {
                                            "kind": "SemicolonToken",
                                            "fullStart": 1107,
                                            "fullEnd": 1110,
                                            "start": 1107,
                                            "end": 1108,
                                            "fullWidth": 3,
                                            "width": 1,
                                            "text": ";",
                                            "value": ";",
                                            "valueText": ";",
                                            "hasTrailingTrivia": true,
                                            "hasTrailingNewLine": true,
                                            "trailingTrivia": [
                                                {
                                                    "kind": "NewLineTrivia",
                                                    "text": "\r\n"
                                                }
                                            ]
                                        }
                                    },
                                    {
                                        "kind": "ReturnStatement",
                                        "fullStart": 1110,
                                        "fullEnd": 1139,
                                        "start": 1124,
                                        "end": 1137,
                                        "fullWidth": 29,
                                        "width": 13,
                                        "returnKeyword": {
                                            "kind": "ReturnKeyword",
                                            "fullStart": 1110,
                                            "fullEnd": 1131,
                                            "start": 1124,
                                            "end": 1130,
                                            "fullWidth": 21,
                                            "width": 6,
                                            "text": "return",
                                            "value": "return",
                                            "valueText": "return",
                                            "hasLeadingTrivia": true,
                                            "hasLeadingNewLine": true,
                                            "hasTrailingTrivia": true,
                                            "leadingTrivia": [
                                                {
                                                    "kind": "NewLineTrivia",
                                                    "text": "\r\n"
                                                },
                                                {
                                                    "kind": "WhitespaceTrivia",
                                                    "text": "            "
                                                }
                                            ],
                                            "trailingTrivia": [
                                                {
                                                    "kind": "WhitespaceTrivia",
                                                    "text": " "
                                                }
                                            ]
                                        },
                                        "expression": {
                                            "kind": "FalseKeyword",
                                            "fullStart": 1131,
                                            "fullEnd": 1136,
                                            "start": 1131,
                                            "end": 1136,
                                            "fullWidth": 5,
                                            "width": 5,
                                            "text": "false",
                                            "value": false,
                                            "valueText": "false"
                                        },
                                        "semicolonToken": {
                                            "kind": "SemicolonToken",
                                            "fullStart": 1136,
                                            "fullEnd": 1139,
                                            "start": 1136,
                                            "end": 1137,
                                            "fullWidth": 3,
                                            "width": 1,
                                            "text": ";",
                                            "value": ";",
                                            "valueText": ";",
                                            "hasTrailingTrivia": true,
                                            "hasTrailingNewLine": true,
                                            "trailingTrivia": [
                                                {
                                                    "kind": "NewLineTrivia",
                                                    "text": "\r\n"
                                                }
                                            ]
                                        }
                                    }
                                ],
                                "closeBraceToken": {
                                    "kind": "CloseBraceToken",
                                    "fullStart": 1139,
                                    "fullEnd": 1149,
                                    "start": 1147,
                                    "end": 1148,
                                    "fullWidth": 10,
                                    "width": 1,
                                    "text": "}",
                                    "value": "}",
                                    "valueText": "}",
                                    "hasLeadingTrivia": true,
                                    "hasTrailingTrivia": true,
                                    "leadingTrivia": [
                                        {
                                            "kind": "WhitespaceTrivia",
                                            "text": "        "
                                        }
                                    ],
                                    "trailingTrivia": [
                                        {
                                            "kind": "WhitespaceTrivia",
                                            "text": " "
                                        }
                                    ]
                                }
                            },
                            "catchClause": {
                                "kind": "CatchClause",
                                "fullStart": 1149,
                                "fullEnd": 1396,
                                "start": 1149,
                                "end": 1394,
                                "fullWidth": 247,
                                "width": 245,
                                "catchKeyword": {
                                    "kind": "CatchKeyword",
                                    "fullStart": 1149,
                                    "fullEnd": 1155,
                                    "start": 1149,
                                    "end": 1154,
                                    "fullWidth": 6,
                                    "width": 5,
                                    "text": "catch",
                                    "value": "catch",
                                    "valueText": "catch",
                                    "hasTrailingTrivia": true,
                                    "trailingTrivia": [
                                        {
                                            "kind": "WhitespaceTrivia",
                                            "text": " "
                                        }
                                    ]
                                },
                                "openParenToken": {
                                    "kind": "OpenParenToken",
                                    "fullStart": 1155,
                                    "fullEnd": 1156,
                                    "start": 1155,
                                    "end": 1156,
                                    "fullWidth": 1,
                                    "width": 1,
                                    "text": "(",
                                    "value": "(",
                                    "valueText": "("
                                },
                                "identifier": {
                                    "kind": "IdentifierName",
                                    "fullStart": 1156,
                                    "fullEnd": 1157,
                                    "start": 1156,
                                    "end": 1157,
                                    "fullWidth": 1,
                                    "width": 1,
                                    "text": "e",
                                    "value": "e",
                                    "valueText": "e"
                                },
                                "closeParenToken": {
                                    "kind": "CloseParenToken",
                                    "fullStart": 1157,
                                    "fullEnd": 1159,
                                    "start": 1157,
                                    "end": 1158,
                                    "fullWidth": 2,
                                    "width": 1,
                                    "text": ")",
                                    "value": ")",
                                    "valueText": ")",
                                    "hasTrailingTrivia": true,
                                    "trailingTrivia": [
                                        {
                                            "kind": "WhitespaceTrivia",
                                            "text": " "
                                        }
                                    ]
                                },
                                "block": {
                                    "kind": "Block",
                                    "fullStart": 1159,
                                    "fullEnd": 1396,
                                    "start": 1159,
                                    "end": 1394,
                                    "fullWidth": 237,
                                    "width": 235,
                                    "openBraceToken": {
                                        "kind": "OpenBraceToken",
                                        "fullStart": 1159,
                                        "fullEnd": 1162,
                                        "start": 1159,
                                        "end": 1160,
                                        "fullWidth": 3,
                                        "width": 1,
                                        "text": "{",
                                        "value": "{",
                                        "valueText": "{",
                                        "hasTrailingTrivia": true,
                                        "hasTrailingNewLine": true,
                                        "trailingTrivia": [
                                            {
                                                "kind": "NewLineTrivia",
                                                "text": "\r\n"
                                            }
                                        ]
                                    },
                                    "statements": [
                                        {
                                            "kind": "VariableStatement",
                                            "fullStart": 1162,
                                            "fullEnd": 1233,
                                            "start": 1174,
                                            "end": 1231,
                                            "fullWidth": 71,
                                            "width": 57,
                                            "modifiers": [],
                                            "variableDeclaration": {
                                                "kind": "VariableDeclaration",
                                                "fullStart": 1162,
                                                "fullEnd": 1230,
                                                "start": 1174,
                                                "end": 1230,
                                                "fullWidth": 68,
                                                "width": 56,
                                                "varKeyword": {
                                                    "kind": "VarKeyword",
                                                    "fullStart": 1162,
                                                    "fullEnd": 1178,
                                                    "start": 1174,
                                                    "end": 1177,
                                                    "fullWidth": 16,
                                                    "width": 3,
                                                    "text": "var",
                                                    "value": "var",
                                                    "valueText": "var",
                                                    "hasLeadingTrivia": true,
                                                    "hasTrailingTrivia": true,
                                                    "leadingTrivia": [
                                                        {
                                                            "kind": "WhitespaceTrivia",
                                                            "text": "            "
                                                        }
                                                    ],
                                                    "trailingTrivia": [
                                                        {
                                                            "kind": "WhitespaceTrivia",
                                                            "text": " "
                                                        }
                                                    ]
                                                },
                                                "variableDeclarators": [
                                                    {
                                                        "kind": "VariableDeclarator",
                                                        "fullStart": 1178,
                                                        "fullEnd": 1230,
                                                        "start": 1178,
                                                        "end": 1230,
                                                        "fullWidth": 52,
<<<<<<< HEAD
                                                        "width": 52,
                                                        "identifier": {
=======
                                                        "propertyName": {
>>>>>>> 85e84683
                                                            "kind": "IdentifierName",
                                                            "fullStart": 1178,
                                                            "fullEnd": 1184,
                                                            "start": 1178,
                                                            "end": 1183,
                                                            "fullWidth": 6,
                                                            "width": 5,
                                                            "text": "desc2",
                                                            "value": "desc2",
                                                            "valueText": "desc2",
                                                            "hasTrailingTrivia": true,
                                                            "trailingTrivia": [
                                                                {
                                                                    "kind": "WhitespaceTrivia",
                                                                    "text": " "
                                                                }
                                                            ]
                                                        },
                                                        "equalsValueClause": {
                                                            "kind": "EqualsValueClause",
                                                            "fullStart": 1184,
                                                            "fullEnd": 1230,
                                                            "start": 1184,
                                                            "end": 1230,
                                                            "fullWidth": 46,
                                                            "width": 46,
                                                            "equalsToken": {
                                                                "kind": "EqualsToken",
                                                                "fullStart": 1184,
                                                                "fullEnd": 1186,
                                                                "start": 1184,
                                                                "end": 1185,
                                                                "fullWidth": 2,
                                                                "width": 1,
                                                                "text": "=",
                                                                "value": "=",
                                                                "valueText": "=",
                                                                "hasTrailingTrivia": true,
                                                                "trailingTrivia": [
                                                                    {
                                                                        "kind": "WhitespaceTrivia",
                                                                        "text": " "
                                                                    }
                                                                ]
                                                            },
                                                            "value": {
                                                                "kind": "InvocationExpression",
                                                                "fullStart": 1186,
                                                                "fullEnd": 1230,
                                                                "start": 1186,
                                                                "end": 1230,
                                                                "fullWidth": 44,
                                                                "width": 44,
                                                                "expression": {
                                                                    "kind": "MemberAccessExpression",
                                                                    "fullStart": 1186,
                                                                    "fullEnd": 1217,
                                                                    "start": 1186,
                                                                    "end": 1217,
                                                                    "fullWidth": 31,
                                                                    "width": 31,
                                                                    "expression": {
                                                                        "kind": "IdentifierName",
                                                                        "fullStart": 1186,
                                                                        "fullEnd": 1192,
                                                                        "start": 1186,
                                                                        "end": 1192,
                                                                        "fullWidth": 6,
                                                                        "width": 6,
                                                                        "text": "Object",
                                                                        "value": "Object",
                                                                        "valueText": "Object"
                                                                    },
                                                                    "dotToken": {
                                                                        "kind": "DotToken",
                                                                        "fullStart": 1192,
                                                                        "fullEnd": 1193,
                                                                        "start": 1192,
                                                                        "end": 1193,
                                                                        "fullWidth": 1,
                                                                        "width": 1,
                                                                        "text": ".",
                                                                        "value": ".",
                                                                        "valueText": "."
                                                                    },
                                                                    "name": {
                                                                        "kind": "IdentifierName",
                                                                        "fullStart": 1193,
                                                                        "fullEnd": 1217,
                                                                        "start": 1193,
                                                                        "end": 1217,
                                                                        "fullWidth": 24,
                                                                        "width": 24,
                                                                        "text": "getOwnPropertyDescriptor",
                                                                        "value": "getOwnPropertyDescriptor",
                                                                        "valueText": "getOwnPropertyDescriptor"
                                                                    }
                                                                },
                                                                "argumentList": {
                                                                    "kind": "ArgumentList",
                                                                    "fullStart": 1217,
                                                                    "fullEnd": 1230,
                                                                    "start": 1217,
                                                                    "end": 1230,
                                                                    "fullWidth": 13,
                                                                    "width": 13,
                                                                    "openParenToken": {
                                                                        "kind": "OpenParenToken",
                                                                        "fullStart": 1217,
                                                                        "fullEnd": 1218,
                                                                        "start": 1217,
                                                                        "end": 1218,
                                                                        "fullWidth": 1,
                                                                        "width": 1,
                                                                        "text": "(",
                                                                        "value": "(",
                                                                        "valueText": "("
                                                                    },
                                                                    "arguments": [
                                                                        {
                                                                            "kind": "IdentifierName",
                                                                            "fullStart": 1218,
                                                                            "fullEnd": 1221,
                                                                            "start": 1218,
                                                                            "end": 1221,
                                                                            "fullWidth": 3,
                                                                            "width": 3,
                                                                            "text": "obj",
                                                                            "value": "obj",
                                                                            "valueText": "obj"
                                                                        },
                                                                        {
                                                                            "kind": "CommaToken",
                                                                            "fullStart": 1221,
                                                                            "fullEnd": 1223,
                                                                            "start": 1221,
                                                                            "end": 1222,
                                                                            "fullWidth": 2,
                                                                            "width": 1,
                                                                            "text": ",",
                                                                            "value": ",",
                                                                            "valueText": ",",
                                                                            "hasTrailingTrivia": true,
                                                                            "trailingTrivia": [
                                                                                {
                                                                                    "kind": "WhitespaceTrivia",
                                                                                    "text": " "
                                                                                }
                                                                            ]
                                                                        },
                                                                        {
                                                                            "kind": "StringLiteral",
                                                                            "fullStart": 1223,
                                                                            "fullEnd": 1229,
                                                                            "start": 1223,
                                                                            "end": 1229,
                                                                            "fullWidth": 6,
                                                                            "width": 6,
                                                                            "text": "\"prop\"",
                                                                            "value": "prop",
                                                                            "valueText": "prop"
                                                                        }
                                                                    ],
                                                                    "closeParenToken": {
                                                                        "kind": "CloseParenToken",
                                                                        "fullStart": 1229,
                                                                        "fullEnd": 1230,
                                                                        "start": 1229,
                                                                        "end": 1230,
                                                                        "fullWidth": 1,
                                                                        "width": 1,
                                                                        "text": ")",
                                                                        "value": ")",
                                                                        "valueText": ")"
                                                                    }
                                                                }
                                                            }
                                                        }
                                                    }
                                                ]
                                            },
                                            "semicolonToken": {
                                                "kind": "SemicolonToken",
                                                "fullStart": 1230,
                                                "fullEnd": 1233,
                                                "start": 1230,
                                                "end": 1231,
                                                "fullWidth": 3,
                                                "width": 1,
                                                "text": ";",
                                                "value": ";",
                                                "valueText": ";",
                                                "hasTrailingTrivia": true,
                                                "hasTrailingNewLine": true,
                                                "trailingTrivia": [
                                                    {
                                                        "kind": "NewLineTrivia",
                                                        "text": "\r\n"
                                                    }
                                                ]
                                            }
                                        },
                                        {
                                            "kind": "ReturnStatement",
                                            "fullStart": 1233,
                                            "fullEnd": 1385,
                                            "start": 1247,
                                            "end": 1383,
                                            "fullWidth": 152,
                                            "width": 136,
                                            "returnKeyword": {
                                                "kind": "ReturnKeyword",
                                                "fullStart": 1233,
                                                "fullEnd": 1254,
                                                "start": 1247,
                                                "end": 1253,
                                                "fullWidth": 21,
                                                "width": 6,
                                                "text": "return",
                                                "value": "return",
                                                "valueText": "return",
                                                "hasLeadingTrivia": true,
                                                "hasLeadingNewLine": true,
                                                "hasTrailingTrivia": true,
                                                "leadingTrivia": [
                                                    {
                                                        "kind": "NewLineTrivia",
                                                        "text": "\r\n"
                                                    },
                                                    {
                                                        "kind": "WhitespaceTrivia",
                                                        "text": "            "
                                                    }
                                                ],
                                                "trailingTrivia": [
                                                    {
                                                        "kind": "WhitespaceTrivia",
                                                        "text": " "
                                                    }
                                                ]
                                            },
                                            "expression": {
                                                "kind": "LogicalAndExpression",
                                                "fullStart": 1254,
                                                "fullEnd": 1382,
                                                "start": 1254,
                                                "end": 1382,
                                                "fullWidth": 128,
                                                "width": 128,
                                                "left": {
                                                    "kind": "LogicalAndExpression",
                                                    "fullStart": 1254,
                                                    "fullEnd": 1357,
                                                    "start": 1254,
                                                    "end": 1356,
                                                    "fullWidth": 103,
                                                    "width": 102,
                                                    "left": {
                                                        "kind": "LogicalAndExpression",
                                                        "fullStart": 1254,
                                                        "fullEnd": 1327,
                                                        "start": 1254,
                                                        "end": 1326,
                                                        "fullWidth": 73,
                                                        "width": 72,
                                                        "left": {
                                                            "kind": "LogicalAndExpression",
                                                            "fullStart": 1254,
                                                            "fullEnd": 1306,
                                                            "start": 1254,
                                                            "end": 1305,
                                                            "fullWidth": 52,
                                                            "width": 51,
                                                            "left": {
                                                                "kind": "IdentifierName",
                                                                "fullStart": 1254,
                                                                "fullEnd": 1276,
                                                                "start": 1254,
                                                                "end": 1275,
                                                                "fullWidth": 22,
                                                                "width": 21,
                                                                "text": "propertyDefineCorrect",
                                                                "value": "propertyDefineCorrect",
                                                                "valueText": "propertyDefineCorrect",
                                                                "hasTrailingTrivia": true,
                                                                "trailingTrivia": [
                                                                    {
                                                                        "kind": "WhitespaceTrivia",
                                                                        "text": " "
                                                                    }
                                                                ]
                                                            },
                                                            "operatorToken": {
                                                                "kind": "AmpersandAmpersandToken",
                                                                "fullStart": 1276,
                                                                "fullEnd": 1279,
                                                                "start": 1276,
                                                                "end": 1278,
                                                                "fullWidth": 3,
                                                                "width": 2,
                                                                "text": "&&",
                                                                "value": "&&",
                                                                "valueText": "&&",
                                                                "hasTrailingTrivia": true,
                                                                "trailingTrivia": [
                                                                    {
                                                                        "kind": "WhitespaceTrivia",
                                                                        "text": " "
                                                                    }
                                                                ]
                                                            },
                                                            "right": {
                                                                "kind": "EqualsExpression",
                                                                "fullStart": 1279,
                                                                "fullEnd": 1306,
                                                                "start": 1279,
                                                                "end": 1305,
                                                                "fullWidth": 27,
                                                                "width": 26,
                                                                "left": {
                                                                    "kind": "MemberAccessExpression",
                                                                    "fullStart": 1279,
                                                                    "fullEnd": 1296,
                                                                    "start": 1279,
                                                                    "end": 1295,
                                                                    "fullWidth": 17,
                                                                    "width": 16,
                                                                    "expression": {
                                                                        "kind": "IdentifierName",
                                                                        "fullStart": 1279,
                                                                        "fullEnd": 1284,
                                                                        "start": 1279,
                                                                        "end": 1284,
                                                                        "fullWidth": 5,
                                                                        "width": 5,
                                                                        "text": "desc1",
                                                                        "value": "desc1",
                                                                        "valueText": "desc1"
                                                                    },
                                                                    "dotToken": {
                                                                        "kind": "DotToken",
                                                                        "fullStart": 1284,
                                                                        "fullEnd": 1285,
                                                                        "start": 1284,
                                                                        "end": 1285,
                                                                        "fullWidth": 1,
                                                                        "width": 1,
                                                                        "text": ".",
                                                                        "value": ".",
                                                                        "valueText": "."
                                                                    },
                                                                    "name": {
                                                                        "kind": "IdentifierName",
                                                                        "fullStart": 1285,
                                                                        "fullEnd": 1296,
                                                                        "start": 1285,
                                                                        "end": 1295,
                                                                        "fullWidth": 11,
                                                                        "width": 10,
                                                                        "text": "enumerable",
                                                                        "value": "enumerable",
                                                                        "valueText": "enumerable",
                                                                        "hasTrailingTrivia": true,
                                                                        "trailingTrivia": [
                                                                            {
                                                                                "kind": "WhitespaceTrivia",
                                                                                "text": " "
                                                                            }
                                                                        ]
                                                                    }
                                                                },
                                                                "operatorToken": {
                                                                    "kind": "EqualsEqualsEqualsToken",
                                                                    "fullStart": 1296,
                                                                    "fullEnd": 1300,
                                                                    "start": 1296,
                                                                    "end": 1299,
                                                                    "fullWidth": 4,
                                                                    "width": 3,
                                                                    "text": "===",
                                                                    "value": "===",
                                                                    "valueText": "===",
                                                                    "hasTrailingTrivia": true,
                                                                    "trailingTrivia": [
                                                                        {
                                                                            "kind": "WhitespaceTrivia",
                                                                            "text": " "
                                                                        }
                                                                    ]
                                                                },
                                                                "right": {
                                                                    "kind": "FalseKeyword",
                                                                    "fullStart": 1300,
                                                                    "fullEnd": 1306,
                                                                    "start": 1300,
                                                                    "end": 1305,
                                                                    "fullWidth": 6,
                                                                    "width": 5,
                                                                    "text": "false",
                                                                    "value": false,
                                                                    "valueText": "false",
                                                                    "hasTrailingTrivia": true,
                                                                    "trailingTrivia": [
                                                                        {
                                                                            "kind": "WhitespaceTrivia",
                                                                            "text": " "
                                                                        }
                                                                    ]
                                                                }
                                                            }
                                                        },
                                                        "operatorToken": {
                                                            "kind": "AmpersandAmpersandToken",
                                                            "fullStart": 1306,
                                                            "fullEnd": 1309,
                                                            "start": 1306,
                                                            "end": 1308,
                                                            "fullWidth": 3,
                                                            "width": 2,
                                                            "text": "&&",
                                                            "value": "&&",
                                                            "valueText": "&&",
                                                            "hasTrailingTrivia": true,
                                                            "trailingTrivia": [
                                                                {
                                                                    "kind": "WhitespaceTrivia",
                                                                    "text": " "
                                                                }
                                                            ]
                                                        },
                                                        "right": {
                                                            "kind": "EqualsExpression",
                                                            "fullStart": 1309,
                                                            "fullEnd": 1327,
                                                            "start": 1309,
                                                            "end": 1326,
                                                            "fullWidth": 18,
                                                            "width": 17,
                                                            "left": {
                                                                "kind": "MemberAccessExpression",
                                                                "fullStart": 1309,
                                                                "fullEnd": 1318,
                                                                "start": 1309,
                                                                "end": 1317,
                                                                "fullWidth": 9,
                                                                "width": 8,
                                                                "expression": {
                                                                    "kind": "IdentifierName",
                                                                    "fullStart": 1309,
                                                                    "fullEnd": 1312,
                                                                    "start": 1309,
                                                                    "end": 1312,
                                                                    "fullWidth": 3,
                                                                    "width": 3,
                                                                    "text": "obj",
                                                                    "value": "obj",
                                                                    "valueText": "obj"
                                                                },
                                                                "dotToken": {
                                                                    "kind": "DotToken",
                                                                    "fullStart": 1312,
                                                                    "fullEnd": 1313,
                                                                    "start": 1312,
                                                                    "end": 1313,
                                                                    "fullWidth": 1,
                                                                    "width": 1,
                                                                    "text": ".",
                                                                    "value": ".",
                                                                    "valueText": "."
                                                                },
                                                                "name": {
                                                                    "kind": "IdentifierName",
                                                                    "fullStart": 1313,
                                                                    "fullEnd": 1318,
                                                                    "start": 1313,
                                                                    "end": 1317,
                                                                    "fullWidth": 5,
                                                                    "width": 4,
                                                                    "text": "prop",
                                                                    "value": "prop",
                                                                    "valueText": "prop",
                                                                    "hasTrailingTrivia": true,
                                                                    "trailingTrivia": [
                                                                        {
                                                                            "kind": "WhitespaceTrivia",
                                                                            "text": " "
                                                                        }
                                                                    ]
                                                                }
                                                            },
                                                            "operatorToken": {
                                                                "kind": "EqualsEqualsEqualsToken",
                                                                "fullStart": 1318,
                                                                "fullEnd": 1322,
                                                                "start": 1318,
                                                                "end": 1321,
                                                                "fullWidth": 4,
                                                                "width": 3,
                                                                "text": "===",
                                                                "value": "===",
                                                                "valueText": "===",
                                                                "hasTrailingTrivia": true,
                                                                "trailingTrivia": [
                                                                    {
                                                                        "kind": "WhitespaceTrivia",
                                                                        "text": " "
                                                                    }
                                                                ]
                                                            },
                                                            "right": {
                                                                "kind": "NumericLiteral",
                                                                "fullStart": 1322,
                                                                "fullEnd": 1327,
                                                                "start": 1322,
                                                                "end": 1326,
                                                                "fullWidth": 5,
                                                                "width": 4,
                                                                "text": "2010",
                                                                "value": 2010,
                                                                "valueText": "2010",
                                                                "hasTrailingTrivia": true,
                                                                "trailingTrivia": [
                                                                    {
                                                                        "kind": "WhitespaceTrivia",
                                                                        "text": " "
                                                                    }
                                                                ]
                                                            }
                                                        }
                                                    },
                                                    "operatorToken": {
                                                        "kind": "AmpersandAmpersandToken",
                                                        "fullStart": 1327,
                                                        "fullEnd": 1330,
                                                        "start": 1327,
                                                        "end": 1329,
                                                        "fullWidth": 3,
                                                        "width": 2,
                                                        "text": "&&",
                                                        "value": "&&",
                                                        "valueText": "&&",
                                                        "hasTrailingTrivia": true,
                                                        "trailingTrivia": [
                                                            {
                                                                "kind": "WhitespaceTrivia",
                                                                "text": " "
                                                            }
                                                        ]
                                                    },
                                                    "right": {
                                                        "kind": "EqualsExpression",
                                                        "fullStart": 1330,
                                                        "fullEnd": 1357,
                                                        "start": 1330,
                                                        "end": 1356,
                                                        "fullWidth": 27,
                                                        "width": 26,
                                                        "left": {
                                                            "kind": "MemberAccessExpression",
                                                            "fullStart": 1330,
                                                            "fullEnd": 1347,
                                                            "start": 1330,
                                                            "end": 1346,
                                                            "fullWidth": 17,
                                                            "width": 16,
                                                            "expression": {
                                                                "kind": "IdentifierName",
                                                                "fullStart": 1330,
                                                                "fullEnd": 1335,
                                                                "start": 1330,
                                                                "end": 1335,
                                                                "fullWidth": 5,
                                                                "width": 5,
                                                                "text": "desc2",
                                                                "value": "desc2",
                                                                "valueText": "desc2"
                                                            },
                                                            "dotToken": {
                                                                "kind": "DotToken",
                                                                "fullStart": 1335,
                                                                "fullEnd": 1336,
                                                                "start": 1335,
                                                                "end": 1336,
                                                                "fullWidth": 1,
                                                                "width": 1,
                                                                "text": ".",
                                                                "value": ".",
                                                                "valueText": "."
                                                            },
                                                            "name": {
                                                                "kind": "IdentifierName",
                                                                "fullStart": 1336,
                                                                "fullEnd": 1347,
                                                                "start": 1336,
                                                                "end": 1346,
                                                                "fullWidth": 11,
                                                                "width": 10,
                                                                "text": "enumerable",
                                                                "value": "enumerable",
                                                                "valueText": "enumerable",
                                                                "hasTrailingTrivia": true,
                                                                "trailingTrivia": [
                                                                    {
                                                                        "kind": "WhitespaceTrivia",
                                                                        "text": " "
                                                                    }
                                                                ]
                                                            }
                                                        },
                                                        "operatorToken": {
                                                            "kind": "EqualsEqualsEqualsToken",
                                                            "fullStart": 1347,
                                                            "fullEnd": 1351,
                                                            "start": 1347,
                                                            "end": 1350,
                                                            "fullWidth": 4,
                                                            "width": 3,
                                                            "text": "===",
                                                            "value": "===",
                                                            "valueText": "===",
                                                            "hasTrailingTrivia": true,
                                                            "trailingTrivia": [
                                                                {
                                                                    "kind": "WhitespaceTrivia",
                                                                    "text": " "
                                                                }
                                                            ]
                                                        },
                                                        "right": {
                                                            "kind": "FalseKeyword",
                                                            "fullStart": 1351,
                                                            "fullEnd": 1357,
                                                            "start": 1351,
                                                            "end": 1356,
                                                            "fullWidth": 6,
                                                            "width": 5,
                                                            "text": "false",
                                                            "value": false,
                                                            "valueText": "false",
                                                            "hasTrailingTrivia": true,
                                                            "trailingTrivia": [
                                                                {
                                                                    "kind": "WhitespaceTrivia",
                                                                    "text": " "
                                                                }
                                                            ]
                                                        }
                                                    }
                                                },
                                                "operatorToken": {
                                                    "kind": "AmpersandAmpersandToken",
                                                    "fullStart": 1357,
                                                    "fullEnd": 1360,
                                                    "start": 1357,
                                                    "end": 1359,
                                                    "fullWidth": 3,
                                                    "width": 2,
                                                    "text": "&&",
                                                    "value": "&&",
                                                    "valueText": "&&",
                                                    "hasTrailingTrivia": true,
                                                    "trailingTrivia": [
                                                        {
                                                            "kind": "WhitespaceTrivia",
                                                            "text": " "
                                                        }
                                                    ]
                                                },
                                                "right": {
                                                    "kind": "InstanceOfExpression",
                                                    "fullStart": 1360,
                                                    "fullEnd": 1382,
                                                    "start": 1360,
                                                    "end": 1382,
                                                    "fullWidth": 22,
                                                    "width": 22,
                                                    "left": {
                                                        "kind": "IdentifierName",
                                                        "fullStart": 1360,
                                                        "fullEnd": 1362,
                                                        "start": 1360,
                                                        "end": 1361,
                                                        "fullWidth": 2,
                                                        "width": 1,
                                                        "text": "e",
                                                        "value": "e",
                                                        "valueText": "e",
                                                        "hasTrailingTrivia": true,
                                                        "trailingTrivia": [
                                                            {
                                                                "kind": "WhitespaceTrivia",
                                                                "text": " "
                                                            }
                                                        ]
                                                    },
                                                    "operatorToken": {
                                                        "kind": "InstanceOfKeyword",
                                                        "fullStart": 1362,
                                                        "fullEnd": 1373,
                                                        "start": 1362,
                                                        "end": 1372,
                                                        "fullWidth": 11,
                                                        "width": 10,
                                                        "text": "instanceof",
                                                        "value": "instanceof",
                                                        "valueText": "instanceof",
                                                        "hasTrailingTrivia": true,
                                                        "trailingTrivia": [
                                                            {
                                                                "kind": "WhitespaceTrivia",
                                                                "text": " "
                                                            }
                                                        ]
                                                    },
                                                    "right": {
                                                        "kind": "IdentifierName",
                                                        "fullStart": 1373,
                                                        "fullEnd": 1382,
                                                        "start": 1373,
                                                        "end": 1382,
                                                        "fullWidth": 9,
                                                        "width": 9,
                                                        "text": "TypeError",
                                                        "value": "TypeError",
                                                        "valueText": "TypeError"
                                                    }
                                                }
                                            },
                                            "semicolonToken": {
                                                "kind": "SemicolonToken",
                                                "fullStart": 1382,
                                                "fullEnd": 1385,
                                                "start": 1382,
                                                "end": 1383,
                                                "fullWidth": 3,
                                                "width": 1,
                                                "text": ";",
                                                "value": ";",
                                                "valueText": ";",
                                                "hasTrailingTrivia": true,
                                                "hasTrailingNewLine": true,
                                                "trailingTrivia": [
                                                    {
                                                        "kind": "NewLineTrivia",
                                                        "text": "\r\n"
                                                    }
                                                ]
                                            }
                                        }
                                    ],
                                    "closeBraceToken": {
                                        "kind": "CloseBraceToken",
                                        "fullStart": 1385,
                                        "fullEnd": 1396,
                                        "start": 1393,
                                        "end": 1394,
                                        "fullWidth": 11,
                                        "width": 1,
                                        "text": "}",
                                        "value": "}",
                                        "valueText": "}",
                                        "hasLeadingTrivia": true,
                                        "hasTrailingTrivia": true,
                                        "hasTrailingNewLine": true,
                                        "leadingTrivia": [
                                            {
                                                "kind": "WhitespaceTrivia",
                                                "text": "        "
                                            }
                                        ],
                                        "trailingTrivia": [
                                            {
                                                "kind": "NewLineTrivia",
                                                "text": "\r\n"
                                            }
                                        ]
                                    }
                                }
                            }
                        }
                    ],
                    "closeBraceToken": {
                        "kind": "CloseBraceToken",
                        "fullStart": 1396,
                        "fullEnd": 1403,
                        "start": 1400,
                        "end": 1401,
                        "fullWidth": 7,
                        "width": 1,
                        "text": "}",
                        "value": "}",
                        "valueText": "}",
                        "hasLeadingTrivia": true,
                        "hasTrailingTrivia": true,
                        "hasTrailingNewLine": true,
                        "leadingTrivia": [
                            {
                                "kind": "WhitespaceTrivia",
                                "text": "    "
                            }
                        ],
                        "trailingTrivia": [
                            {
                                "kind": "NewLineTrivia",
                                "text": "\r\n"
                            }
                        ]
                    }
                }
            },
            {
                "kind": "ExpressionStatement",
                "fullStart": 1403,
                "fullEnd": 1427,
                "start": 1403,
                "end": 1425,
                "fullWidth": 24,
                "width": 22,
                "expression": {
                    "kind": "InvocationExpression",
                    "fullStart": 1403,
                    "fullEnd": 1424,
                    "start": 1403,
                    "end": 1424,
                    "fullWidth": 21,
                    "width": 21,
                    "expression": {
                        "kind": "IdentifierName",
                        "fullStart": 1403,
                        "fullEnd": 1414,
                        "start": 1403,
                        "end": 1414,
                        "fullWidth": 11,
                        "width": 11,
                        "text": "runTestCase",
                        "value": "runTestCase",
                        "valueText": "runTestCase"
                    },
                    "argumentList": {
                        "kind": "ArgumentList",
                        "fullStart": 1414,
                        "fullEnd": 1424,
                        "start": 1414,
                        "end": 1424,
                        "fullWidth": 10,
                        "width": 10,
                        "openParenToken": {
                            "kind": "OpenParenToken",
                            "fullStart": 1414,
                            "fullEnd": 1415,
                            "start": 1414,
                            "end": 1415,
                            "fullWidth": 1,
                            "width": 1,
                            "text": "(",
                            "value": "(",
                            "valueText": "("
                        },
                        "arguments": [
                            {
                                "kind": "IdentifierName",
                                "fullStart": 1415,
                                "fullEnd": 1423,
                                "start": 1415,
                                "end": 1423,
                                "fullWidth": 8,
                                "width": 8,
                                "text": "testcase",
                                "value": "testcase",
                                "valueText": "testcase"
                            }
                        ],
                        "closeParenToken": {
                            "kind": "CloseParenToken",
                            "fullStart": 1423,
                            "fullEnd": 1424,
                            "start": 1423,
                            "end": 1424,
                            "fullWidth": 1,
                            "width": 1,
                            "text": ")",
                            "value": ")",
                            "valueText": ")"
                        }
                    }
                },
                "semicolonToken": {
                    "kind": "SemicolonToken",
                    "fullStart": 1424,
                    "fullEnd": 1427,
                    "start": 1424,
                    "end": 1425,
                    "fullWidth": 3,
                    "width": 1,
                    "text": ";",
                    "value": ";",
                    "valueText": ";",
                    "hasTrailingTrivia": true,
                    "hasTrailingNewLine": true,
                    "trailingTrivia": [
                        {
                            "kind": "NewLineTrivia",
                            "text": "\r\n"
                        }
                    ]
                }
            }
        ],
        "endOfFileToken": {
            "kind": "EndOfFileToken",
            "fullStart": 1427,
            "fullEnd": 1427,
            "start": 1427,
            "end": 1427,
            "fullWidth": 0,
            "width": 0,
            "text": ""
        }
    },
    "lineMap": {
        "lineStarts": [
            0,
            67,
            152,
            232,
            308,
            380,
            385,
            439,
            625,
            630,
            632,
            634,
            657,
            680,
            682,
            728,
            754,
            784,
            816,
            849,
            862,
            927,
            994,
            1009,
            1059,
            1093,
            1110,
            1112,
            1139,
            1162,
            1233,
            1235,
            1385,
            1396,
            1403,
            1427
        ],
        "length": 1427
    }
}<|MERGE_RESOLUTION|>--- conflicted
+++ resolved
@@ -245,12 +245,8 @@
                                         "start": 669,
                                         "end": 677,
                                         "fullWidth": 8,
-<<<<<<< HEAD
                                         "width": 8,
-                                        "identifier": {
-=======
                                         "propertyName": {
->>>>>>> 85e84683
                                             "kind": "IdentifierName",
                                             "fullStart": 669,
                                             "fullEnd": 673,
@@ -952,12 +948,8 @@
                                         "start": 874,
                                         "end": 924,
                                         "fullWidth": 50,
-<<<<<<< HEAD
                                         "width": 50,
-                                        "identifier": {
-=======
                                         "propertyName": {
->>>>>>> 85e84683
                                             "kind": "IdentifierName",
                                             "fullStart": 874,
                                             "fullEnd": 896,
@@ -1180,12 +1172,8 @@
                                         "start": 939,
                                         "end": 991,
                                         "fullWidth": 52,
-<<<<<<< HEAD
                                         "width": 52,
-                                        "identifier": {
-=======
                                         "propertyName": {
->>>>>>> 85e84683
                                             "kind": "IdentifierName",
                                             "fullStart": 939,
                                             "fullEnd": 945,
@@ -2005,12 +1993,8 @@
                                                         "start": 1178,
                                                         "end": 1230,
                                                         "fullWidth": 52,
-<<<<<<< HEAD
                                                         "width": 52,
-                                                        "identifier": {
-=======
                                                         "propertyName": {
->>>>>>> 85e84683
                                                             "kind": "IdentifierName",
                                                             "fullStart": 1178,
                                                             "fullEnd": 1184,
