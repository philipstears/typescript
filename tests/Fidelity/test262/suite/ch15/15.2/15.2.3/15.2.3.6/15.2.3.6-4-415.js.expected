--- conflicted
+++ resolved
@@ -245,12 +245,8 @@
                                         "start": 663,
                                         "end": 689,
                                         "fullWidth": 26,
-<<<<<<< HEAD
                                         "width": 26,
-                                        "identifier": {
-=======
                                         "propertyName": {
->>>>>>> 85e84683
                                             "kind": "IdentifierName",
                                             "fullStart": 663,
                                             "fullEnd": 675,
@@ -1538,12 +1534,8 @@
                                         "start": 1089,
                                         "end": 1125,
                                         "fullWidth": 36,
-<<<<<<< HEAD
                                         "width": 36,
-                                        "identifier": {
-=======
                                         "propertyName": {
->>>>>>> 85e84683
                                             "kind": "IdentifierName",
                                             "fullStart": 1089,
                                             "fullEnd": 1097,
@@ -2312,12 +2304,8 @@
                                         "start": 1350,
                                         "end": 1386,
                                         "fullWidth": 36,
-<<<<<<< HEAD
                                         "width": 36,
-                                        "identifier": {
-=======
                                         "propertyName": {
->>>>>>> 85e84683
                                             "kind": "IdentifierName",
                                             "fullStart": 1350,
                                             "fullEnd": 1362,
@@ -2668,12 +2656,8 @@
                                         "start": 1445,
                                         "end": 1483,
                                         "fullWidth": 38,
-<<<<<<< HEAD
                                         "width": 38,
-                                        "identifier": {
-=======
                                         "propertyName": {
->>>>>>> 85e84683
                                             "kind": "IdentifierName",
                                             "fullStart": 1445,
                                             "fullEnd": 1453,
@@ -3143,12 +3127,8 @@
                                         "start": 1594,
                                         "end": 1765,
                                         "fullWidth": 171,
-<<<<<<< HEAD
                                         "width": 171,
-                                        "identifier": {
-=======
                                         "propertyName": {
->>>>>>> 85e84683
                                             "kind": "IdentifierName",
                                             "fullStart": 1594,
                                             "fullEnd": 1609,
