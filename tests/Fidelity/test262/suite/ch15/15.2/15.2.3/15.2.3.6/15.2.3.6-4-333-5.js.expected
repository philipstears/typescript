{
    "isDeclaration": false,
    "languageVersion": "EcmaScript5",
    "parseOptions": {
        "allowAutomaticSemicolonInsertion": true
    },
    "sourceUnit": {
        "kind": "SourceUnit",
        "fullStart": 0,
        "fullEnd": 1094,
        "start": 654,
        "end": 1094,
        "fullWidth": 1094,
        "width": 440,
        "isIncrementallyUnusable": true,
        "moduleElements": [
            {
                "kind": "FunctionDeclaration",
                "fullStart": 0,
                "fullEnd": 1070,
                "start": 654,
                "end": 1068,
                "fullWidth": 1070,
                "width": 414,
                "modifiers": [],
                "functionKeyword": {
                    "kind": "FunctionKeyword",
                    "fullStart": 0,
                    "fullEnd": 663,
                    "start": 654,
                    "end": 662,
                    "fullWidth": 663,
                    "width": 8,
                    "text": "function",
                    "value": "function",
                    "valueText": "function",
                    "hasLeadingTrivia": true,
                    "hasLeadingComment": true,
                    "hasLeadingNewLine": true,
                    "hasTrailingTrivia": true,
                    "leadingTrivia": [
                        {
                            "kind": "SingleLineCommentTrivia",
                            "text": "/// Copyright (c) 2012 Ecma International.  All rights reserved. "
                        },
                        {
                            "kind": "NewLineTrivia",
                            "text": "\r\n"
                        },
                        {
                            "kind": "SingleLineCommentTrivia",
                            "text": "/// Ecma International makes this code available under the terms and conditions set"
                        },
                        {
                            "kind": "NewLineTrivia",
                            "text": "\r\n"
                        },
                        {
                            "kind": "SingleLineCommentTrivia",
                            "text": "/// forth on http://hg.ecmascript.org/tests/test262/raw-file/tip/LICENSE (the "
                        },
                        {
                            "kind": "NewLineTrivia",
                            "text": "\r\n"
                        },
                        {
                            "kind": "SingleLineCommentTrivia",
                            "text": "/// \"Use Terms\").   Any redistribution of this code must retain the above "
                        },
                        {
                            "kind": "NewLineTrivia",
                            "text": "\r\n"
                        },
                        {
                            "kind": "SingleLineCommentTrivia",
                            "text": "/// copyright and this notice and otherwise comply with the Use Terms."
                        },
                        {
                            "kind": "NewLineTrivia",
                            "text": "\r\n"
                        },
                        {
                            "kind": "MultiLineCommentTrivia",
                            "text": "/**\r\n * @path ch15/15.2/15.2.3/15.2.3.6/15.2.3.6-4-333-5.js\r\n * @description ES5 Attributes - named data property 'P' with attributes [[Writable]]: true, [[Enumerable]]: true, [[Configurable]]: false is writable using simple assignment, 'O' is an Arguments object\r\n */"
                        },
                        {
                            "kind": "NewLineTrivia",
                            "text": "\r\n"
                        },
                        {
                            "kind": "NewLineTrivia",
                            "text": "\r\n"
                        },
                        {
                            "kind": "NewLineTrivia",
                            "text": "\r\n"
                        }
                    ],
                    "trailingTrivia": [
                        {
                            "kind": "WhitespaceTrivia",
                            "text": " "
                        }
                    ]
                },
                "identifier": {
                    "kind": "IdentifierName",
                    "fullStart": 663,
                    "fullEnd": 671,
                    "start": 663,
                    "end": 671,
                    "fullWidth": 8,
                    "width": 8,
                    "text": "testcase",
                    "value": "testcase",
                    "valueText": "testcase"
                },
                "callSignature": {
                    "kind": "CallSignature",
                    "fullStart": 671,
                    "fullEnd": 674,
                    "start": 671,
                    "end": 673,
                    "fullWidth": 3,
                    "width": 2,
                    "parameterList": {
                        "kind": "ParameterList",
                        "fullStart": 671,
                        "fullEnd": 674,
                        "start": 671,
                        "end": 673,
                        "fullWidth": 3,
                        "width": 2,
                        "openParenToken": {
                            "kind": "OpenParenToken",
                            "fullStart": 671,
                            "fullEnd": 672,
                            "start": 671,
                            "end": 672,
                            "fullWidth": 1,
                            "width": 1,
                            "text": "(",
                            "value": "(",
                            "valueText": "("
                        },
                        "parameters": [],
                        "closeParenToken": {
                            "kind": "CloseParenToken",
                            "fullStart": 672,
                            "fullEnd": 674,
                            "start": 672,
                            "end": 673,
                            "fullWidth": 2,
                            "width": 1,
                            "text": ")",
                            "value": ")",
                            "valueText": ")",
                            "hasTrailingTrivia": true,
                            "trailingTrivia": [
                                {
                                    "kind": "WhitespaceTrivia",
                                    "text": " "
                                }
                            ]
                        }
                    }
                },
                "block": {
                    "kind": "Block",
                    "fullStart": 674,
                    "fullEnd": 1070,
                    "start": 674,
                    "end": 1068,
                    "fullWidth": 396,
                    "width": 394,
                    "openBraceToken": {
                        "kind": "OpenBraceToken",
                        "fullStart": 674,
                        "fullEnd": 677,
                        "start": 674,
                        "end": 675,
                        "fullWidth": 3,
                        "width": 1,
                        "text": "{",
                        "value": "{",
                        "valueText": "{",
                        "hasTrailingTrivia": true,
                        "hasTrailingNewLine": true,
                        "trailingTrivia": [
                            {
                                "kind": "NewLineTrivia",
                                "text": "\r\n"
                            }
                        ]
                    },
                    "statements": [
                        {
                            "kind": "VariableStatement",
                            "fullStart": 677,
                            "fullEnd": 757,
                            "start": 685,
                            "end": 755,
                            "fullWidth": 80,
                            "width": 70,
                            "modifiers": [],
                            "variableDeclaration": {
                                "kind": "VariableDeclaration",
                                "fullStart": 677,
                                "fullEnd": 754,
                                "start": 685,
                                "end": 754,
                                "fullWidth": 77,
                                "width": 69,
                                "varKeyword": {
                                    "kind": "VarKeyword",
                                    "fullStart": 677,
                                    "fullEnd": 689,
                                    "start": 685,
                                    "end": 688,
                                    "fullWidth": 12,
                                    "width": 3,
                                    "text": "var",
                                    "value": "var",
                                    "valueText": "var",
                                    "hasLeadingTrivia": true,
                                    "hasTrailingTrivia": true,
                                    "leadingTrivia": [
                                        {
                                            "kind": "WhitespaceTrivia",
                                            "text": "        "
                                        }
                                    ],
                                    "trailingTrivia": [
                                        {
                                            "kind": "WhitespaceTrivia",
                                            "text": " "
                                        }
                                    ]
                                },
                                "variableDeclarators": [
                                    {
                                        "kind": "VariableDeclarator",
                                        "fullStart": 689,
                                        "fullEnd": 754,
                                        "start": 689,
                                        "end": 754,
                                        "fullWidth": 65,
<<<<<<< HEAD
                                        "width": 65,
                                        "identifier": {
=======
                                        "propertyName": {
>>>>>>> 85e84683
                                            "kind": "IdentifierName",
                                            "fullStart": 689,
                                            "fullEnd": 693,
                                            "start": 689,
                                            "end": 692,
                                            "fullWidth": 4,
                                            "width": 3,
                                            "text": "obj",
                                            "value": "obj",
                                            "valueText": "obj",
                                            "hasTrailingTrivia": true,
                                            "trailingTrivia": [
                                                {
                                                    "kind": "WhitespaceTrivia",
                                                    "text": " "
                                                }
                                            ]
                                        },
                                        "equalsValueClause": {
                                            "kind": "EqualsValueClause",
                                            "fullStart": 693,
                                            "fullEnd": 754,
                                            "start": 693,
                                            "end": 754,
                                            "fullWidth": 61,
                                            "width": 61,
                                            "equalsToken": {
                                                "kind": "EqualsToken",
                                                "fullStart": 693,
                                                "fullEnd": 695,
                                                "start": 693,
                                                "end": 694,
                                                "fullWidth": 2,
                                                "width": 1,
                                                "text": "=",
                                                "value": "=",
                                                "valueText": "=",
                                                "hasTrailingTrivia": true,
                                                "trailingTrivia": [
                                                    {
                                                        "kind": "WhitespaceTrivia",
                                                        "text": " "
                                                    }
                                                ]
                                            },
                                            "value": {
                                                "kind": "ParenthesizedExpression",
                                                "fullStart": 695,
                                                "fullEnd": 754,
                                                "start": 695,
                                                "end": 754,
                                                "fullWidth": 59,
                                                "width": 59,
                                                "openParenToken": {
                                                    "kind": "OpenParenToken",
                                                    "fullStart": 695,
                                                    "fullEnd": 696,
                                                    "start": 695,
                                                    "end": 696,
                                                    "fullWidth": 1,
                                                    "width": 1,
                                                    "text": "(",
                                                    "value": "(",
                                                    "valueText": "("
                                                },
                                                "expression": {
                                                    "kind": "InvocationExpression",
                                                    "fullStart": 696,
                                                    "fullEnd": 753,
                                                    "start": 696,
                                                    "end": 753,
                                                    "fullWidth": 57,
                                                    "width": 57,
                                                    "expression": {
                                                        "kind": "FunctionExpression",
                                                        "fullStart": 696,
                                                        "fullEnd": 751,
                                                        "start": 696,
                                                        "end": 751,
                                                        "fullWidth": 55,
                                                        "width": 55,
                                                        "functionKeyword": {
                                                            "kind": "FunctionKeyword",
                                                            "fullStart": 696,
                                                            "fullEnd": 705,
                                                            "start": 696,
                                                            "end": 704,
                                                            "fullWidth": 9,
                                                            "width": 8,
                                                            "text": "function",
                                                            "value": "function",
                                                            "valueText": "function",
                                                            "hasTrailingTrivia": true,
                                                            "trailingTrivia": [
                                                                {
                                                                    "kind": "WhitespaceTrivia",
                                                                    "text": " "
                                                                }
                                                            ]
                                                        },
                                                        "callSignature": {
                                                            "kind": "CallSignature",
                                                            "fullStart": 705,
                                                            "fullEnd": 708,
                                                            "start": 705,
                                                            "end": 707,
                                                            "fullWidth": 3,
                                                            "width": 2,
                                                            "parameterList": {
                                                                "kind": "ParameterList",
                                                                "fullStart": 705,
                                                                "fullEnd": 708,
                                                                "start": 705,
                                                                "end": 707,
                                                                "fullWidth": 3,
                                                                "width": 2,
                                                                "openParenToken": {
                                                                    "kind": "OpenParenToken",
                                                                    "fullStart": 705,
                                                                    "fullEnd": 706,
                                                                    "start": 705,
                                                                    "end": 706,
                                                                    "fullWidth": 1,
                                                                    "width": 1,
                                                                    "text": "(",
                                                                    "value": "(",
                                                                    "valueText": "("
                                                                },
                                                                "parameters": [],
                                                                "closeParenToken": {
                                                                    "kind": "CloseParenToken",
                                                                    "fullStart": 706,
                                                                    "fullEnd": 708,
                                                                    "start": 706,
                                                                    "end": 707,
                                                                    "fullWidth": 2,
                                                                    "width": 1,
                                                                    "text": ")",
                                                                    "value": ")",
                                                                    "valueText": ")",
                                                                    "hasTrailingTrivia": true,
                                                                    "trailingTrivia": [
                                                                        {
                                                                            "kind": "WhitespaceTrivia",
                                                                            "text": " "
                                                                        }
                                                                    ]
                                                                }
                                                            }
                                                        },
                                                        "block": {
                                                            "kind": "Block",
                                                            "fullStart": 708,
                                                            "fullEnd": 751,
                                                            "start": 708,
                                                            "end": 751,
                                                            "fullWidth": 43,
                                                            "width": 43,
                                                            "openBraceToken": {
                                                                "kind": "OpenBraceToken",
                                                                "fullStart": 708,
                                                                "fullEnd": 711,
                                                                "start": 708,
                                                                "end": 709,
                                                                "fullWidth": 3,
                                                                "width": 1,
                                                                "text": "{",
                                                                "value": "{",
                                                                "valueText": "{",
                                                                "hasTrailingTrivia": true,
                                                                "hasTrailingNewLine": true,
                                                                "trailingTrivia": [
                                                                    {
                                                                        "kind": "NewLineTrivia",
                                                                        "text": "\r\n"
                                                                    }
                                                                ]
                                                            },
                                                            "statements": [
                                                                {
                                                                    "kind": "ReturnStatement",
                                                                    "fullStart": 711,
                                                                    "fullEnd": 742,
                                                                    "start": 723,
                                                                    "end": 740,
                                                                    "fullWidth": 31,
                                                                    "width": 17,
                                                                    "returnKeyword": {
                                                                        "kind": "ReturnKeyword",
                                                                        "fullStart": 711,
                                                                        "fullEnd": 730,
                                                                        "start": 723,
                                                                        "end": 729,
                                                                        "fullWidth": 19,
                                                                        "width": 6,
                                                                        "text": "return",
                                                                        "value": "return",
                                                                        "valueText": "return",
                                                                        "hasLeadingTrivia": true,
                                                                        "hasTrailingTrivia": true,
                                                                        "leadingTrivia": [
                                                                            {
                                                                                "kind": "WhitespaceTrivia",
                                                                                "text": "            "
                                                                            }
                                                                        ],
                                                                        "trailingTrivia": [
                                                                            {
                                                                                "kind": "WhitespaceTrivia",
                                                                                "text": " "
                                                                            }
                                                                        ]
                                                                    },
                                                                    "expression": {
                                                                        "kind": "IdentifierName",
                                                                        "fullStart": 730,
                                                                        "fullEnd": 739,
                                                                        "start": 730,
                                                                        "end": 739,
                                                                        "fullWidth": 9,
                                                                        "width": 9,
                                                                        "text": "arguments",
                                                                        "value": "arguments",
                                                                        "valueText": "arguments"
                                                                    },
                                                                    "semicolonToken": {
                                                                        "kind": "SemicolonToken",
                                                                        "fullStart": 739,
                                                                        "fullEnd": 742,
                                                                        "start": 739,
                                                                        "end": 740,
                                                                        "fullWidth": 3,
                                                                        "width": 1,
                                                                        "text": ";",
                                                                        "value": ";",
                                                                        "valueText": ";",
                                                                        "hasTrailingTrivia": true,
                                                                        "hasTrailingNewLine": true,
                                                                        "trailingTrivia": [
                                                                            {
                                                                                "kind": "NewLineTrivia",
                                                                                "text": "\r\n"
                                                                            }
                                                                        ]
                                                                    }
                                                                }
                                                            ],
                                                            "closeBraceToken": {
                                                                "kind": "CloseBraceToken",
                                                                "fullStart": 742,
                                                                "fullEnd": 751,
                                                                "start": 750,
                                                                "end": 751,
                                                                "fullWidth": 9,
                                                                "width": 1,
                                                                "text": "}",
                                                                "value": "}",
                                                                "valueText": "}",
                                                                "hasLeadingTrivia": true,
                                                                "leadingTrivia": [
                                                                    {
                                                                        "kind": "WhitespaceTrivia",
                                                                        "text": "        "
                                                                    }
                                                                ]
                                                            }
                                                        }
                                                    },
                                                    "argumentList": {
                                                        "kind": "ArgumentList",
                                                        "fullStart": 751,
                                                        "fullEnd": 753,
                                                        "start": 751,
                                                        "end": 753,
                                                        "fullWidth": 2,
                                                        "width": 2,
                                                        "openParenToken": {
                                                            "kind": "OpenParenToken",
                                                            "fullStart": 751,
                                                            "fullEnd": 752,
                                                            "start": 751,
                                                            "end": 752,
                                                            "fullWidth": 1,
                                                            "width": 1,
                                                            "text": "(",
                                                            "value": "(",
                                                            "valueText": "("
                                                        },
                                                        "arguments": [],
                                                        "closeParenToken": {
                                                            "kind": "CloseParenToken",
                                                            "fullStart": 752,
                                                            "fullEnd": 753,
                                                            "start": 752,
                                                            "end": 753,
                                                            "fullWidth": 1,
                                                            "width": 1,
                                                            "text": ")",
                                                            "value": ")",
                                                            "valueText": ")"
                                                        }
                                                    }
                                                },
                                                "closeParenToken": {
                                                    "kind": "CloseParenToken",
                                                    "fullStart": 753,
                                                    "fullEnd": 754,
                                                    "start": 753,
                                                    "end": 754,
                                                    "fullWidth": 1,
                                                    "width": 1,
                                                    "text": ")",
                                                    "value": ")",
                                                    "valueText": ")"
                                                }
                                            }
                                        }
                                    }
                                ]
                            },
                            "semicolonToken": {
                                "kind": "SemicolonToken",
                                "fullStart": 754,
                                "fullEnd": 757,
                                "start": 754,
                                "end": 755,
                                "fullWidth": 3,
                                "width": 1,
                                "text": ";",
                                "value": ";",
                                "valueText": ";",
                                "hasTrailingTrivia": true,
                                "hasTrailingNewLine": true,
                                "trailingTrivia": [
                                    {
                                        "kind": "NewLineTrivia",
                                        "text": "\r\n"
                                    }
                                ]
                            }
                        },
                        {
                            "kind": "ExpressionStatement",
                            "fullStart": 757,
                            "fullEnd": 937,
                            "start": 767,
                            "end": 935,
                            "fullWidth": 180,
                            "width": 168,
                            "expression": {
                                "kind": "InvocationExpression",
                                "fullStart": 757,
                                "fullEnd": 934,
                                "start": 767,
                                "end": 934,
                                "fullWidth": 177,
                                "width": 167,
                                "expression": {
                                    "kind": "MemberAccessExpression",
                                    "fullStart": 757,
                                    "fullEnd": 788,
                                    "start": 767,
                                    "end": 788,
                                    "fullWidth": 31,
                                    "width": 21,
                                    "expression": {
                                        "kind": "IdentifierName",
                                        "fullStart": 757,
                                        "fullEnd": 773,
                                        "start": 767,
                                        "end": 773,
                                        "fullWidth": 16,
                                        "width": 6,
                                        "text": "Object",
                                        "value": "Object",
                                        "valueText": "Object",
                                        "hasLeadingTrivia": true,
                                        "hasLeadingNewLine": true,
                                        "leadingTrivia": [
                                            {
                                                "kind": "NewLineTrivia",
                                                "text": "\r\n"
                                            },
                                            {
                                                "kind": "WhitespaceTrivia",
                                                "text": "        "
                                            }
                                        ]
                                    },
                                    "dotToken": {
                                        "kind": "DotToken",
                                        "fullStart": 773,
                                        "fullEnd": 774,
                                        "start": 773,
                                        "end": 774,
                                        "fullWidth": 1,
                                        "width": 1,
                                        "text": ".",
                                        "value": ".",
                                        "valueText": "."
                                    },
                                    "name": {
                                        "kind": "IdentifierName",
                                        "fullStart": 774,
                                        "fullEnd": 788,
                                        "start": 774,
                                        "end": 788,
                                        "fullWidth": 14,
                                        "width": 14,
                                        "text": "defineProperty",
                                        "value": "defineProperty",
                                        "valueText": "defineProperty"
                                    }
                                },
                                "argumentList": {
                                    "kind": "ArgumentList",
                                    "fullStart": 788,
                                    "fullEnd": 934,
                                    "start": 788,
                                    "end": 934,
                                    "fullWidth": 146,
                                    "width": 146,
                                    "openParenToken": {
                                        "kind": "OpenParenToken",
                                        "fullStart": 788,
                                        "fullEnd": 789,
                                        "start": 788,
                                        "end": 789,
                                        "fullWidth": 1,
                                        "width": 1,
                                        "text": "(",
                                        "value": "(",
                                        "valueText": "("
                                    },
                                    "arguments": [
                                        {
                                            "kind": "IdentifierName",
                                            "fullStart": 789,
                                            "fullEnd": 792,
                                            "start": 789,
                                            "end": 792,
                                            "fullWidth": 3,
                                            "width": 3,
                                            "text": "obj",
                                            "value": "obj",
                                            "valueText": "obj"
                                        },
                                        {
                                            "kind": "CommaToken",
                                            "fullStart": 792,
                                            "fullEnd": 794,
                                            "start": 792,
                                            "end": 793,
                                            "fullWidth": 2,
                                            "width": 1,
                                            "text": ",",
                                            "value": ",",
                                            "valueText": ",",
                                            "hasTrailingTrivia": true,
                                            "trailingTrivia": [
                                                {
                                                    "kind": "WhitespaceTrivia",
                                                    "text": " "
                                                }
                                            ]
                                        },
                                        {
                                            "kind": "StringLiteral",
                                            "fullStart": 794,
                                            "fullEnd": 800,
                                            "start": 794,
                                            "end": 800,
                                            "fullWidth": 6,
                                            "width": 6,
                                            "text": "\"prop\"",
                                            "value": "prop",
                                            "valueText": "prop"
                                        },
                                        {
                                            "kind": "CommaToken",
                                            "fullStart": 800,
                                            "fullEnd": 802,
                                            "start": 800,
                                            "end": 801,
                                            "fullWidth": 2,
                                            "width": 1,
                                            "text": ",",
                                            "value": ",",
                                            "valueText": ",",
                                            "hasTrailingTrivia": true,
                                            "trailingTrivia": [
                                                {
                                                    "kind": "WhitespaceTrivia",
                                                    "text": " "
                                                }
                                            ]
                                        },
                                        {
                                            "kind": "ObjectLiteralExpression",
                                            "fullStart": 802,
                                            "fullEnd": 933,
                                            "start": 802,
                                            "end": 933,
                                            "fullWidth": 131,
                                            "width": 131,
                                            "openBraceToken": {
                                                "kind": "OpenBraceToken",
                                                "fullStart": 802,
                                                "fullEnd": 805,
                                                "start": 802,
                                                "end": 803,
                                                "fullWidth": 3,
                                                "width": 1,
                                                "text": "{",
                                                "value": "{",
                                                "valueText": "{",
                                                "hasTrailingTrivia": true,
                                                "hasTrailingNewLine": true,
                                                "trailingTrivia": [
                                                    {
                                                        "kind": "NewLineTrivia",
                                                        "text": "\r\n"
                                                    }
                                                ]
                                            },
                                            "propertyAssignments": [
                                                {
                                                    "kind": "SimplePropertyAssignment",
                                                    "fullStart": 805,
                                                    "fullEnd": 828,
                                                    "start": 817,
                                                    "end": 828,
                                                    "fullWidth": 23,
                                                    "width": 11,
                                                    "propertyName": {
                                                        "kind": "IdentifierName",
                                                        "fullStart": 805,
                                                        "fullEnd": 822,
                                                        "start": 817,
                                                        "end": 822,
                                                        "fullWidth": 17,
                                                        "width": 5,
                                                        "text": "value",
                                                        "value": "value",
                                                        "valueText": "value",
                                                        "hasLeadingTrivia": true,
                                                        "leadingTrivia": [
                                                            {
                                                                "kind": "WhitespaceTrivia",
                                                                "text": "            "
                                                            }
                                                        ]
                                                    },
                                                    "colonToken": {
                                                        "kind": "ColonToken",
                                                        "fullStart": 822,
                                                        "fullEnd": 824,
                                                        "start": 822,
                                                        "end": 823,
                                                        "fullWidth": 2,
                                                        "width": 1,
                                                        "text": ":",
                                                        "value": ":",
                                                        "valueText": ":",
                                                        "hasTrailingTrivia": true,
                                                        "trailingTrivia": [
                                                            {
                                                                "kind": "WhitespaceTrivia",
                                                                "text": " "
                                                            }
                                                        ]
                                                    },
                                                    "expression": {
                                                        "kind": "NumericLiteral",
                                                        "fullStart": 824,
                                                        "fullEnd": 828,
                                                        "start": 824,
                                                        "end": 828,
                                                        "fullWidth": 4,
                                                        "width": 4,
                                                        "text": "2010",
                                                        "value": 2010,
                                                        "valueText": "2010"
                                                    }
                                                },
                                                {
                                                    "kind": "CommaToken",
                                                    "fullStart": 828,
                                                    "fullEnd": 831,
                                                    "start": 828,
                                                    "end": 829,
                                                    "fullWidth": 3,
                                                    "width": 1,
                                                    "text": ",",
                                                    "value": ",",
                                                    "valueText": ",",
                                                    "hasTrailingTrivia": true,
                                                    "hasTrailingNewLine": true,
                                                    "trailingTrivia": [
                                                        {
                                                            "kind": "NewLineTrivia",
                                                            "text": "\r\n"
                                                        }
                                                    ]
                                                },
                                                {
                                                    "kind": "SimplePropertyAssignment",
                                                    "fullStart": 831,
                                                    "fullEnd": 857,
                                                    "start": 843,
                                                    "end": 857,
                                                    "fullWidth": 26,
                                                    "width": 14,
                                                    "propertyName": {
                                                        "kind": "IdentifierName",
                                                        "fullStart": 831,
                                                        "fullEnd": 851,
                                                        "start": 843,
                                                        "end": 851,
                                                        "fullWidth": 20,
                                                        "width": 8,
                                                        "text": "writable",
                                                        "value": "writable",
                                                        "valueText": "writable",
                                                        "hasLeadingTrivia": true,
                                                        "leadingTrivia": [
                                                            {
                                                                "kind": "WhitespaceTrivia",
                                                                "text": "            "
                                                            }
                                                        ]
                                                    },
                                                    "colonToken": {
                                                        "kind": "ColonToken",
                                                        "fullStart": 851,
                                                        "fullEnd": 853,
                                                        "start": 851,
                                                        "end": 852,
                                                        "fullWidth": 2,
                                                        "width": 1,
                                                        "text": ":",
                                                        "value": ":",
                                                        "valueText": ":",
                                                        "hasTrailingTrivia": true,
                                                        "trailingTrivia": [
                                                            {
                                                                "kind": "WhitespaceTrivia",
                                                                "text": " "
                                                            }
                                                        ]
                                                    },
                                                    "expression": {
                                                        "kind": "TrueKeyword",
                                                        "fullStart": 853,
                                                        "fullEnd": 857,
                                                        "start": 853,
                                                        "end": 857,
                                                        "fullWidth": 4,
                                                        "width": 4,
                                                        "text": "true",
                                                        "value": true,
                                                        "valueText": "true"
                                                    }
                                                },
                                                {
                                                    "kind": "CommaToken",
                                                    "fullStart": 857,
                                                    "fullEnd": 860,
                                                    "start": 857,
                                                    "end": 858,
                                                    "fullWidth": 3,
                                                    "width": 1,
                                                    "text": ",",
                                                    "value": ",",
                                                    "valueText": ",",
                                                    "hasTrailingTrivia": true,
                                                    "hasTrailingNewLine": true,
                                                    "trailingTrivia": [
                                                        {
                                                            "kind": "NewLineTrivia",
                                                            "text": "\r\n"
                                                        }
                                                    ]
                                                },
                                                {
                                                    "kind": "SimplePropertyAssignment",
                                                    "fullStart": 860,
                                                    "fullEnd": 888,
                                                    "start": 872,
                                                    "end": 888,
                                                    "fullWidth": 28,
                                                    "width": 16,
                                                    "propertyName": {
                                                        "kind": "IdentifierName",
                                                        "fullStart": 860,
                                                        "fullEnd": 882,
                                                        "start": 872,
                                                        "end": 882,
                                                        "fullWidth": 22,
                                                        "width": 10,
                                                        "text": "enumerable",
                                                        "value": "enumerable",
                                                        "valueText": "enumerable",
                                                        "hasLeadingTrivia": true,
                                                        "leadingTrivia": [
                                                            {
                                                                "kind": "WhitespaceTrivia",
                                                                "text": "            "
                                                            }
                                                        ]
                                                    },
                                                    "colonToken": {
                                                        "kind": "ColonToken",
                                                        "fullStart": 882,
                                                        "fullEnd": 884,
                                                        "start": 882,
                                                        "end": 883,
                                                        "fullWidth": 2,
                                                        "width": 1,
                                                        "text": ":",
                                                        "value": ":",
                                                        "valueText": ":",
                                                        "hasTrailingTrivia": true,
                                                        "trailingTrivia": [
                                                            {
                                                                "kind": "WhitespaceTrivia",
                                                                "text": " "
                                                            }
                                                        ]
                                                    },
                                                    "expression": {
                                                        "kind": "TrueKeyword",
                                                        "fullStart": 884,
                                                        "fullEnd": 888,
                                                        "start": 884,
                                                        "end": 888,
                                                        "fullWidth": 4,
                                                        "width": 4,
                                                        "text": "true",
                                                        "value": true,
                                                        "valueText": "true"
                                                    }
                                                },
                                                {
                                                    "kind": "CommaToken",
                                                    "fullStart": 888,
                                                    "fullEnd": 891,
                                                    "start": 888,
                                                    "end": 889,
                                                    "fullWidth": 3,
                                                    "width": 1,
                                                    "text": ",",
                                                    "value": ",",
                                                    "valueText": ",",
                                                    "hasTrailingTrivia": true,
                                                    "hasTrailingNewLine": true,
                                                    "trailingTrivia": [
                                                        {
                                                            "kind": "NewLineTrivia",
                                                            "text": "\r\n"
                                                        }
                                                    ]
                                                },
                                                {
                                                    "kind": "SimplePropertyAssignment",
                                                    "fullStart": 891,
                                                    "fullEnd": 924,
                                                    "start": 903,
                                                    "end": 922,
                                                    "fullWidth": 33,
                                                    "width": 19,
                                                    "propertyName": {
                                                        "kind": "IdentifierName",
                                                        "fullStart": 891,
                                                        "fullEnd": 915,
                                                        "start": 903,
                                                        "end": 915,
                                                        "fullWidth": 24,
                                                        "width": 12,
                                                        "text": "configurable",
                                                        "value": "configurable",
                                                        "valueText": "configurable",
                                                        "hasLeadingTrivia": true,
                                                        "leadingTrivia": [
                                                            {
                                                                "kind": "WhitespaceTrivia",
                                                                "text": "            "
                                                            }
                                                        ]
                                                    },
                                                    "colonToken": {
                                                        "kind": "ColonToken",
                                                        "fullStart": 915,
                                                        "fullEnd": 917,
                                                        "start": 915,
                                                        "end": 916,
                                                        "fullWidth": 2,
                                                        "width": 1,
                                                        "text": ":",
                                                        "value": ":",
                                                        "valueText": ":",
                                                        "hasTrailingTrivia": true,
                                                        "trailingTrivia": [
                                                            {
                                                                "kind": "WhitespaceTrivia",
                                                                "text": " "
                                                            }
                                                        ]
                                                    },
                                                    "expression": {
                                                        "kind": "FalseKeyword",
                                                        "fullStart": 917,
                                                        "fullEnd": 924,
                                                        "start": 917,
                                                        "end": 922,
                                                        "fullWidth": 7,
                                                        "width": 5,
                                                        "text": "false",
                                                        "value": false,
                                                        "valueText": "false",
                                                        "hasTrailingTrivia": true,
                                                        "hasTrailingNewLine": true,
                                                        "trailingTrivia": [
                                                            {
                                                                "kind": "NewLineTrivia",
                                                                "text": "\r\n"
                                                            }
                                                        ]
                                                    }
                                                }
                                            ],
                                            "closeBraceToken": {
                                                "kind": "CloseBraceToken",
                                                "fullStart": 924,
                                                "fullEnd": 933,
                                                "start": 932,
                                                "end": 933,
                                                "fullWidth": 9,
                                                "width": 1,
                                                "text": "}",
                                                "value": "}",
                                                "valueText": "}",
                                                "hasLeadingTrivia": true,
                                                "leadingTrivia": [
                                                    {
                                                        "kind": "WhitespaceTrivia",
                                                        "text": "        "
                                                    }
                                                ]
                                            }
                                        }
                                    ],
                                    "closeParenToken": {
                                        "kind": "CloseParenToken",
                                        "fullStart": 933,
                                        "fullEnd": 934,
                                        "start": 933,
                                        "end": 934,
                                        "fullWidth": 1,
                                        "width": 1,
                                        "text": ")",
                                        "value": ")",
                                        "valueText": ")"
                                    }
                                }
                            },
                            "semicolonToken": {
                                "kind": "SemicolonToken",
                                "fullStart": 934,
                                "fullEnd": 937,
                                "start": 934,
                                "end": 935,
                                "fullWidth": 3,
                                "width": 1,
                                "text": ";",
                                "value": ";",
                                "valueText": ";",
                                "hasTrailingTrivia": true,
                                "hasTrailingNewLine": true,
                                "trailingTrivia": [
                                    {
                                        "kind": "NewLineTrivia",
                                        "text": "\r\n"
                                    }
                                ]
                            }
                        },
                        {
                            "kind": "VariableStatement",
                            "fullStart": 937,
                            "fullEnd": 985,
                            "start": 945,
                            "end": 983,
                            "fullWidth": 48,
                            "width": 38,
                            "modifiers": [],
                            "variableDeclaration": {
                                "kind": "VariableDeclaration",
                                "fullStart": 937,
                                "fullEnd": 982,
                                "start": 945,
                                "end": 982,
                                "fullWidth": 45,
                                "width": 37,
                                "varKeyword": {
                                    "kind": "VarKeyword",
                                    "fullStart": 937,
                                    "fullEnd": 949,
                                    "start": 945,
                                    "end": 948,
                                    "fullWidth": 12,
                                    "width": 3,
                                    "text": "var",
                                    "value": "var",
                                    "valueText": "var",
                                    "hasLeadingTrivia": true,
                                    "hasTrailingTrivia": true,
                                    "leadingTrivia": [
                                        {
                                            "kind": "WhitespaceTrivia",
                                            "text": "        "
                                        }
                                    ],
                                    "trailingTrivia": [
                                        {
                                            "kind": "WhitespaceTrivia",
                                            "text": " "
                                        }
                                    ]
                                },
                                "variableDeclarators": [
                                    {
                                        "kind": "VariableDeclarator",
                                        "fullStart": 949,
                                        "fullEnd": 982,
                                        "start": 949,
                                        "end": 982,
                                        "fullWidth": 33,
<<<<<<< HEAD
                                        "width": 33,
                                        "identifier": {
=======
                                        "propertyName": {
>>>>>>> 85e84683
                                            "kind": "IdentifierName",
                                            "fullStart": 949,
                                            "fullEnd": 961,
                                            "start": 949,
                                            "end": 960,
                                            "fullWidth": 12,
                                            "width": 11,
                                            "text": "verifyValue",
                                            "value": "verifyValue",
                                            "valueText": "verifyValue",
                                            "hasTrailingTrivia": true,
                                            "trailingTrivia": [
                                                {
                                                    "kind": "WhitespaceTrivia",
                                                    "text": " "
                                                }
                                            ]
                                        },
                                        "equalsValueClause": {
                                            "kind": "EqualsValueClause",
                                            "fullStart": 961,
                                            "fullEnd": 982,
                                            "start": 961,
                                            "end": 982,
                                            "fullWidth": 21,
                                            "width": 21,
                                            "equalsToken": {
                                                "kind": "EqualsToken",
                                                "fullStart": 961,
                                                "fullEnd": 963,
                                                "start": 961,
                                                "end": 962,
                                                "fullWidth": 2,
                                                "width": 1,
                                                "text": "=",
                                                "value": "=",
                                                "valueText": "=",
                                                "hasTrailingTrivia": true,
                                                "trailingTrivia": [
                                                    {
                                                        "kind": "WhitespaceTrivia",
                                                        "text": " "
                                                    }
                                                ]
                                            },
                                            "value": {
                                                "kind": "ParenthesizedExpression",
                                                "fullStart": 963,
                                                "fullEnd": 982,
                                                "start": 963,
                                                "end": 982,
                                                "fullWidth": 19,
                                                "width": 19,
                                                "openParenToken": {
                                                    "kind": "OpenParenToken",
                                                    "fullStart": 963,
                                                    "fullEnd": 964,
                                                    "start": 963,
                                                    "end": 964,
                                                    "fullWidth": 1,
                                                    "width": 1,
                                                    "text": "(",
                                                    "value": "(",
                                                    "valueText": "("
                                                },
                                                "expression": {
                                                    "kind": "EqualsExpression",
                                                    "fullStart": 964,
                                                    "fullEnd": 981,
                                                    "start": 964,
                                                    "end": 981,
                                                    "fullWidth": 17,
                                                    "width": 17,
                                                    "left": {
                                                        "kind": "MemberAccessExpression",
                                                        "fullStart": 964,
                                                        "fullEnd": 973,
                                                        "start": 964,
                                                        "end": 972,
                                                        "fullWidth": 9,
                                                        "width": 8,
                                                        "expression": {
                                                            "kind": "IdentifierName",
                                                            "fullStart": 964,
                                                            "fullEnd": 967,
                                                            "start": 964,
                                                            "end": 967,
                                                            "fullWidth": 3,
                                                            "width": 3,
                                                            "text": "obj",
                                                            "value": "obj",
                                                            "valueText": "obj"
                                                        },
                                                        "dotToken": {
                                                            "kind": "DotToken",
                                                            "fullStart": 967,
                                                            "fullEnd": 968,
                                                            "start": 967,
                                                            "end": 968,
                                                            "fullWidth": 1,
                                                            "width": 1,
                                                            "text": ".",
                                                            "value": ".",
                                                            "valueText": "."
                                                        },
                                                        "name": {
                                                            "kind": "IdentifierName",
                                                            "fullStart": 968,
                                                            "fullEnd": 973,
                                                            "start": 968,
                                                            "end": 972,
                                                            "fullWidth": 5,
                                                            "width": 4,
                                                            "text": "prop",
                                                            "value": "prop",
                                                            "valueText": "prop",
                                                            "hasTrailingTrivia": true,
                                                            "trailingTrivia": [
                                                                {
                                                                    "kind": "WhitespaceTrivia",
                                                                    "text": " "
                                                                }
                                                            ]
                                                        }
                                                    },
                                                    "operatorToken": {
                                                        "kind": "EqualsEqualsEqualsToken",
                                                        "fullStart": 973,
                                                        "fullEnd": 977,
                                                        "start": 973,
                                                        "end": 976,
                                                        "fullWidth": 4,
                                                        "width": 3,
                                                        "text": "===",
                                                        "value": "===",
                                                        "valueText": "===",
                                                        "hasTrailingTrivia": true,
                                                        "trailingTrivia": [
                                                            {
                                                                "kind": "WhitespaceTrivia",
                                                                "text": " "
                                                            }
                                                        ]
                                                    },
                                                    "right": {
                                                        "kind": "NumericLiteral",
                                                        "fullStart": 977,
                                                        "fullEnd": 981,
                                                        "start": 977,
                                                        "end": 981,
                                                        "fullWidth": 4,
                                                        "width": 4,
                                                        "text": "2010",
                                                        "value": 2010,
                                                        "valueText": "2010"
                                                    }
                                                },
                                                "closeParenToken": {
                                                    "kind": "CloseParenToken",
                                                    "fullStart": 981,
                                                    "fullEnd": 982,
                                                    "start": 981,
                                                    "end": 982,
                                                    "fullWidth": 1,
                                                    "width": 1,
                                                    "text": ")",
                                                    "value": ")",
                                                    "valueText": ")"
                                                }
                                            }
                                        }
                                    }
                                ]
                            },
                            "semicolonToken": {
                                "kind": "SemicolonToken",
                                "fullStart": 982,
                                "fullEnd": 985,
                                "start": 982,
                                "end": 983,
                                "fullWidth": 3,
                                "width": 1,
                                "text": ";",
                                "value": ";",
                                "valueText": ";",
                                "hasTrailingTrivia": true,
                                "hasTrailingNewLine": true,
                                "trailingTrivia": [
                                    {
                                        "kind": "NewLineTrivia",
                                        "text": "\r\n"
                                    }
                                ]
                            }
                        },
                        {
                            "kind": "ExpressionStatement",
                            "fullStart": 985,
                            "fullEnd": 1011,
                            "start": 993,
                            "end": 1009,
                            "fullWidth": 26,
                            "width": 16,
                            "expression": {
                                "kind": "AssignmentExpression",
                                "fullStart": 985,
                                "fullEnd": 1008,
                                "start": 993,
                                "end": 1008,
                                "fullWidth": 23,
                                "width": 15,
                                "left": {
                                    "kind": "MemberAccessExpression",
                                    "fullStart": 985,
                                    "fullEnd": 1002,
                                    "start": 993,
                                    "end": 1001,
                                    "fullWidth": 17,
                                    "width": 8,
                                    "expression": {
                                        "kind": "IdentifierName",
                                        "fullStart": 985,
                                        "fullEnd": 996,
                                        "start": 993,
                                        "end": 996,
                                        "fullWidth": 11,
                                        "width": 3,
                                        "text": "obj",
                                        "value": "obj",
                                        "valueText": "obj",
                                        "hasLeadingTrivia": true,
                                        "leadingTrivia": [
                                            {
                                                "kind": "WhitespaceTrivia",
                                                "text": "        "
                                            }
                                        ]
                                    },
                                    "dotToken": {
                                        "kind": "DotToken",
                                        "fullStart": 996,
                                        "fullEnd": 997,
                                        "start": 996,
                                        "end": 997,
                                        "fullWidth": 1,
                                        "width": 1,
                                        "text": ".",
                                        "value": ".",
                                        "valueText": "."
                                    },
                                    "name": {
                                        "kind": "IdentifierName",
                                        "fullStart": 997,
                                        "fullEnd": 1002,
                                        "start": 997,
                                        "end": 1001,
                                        "fullWidth": 5,
                                        "width": 4,
                                        "text": "prop",
                                        "value": "prop",
                                        "valueText": "prop",
                                        "hasTrailingTrivia": true,
                                        "trailingTrivia": [
                                            {
                                                "kind": "WhitespaceTrivia",
                                                "text": " "
                                            }
                                        ]
                                    }
                                },
                                "operatorToken": {
                                    "kind": "EqualsToken",
                                    "fullStart": 1002,
                                    "fullEnd": 1004,
                                    "start": 1002,
                                    "end": 1003,
                                    "fullWidth": 2,
                                    "width": 1,
                                    "text": "=",
                                    "value": "=",
                                    "valueText": "=",
                                    "hasTrailingTrivia": true,
                                    "trailingTrivia": [
                                        {
                                            "kind": "WhitespaceTrivia",
                                            "text": " "
                                        }
                                    ]
                                },
                                "right": {
                                    "kind": "NumericLiteral",
                                    "fullStart": 1004,
                                    "fullEnd": 1008,
                                    "start": 1004,
                                    "end": 1008,
                                    "fullWidth": 4,
                                    "width": 4,
                                    "text": "1001",
                                    "value": 1001,
                                    "valueText": "1001"
                                }
                            },
                            "semicolonToken": {
                                "kind": "SemicolonToken",
                                "fullStart": 1008,
                                "fullEnd": 1011,
                                "start": 1008,
                                "end": 1009,
                                "fullWidth": 3,
                                "width": 1,
                                "text": ";",
                                "value": ";",
                                "valueText": ";",
                                "hasTrailingTrivia": true,
                                "hasTrailingNewLine": true,
                                "trailingTrivia": [
                                    {
                                        "kind": "NewLineTrivia",
                                        "text": "\r\n"
                                    }
                                ]
                            }
                        },
                        {
                            "kind": "ReturnStatement",
                            "fullStart": 1011,
                            "fullEnd": 1063,
                            "start": 1021,
                            "end": 1061,
                            "fullWidth": 52,
                            "width": 40,
                            "returnKeyword": {
                                "kind": "ReturnKeyword",
                                "fullStart": 1011,
                                "fullEnd": 1028,
                                "start": 1021,
                                "end": 1027,
                                "fullWidth": 17,
                                "width": 6,
                                "text": "return",
                                "value": "return",
                                "valueText": "return",
                                "hasLeadingTrivia": true,
                                "hasLeadingNewLine": true,
                                "hasTrailingTrivia": true,
                                "leadingTrivia": [
                                    {
                                        "kind": "NewLineTrivia",
                                        "text": "\r\n"
                                    },
                                    {
                                        "kind": "WhitespaceTrivia",
                                        "text": "        "
                                    }
                                ],
                                "trailingTrivia": [
                                    {
                                        "kind": "WhitespaceTrivia",
                                        "text": " "
                                    }
                                ]
                            },
                            "expression": {
                                "kind": "LogicalAndExpression",
                                "fullStart": 1028,
                                "fullEnd": 1060,
                                "start": 1028,
                                "end": 1060,
                                "fullWidth": 32,
                                "width": 32,
                                "left": {
                                    "kind": "IdentifierName",
                                    "fullStart": 1028,
                                    "fullEnd": 1040,
                                    "start": 1028,
                                    "end": 1039,
                                    "fullWidth": 12,
                                    "width": 11,
                                    "text": "verifyValue",
                                    "value": "verifyValue",
                                    "valueText": "verifyValue",
                                    "hasTrailingTrivia": true,
                                    "trailingTrivia": [
                                        {
                                            "kind": "WhitespaceTrivia",
                                            "text": " "
                                        }
                                    ]
                                },
                                "operatorToken": {
                                    "kind": "AmpersandAmpersandToken",
                                    "fullStart": 1040,
                                    "fullEnd": 1043,
                                    "start": 1040,
                                    "end": 1042,
                                    "fullWidth": 3,
                                    "width": 2,
                                    "text": "&&",
                                    "value": "&&",
                                    "valueText": "&&",
                                    "hasTrailingTrivia": true,
                                    "trailingTrivia": [
                                        {
                                            "kind": "WhitespaceTrivia",
                                            "text": " "
                                        }
                                    ]
                                },
                                "right": {
                                    "kind": "EqualsExpression",
                                    "fullStart": 1043,
                                    "fullEnd": 1060,
                                    "start": 1043,
                                    "end": 1060,
                                    "fullWidth": 17,
                                    "width": 17,
                                    "left": {
                                        "kind": "MemberAccessExpression",
                                        "fullStart": 1043,
                                        "fullEnd": 1052,
                                        "start": 1043,
                                        "end": 1051,
                                        "fullWidth": 9,
                                        "width": 8,
                                        "expression": {
                                            "kind": "IdentifierName",
                                            "fullStart": 1043,
                                            "fullEnd": 1046,
                                            "start": 1043,
                                            "end": 1046,
                                            "fullWidth": 3,
                                            "width": 3,
                                            "text": "obj",
                                            "value": "obj",
                                            "valueText": "obj"
                                        },
                                        "dotToken": {
                                            "kind": "DotToken",
                                            "fullStart": 1046,
                                            "fullEnd": 1047,
                                            "start": 1046,
                                            "end": 1047,
                                            "fullWidth": 1,
                                            "width": 1,
                                            "text": ".",
                                            "value": ".",
                                            "valueText": "."
                                        },
                                        "name": {
                                            "kind": "IdentifierName",
                                            "fullStart": 1047,
                                            "fullEnd": 1052,
                                            "start": 1047,
                                            "end": 1051,
                                            "fullWidth": 5,
                                            "width": 4,
                                            "text": "prop",
                                            "value": "prop",
                                            "valueText": "prop",
                                            "hasTrailingTrivia": true,
                                            "trailingTrivia": [
                                                {
                                                    "kind": "WhitespaceTrivia",
                                                    "text": " "
                                                }
                                            ]
                                        }
                                    },
                                    "operatorToken": {
                                        "kind": "EqualsEqualsEqualsToken",
                                        "fullStart": 1052,
                                        "fullEnd": 1056,
                                        "start": 1052,
                                        "end": 1055,
                                        "fullWidth": 4,
                                        "width": 3,
                                        "text": "===",
                                        "value": "===",
                                        "valueText": "===",
                                        "hasTrailingTrivia": true,
                                        "trailingTrivia": [
                                            {
                                                "kind": "WhitespaceTrivia",
                                                "text": " "
                                            }
                                        ]
                                    },
                                    "right": {
                                        "kind": "NumericLiteral",
                                        "fullStart": 1056,
                                        "fullEnd": 1060,
                                        "start": 1056,
                                        "end": 1060,
                                        "fullWidth": 4,
                                        "width": 4,
                                        "text": "1001",
                                        "value": 1001,
                                        "valueText": "1001"
                                    }
                                }
                            },
                            "semicolonToken": {
                                "kind": "SemicolonToken",
                                "fullStart": 1060,
                                "fullEnd": 1063,
                                "start": 1060,
                                "end": 1061,
                                "fullWidth": 3,
                                "width": 1,
                                "text": ";",
                                "value": ";",
                                "valueText": ";",
                                "hasTrailingTrivia": true,
                                "hasTrailingNewLine": true,
                                "trailingTrivia": [
                                    {
                                        "kind": "NewLineTrivia",
                                        "text": "\r\n"
                                    }
                                ]
                            }
                        }
                    ],
                    "closeBraceToken": {
                        "kind": "CloseBraceToken",
                        "fullStart": 1063,
                        "fullEnd": 1070,
                        "start": 1067,
                        "end": 1068,
                        "fullWidth": 7,
                        "width": 1,
                        "text": "}",
                        "value": "}",
                        "valueText": "}",
                        "hasLeadingTrivia": true,
                        "hasTrailingTrivia": true,
                        "hasTrailingNewLine": true,
                        "leadingTrivia": [
                            {
                                "kind": "WhitespaceTrivia",
                                "text": "    "
                            }
                        ],
                        "trailingTrivia": [
                            {
                                "kind": "NewLineTrivia",
                                "text": "\r\n"
                            }
                        ]
                    }
                }
            },
            {
                "kind": "ExpressionStatement",
                "fullStart": 1070,
                "fullEnd": 1094,
                "start": 1070,
                "end": 1092,
                "fullWidth": 24,
                "width": 22,
                "expression": {
                    "kind": "InvocationExpression",
                    "fullStart": 1070,
                    "fullEnd": 1091,
                    "start": 1070,
                    "end": 1091,
                    "fullWidth": 21,
                    "width": 21,
                    "expression": {
                        "kind": "IdentifierName",
                        "fullStart": 1070,
                        "fullEnd": 1081,
                        "start": 1070,
                        "end": 1081,
                        "fullWidth": 11,
                        "width": 11,
                        "text": "runTestCase",
                        "value": "runTestCase",
                        "valueText": "runTestCase"
                    },
                    "argumentList": {
                        "kind": "ArgumentList",
                        "fullStart": 1081,
                        "fullEnd": 1091,
                        "start": 1081,
                        "end": 1091,
                        "fullWidth": 10,
                        "width": 10,
                        "openParenToken": {
                            "kind": "OpenParenToken",
                            "fullStart": 1081,
                            "fullEnd": 1082,
                            "start": 1081,
                            "end": 1082,
                            "fullWidth": 1,
                            "width": 1,
                            "text": "(",
                            "value": "(",
                            "valueText": "("
                        },
                        "arguments": [
                            {
                                "kind": "IdentifierName",
                                "fullStart": 1082,
                                "fullEnd": 1090,
                                "start": 1082,
                                "end": 1090,
                                "fullWidth": 8,
                                "width": 8,
                                "text": "testcase",
                                "value": "testcase",
                                "valueText": "testcase"
                            }
                        ],
                        "closeParenToken": {
                            "kind": "CloseParenToken",
                            "fullStart": 1090,
                            "fullEnd": 1091,
                            "start": 1090,
                            "end": 1091,
                            "fullWidth": 1,
                            "width": 1,
                            "text": ")",
                            "value": ")",
                            "valueText": ")"
                        }
                    }
                },
                "semicolonToken": {
                    "kind": "SemicolonToken",
                    "fullStart": 1091,
                    "fullEnd": 1094,
                    "start": 1091,
                    "end": 1092,
                    "fullWidth": 3,
                    "width": 1,
                    "text": ";",
                    "value": ";",
                    "valueText": ";",
                    "hasTrailingTrivia": true,
                    "hasTrailingNewLine": true,
                    "trailingTrivia": [
                        {
                            "kind": "NewLineTrivia",
                            "text": "\r\n"
                        }
                    ]
                }
            }
        ],
        "endOfFileToken": {
            "kind": "EndOfFileToken",
            "fullStart": 1094,
            "fullEnd": 1094,
            "start": 1094,
            "end": 1094,
            "fullWidth": 0,
            "width": 0,
            "text": ""
        }
    },
    "lineMap": {
        "lineStarts": [
            0,
            67,
            152,
            232,
            308,
            380,
            385,
            441,
            645,
            650,
            652,
            654,
            677,
            711,
            742,
            757,
            759,
            805,
            831,
            860,
            891,
            924,
            937,
            985,
            1011,
            1013,
            1063,
            1070,
            1094
        ],
        "length": 1094
    }
}<|MERGE_RESOLUTION|>--- conflicted
+++ resolved
@@ -245,12 +245,8 @@
                                         "start": 689,
                                         "end": 754,
                                         "fullWidth": 65,
-<<<<<<< HEAD
                                         "width": 65,
-                                        "identifier": {
-=======
                                         "propertyName": {
->>>>>>> 85e84683
                                             "kind": "IdentifierName",
                                             "fullStart": 689,
                                             "fullEnd": 693,
@@ -1189,12 +1185,8 @@
                                         "start": 949,
                                         "end": 982,
                                         "fullWidth": 33,
-<<<<<<< HEAD
                                         "width": 33,
-                                        "identifier": {
-=======
                                         "propertyName": {
->>>>>>> 85e84683
                                             "kind": "IdentifierName",
                                             "fullStart": 949,
                                             "fullEnd": 961,
