--- conflicted
+++ resolved
@@ -247,12 +247,8 @@
                                         "start": 705,
                                         "end": 727,
                                         "fullWidth": 22,
-<<<<<<< HEAD
                                         "width": 22,
-                                        "identifier": {
-=======
                                         "propertyName": {
->>>>>>> 85e84683
                                             "kind": "IdentifierName",
                                             "fullStart": 705,
                                             "fullEnd": 709,
@@ -1035,12 +1031,8 @@
                                                     "start": 963,
                                                     "end": 1015,
                                                     "fullWidth": 52,
-<<<<<<< HEAD
                                                     "width": 52,
-                                                    "identifier": {
-=======
                                                     "propertyName": {
->>>>>>> 85e84683
                                                         "kind": "IdentifierName",
                                                         "fullStart": 963,
                                                         "fullEnd": 969,
@@ -1831,12 +1823,8 @@
                                                     "start": 1210,
                                                     "end": 1262,
                                                     "fullWidth": 52,
-<<<<<<< HEAD
                                                     "width": 52,
-                                                    "identifier": {
-=======
                                                     "propertyName": {
->>>>>>> 85e84683
                                                         "kind": "IdentifierName",
                                                         "fullStart": 1210,
                                                         "fullEnd": 1216,
