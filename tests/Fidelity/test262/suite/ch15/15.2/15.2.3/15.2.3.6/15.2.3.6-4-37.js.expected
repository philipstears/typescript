{
    "isDeclaration": false,
    "languageVersion": "EcmaScript5",
    "parseOptions": {
        "allowAutomaticSemicolonInsertion": true
    },
    "sourceUnit": {
        "kind": "SourceUnit",
        "fullStart": 0,
        "fullEnd": 1078,
        "start": 602,
        "end": 1078,
        "fullWidth": 1078,
        "width": 476,
        "isIncrementallyUnusable": true,
        "moduleElements": [
            {
                "kind": "FunctionDeclaration",
                "fullStart": 0,
                "fullEnd": 1054,
                "start": 602,
                "end": 1052,
                "fullWidth": 1054,
                "width": 450,
                "modifiers": [],
                "functionKeyword": {
                    "kind": "FunctionKeyword",
                    "fullStart": 0,
                    "fullEnd": 611,
                    "start": 602,
                    "end": 610,
                    "fullWidth": 611,
                    "width": 8,
                    "text": "function",
                    "value": "function",
                    "valueText": "function",
                    "hasLeadingTrivia": true,
                    "hasLeadingComment": true,
                    "hasLeadingNewLine": true,
                    "hasTrailingTrivia": true,
                    "leadingTrivia": [
                        {
                            "kind": "SingleLineCommentTrivia",
                            "text": "/// Copyright (c) 2012 Ecma International.  All rights reserved. "
                        },
                        {
                            "kind": "NewLineTrivia",
                            "text": "\r\n"
                        },
                        {
                            "kind": "SingleLineCommentTrivia",
                            "text": "/// Ecma International makes this code available under the terms and conditions set"
                        },
                        {
                            "kind": "NewLineTrivia",
                            "text": "\r\n"
                        },
                        {
                            "kind": "SingleLineCommentTrivia",
                            "text": "/// forth on http://hg.ecmascript.org/tests/test262/raw-file/tip/LICENSE (the "
                        },
                        {
                            "kind": "NewLineTrivia",
                            "text": "\r\n"
                        },
                        {
                            "kind": "SingleLineCommentTrivia",
                            "text": "/// \"Use Terms\").   Any redistribution of this code must retain the above "
                        },
                        {
                            "kind": "NewLineTrivia",
                            "text": "\r\n"
                        },
                        {
                            "kind": "SingleLineCommentTrivia",
                            "text": "/// copyright and this notice and otherwise comply with the Use Terms."
                        },
                        {
                            "kind": "NewLineTrivia",
                            "text": "\r\n"
                        },
                        {
                            "kind": "MultiLineCommentTrivia",
                            "text": "/**\r\n * @path ch15/15.2/15.2.3/15.2.3.6/15.2.3.6-4-37.js\r\n * @description Object.defineProperty - 'O' is a Number object that uses Object's [[GetOwnProperty]] method to access the 'name' property (8.12.9 step 1)\r\n */"
                        },
                        {
                            "kind": "NewLineTrivia",
                            "text": "\r\n"
                        },
                        {
                            "kind": "NewLineTrivia",
                            "text": "\r\n"
                        },
                        {
                            "kind": "NewLineTrivia",
                            "text": "\r\n"
                        }
                    ],
                    "trailingTrivia": [
                        {
                            "kind": "WhitespaceTrivia",
                            "text": " "
                        }
                    ]
                },
                "identifier": {
                    "kind": "IdentifierName",
                    "fullStart": 611,
                    "fullEnd": 619,
                    "start": 611,
                    "end": 619,
                    "fullWidth": 8,
                    "width": 8,
                    "text": "testcase",
                    "value": "testcase",
                    "valueText": "testcase"
                },
                "callSignature": {
                    "kind": "CallSignature",
                    "fullStart": 619,
                    "fullEnd": 622,
                    "start": 619,
                    "end": 621,
                    "fullWidth": 3,
                    "width": 2,
                    "parameterList": {
                        "kind": "ParameterList",
                        "fullStart": 619,
                        "fullEnd": 622,
                        "start": 619,
                        "end": 621,
                        "fullWidth": 3,
                        "width": 2,
                        "openParenToken": {
                            "kind": "OpenParenToken",
                            "fullStart": 619,
                            "fullEnd": 620,
                            "start": 619,
                            "end": 620,
                            "fullWidth": 1,
                            "width": 1,
                            "text": "(",
                            "value": "(",
                            "valueText": "("
                        },
                        "parameters": [],
                        "closeParenToken": {
                            "kind": "CloseParenToken",
                            "fullStart": 620,
                            "fullEnd": 622,
                            "start": 620,
                            "end": 621,
                            "fullWidth": 2,
                            "width": 1,
                            "text": ")",
                            "value": ")",
                            "valueText": ")",
                            "hasTrailingTrivia": true,
                            "trailingTrivia": [
                                {
                                    "kind": "WhitespaceTrivia",
                                    "text": " "
                                }
                            ]
                        }
                    }
                },
                "block": {
                    "kind": "Block",
                    "fullStart": 622,
                    "fullEnd": 1054,
                    "start": 622,
                    "end": 1052,
                    "fullWidth": 432,
                    "width": 430,
                    "openBraceToken": {
                        "kind": "OpenBraceToken",
                        "fullStart": 622,
                        "fullEnd": 625,
                        "start": 622,
                        "end": 623,
                        "fullWidth": 3,
                        "width": 1,
                        "text": "{",
                        "value": "{",
                        "valueText": "{",
                        "hasTrailingTrivia": true,
                        "hasTrailingNewLine": true,
                        "trailingTrivia": [
                            {
                                "kind": "NewLineTrivia",
                                "text": "\r\n"
                            }
                        ]
                    },
                    "statements": [
                        {
                            "kind": "VariableStatement",
                            "fullStart": 625,
                            "fullEnd": 660,
                            "start": 633,
                            "end": 658,
                            "fullWidth": 35,
                            "width": 25,
                            "modifiers": [],
                            "variableDeclaration": {
                                "kind": "VariableDeclaration",
                                "fullStart": 625,
                                "fullEnd": 657,
                                "start": 633,
                                "end": 657,
                                "fullWidth": 32,
                                "width": 24,
                                "varKeyword": {
                                    "kind": "VarKeyword",
                                    "fullStart": 625,
                                    "fullEnd": 637,
                                    "start": 633,
                                    "end": 636,
                                    "fullWidth": 12,
                                    "width": 3,
                                    "text": "var",
                                    "value": "var",
                                    "valueText": "var",
                                    "hasLeadingTrivia": true,
                                    "hasTrailingTrivia": true,
                                    "leadingTrivia": [
                                        {
                                            "kind": "WhitespaceTrivia",
                                            "text": "        "
                                        }
                                    ],
                                    "trailingTrivia": [
                                        {
                                            "kind": "WhitespaceTrivia",
                                            "text": " "
                                        }
                                    ]
                                },
                                "variableDeclarators": [
                                    {
                                        "kind": "VariableDeclarator",
                                        "fullStart": 637,
                                        "fullEnd": 657,
                                        "start": 637,
                                        "end": 657,
                                        "fullWidth": 20,
<<<<<<< HEAD
                                        "width": 20,
                                        "identifier": {
=======
                                        "propertyName": {
>>>>>>> 85e84683
                                            "kind": "IdentifierName",
                                            "fullStart": 637,
                                            "fullEnd": 641,
                                            "start": 637,
                                            "end": 640,
                                            "fullWidth": 4,
                                            "width": 3,
                                            "text": "obj",
                                            "value": "obj",
                                            "valueText": "obj",
                                            "hasTrailingTrivia": true,
                                            "trailingTrivia": [
                                                {
                                                    "kind": "WhitespaceTrivia",
                                                    "text": " "
                                                }
                                            ]
                                        },
                                        "equalsValueClause": {
                                            "kind": "EqualsValueClause",
                                            "fullStart": 641,
                                            "fullEnd": 657,
                                            "start": 641,
                                            "end": 657,
                                            "fullWidth": 16,
                                            "width": 16,
                                            "equalsToken": {
                                                "kind": "EqualsToken",
                                                "fullStart": 641,
                                                "fullEnd": 643,
                                                "start": 641,
                                                "end": 642,
                                                "fullWidth": 2,
                                                "width": 1,
                                                "text": "=",
                                                "value": "=",
                                                "valueText": "=",
                                                "hasTrailingTrivia": true,
                                                "trailingTrivia": [
                                                    {
                                                        "kind": "WhitespaceTrivia",
                                                        "text": " "
                                                    }
                                                ]
                                            },
                                            "value": {
                                                "kind": "ObjectCreationExpression",
                                                "fullStart": 643,
                                                "fullEnd": 657,
                                                "start": 643,
                                                "end": 657,
                                                "fullWidth": 14,
                                                "width": 14,
                                                "newKeyword": {
                                                    "kind": "NewKeyword",
                                                    "fullStart": 643,
                                                    "fullEnd": 647,
                                                    "start": 643,
                                                    "end": 646,
                                                    "fullWidth": 4,
                                                    "width": 3,
                                                    "text": "new",
                                                    "value": "new",
                                                    "valueText": "new",
                                                    "hasTrailingTrivia": true,
                                                    "trailingTrivia": [
                                                        {
                                                            "kind": "WhitespaceTrivia",
                                                            "text": " "
                                                        }
                                                    ]
                                                },
                                                "expression": {
                                                    "kind": "IdentifierName",
                                                    "fullStart": 647,
                                                    "fullEnd": 653,
                                                    "start": 647,
                                                    "end": 653,
                                                    "fullWidth": 6,
                                                    "width": 6,
                                                    "text": "Number",
                                                    "value": "Number",
                                                    "valueText": "Number"
                                                },
                                                "argumentList": {
                                                    "kind": "ArgumentList",
                                                    "fullStart": 653,
                                                    "fullEnd": 657,
                                                    "start": 653,
                                                    "end": 657,
                                                    "fullWidth": 4,
                                                    "width": 4,
                                                    "openParenToken": {
                                                        "kind": "OpenParenToken",
                                                        "fullStart": 653,
                                                        "fullEnd": 654,
                                                        "start": 653,
                                                        "end": 654,
                                                        "fullWidth": 1,
                                                        "width": 1,
                                                        "text": "(",
                                                        "value": "(",
                                                        "valueText": "("
                                                    },
                                                    "arguments": [
                                                        {
                                                            "kind": "NegateExpression",
                                                            "fullStart": 654,
                                                            "fullEnd": 656,
                                                            "start": 654,
                                                            "end": 656,
                                                            "fullWidth": 2,
                                                            "width": 2,
                                                            "operatorToken": {
                                                                "kind": "MinusToken",
                                                                "fullStart": 654,
                                                                "fullEnd": 655,
                                                                "start": 654,
                                                                "end": 655,
                                                                "fullWidth": 1,
                                                                "width": 1,
                                                                "text": "-",
                                                                "value": "-",
                                                                "valueText": "-"
                                                            },
                                                            "operand": {
                                                                "kind": "NumericLiteral",
                                                                "fullStart": 655,
                                                                "fullEnd": 656,
                                                                "start": 655,
                                                                "end": 656,
                                                                "fullWidth": 1,
                                                                "width": 1,
                                                                "text": "2",
                                                                "value": 2,
                                                                "valueText": "2"
                                                            }
                                                        }
                                                    ],
                                                    "closeParenToken": {
                                                        "kind": "CloseParenToken",
                                                        "fullStart": 656,
                                                        "fullEnd": 657,
                                                        "start": 656,
                                                        "end": 657,
                                                        "fullWidth": 1,
                                                        "width": 1,
                                                        "text": ")",
                                                        "value": ")",
                                                        "valueText": ")"
                                                    }
                                                }
                                            }
                                        }
                                    }
                                ]
                            },
                            "semicolonToken": {
                                "kind": "SemicolonToken",
                                "fullStart": 657,
                                "fullEnd": 660,
                                "start": 657,
                                "end": 658,
                                "fullWidth": 3,
                                "width": 1,
                                "text": ";",
                                "value": ";",
                                "valueText": ";",
                                "hasTrailingTrivia": true,
                                "hasTrailingNewLine": true,
                                "trailingTrivia": [
                                    {
                                        "kind": "NewLineTrivia",
                                        "text": "\r\n"
                                    }
                                ]
                            }
                        },
                        {
                            "kind": "ExpressionStatement",
                            "fullStart": 660,
                            "fullEnd": 777,
                            "start": 670,
                            "end": 775,
                            "fullWidth": 117,
                            "width": 105,
                            "expression": {
                                "kind": "InvocationExpression",
                                "fullStart": 660,
                                "fullEnd": 774,
                                "start": 670,
                                "end": 774,
                                "fullWidth": 114,
                                "width": 104,
                                "expression": {
                                    "kind": "MemberAccessExpression",
                                    "fullStart": 660,
                                    "fullEnd": 691,
                                    "start": 670,
                                    "end": 691,
                                    "fullWidth": 31,
                                    "width": 21,
                                    "expression": {
                                        "kind": "IdentifierName",
                                        "fullStart": 660,
                                        "fullEnd": 676,
                                        "start": 670,
                                        "end": 676,
                                        "fullWidth": 16,
                                        "width": 6,
                                        "text": "Object",
                                        "value": "Object",
                                        "valueText": "Object",
                                        "hasLeadingTrivia": true,
                                        "hasLeadingNewLine": true,
                                        "leadingTrivia": [
                                            {
                                                "kind": "NewLineTrivia",
                                                "text": "\r\n"
                                            },
                                            {
                                                "kind": "WhitespaceTrivia",
                                                "text": "        "
                                            }
                                        ]
                                    },
                                    "dotToken": {
                                        "kind": "DotToken",
                                        "fullStart": 676,
                                        "fullEnd": 677,
                                        "start": 676,
                                        "end": 677,
                                        "fullWidth": 1,
                                        "width": 1,
                                        "text": ".",
                                        "value": ".",
                                        "valueText": "."
                                    },
                                    "name": {
                                        "kind": "IdentifierName",
                                        "fullStart": 677,
                                        "fullEnd": 691,
                                        "start": 677,
                                        "end": 691,
                                        "fullWidth": 14,
                                        "width": 14,
                                        "text": "defineProperty",
                                        "value": "defineProperty",
                                        "valueText": "defineProperty"
                                    }
                                },
                                "argumentList": {
                                    "kind": "ArgumentList",
                                    "fullStart": 691,
                                    "fullEnd": 774,
                                    "start": 691,
                                    "end": 774,
                                    "fullWidth": 83,
                                    "width": 83,
                                    "openParenToken": {
                                        "kind": "OpenParenToken",
                                        "fullStart": 691,
                                        "fullEnd": 692,
                                        "start": 691,
                                        "end": 692,
                                        "fullWidth": 1,
                                        "width": 1,
                                        "text": "(",
                                        "value": "(",
                                        "valueText": "("
                                    },
                                    "arguments": [
                                        {
                                            "kind": "IdentifierName",
                                            "fullStart": 692,
                                            "fullEnd": 695,
                                            "start": 692,
                                            "end": 695,
                                            "fullWidth": 3,
                                            "width": 3,
                                            "text": "obj",
                                            "value": "obj",
                                            "valueText": "obj"
                                        },
                                        {
                                            "kind": "CommaToken",
                                            "fullStart": 695,
                                            "fullEnd": 697,
                                            "start": 695,
                                            "end": 696,
                                            "fullWidth": 2,
                                            "width": 1,
                                            "text": ",",
                                            "value": ",",
                                            "valueText": ",",
                                            "hasTrailingTrivia": true,
                                            "trailingTrivia": [
                                                {
                                                    "kind": "WhitespaceTrivia",
                                                    "text": " "
                                                }
                                            ]
                                        },
                                        {
                                            "kind": "StringLiteral",
                                            "fullStart": 697,
                                            "fullEnd": 702,
                                            "start": 697,
                                            "end": 702,
                                            "fullWidth": 5,
                                            "width": 5,
                                            "text": "\"foo\"",
                                            "value": "foo",
                                            "valueText": "foo"
                                        },
                                        {
                                            "kind": "CommaToken",
                                            "fullStart": 702,
                                            "fullEnd": 704,
                                            "start": 702,
                                            "end": 703,
                                            "fullWidth": 2,
                                            "width": 1,
                                            "text": ",",
                                            "value": ",",
                                            "valueText": ",",
                                            "hasTrailingTrivia": true,
                                            "trailingTrivia": [
                                                {
                                                    "kind": "WhitespaceTrivia",
                                                    "text": " "
                                                }
                                            ]
                                        },
                                        {
                                            "kind": "ObjectLiteralExpression",
                                            "fullStart": 704,
                                            "fullEnd": 773,
                                            "start": 704,
                                            "end": 773,
                                            "fullWidth": 69,
                                            "width": 69,
                                            "openBraceToken": {
                                                "kind": "OpenBraceToken",
                                                "fullStart": 704,
                                                "fullEnd": 707,
                                                "start": 704,
                                                "end": 705,
                                                "fullWidth": 3,
                                                "width": 1,
                                                "text": "{",
                                                "value": "{",
                                                "valueText": "{",
                                                "hasTrailingTrivia": true,
                                                "hasTrailingNewLine": true,
                                                "trailingTrivia": [
                                                    {
                                                        "kind": "NewLineTrivia",
                                                        "text": "\r\n"
                                                    }
                                                ]
                                            },
                                            "propertyAssignments": [
                                                {
                                                    "kind": "SimplePropertyAssignment",
                                                    "fullStart": 707,
                                                    "fullEnd": 728,
                                                    "start": 719,
                                                    "end": 728,
                                                    "fullWidth": 21,
                                                    "width": 9,
                                                    "propertyName": {
                                                        "kind": "IdentifierName",
                                                        "fullStart": 707,
                                                        "fullEnd": 724,
                                                        "start": 719,
                                                        "end": 724,
                                                        "fullWidth": 17,
                                                        "width": 5,
                                                        "text": "value",
                                                        "value": "value",
                                                        "valueText": "value",
                                                        "hasLeadingTrivia": true,
                                                        "leadingTrivia": [
                                                            {
                                                                "kind": "WhitespaceTrivia",
                                                                "text": "            "
                                                            }
                                                        ]
                                                    },
                                                    "colonToken": {
                                                        "kind": "ColonToken",
                                                        "fullStart": 724,
                                                        "fullEnd": 726,
                                                        "start": 724,
                                                        "end": 725,
                                                        "fullWidth": 2,
                                                        "width": 1,
                                                        "text": ":",
                                                        "value": ":",
                                                        "valueText": ":",
                                                        "hasTrailingTrivia": true,
                                                        "trailingTrivia": [
                                                            {
                                                                "kind": "WhitespaceTrivia",
                                                                "text": " "
                                                            }
                                                        ]
                                                    },
                                                    "expression": {
                                                        "kind": "NumericLiteral",
                                                        "fullStart": 726,
                                                        "fullEnd": 728,
                                                        "start": 726,
                                                        "end": 728,
                                                        "fullWidth": 2,
                                                        "width": 2,
                                                        "text": "12",
                                                        "value": 12,
                                                        "valueText": "12"
                                                    }
                                                },
                                                {
                                                    "kind": "CommaToken",
                                                    "fullStart": 728,
                                                    "fullEnd": 731,
                                                    "start": 728,
                                                    "end": 729,
                                                    "fullWidth": 3,
                                                    "width": 1,
                                                    "text": ",",
                                                    "value": ",",
                                                    "valueText": ",",
                                                    "hasTrailingTrivia": true,
                                                    "hasTrailingNewLine": true,
                                                    "trailingTrivia": [
                                                        {
                                                            "kind": "NewLineTrivia",
                                                            "text": "\r\n"
                                                        }
                                                    ]
                                                },
                                                {
                                                    "kind": "SimplePropertyAssignment",
                                                    "fullStart": 731,
                                                    "fullEnd": 764,
                                                    "start": 743,
                                                    "end": 762,
                                                    "fullWidth": 33,
                                                    "width": 19,
                                                    "propertyName": {
                                                        "kind": "IdentifierName",
                                                        "fullStart": 731,
                                                        "fullEnd": 755,
                                                        "start": 743,
                                                        "end": 755,
                                                        "fullWidth": 24,
                                                        "width": 12,
                                                        "text": "configurable",
                                                        "value": "configurable",
                                                        "valueText": "configurable",
                                                        "hasLeadingTrivia": true,
                                                        "leadingTrivia": [
                                                            {
                                                                "kind": "WhitespaceTrivia",
                                                                "text": "            "
                                                            }
                                                        ]
                                                    },
                                                    "colonToken": {
                                                        "kind": "ColonToken",
                                                        "fullStart": 755,
                                                        "fullEnd": 757,
                                                        "start": 755,
                                                        "end": 756,
                                                        "fullWidth": 2,
                                                        "width": 1,
                                                        "text": ":",
                                                        "value": ":",
                                                        "valueText": ":",
                                                        "hasTrailingTrivia": true,
                                                        "trailingTrivia": [
                                                            {
                                                                "kind": "WhitespaceTrivia",
                                                                "text": " "
                                                            }
                                                        ]
                                                    },
                                                    "expression": {
                                                        "kind": "FalseKeyword",
                                                        "fullStart": 757,
                                                        "fullEnd": 764,
                                                        "start": 757,
                                                        "end": 762,
                                                        "fullWidth": 7,
                                                        "width": 5,
                                                        "text": "false",
                                                        "value": false,
                                                        "valueText": "false",
                                                        "hasTrailingTrivia": true,
                                                        "hasTrailingNewLine": true,
                                                        "trailingTrivia": [
                                                            {
                                                                "kind": "NewLineTrivia",
                                                                "text": "\r\n"
                                                            }
                                                        ]
                                                    }
                                                }
                                            ],
                                            "closeBraceToken": {
                                                "kind": "CloseBraceToken",
                                                "fullStart": 764,
                                                "fullEnd": 773,
                                                "start": 772,
                                                "end": 773,
                                                "fullWidth": 9,
                                                "width": 1,
                                                "text": "}",
                                                "value": "}",
                                                "valueText": "}",
                                                "hasLeadingTrivia": true,
                                                "leadingTrivia": [
                                                    {
                                                        "kind": "WhitespaceTrivia",
                                                        "text": "        "
                                                    }
                                                ]
                                            }
                                        }
                                    ],
                                    "closeParenToken": {
                                        "kind": "CloseParenToken",
                                        "fullStart": 773,
                                        "fullEnd": 774,
                                        "start": 773,
                                        "end": 774,
                                        "fullWidth": 1,
                                        "width": 1,
                                        "text": ")",
                                        "value": ")",
                                        "valueText": ")"
                                    }
                                }
                            },
                            "semicolonToken": {
                                "kind": "SemicolonToken",
                                "fullStart": 774,
                                "fullEnd": 777,
                                "start": 774,
                                "end": 775,
                                "fullWidth": 3,
                                "width": 1,
                                "text": ";",
                                "value": ";",
                                "valueText": ";",
                                "hasTrailingTrivia": true,
                                "hasTrailingNewLine": true,
                                "trailingTrivia": [
                                    {
                                        "kind": "NewLineTrivia",
                                        "text": "\r\n"
                                    }
                                ]
                            }
                        },
                        {
                            "kind": "TryStatement",
                            "fullStart": 777,
                            "fullEnd": 1047,
                            "start": 787,
                            "end": 1045,
                            "fullWidth": 270,
                            "width": 258,
                            "tryKeyword": {
                                "kind": "TryKeyword",
                                "fullStart": 777,
                                "fullEnd": 791,
                                "start": 787,
                                "end": 790,
                                "fullWidth": 14,
                                "width": 3,
                                "text": "try",
                                "value": "try",
                                "valueText": "try",
                                "hasLeadingTrivia": true,
                                "hasLeadingNewLine": true,
                                "hasTrailingTrivia": true,
                                "leadingTrivia": [
                                    {
                                        "kind": "NewLineTrivia",
                                        "text": "\r\n"
                                    },
                                    {
                                        "kind": "WhitespaceTrivia",
                                        "text": "        "
                                    }
                                ],
                                "trailingTrivia": [
                                    {
                                        "kind": "WhitespaceTrivia",
                                        "text": " "
                                    }
                                ]
                            },
                            "block": {
                                "kind": "Block",
                                "fullStart": 791,
                                "fullEnd": 961,
                                "start": 791,
                                "end": 960,
                                "fullWidth": 170,
                                "width": 169,
                                "openBraceToken": {
                                    "kind": "OpenBraceToken",
                                    "fullStart": 791,
                                    "fullEnd": 794,
                                    "start": 791,
                                    "end": 792,
                                    "fullWidth": 3,
                                    "width": 1,
                                    "text": "{",
                                    "value": "{",
                                    "valueText": "{",
                                    "hasTrailingTrivia": true,
                                    "hasTrailingNewLine": true,
                                    "trailingTrivia": [
                                        {
                                            "kind": "NewLineTrivia",
                                            "text": "\r\n"
                                        }
                                    ]
                                },
                                "statements": [
                                    {
                                        "kind": "ExpressionStatement",
                                        "fullStart": 794,
                                        "fullEnd": 924,
                                        "start": 806,
                                        "end": 922,
                                        "fullWidth": 130,
                                        "width": 116,
                                        "expression": {
                                            "kind": "InvocationExpression",
                                            "fullStart": 794,
                                            "fullEnd": 921,
                                            "start": 806,
                                            "end": 921,
                                            "fullWidth": 127,
                                            "width": 115,
                                            "expression": {
                                                "kind": "MemberAccessExpression",
                                                "fullStart": 794,
                                                "fullEnd": 827,
                                                "start": 806,
                                                "end": 827,
                                                "fullWidth": 33,
                                                "width": 21,
                                                "expression": {
                                                    "kind": "IdentifierName",
                                                    "fullStart": 794,
                                                    "fullEnd": 812,
                                                    "start": 806,
                                                    "end": 812,
                                                    "fullWidth": 18,
                                                    "width": 6,
                                                    "text": "Object",
                                                    "value": "Object",
                                                    "valueText": "Object",
                                                    "hasLeadingTrivia": true,
                                                    "leadingTrivia": [
                                                        {
                                                            "kind": "WhitespaceTrivia",
                                                            "text": "            "
                                                        }
                                                    ]
                                                },
                                                "dotToken": {
                                                    "kind": "DotToken",
                                                    "fullStart": 812,
                                                    "fullEnd": 813,
                                                    "start": 812,
                                                    "end": 813,
                                                    "fullWidth": 1,
                                                    "width": 1,
                                                    "text": ".",
                                                    "value": ".",
                                                    "valueText": "."
                                                },
                                                "name": {
                                                    "kind": "IdentifierName",
                                                    "fullStart": 813,
                                                    "fullEnd": 827,
                                                    "start": 813,
                                                    "end": 827,
                                                    "fullWidth": 14,
                                                    "width": 14,
                                                    "text": "defineProperty",
                                                    "value": "defineProperty",
                                                    "valueText": "defineProperty"
                                                }
                                            },
                                            "argumentList": {
                                                "kind": "ArgumentList",
                                                "fullStart": 827,
                                                "fullEnd": 921,
                                                "start": 827,
                                                "end": 921,
                                                "fullWidth": 94,
                                                "width": 94,
                                                "openParenToken": {
                                                    "kind": "OpenParenToken",
                                                    "fullStart": 827,
                                                    "fullEnd": 828,
                                                    "start": 827,
                                                    "end": 828,
                                                    "fullWidth": 1,
                                                    "width": 1,
                                                    "text": "(",
                                                    "value": "(",
                                                    "valueText": "("
                                                },
                                                "arguments": [
                                                    {
                                                        "kind": "IdentifierName",
                                                        "fullStart": 828,
                                                        "fullEnd": 831,
                                                        "start": 828,
                                                        "end": 831,
                                                        "fullWidth": 3,
                                                        "width": 3,
                                                        "text": "obj",
                                                        "value": "obj",
                                                        "valueText": "obj"
                                                    },
                                                    {
                                                        "kind": "CommaToken",
                                                        "fullStart": 831,
                                                        "fullEnd": 833,
                                                        "start": 831,
                                                        "end": 832,
                                                        "fullWidth": 2,
                                                        "width": 1,
                                                        "text": ",",
                                                        "value": ",",
                                                        "valueText": ",",
                                                        "hasTrailingTrivia": true,
                                                        "trailingTrivia": [
                                                            {
                                                                "kind": "WhitespaceTrivia",
                                                                "text": " "
                                                            }
                                                        ]
                                                    },
                                                    {
                                                        "kind": "StringLiteral",
                                                        "fullStart": 833,
                                                        "fullEnd": 838,
                                                        "start": 833,
                                                        "end": 838,
                                                        "fullWidth": 5,
                                                        "width": 5,
                                                        "text": "\"foo\"",
                                                        "value": "foo",
                                                        "valueText": "foo"
                                                    },
                                                    {
                                                        "kind": "CommaToken",
                                                        "fullStart": 838,
                                                        "fullEnd": 840,
                                                        "start": 838,
                                                        "end": 839,
                                                        "fullWidth": 2,
                                                        "width": 1,
                                                        "text": ",",
                                                        "value": ",",
                                                        "valueText": ",",
                                                        "hasTrailingTrivia": true,
                                                        "trailingTrivia": [
                                                            {
                                                                "kind": "WhitespaceTrivia",
                                                                "text": " "
                                                            }
                                                        ]
                                                    },
                                                    {
                                                        "kind": "ObjectLiteralExpression",
                                                        "fullStart": 840,
                                                        "fullEnd": 920,
                                                        "start": 840,
                                                        "end": 920,
                                                        "fullWidth": 80,
                                                        "width": 80,
                                                        "openBraceToken": {
                                                            "kind": "OpenBraceToken",
                                                            "fullStart": 840,
                                                            "fullEnd": 843,
                                                            "start": 840,
                                                            "end": 841,
                                                            "fullWidth": 3,
                                                            "width": 1,
                                                            "text": "{",
                                                            "value": "{",
                                                            "valueText": "{",
                                                            "hasTrailingTrivia": true,
                                                            "hasTrailingNewLine": true,
                                                            "trailingTrivia": [
                                                                {
                                                                    "kind": "NewLineTrivia",
                                                                    "text": "\r\n"
                                                                }
                                                            ]
                                                        },
                                                        "propertyAssignments": [
                                                            {
                                                                "kind": "SimplePropertyAssignment",
                                                                "fullStart": 843,
                                                                "fullEnd": 868,
                                                                "start": 859,
                                                                "end": 868,
                                                                "fullWidth": 25,
                                                                "width": 9,
                                                                "propertyName": {
                                                                    "kind": "IdentifierName",
                                                                    "fullStart": 843,
                                                                    "fullEnd": 864,
                                                                    "start": 859,
                                                                    "end": 864,
                                                                    "fullWidth": 21,
                                                                    "width": 5,
                                                                    "text": "value",
                                                                    "value": "value",
                                                                    "valueText": "value",
                                                                    "hasLeadingTrivia": true,
                                                                    "leadingTrivia": [
                                                                        {
                                                                            "kind": "WhitespaceTrivia",
                                                                            "text": "                "
                                                                        }
                                                                    ]
                                                                },
                                                                "colonToken": {
                                                                    "kind": "ColonToken",
                                                                    "fullStart": 864,
                                                                    "fullEnd": 866,
                                                                    "start": 864,
                                                                    "end": 865,
                                                                    "fullWidth": 2,
                                                                    "width": 1,
                                                                    "text": ":",
                                                                    "value": ":",
                                                                    "valueText": ":",
                                                                    "hasTrailingTrivia": true,
                                                                    "trailingTrivia": [
                                                                        {
                                                                            "kind": "WhitespaceTrivia",
                                                                            "text": " "
                                                                        }
                                                                    ]
                                                                },
                                                                "expression": {
                                                                    "kind": "NumericLiteral",
                                                                    "fullStart": 866,
                                                                    "fullEnd": 868,
                                                                    "start": 866,
                                                                    "end": 868,
                                                                    "fullWidth": 2,
                                                                    "width": 2,
                                                                    "text": "11",
                                                                    "value": 11,
                                                                    "valueText": "11"
                                                                }
                                                            },
                                                            {
                                                                "kind": "CommaToken",
                                                                "fullStart": 868,
                                                                "fullEnd": 871,
                                                                "start": 868,
                                                                "end": 869,
                                                                "fullWidth": 3,
                                                                "width": 1,
                                                                "text": ",",
                                                                "value": ",",
                                                                "valueText": ",",
                                                                "hasTrailingTrivia": true,
                                                                "hasTrailingNewLine": true,
                                                                "trailingTrivia": [
                                                                    {
                                                                        "kind": "NewLineTrivia",
                                                                        "text": "\r\n"
                                                                    }
                                                                ]
                                                            },
                                                            {
                                                                "kind": "SimplePropertyAssignment",
                                                                "fullStart": 871,
                                                                "fullEnd": 907,
                                                                "start": 887,
                                                                "end": 905,
                                                                "fullWidth": 36,
                                                                "width": 18,
                                                                "propertyName": {
                                                                    "kind": "IdentifierName",
                                                                    "fullStart": 871,
                                                                    "fullEnd": 899,
                                                                    "start": 887,
                                                                    "end": 899,
                                                                    "fullWidth": 28,
                                                                    "width": 12,
                                                                    "text": "configurable",
                                                                    "value": "configurable",
                                                                    "valueText": "configurable",
                                                                    "hasLeadingTrivia": true,
                                                                    "leadingTrivia": [
                                                                        {
                                                                            "kind": "WhitespaceTrivia",
                                                                            "text": "                "
                                                                        }
                                                                    ]
                                                                },
                                                                "colonToken": {
                                                                    "kind": "ColonToken",
                                                                    "fullStart": 899,
                                                                    "fullEnd": 901,
                                                                    "start": 899,
                                                                    "end": 900,
                                                                    "fullWidth": 2,
                                                                    "width": 1,
                                                                    "text": ":",
                                                                    "value": ":",
                                                                    "valueText": ":",
                                                                    "hasTrailingTrivia": true,
                                                                    "trailingTrivia": [
                                                                        {
                                                                            "kind": "WhitespaceTrivia",
                                                                            "text": " "
                                                                        }
                                                                    ]
                                                                },
                                                                "expression": {
                                                                    "kind": "TrueKeyword",
                                                                    "fullStart": 901,
                                                                    "fullEnd": 907,
                                                                    "start": 901,
                                                                    "end": 905,
                                                                    "fullWidth": 6,
                                                                    "width": 4,
                                                                    "text": "true",
                                                                    "value": true,
                                                                    "valueText": "true",
                                                                    "hasTrailingTrivia": true,
                                                                    "hasTrailingNewLine": true,
                                                                    "trailingTrivia": [
                                                                        {
                                                                            "kind": "NewLineTrivia",
                                                                            "text": "\r\n"
                                                                        }
                                                                    ]
                                                                }
                                                            }
                                                        ],
                                                        "closeBraceToken": {
                                                            "kind": "CloseBraceToken",
                                                            "fullStart": 907,
                                                            "fullEnd": 920,
                                                            "start": 919,
                                                            "end": 920,
                                                            "fullWidth": 13,
                                                            "width": 1,
                                                            "text": "}",
                                                            "value": "}",
                                                            "valueText": "}",
                                                            "hasLeadingTrivia": true,
                                                            "leadingTrivia": [
                                                                {
                                                                    "kind": "WhitespaceTrivia",
                                                                    "text": "            "
                                                                }
                                                            ]
                                                        }
                                                    }
                                                ],
                                                "closeParenToken": {
                                                    "kind": "CloseParenToken",
                                                    "fullStart": 920,
                                                    "fullEnd": 921,
                                                    "start": 920,
                                                    "end": 921,
                                                    "fullWidth": 1,
                                                    "width": 1,
                                                    "text": ")",
                                                    "value": ")",
                                                    "valueText": ")"
                                                }
                                            }
                                        },
                                        "semicolonToken": {
                                            "kind": "SemicolonToken",
                                            "fullStart": 921,
                                            "fullEnd": 924,
                                            "start": 921,
                                            "end": 922,
                                            "fullWidth": 3,
                                            "width": 1,
                                            "text": ";",
                                            "value": ";",
                                            "valueText": ";",
                                            "hasTrailingTrivia": true,
                                            "hasTrailingNewLine": true,
                                            "trailingTrivia": [
                                                {
                                                    "kind": "NewLineTrivia",
                                                    "text": "\r\n"
                                                }
                                            ]
                                        }
                                    },
                                    {
                                        "kind": "ReturnStatement",
                                        "fullStart": 924,
                                        "fullEnd": 951,
                                        "start": 936,
                                        "end": 949,
                                        "fullWidth": 27,
                                        "width": 13,
                                        "returnKeyword": {
                                            "kind": "ReturnKeyword",
                                            "fullStart": 924,
                                            "fullEnd": 943,
                                            "start": 936,
                                            "end": 942,
                                            "fullWidth": 19,
                                            "width": 6,
                                            "text": "return",
                                            "value": "return",
                                            "valueText": "return",
                                            "hasLeadingTrivia": true,
                                            "hasTrailingTrivia": true,
                                            "leadingTrivia": [
                                                {
                                                    "kind": "WhitespaceTrivia",
                                                    "text": "            "
                                                }
                                            ],
                                            "trailingTrivia": [
                                                {
                                                    "kind": "WhitespaceTrivia",
                                                    "text": " "
                                                }
                                            ]
                                        },
                                        "expression": {
                                            "kind": "FalseKeyword",
                                            "fullStart": 943,
                                            "fullEnd": 948,
                                            "start": 943,
                                            "end": 948,
                                            "fullWidth": 5,
                                            "width": 5,
                                            "text": "false",
                                            "value": false,
                                            "valueText": "false"
                                        },
                                        "semicolonToken": {
                                            "kind": "SemicolonToken",
                                            "fullStart": 948,
                                            "fullEnd": 951,
                                            "start": 948,
                                            "end": 949,
                                            "fullWidth": 3,
                                            "width": 1,
                                            "text": ";",
                                            "value": ";",
                                            "valueText": ";",
                                            "hasTrailingTrivia": true,
                                            "hasTrailingNewLine": true,
                                            "trailingTrivia": [
                                                {
                                                    "kind": "NewLineTrivia",
                                                    "text": "\r\n"
                                                }
                                            ]
                                        }
                                    }
                                ],
                                "closeBraceToken": {
                                    "kind": "CloseBraceToken",
                                    "fullStart": 951,
                                    "fullEnd": 961,
                                    "start": 959,
                                    "end": 960,
                                    "fullWidth": 10,
                                    "width": 1,
                                    "text": "}",
                                    "value": "}",
                                    "valueText": "}",
                                    "hasLeadingTrivia": true,
                                    "hasTrailingTrivia": true,
                                    "leadingTrivia": [
                                        {
                                            "kind": "WhitespaceTrivia",
                                            "text": "        "
                                        }
                                    ],
                                    "trailingTrivia": [
                                        {
                                            "kind": "WhitespaceTrivia",
                                            "text": " "
                                        }
                                    ]
                                }
                            },
                            "catchClause": {
                                "kind": "CatchClause",
                                "fullStart": 961,
                                "fullEnd": 1047,
                                "start": 961,
                                "end": 1045,
                                "fullWidth": 86,
                                "width": 84,
                                "catchKeyword": {
                                    "kind": "CatchKeyword",
                                    "fullStart": 961,
                                    "fullEnd": 967,
                                    "start": 961,
                                    "end": 966,
                                    "fullWidth": 6,
                                    "width": 5,
                                    "text": "catch",
                                    "value": "catch",
                                    "valueText": "catch",
                                    "hasTrailingTrivia": true,
                                    "trailingTrivia": [
                                        {
                                            "kind": "WhitespaceTrivia",
                                            "text": " "
                                        }
                                    ]
                                },
                                "openParenToken": {
                                    "kind": "OpenParenToken",
                                    "fullStart": 967,
                                    "fullEnd": 968,
                                    "start": 967,
                                    "end": 968,
                                    "fullWidth": 1,
                                    "width": 1,
                                    "text": "(",
                                    "value": "(",
                                    "valueText": "("
                                },
                                "identifier": {
                                    "kind": "IdentifierName",
                                    "fullStart": 968,
                                    "fullEnd": 969,
                                    "start": 968,
                                    "end": 969,
                                    "fullWidth": 1,
                                    "width": 1,
                                    "text": "e",
                                    "value": "e",
                                    "valueText": "e"
                                },
                                "closeParenToken": {
                                    "kind": "CloseParenToken",
                                    "fullStart": 969,
                                    "fullEnd": 971,
                                    "start": 969,
                                    "end": 970,
                                    "fullWidth": 2,
                                    "width": 1,
                                    "text": ")",
                                    "value": ")",
                                    "valueText": ")",
                                    "hasTrailingTrivia": true,
                                    "trailingTrivia": [
                                        {
                                            "kind": "WhitespaceTrivia",
                                            "text": " "
                                        }
                                    ]
                                },
                                "block": {
                                    "kind": "Block",
                                    "fullStart": 971,
                                    "fullEnd": 1047,
                                    "start": 971,
                                    "end": 1045,
                                    "fullWidth": 76,
                                    "width": 74,
                                    "openBraceToken": {
                                        "kind": "OpenBraceToken",
                                        "fullStart": 971,
                                        "fullEnd": 974,
                                        "start": 971,
                                        "end": 972,
                                        "fullWidth": 3,
                                        "width": 1,
                                        "text": "{",
                                        "value": "{",
                                        "valueText": "{",
                                        "hasTrailingTrivia": true,
                                        "hasTrailingNewLine": true,
                                        "trailingTrivia": [
                                            {
                                                "kind": "NewLineTrivia",
                                                "text": "\r\n"
                                            }
                                        ]
                                    },
                                    "statements": [
                                        {
                                            "kind": "ReturnStatement",
                                            "fullStart": 974,
                                            "fullEnd": 1036,
                                            "start": 986,
                                            "end": 1034,
                                            "fullWidth": 62,
                                            "width": 48,
                                            "returnKeyword": {
                                                "kind": "ReturnKeyword",
                                                "fullStart": 974,
                                                "fullEnd": 993,
                                                "start": 986,
                                                "end": 992,
                                                "fullWidth": 19,
                                                "width": 6,
                                                "text": "return",
                                                "value": "return",
                                                "valueText": "return",
                                                "hasLeadingTrivia": true,
                                                "hasTrailingTrivia": true,
                                                "leadingTrivia": [
                                                    {
                                                        "kind": "WhitespaceTrivia",
                                                        "text": "            "
                                                    }
                                                ],
                                                "trailingTrivia": [
                                                    {
                                                        "kind": "WhitespaceTrivia",
                                                        "text": " "
                                                    }
                                                ]
                                            },
                                            "expression": {
                                                "kind": "LogicalAndExpression",
                                                "fullStart": 993,
                                                "fullEnd": 1033,
                                                "start": 993,
                                                "end": 1033,
                                                "fullWidth": 40,
                                                "width": 40,
                                                "left": {
                                                    "kind": "InstanceOfExpression",
                                                    "fullStart": 993,
                                                    "fullEnd": 1016,
                                                    "start": 993,
                                                    "end": 1015,
                                                    "fullWidth": 23,
                                                    "width": 22,
                                                    "left": {
                                                        "kind": "IdentifierName",
                                                        "fullStart": 993,
                                                        "fullEnd": 995,
                                                        "start": 993,
                                                        "end": 994,
                                                        "fullWidth": 2,
                                                        "width": 1,
                                                        "text": "e",
                                                        "value": "e",
                                                        "valueText": "e",
                                                        "hasTrailingTrivia": true,
                                                        "trailingTrivia": [
                                                            {
                                                                "kind": "WhitespaceTrivia",
                                                                "text": " "
                                                            }
                                                        ]
                                                    },
                                                    "operatorToken": {
                                                        "kind": "InstanceOfKeyword",
                                                        "fullStart": 995,
                                                        "fullEnd": 1006,
                                                        "start": 995,
                                                        "end": 1005,
                                                        "fullWidth": 11,
                                                        "width": 10,
                                                        "text": "instanceof",
                                                        "value": "instanceof",
                                                        "valueText": "instanceof",
                                                        "hasTrailingTrivia": true,
                                                        "trailingTrivia": [
                                                            {
                                                                "kind": "WhitespaceTrivia",
                                                                "text": " "
                                                            }
                                                        ]
                                                    },
                                                    "right": {
                                                        "kind": "IdentifierName",
                                                        "fullStart": 1006,
                                                        "fullEnd": 1016,
                                                        "start": 1006,
                                                        "end": 1015,
                                                        "fullWidth": 10,
                                                        "width": 9,
                                                        "text": "TypeError",
                                                        "value": "TypeError",
                                                        "valueText": "TypeError",
                                                        "hasTrailingTrivia": true,
                                                        "trailingTrivia": [
                                                            {
                                                                "kind": "WhitespaceTrivia",
                                                                "text": " "
                                                            }
                                                        ]
                                                    }
                                                },
                                                "operatorToken": {
                                                    "kind": "AmpersandAmpersandToken",
                                                    "fullStart": 1016,
                                                    "fullEnd": 1019,
                                                    "start": 1016,
                                                    "end": 1018,
                                                    "fullWidth": 3,
                                                    "width": 2,
                                                    "text": "&&",
                                                    "value": "&&",
                                                    "valueText": "&&",
                                                    "hasTrailingTrivia": true,
                                                    "trailingTrivia": [
                                                        {
                                                            "kind": "WhitespaceTrivia",
                                                            "text": " "
                                                        }
                                                    ]
                                                },
                                                "right": {
                                                    "kind": "EqualsExpression",
                                                    "fullStart": 1019,
                                                    "fullEnd": 1033,
                                                    "start": 1019,
                                                    "end": 1033,
                                                    "fullWidth": 14,
                                                    "width": 14,
                                                    "left": {
                                                        "kind": "MemberAccessExpression",
                                                        "fullStart": 1019,
                                                        "fullEnd": 1027,
                                                        "start": 1019,
                                                        "end": 1026,
                                                        "fullWidth": 8,
                                                        "width": 7,
                                                        "expression": {
                                                            "kind": "IdentifierName",
                                                            "fullStart": 1019,
                                                            "fullEnd": 1022,
                                                            "start": 1019,
                                                            "end": 1022,
                                                            "fullWidth": 3,
                                                            "width": 3,
                                                            "text": "obj",
                                                            "value": "obj",
                                                            "valueText": "obj"
                                                        },
                                                        "dotToken": {
                                                            "kind": "DotToken",
                                                            "fullStart": 1022,
                                                            "fullEnd": 1023,
                                                            "start": 1022,
                                                            "end": 1023,
                                                            "fullWidth": 1,
                                                            "width": 1,
                                                            "text": ".",
                                                            "value": ".",
                                                            "valueText": "."
                                                        },
                                                        "name": {
                                                            "kind": "IdentifierName",
                                                            "fullStart": 1023,
                                                            "fullEnd": 1027,
                                                            "start": 1023,
                                                            "end": 1026,
                                                            "fullWidth": 4,
                                                            "width": 3,
                                                            "text": "foo",
                                                            "value": "foo",
                                                            "valueText": "foo",
                                                            "hasTrailingTrivia": true,
                                                            "trailingTrivia": [
                                                                {
                                                                    "kind": "WhitespaceTrivia",
                                                                    "text": " "
                                                                }
                                                            ]
                                                        }
                                                    },
                                                    "operatorToken": {
                                                        "kind": "EqualsEqualsEqualsToken",
                                                        "fullStart": 1027,
                                                        "fullEnd": 1031,
                                                        "start": 1027,
                                                        "end": 1030,
                                                        "fullWidth": 4,
                                                        "width": 3,
                                                        "text": "===",
                                                        "value": "===",
                                                        "valueText": "===",
                                                        "hasTrailingTrivia": true,
                                                        "trailingTrivia": [
                                                            {
                                                                "kind": "WhitespaceTrivia",
                                                                "text": " "
                                                            }
                                                        ]
                                                    },
                                                    "right": {
                                                        "kind": "NumericLiteral",
                                                        "fullStart": 1031,
                                                        "fullEnd": 1033,
                                                        "start": 1031,
                                                        "end": 1033,
                                                        "fullWidth": 2,
                                                        "width": 2,
                                                        "text": "12",
                                                        "value": 12,
                                                        "valueText": "12"
                                                    }
                                                }
                                            },
                                            "semicolonToken": {
                                                "kind": "SemicolonToken",
                                                "fullStart": 1033,
                                                "fullEnd": 1036,
                                                "start": 1033,
                                                "end": 1034,
                                                "fullWidth": 3,
                                                "width": 1,
                                                "text": ";",
                                                "value": ";",
                                                "valueText": ";",
                                                "hasTrailingTrivia": true,
                                                "hasTrailingNewLine": true,
                                                "trailingTrivia": [
                                                    {
                                                        "kind": "NewLineTrivia",
                                                        "text": "\r\n"
                                                    }
                                                ]
                                            }
                                        }
                                    ],
                                    "closeBraceToken": {
                                        "kind": "CloseBraceToken",
                                        "fullStart": 1036,
                                        "fullEnd": 1047,
                                        "start": 1044,
                                        "end": 1045,
                                        "fullWidth": 11,
                                        "width": 1,
                                        "text": "}",
                                        "value": "}",
                                        "valueText": "}",
                                        "hasLeadingTrivia": true,
                                        "hasTrailingTrivia": true,
                                        "hasTrailingNewLine": true,
                                        "leadingTrivia": [
                                            {
                                                "kind": "WhitespaceTrivia",
                                                "text": "        "
                                            }
                                        ],
                                        "trailingTrivia": [
                                            {
                                                "kind": "NewLineTrivia",
                                                "text": "\r\n"
                                            }
                                        ]
                                    }
                                }
                            }
                        }
                    ],
                    "closeBraceToken": {
                        "kind": "CloseBraceToken",
                        "fullStart": 1047,
                        "fullEnd": 1054,
                        "start": 1051,
                        "end": 1052,
                        "fullWidth": 7,
                        "width": 1,
                        "text": "}",
                        "value": "}",
                        "valueText": "}",
                        "hasLeadingTrivia": true,
                        "hasTrailingTrivia": true,
                        "hasTrailingNewLine": true,
                        "leadingTrivia": [
                            {
                                "kind": "WhitespaceTrivia",
                                "text": "    "
                            }
                        ],
                        "trailingTrivia": [
                            {
                                "kind": "NewLineTrivia",
                                "text": "\r\n"
                            }
                        ]
                    }
                }
            },
            {
                "kind": "ExpressionStatement",
                "fullStart": 1054,
                "fullEnd": 1078,
                "start": 1054,
                "end": 1076,
                "fullWidth": 24,
                "width": 22,
                "expression": {
                    "kind": "InvocationExpression",
                    "fullStart": 1054,
                    "fullEnd": 1075,
                    "start": 1054,
                    "end": 1075,
                    "fullWidth": 21,
                    "width": 21,
                    "expression": {
                        "kind": "IdentifierName",
                        "fullStart": 1054,
                        "fullEnd": 1065,
                        "start": 1054,
                        "end": 1065,
                        "fullWidth": 11,
                        "width": 11,
                        "text": "runTestCase",
                        "value": "runTestCase",
                        "valueText": "runTestCase"
                    },
                    "argumentList": {
                        "kind": "ArgumentList",
                        "fullStart": 1065,
                        "fullEnd": 1075,
                        "start": 1065,
                        "end": 1075,
                        "fullWidth": 10,
                        "width": 10,
                        "openParenToken": {
                            "kind": "OpenParenToken",
                            "fullStart": 1065,
                            "fullEnd": 1066,
                            "start": 1065,
                            "end": 1066,
                            "fullWidth": 1,
                            "width": 1,
                            "text": "(",
                            "value": "(",
                            "valueText": "("
                        },
                        "arguments": [
                            {
                                "kind": "IdentifierName",
                                "fullStart": 1066,
                                "fullEnd": 1074,
                                "start": 1066,
                                "end": 1074,
                                "fullWidth": 8,
                                "width": 8,
                                "text": "testcase",
                                "value": "testcase",
                                "valueText": "testcase"
                            }
                        ],
                        "closeParenToken": {
                            "kind": "CloseParenToken",
                            "fullStart": 1074,
                            "fullEnd": 1075,
                            "start": 1074,
                            "end": 1075,
                            "fullWidth": 1,
                            "width": 1,
                            "text": ")",
                            "value": ")",
                            "valueText": ")"
                        }
                    }
                },
                "semicolonToken": {
                    "kind": "SemicolonToken",
                    "fullStart": 1075,
                    "fullEnd": 1078,
                    "start": 1075,
                    "end": 1076,
                    "fullWidth": 3,
                    "width": 1,
                    "text": ";",
                    "value": ";",
                    "valueText": ";",
                    "hasTrailingTrivia": true,
                    "hasTrailingNewLine": true,
                    "trailingTrivia": [
                        {
                            "kind": "NewLineTrivia",
                            "text": "\r\n"
                        }
                    ]
                }
            }
        ],
        "endOfFileToken": {
            "kind": "EndOfFileToken",
            "fullStart": 1078,
            "fullEnd": 1078,
            "start": 1078,
            "end": 1078,
            "fullWidth": 0,
            "width": 0,
            "text": ""
        }
    },
    "lineMap": {
        "lineStarts": [
            0,
            67,
            152,
            232,
            308,
            380,
            385,
            438,
            593,
            598,
            600,
            602,
            625,
            660,
            662,
            707,
            731,
            764,
            777,
            779,
            794,
            843,
            871,
            907,
            924,
            951,
            974,
            1036,
            1047,
            1054,
            1078
        ],
        "length": 1078
    }
}<|MERGE_RESOLUTION|>--- conflicted
+++ resolved
@@ -245,12 +245,8 @@
                                         "start": 637,
                                         "end": 657,
                                         "fullWidth": 20,
-<<<<<<< HEAD
                                         "width": 20,
-                                        "identifier": {
-=======
                                         "propertyName": {
->>>>>>> 85e84683
                                             "kind": "IdentifierName",
                                             "fullStart": 637,
                                             "fullEnd": 641,
