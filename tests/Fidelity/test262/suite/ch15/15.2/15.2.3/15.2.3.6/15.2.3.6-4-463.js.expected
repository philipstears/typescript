{
    "isDeclaration": false,
    "languageVersion": "EcmaScript5",
    "parseOptions": {
        "allowAutomaticSemicolonInsertion": true
    },
    "sourceUnit": {
        "kind": "SourceUnit",
        "fullStart": 0,
        "fullEnd": 1344,
        "start": 654,
        "end": 1344,
        "fullWidth": 1344,
        "width": 690,
        "isIncrementallyUnusable": true,
        "moduleElements": [
            {
                "kind": "FunctionDeclaration",
                "fullStart": 0,
                "fullEnd": 1320,
                "start": 654,
                "end": 1318,
                "fullWidth": 1320,
                "width": 664,
                "isIncrementallyUnusable": true,
                "modifiers": [],
                "functionKeyword": {
                    "kind": "FunctionKeyword",
                    "fullStart": 0,
                    "fullEnd": 663,
                    "start": 654,
                    "end": 662,
                    "fullWidth": 663,
                    "width": 8,
                    "text": "function",
                    "value": "function",
                    "valueText": "function",
                    "hasLeadingTrivia": true,
                    "hasLeadingComment": true,
                    "hasLeadingNewLine": true,
                    "hasTrailingTrivia": true,
                    "leadingTrivia": [
                        {
                            "kind": "SingleLineCommentTrivia",
                            "text": "/// Copyright (c) 2012 Ecma International.  All rights reserved. "
                        },
                        {
                            "kind": "NewLineTrivia",
                            "text": "\r\n"
                        },
                        {
                            "kind": "SingleLineCommentTrivia",
                            "text": "/// Ecma International makes this code available under the terms and conditions set"
                        },
                        {
                            "kind": "NewLineTrivia",
                            "text": "\r\n"
                        },
                        {
                            "kind": "SingleLineCommentTrivia",
                            "text": "/// forth on http://hg.ecmascript.org/tests/test262/raw-file/tip/LICENSE (the "
                        },
                        {
                            "kind": "NewLineTrivia",
                            "text": "\r\n"
                        },
                        {
                            "kind": "SingleLineCommentTrivia",
                            "text": "/// \"Use Terms\").   Any redistribution of this code must retain the above "
                        },
                        {
                            "kind": "NewLineTrivia",
                            "text": "\r\n"
                        },
                        {
                            "kind": "SingleLineCommentTrivia",
                            "text": "/// copyright and this notice and otherwise comply with the Use Terms."
                        },
                        {
                            "kind": "NewLineTrivia",
                            "text": "\r\n"
                        },
                        {
                            "kind": "MultiLineCommentTrivia",
                            "text": "/**\r\n * @path ch15/15.2/15.2.3/15.2.3.6/15.2.3.6-4-463.js\r\n * @description ES5 Attributes - success to update [[Set]] attribute of accessor property ([[Get]] is undefined, [[Set]] is a Function, [[Enumerable]] is true, [[Configurable]] is true) to different value\r\n */"
                        },
                        {
                            "kind": "NewLineTrivia",
                            "text": "\r\n"
                        },
                        {
                            "kind": "NewLineTrivia",
                            "text": "\r\n"
                        },
                        {
                            "kind": "NewLineTrivia",
                            "text": "\r\n"
                        }
                    ],
                    "trailingTrivia": [
                        {
                            "kind": "WhitespaceTrivia",
                            "text": " "
                        }
                    ]
                },
                "identifier": {
                    "kind": "IdentifierName",
                    "fullStart": 663,
                    "fullEnd": 671,
                    "start": 663,
                    "end": 671,
                    "fullWidth": 8,
                    "width": 8,
                    "text": "testcase",
                    "value": "testcase",
                    "valueText": "testcase"
                },
                "callSignature": {
                    "kind": "CallSignature",
                    "fullStart": 671,
                    "fullEnd": 674,
                    "start": 671,
                    "end": 673,
                    "fullWidth": 3,
                    "width": 2,
                    "parameterList": {
                        "kind": "ParameterList",
                        "fullStart": 671,
                        "fullEnd": 674,
                        "start": 671,
                        "end": 673,
                        "fullWidth": 3,
                        "width": 2,
                        "openParenToken": {
                            "kind": "OpenParenToken",
                            "fullStart": 671,
                            "fullEnd": 672,
                            "start": 671,
                            "end": 672,
                            "fullWidth": 1,
                            "width": 1,
                            "text": "(",
                            "value": "(",
                            "valueText": "("
                        },
                        "parameters": [],
                        "closeParenToken": {
                            "kind": "CloseParenToken",
                            "fullStart": 672,
                            "fullEnd": 674,
                            "start": 672,
                            "end": 673,
                            "fullWidth": 2,
                            "width": 1,
                            "text": ")",
                            "value": ")",
                            "valueText": ")",
                            "hasTrailingTrivia": true,
                            "trailingTrivia": [
                                {
                                    "kind": "WhitespaceTrivia",
                                    "text": " "
                                }
                            ]
                        }
                    }
                },
                "block": {
                    "kind": "Block",
                    "fullStart": 674,
                    "fullEnd": 1320,
                    "start": 674,
                    "end": 1318,
                    "fullWidth": 646,
                    "width": 644,
                    "isIncrementallyUnusable": true,
                    "openBraceToken": {
                        "kind": "OpenBraceToken",
                        "fullStart": 674,
                        "fullEnd": 677,
                        "start": 674,
                        "end": 675,
                        "fullWidth": 3,
                        "width": 1,
                        "text": "{",
                        "value": "{",
                        "valueText": "{",
                        "hasTrailingTrivia": true,
                        "hasTrailingNewLine": true,
                        "trailingTrivia": [
                            {
                                "kind": "NewLineTrivia",
                                "text": "\r\n"
                            }
                        ]
                    },
                    "statements": [
                        {
                            "kind": "VariableStatement",
                            "fullStart": 677,
                            "fullEnd": 700,
                            "start": 685,
                            "end": 698,
                            "fullWidth": 23,
                            "width": 13,
                            "modifiers": [],
                            "variableDeclaration": {
                                "kind": "VariableDeclaration",
                                "fullStart": 677,
                                "fullEnd": 697,
                                "start": 685,
                                "end": 697,
                                "fullWidth": 20,
                                "width": 12,
                                "varKeyword": {
                                    "kind": "VarKeyword",
                                    "fullStart": 677,
                                    "fullEnd": 689,
                                    "start": 685,
                                    "end": 688,
                                    "fullWidth": 12,
                                    "width": 3,
                                    "text": "var",
                                    "value": "var",
                                    "valueText": "var",
                                    "hasLeadingTrivia": true,
                                    "hasTrailingTrivia": true,
                                    "leadingTrivia": [
                                        {
                                            "kind": "WhitespaceTrivia",
                                            "text": "        "
                                        }
                                    ],
                                    "trailingTrivia": [
                                        {
                                            "kind": "WhitespaceTrivia",
                                            "text": " "
                                        }
                                    ]
                                },
                                "variableDeclarators": [
                                    {
                                        "kind": "VariableDeclarator",
                                        "fullStart": 689,
                                        "fullEnd": 697,
                                        "start": 689,
                                        "end": 697,
                                        "fullWidth": 8,
<<<<<<< HEAD
                                        "width": 8,
                                        "identifier": {
=======
                                        "propertyName": {
>>>>>>> 85e84683
                                            "kind": "IdentifierName",
                                            "fullStart": 689,
                                            "fullEnd": 693,
                                            "start": 689,
                                            "end": 692,
                                            "fullWidth": 4,
                                            "width": 3,
                                            "text": "obj",
                                            "value": "obj",
                                            "valueText": "obj",
                                            "hasTrailingTrivia": true,
                                            "trailingTrivia": [
                                                {
                                                    "kind": "WhitespaceTrivia",
                                                    "text": " "
                                                }
                                            ]
                                        },
                                        "equalsValueClause": {
                                            "kind": "EqualsValueClause",
                                            "fullStart": 693,
                                            "fullEnd": 697,
                                            "start": 693,
                                            "end": 697,
                                            "fullWidth": 4,
                                            "width": 4,
                                            "equalsToken": {
                                                "kind": "EqualsToken",
                                                "fullStart": 693,
                                                "fullEnd": 695,
                                                "start": 693,
                                                "end": 694,
                                                "fullWidth": 2,
                                                "width": 1,
                                                "text": "=",
                                                "value": "=",
                                                "valueText": "=",
                                                "hasTrailingTrivia": true,
                                                "trailingTrivia": [
                                                    {
                                                        "kind": "WhitespaceTrivia",
                                                        "text": " "
                                                    }
                                                ]
                                            },
                                            "value": {
                                                "kind": "ObjectLiteralExpression",
                                                "fullStart": 695,
                                                "fullEnd": 697,
                                                "start": 695,
                                                "end": 697,
                                                "fullWidth": 2,
                                                "width": 2,
                                                "openBraceToken": {
                                                    "kind": "OpenBraceToken",
                                                    "fullStart": 695,
                                                    "fullEnd": 696,
                                                    "start": 695,
                                                    "end": 696,
                                                    "fullWidth": 1,
                                                    "width": 1,
                                                    "text": "{",
                                                    "value": "{",
                                                    "valueText": "{"
                                                },
                                                "propertyAssignments": [],
                                                "closeBraceToken": {
                                                    "kind": "CloseBraceToken",
                                                    "fullStart": 696,
                                                    "fullEnd": 697,
                                                    "start": 696,
                                                    "end": 697,
                                                    "fullWidth": 1,
                                                    "width": 1,
                                                    "text": "}",
                                                    "value": "}",
                                                    "valueText": "}"
                                                }
                                            }
                                        }
                                    }
                                ]
                            },
                            "semicolonToken": {
                                "kind": "SemicolonToken",
                                "fullStart": 697,
                                "fullEnd": 700,
                                "start": 697,
                                "end": 698,
                                "fullWidth": 3,
                                "width": 1,
                                "text": ";",
                                "value": ";",
                                "valueText": ";",
                                "hasTrailingTrivia": true,
                                "hasTrailingNewLine": true,
                                "trailingTrivia": [
                                    {
                                        "kind": "NewLineTrivia",
                                        "text": "\r\n"
                                    }
                                ]
                            }
                        },
                        {
                            "kind": "VariableStatement",
                            "fullStart": 700,
                            "fullEnd": 739,
                            "start": 710,
                            "end": 737,
                            "fullWidth": 39,
                            "width": 27,
                            "modifiers": [],
                            "variableDeclaration": {
                                "kind": "VariableDeclaration",
                                "fullStart": 700,
                                "fullEnd": 736,
                                "start": 710,
                                "end": 736,
                                "fullWidth": 36,
                                "width": 26,
                                "varKeyword": {
                                    "kind": "VarKeyword",
                                    "fullStart": 700,
                                    "fullEnd": 714,
                                    "start": 710,
                                    "end": 713,
                                    "fullWidth": 14,
                                    "width": 3,
                                    "text": "var",
                                    "value": "var",
                                    "valueText": "var",
                                    "hasLeadingTrivia": true,
                                    "hasLeadingNewLine": true,
                                    "hasTrailingTrivia": true,
                                    "leadingTrivia": [
                                        {
                                            "kind": "NewLineTrivia",
                                            "text": "\r\n"
                                        },
                                        {
                                            "kind": "WhitespaceTrivia",
                                            "text": "        "
                                        }
                                    ],
                                    "trailingTrivia": [
                                        {
                                            "kind": "WhitespaceTrivia",
                                            "text": " "
                                        }
                                    ]
                                },
                                "variableDeclarators": [
                                    {
                                        "kind": "VariableDeclarator",
                                        "fullStart": 714,
                                        "fullEnd": 736,
                                        "start": 714,
                                        "end": 736,
                                        "fullWidth": 22,
<<<<<<< HEAD
                                        "width": 22,
                                        "identifier": {
=======
                                        "propertyName": {
>>>>>>> 85e84683
                                            "kind": "IdentifierName",
                                            "fullStart": 714,
                                            "fullEnd": 728,
                                            "start": 714,
                                            "end": 727,
                                            "fullWidth": 14,
                                            "width": 13,
                                            "text": "verifySetFunc",
                                            "value": "verifySetFunc",
                                            "valueText": "verifySetFunc",
                                            "hasTrailingTrivia": true,
                                            "trailingTrivia": [
                                                {
                                                    "kind": "WhitespaceTrivia",
                                                    "text": " "
                                                }
                                            ]
                                        },
                                        "equalsValueClause": {
                                            "kind": "EqualsValueClause",
                                            "fullStart": 728,
                                            "fullEnd": 736,
                                            "start": 728,
                                            "end": 736,
                                            "fullWidth": 8,
                                            "width": 8,
                                            "equalsToken": {
                                                "kind": "EqualsToken",
                                                "fullStart": 728,
                                                "fullEnd": 730,
                                                "start": 728,
                                                "end": 729,
                                                "fullWidth": 2,
                                                "width": 1,
                                                "text": "=",
                                                "value": "=",
                                                "valueText": "=",
                                                "hasTrailingTrivia": true,
                                                "trailingTrivia": [
                                                    {
                                                        "kind": "WhitespaceTrivia",
                                                        "text": " "
                                                    }
                                                ]
                                            },
                                            "value": {
                                                "kind": "StringLiteral",
                                                "fullStart": 730,
                                                "fullEnd": 736,
                                                "start": 730,
                                                "end": 736,
                                                "fullWidth": 6,
                                                "width": 6,
                                                "text": "\"data\"",
                                                "value": "data",
                                                "valueText": "data"
                                            }
                                        }
                                    }
                                ]
                            },
                            "semicolonToken": {
                                "kind": "SemicolonToken",
                                "fullStart": 736,
                                "fullEnd": 739,
                                "start": 736,
                                "end": 737,
                                "fullWidth": 3,
                                "width": 1,
                                "text": ";",
                                "value": ";",
                                "valueText": ";",
                                "hasTrailingTrivia": true,
                                "hasTrailingNewLine": true,
                                "trailingTrivia": [
                                    {
                                        "kind": "NewLineTrivia",
                                        "text": "\r\n"
                                    }
                                ]
                            }
                        },
                        {
                            "kind": "VariableStatement",
                            "fullStart": 739,
                            "fullEnd": 829,
                            "start": 747,
                            "end": 827,
                            "fullWidth": 90,
                            "width": 80,
                            "modifiers": [],
                            "variableDeclaration": {
                                "kind": "VariableDeclaration",
                                "fullStart": 739,
                                "fullEnd": 826,
                                "start": 747,
                                "end": 826,
                                "fullWidth": 87,
                                "width": 79,
                                "varKeyword": {
                                    "kind": "VarKeyword",
                                    "fullStart": 739,
                                    "fullEnd": 751,
                                    "start": 747,
                                    "end": 750,
                                    "fullWidth": 12,
                                    "width": 3,
                                    "text": "var",
                                    "value": "var",
                                    "valueText": "var",
                                    "hasLeadingTrivia": true,
                                    "hasTrailingTrivia": true,
                                    "leadingTrivia": [
                                        {
                                            "kind": "WhitespaceTrivia",
                                            "text": "        "
                                        }
                                    ],
                                    "trailingTrivia": [
                                        {
                                            "kind": "WhitespaceTrivia",
                                            "text": " "
                                        }
                                    ]
                                },
                                "variableDeclarators": [
                                    {
                                        "kind": "VariableDeclarator",
                                        "fullStart": 751,
                                        "fullEnd": 826,
                                        "start": 751,
                                        "end": 826,
                                        "fullWidth": 75,
<<<<<<< HEAD
                                        "width": 75,
                                        "identifier": {
=======
                                        "propertyName": {
>>>>>>> 85e84683
                                            "kind": "IdentifierName",
                                            "fullStart": 751,
                                            "fullEnd": 759,
                                            "start": 751,
                                            "end": 758,
                                            "fullWidth": 8,
                                            "width": 7,
                                            "text": "setFunc",
                                            "value": "setFunc",
                                            "valueText": "setFunc",
                                            "hasTrailingTrivia": true,
                                            "trailingTrivia": [
                                                {
                                                    "kind": "WhitespaceTrivia",
                                                    "text": " "
                                                }
                                            ]
                                        },
                                        "equalsValueClause": {
                                            "kind": "EqualsValueClause",
                                            "fullStart": 759,
                                            "fullEnd": 826,
                                            "start": 759,
                                            "end": 826,
                                            "fullWidth": 67,
                                            "width": 67,
                                            "equalsToken": {
                                                "kind": "EqualsToken",
                                                "fullStart": 759,
                                                "fullEnd": 761,
                                                "start": 759,
                                                "end": 760,
                                                "fullWidth": 2,
                                                "width": 1,
                                                "text": "=",
                                                "value": "=",
                                                "valueText": "=",
                                                "hasTrailingTrivia": true,
                                                "trailingTrivia": [
                                                    {
                                                        "kind": "WhitespaceTrivia",
                                                        "text": " "
                                                    }
                                                ]
                                            },
                                            "value": {
                                                "kind": "FunctionExpression",
                                                "fullStart": 761,
                                                "fullEnd": 826,
                                                "start": 761,
                                                "end": 826,
                                                "fullWidth": 65,
                                                "width": 65,
                                                "functionKeyword": {
                                                    "kind": "FunctionKeyword",
                                                    "fullStart": 761,
                                                    "fullEnd": 770,
                                                    "start": 761,
                                                    "end": 769,
                                                    "fullWidth": 9,
                                                    "width": 8,
                                                    "text": "function",
                                                    "value": "function",
                                                    "valueText": "function",
                                                    "hasTrailingTrivia": true,
                                                    "trailingTrivia": [
                                                        {
                                                            "kind": "WhitespaceTrivia",
                                                            "text": " "
                                                        }
                                                    ]
                                                },
                                                "callSignature": {
                                                    "kind": "CallSignature",
                                                    "fullStart": 770,
                                                    "fullEnd": 778,
                                                    "start": 770,
                                                    "end": 777,
                                                    "fullWidth": 8,
                                                    "width": 7,
                                                    "parameterList": {
                                                        "kind": "ParameterList",
                                                        "fullStart": 770,
                                                        "fullEnd": 778,
                                                        "start": 770,
                                                        "end": 777,
                                                        "fullWidth": 8,
                                                        "width": 7,
                                                        "openParenToken": {
                                                            "kind": "OpenParenToken",
                                                            "fullStart": 770,
                                                            "fullEnd": 771,
                                                            "start": 770,
                                                            "end": 771,
                                                            "fullWidth": 1,
                                                            "width": 1,
                                                            "text": "(",
                                                            "value": "(",
                                                            "valueText": "("
                                                        },
                                                        "parameters": [
                                                            {
                                                                "kind": "Parameter",
                                                                "fullStart": 771,
                                                                "fullEnd": 776,
                                                                "start": 771,
                                                                "end": 776,
                                                                "fullWidth": 5,
                                                                "width": 5,
                                                                "modifiers": [],
                                                                "identifier": {
                                                                    "kind": "IdentifierName",
                                                                    "fullStart": 771,
                                                                    "fullEnd": 776,
                                                                    "start": 771,
                                                                    "end": 776,
                                                                    "fullWidth": 5,
                                                                    "width": 5,
                                                                    "text": "value",
                                                                    "value": "value",
                                                                    "valueText": "value"
                                                                }
                                                            }
                                                        ],
                                                        "closeParenToken": {
                                                            "kind": "CloseParenToken",
                                                            "fullStart": 776,
                                                            "fullEnd": 778,
                                                            "start": 776,
                                                            "end": 777,
                                                            "fullWidth": 2,
                                                            "width": 1,
                                                            "text": ")",
                                                            "value": ")",
                                                            "valueText": ")",
                                                            "hasTrailingTrivia": true,
                                                            "trailingTrivia": [
                                                                {
                                                                    "kind": "WhitespaceTrivia",
                                                                    "text": " "
                                                                }
                                                            ]
                                                        }
                                                    }
                                                },
                                                "block": {
                                                    "kind": "Block",
                                                    "fullStart": 778,
                                                    "fullEnd": 826,
                                                    "start": 778,
                                                    "end": 826,
                                                    "fullWidth": 48,
                                                    "width": 48,
                                                    "openBraceToken": {
                                                        "kind": "OpenBraceToken",
                                                        "fullStart": 778,
                                                        "fullEnd": 781,
                                                        "start": 778,
                                                        "end": 779,
                                                        "fullWidth": 3,
                                                        "width": 1,
                                                        "text": "{",
                                                        "value": "{",
                                                        "valueText": "{",
                                                        "hasTrailingTrivia": true,
                                                        "hasTrailingNewLine": true,
                                                        "trailingTrivia": [
                                                            {
                                                                "kind": "NewLineTrivia",
                                                                "text": "\r\n"
                                                            }
                                                        ]
                                                    },
                                                    "statements": [
                                                        {
                                                            "kind": "ExpressionStatement",
                                                            "fullStart": 781,
                                                            "fullEnd": 817,
                                                            "start": 793,
                                                            "end": 815,
                                                            "fullWidth": 36,
                                                            "width": 22,
                                                            "expression": {
                                                                "kind": "AssignmentExpression",
                                                                "fullStart": 781,
                                                                "fullEnd": 814,
                                                                "start": 793,
                                                                "end": 814,
                                                                "fullWidth": 33,
                                                                "width": 21,
                                                                "left": {
                                                                    "kind": "IdentifierName",
                                                                    "fullStart": 781,
                                                                    "fullEnd": 807,
                                                                    "start": 793,
                                                                    "end": 806,
                                                                    "fullWidth": 26,
                                                                    "width": 13,
                                                                    "text": "verifySetFunc",
                                                                    "value": "verifySetFunc",
                                                                    "valueText": "verifySetFunc",
                                                                    "hasLeadingTrivia": true,
                                                                    "hasTrailingTrivia": true,
                                                                    "leadingTrivia": [
                                                                        {
                                                                            "kind": "WhitespaceTrivia",
                                                                            "text": "            "
                                                                        }
                                                                    ],
                                                                    "trailingTrivia": [
                                                                        {
                                                                            "kind": "WhitespaceTrivia",
                                                                            "text": " "
                                                                        }
                                                                    ]
                                                                },
                                                                "operatorToken": {
                                                                    "kind": "EqualsToken",
                                                                    "fullStart": 807,
                                                                    "fullEnd": 809,
                                                                    "start": 807,
                                                                    "end": 808,
                                                                    "fullWidth": 2,
                                                                    "width": 1,
                                                                    "text": "=",
                                                                    "value": "=",
                                                                    "valueText": "=",
                                                                    "hasTrailingTrivia": true,
                                                                    "trailingTrivia": [
                                                                        {
                                                                            "kind": "WhitespaceTrivia",
                                                                            "text": " "
                                                                        }
                                                                    ]
                                                                },
                                                                "right": {
                                                                    "kind": "IdentifierName",
                                                                    "fullStart": 809,
                                                                    "fullEnd": 814,
                                                                    "start": 809,
                                                                    "end": 814,
                                                                    "fullWidth": 5,
                                                                    "width": 5,
                                                                    "text": "value",
                                                                    "value": "value",
                                                                    "valueText": "value"
                                                                }
                                                            },
                                                            "semicolonToken": {
                                                                "kind": "SemicolonToken",
                                                                "fullStart": 814,
                                                                "fullEnd": 817,
                                                                "start": 814,
                                                                "end": 815,
                                                                "fullWidth": 3,
                                                                "width": 1,
                                                                "text": ";",
                                                                "value": ";",
                                                                "valueText": ";",
                                                                "hasTrailingTrivia": true,
                                                                "hasTrailingNewLine": true,
                                                                "trailingTrivia": [
                                                                    {
                                                                        "kind": "NewLineTrivia",
                                                                        "text": "\r\n"
                                                                    }
                                                                ]
                                                            }
                                                        }
                                                    ],
                                                    "closeBraceToken": {
                                                        "kind": "CloseBraceToken",
                                                        "fullStart": 817,
                                                        "fullEnd": 826,
                                                        "start": 825,
                                                        "end": 826,
                                                        "fullWidth": 9,
                                                        "width": 1,
                                                        "text": "}",
                                                        "value": "}",
                                                        "valueText": "}",
                                                        "hasLeadingTrivia": true,
                                                        "leadingTrivia": [
                                                            {
                                                                "kind": "WhitespaceTrivia",
                                                                "text": "        "
                                                            }
                                                        ]
                                                    }
                                                }
                                            }
                                        }
                                    }
                                ]
                            },
                            "semicolonToken": {
                                "kind": "SemicolonToken",
                                "fullStart": 826,
                                "fullEnd": 829,
                                "start": 826,
                                "end": 827,
                                "fullWidth": 3,
                                "width": 1,
                                "text": ";",
                                "value": ";",
                                "valueText": ";",
                                "hasTrailingTrivia": true,
                                "hasTrailingNewLine": true,
                                "trailingTrivia": [
                                    {
                                        "kind": "NewLineTrivia",
                                        "text": "\r\n"
                                    }
                                ]
                            }
                        },
                        {
                            "kind": "ExpressionStatement",
                            "fullStart": 829,
                            "fullEnd": 1009,
                            "start": 839,
                            "end": 1007,
                            "fullWidth": 180,
                            "width": 168,
                            "isIncrementallyUnusable": true,
                            "expression": {
                                "kind": "InvocationExpression",
                                "fullStart": 829,
                                "fullEnd": 1006,
                                "start": 839,
                                "end": 1006,
                                "fullWidth": 177,
                                "width": 167,
                                "isIncrementallyUnusable": true,
                                "expression": {
                                    "kind": "MemberAccessExpression",
                                    "fullStart": 829,
                                    "fullEnd": 860,
                                    "start": 839,
                                    "end": 860,
                                    "fullWidth": 31,
                                    "width": 21,
                                    "expression": {
                                        "kind": "IdentifierName",
                                        "fullStart": 829,
                                        "fullEnd": 845,
                                        "start": 839,
                                        "end": 845,
                                        "fullWidth": 16,
                                        "width": 6,
                                        "text": "Object",
                                        "value": "Object",
                                        "valueText": "Object",
                                        "hasLeadingTrivia": true,
                                        "hasLeadingNewLine": true,
                                        "leadingTrivia": [
                                            {
                                                "kind": "NewLineTrivia",
                                                "text": "\r\n"
                                            },
                                            {
                                                "kind": "WhitespaceTrivia",
                                                "text": "        "
                                            }
                                        ]
                                    },
                                    "dotToken": {
                                        "kind": "DotToken",
                                        "fullStart": 845,
                                        "fullEnd": 846,
                                        "start": 845,
                                        "end": 846,
                                        "fullWidth": 1,
                                        "width": 1,
                                        "text": ".",
                                        "value": ".",
                                        "valueText": "."
                                    },
                                    "name": {
                                        "kind": "IdentifierName",
                                        "fullStart": 846,
                                        "fullEnd": 860,
                                        "start": 846,
                                        "end": 860,
                                        "fullWidth": 14,
                                        "width": 14,
                                        "text": "defineProperty",
                                        "value": "defineProperty",
                                        "valueText": "defineProperty"
                                    }
                                },
                                "argumentList": {
                                    "kind": "ArgumentList",
                                    "fullStart": 860,
                                    "fullEnd": 1006,
                                    "start": 860,
                                    "end": 1006,
                                    "fullWidth": 146,
                                    "width": 146,
                                    "isIncrementallyUnusable": true,
                                    "openParenToken": {
                                        "kind": "OpenParenToken",
                                        "fullStart": 860,
                                        "fullEnd": 861,
                                        "start": 860,
                                        "end": 861,
                                        "fullWidth": 1,
                                        "width": 1,
                                        "text": "(",
                                        "value": "(",
                                        "valueText": "("
                                    },
                                    "arguments": [
                                        {
                                            "kind": "IdentifierName",
                                            "fullStart": 861,
                                            "fullEnd": 864,
                                            "start": 861,
                                            "end": 864,
                                            "fullWidth": 3,
                                            "width": 3,
                                            "text": "obj",
                                            "value": "obj",
                                            "valueText": "obj"
                                        },
                                        {
                                            "kind": "CommaToken",
                                            "fullStart": 864,
                                            "fullEnd": 866,
                                            "start": 864,
                                            "end": 865,
                                            "fullWidth": 2,
                                            "width": 1,
                                            "text": ",",
                                            "value": ",",
                                            "valueText": ",",
                                            "hasTrailingTrivia": true,
                                            "trailingTrivia": [
                                                {
                                                    "kind": "WhitespaceTrivia",
                                                    "text": " "
                                                }
                                            ]
                                        },
                                        {
                                            "kind": "StringLiteral",
                                            "fullStart": 866,
                                            "fullEnd": 872,
                                            "start": 866,
                                            "end": 872,
                                            "fullWidth": 6,
                                            "width": 6,
                                            "text": "\"prop\"",
                                            "value": "prop",
                                            "valueText": "prop"
                                        },
                                        {
                                            "kind": "CommaToken",
                                            "fullStart": 872,
                                            "fullEnd": 874,
                                            "start": 872,
                                            "end": 873,
                                            "fullWidth": 2,
                                            "width": 1,
                                            "text": ",",
                                            "value": ",",
                                            "valueText": ",",
                                            "hasTrailingTrivia": true,
                                            "trailingTrivia": [
                                                {
                                                    "kind": "WhitespaceTrivia",
                                                    "text": " "
                                                }
                                            ]
                                        },
                                        {
                                            "kind": "ObjectLiteralExpression",
                                            "fullStart": 874,
                                            "fullEnd": 1005,
                                            "start": 874,
                                            "end": 1005,
                                            "fullWidth": 131,
                                            "width": 131,
                                            "isIncrementallyUnusable": true,
                                            "openBraceToken": {
                                                "kind": "OpenBraceToken",
                                                "fullStart": 874,
                                                "fullEnd": 877,
                                                "start": 874,
                                                "end": 875,
                                                "fullWidth": 3,
                                                "width": 1,
                                                "text": "{",
                                                "value": "{",
                                                "valueText": "{",
                                                "hasTrailingTrivia": true,
                                                "hasTrailingNewLine": true,
                                                "trailingTrivia": [
                                                    {
                                                        "kind": "NewLineTrivia",
                                                        "text": "\r\n"
                                                    }
                                                ]
                                            },
                                            "propertyAssignments": [
                                                {
                                                    "kind": "SimplePropertyAssignment",
                                                    "fullStart": 877,
                                                    "fullEnd": 903,
                                                    "start": 889,
                                                    "end": 903,
                                                    "fullWidth": 26,
                                                    "width": 14,
                                                    "isIncrementallyUnusable": true,
                                                    "propertyName": {
                                                        "kind": "IdentifierName",
                                                        "fullStart": 877,
                                                        "fullEnd": 892,
                                                        "start": 889,
                                                        "end": 892,
                                                        "fullWidth": 15,
                                                        "width": 3,
                                                        "text": "get",
                                                        "value": "get",
                                                        "valueText": "get",
                                                        "hasLeadingTrivia": true,
                                                        "leadingTrivia": [
                                                            {
                                                                "kind": "WhitespaceTrivia",
                                                                "text": "            "
                                                            }
                                                        ]
                                                    },
                                                    "colonToken": {
                                                        "kind": "ColonToken",
                                                        "fullStart": 892,
                                                        "fullEnd": 894,
                                                        "start": 892,
                                                        "end": 893,
                                                        "fullWidth": 2,
                                                        "width": 1,
                                                        "text": ":",
                                                        "value": ":",
                                                        "valueText": ":",
                                                        "hasTrailingTrivia": true,
                                                        "trailingTrivia": [
                                                            {
                                                                "kind": "WhitespaceTrivia",
                                                                "text": " "
                                                            }
                                                        ]
                                                    },
                                                    "expression": {
                                                        "kind": "IdentifierName",
                                                        "fullStart": 894,
                                                        "fullEnd": 903,
                                                        "start": 894,
                                                        "end": 903,
                                                        "fullWidth": 9,
                                                        "width": 9,
                                                        "text": "undefined",
                                                        "value": "undefined",
                                                        "valueText": "undefined"
                                                    }
                                                },
                                                {
                                                    "kind": "CommaToken",
                                                    "fullStart": 903,
                                                    "fullEnd": 906,
                                                    "start": 903,
                                                    "end": 904,
                                                    "fullWidth": 3,
                                                    "width": 1,
                                                    "text": ",",
                                                    "value": ",",
                                                    "valueText": ",",
                                                    "hasTrailingTrivia": true,
                                                    "hasTrailingNewLine": true,
                                                    "trailingTrivia": [
                                                        {
                                                            "kind": "NewLineTrivia",
                                                            "text": "\r\n"
                                                        }
                                                    ]
                                                },
                                                {
                                                    "kind": "SimplePropertyAssignment",
                                                    "fullStart": 906,
                                                    "fullEnd": 930,
                                                    "start": 918,
                                                    "end": 930,
                                                    "fullWidth": 24,
                                                    "width": 12,
                                                    "isIncrementallyUnusable": true,
                                                    "propertyName": {
                                                        "kind": "IdentifierName",
                                                        "fullStart": 906,
                                                        "fullEnd": 921,
                                                        "start": 918,
                                                        "end": 921,
                                                        "fullWidth": 15,
                                                        "width": 3,
                                                        "text": "set",
                                                        "value": "set",
                                                        "valueText": "set",
                                                        "hasLeadingTrivia": true,
                                                        "leadingTrivia": [
                                                            {
                                                                "kind": "WhitespaceTrivia",
                                                                "text": "            "
                                                            }
                                                        ]
                                                    },
                                                    "colonToken": {
                                                        "kind": "ColonToken",
                                                        "fullStart": 921,
                                                        "fullEnd": 923,
                                                        "start": 921,
                                                        "end": 922,
                                                        "fullWidth": 2,
                                                        "width": 1,
                                                        "text": ":",
                                                        "value": ":",
                                                        "valueText": ":",
                                                        "hasTrailingTrivia": true,
                                                        "trailingTrivia": [
                                                            {
                                                                "kind": "WhitespaceTrivia",
                                                                "text": " "
                                                            }
                                                        ]
                                                    },
                                                    "expression": {
                                                        "kind": "IdentifierName",
                                                        "fullStart": 923,
                                                        "fullEnd": 930,
                                                        "start": 923,
                                                        "end": 930,
                                                        "fullWidth": 7,
                                                        "width": 7,
                                                        "text": "setFunc",
                                                        "value": "setFunc",
                                                        "valueText": "setFunc"
                                                    }
                                                },
                                                {
                                                    "kind": "CommaToken",
                                                    "fullStart": 930,
                                                    "fullEnd": 933,
                                                    "start": 930,
                                                    "end": 931,
                                                    "fullWidth": 3,
                                                    "width": 1,
                                                    "text": ",",
                                                    "value": ",",
                                                    "valueText": ",",
                                                    "hasTrailingTrivia": true,
                                                    "hasTrailingNewLine": true,
                                                    "trailingTrivia": [
                                                        {
                                                            "kind": "NewLineTrivia",
                                                            "text": "\r\n"
                                                        }
                                                    ]
                                                },
                                                {
                                                    "kind": "SimplePropertyAssignment",
                                                    "fullStart": 933,
                                                    "fullEnd": 961,
                                                    "start": 945,
                                                    "end": 961,
                                                    "fullWidth": 28,
                                                    "width": 16,
                                                    "propertyName": {
                                                        "kind": "IdentifierName",
                                                        "fullStart": 933,
                                                        "fullEnd": 955,
                                                        "start": 945,
                                                        "end": 955,
                                                        "fullWidth": 22,
                                                        "width": 10,
                                                        "text": "enumerable",
                                                        "value": "enumerable",
                                                        "valueText": "enumerable",
                                                        "hasLeadingTrivia": true,
                                                        "leadingTrivia": [
                                                            {
                                                                "kind": "WhitespaceTrivia",
                                                                "text": "            "
                                                            }
                                                        ]
                                                    },
                                                    "colonToken": {
                                                        "kind": "ColonToken",
                                                        "fullStart": 955,
                                                        "fullEnd": 957,
                                                        "start": 955,
                                                        "end": 956,
                                                        "fullWidth": 2,
                                                        "width": 1,
                                                        "text": ":",
                                                        "value": ":",
                                                        "valueText": ":",
                                                        "hasTrailingTrivia": true,
                                                        "trailingTrivia": [
                                                            {
                                                                "kind": "WhitespaceTrivia",
                                                                "text": " "
                                                            }
                                                        ]
                                                    },
                                                    "expression": {
                                                        "kind": "TrueKeyword",
                                                        "fullStart": 957,
                                                        "fullEnd": 961,
                                                        "start": 957,
                                                        "end": 961,
                                                        "fullWidth": 4,
                                                        "width": 4,
                                                        "text": "true",
                                                        "value": true,
                                                        "valueText": "true"
                                                    }
                                                },
                                                {
                                                    "kind": "CommaToken",
                                                    "fullStart": 961,
                                                    "fullEnd": 964,
                                                    "start": 961,
                                                    "end": 962,
                                                    "fullWidth": 3,
                                                    "width": 1,
                                                    "text": ",",
                                                    "value": ",",
                                                    "valueText": ",",
                                                    "hasTrailingTrivia": true,
                                                    "hasTrailingNewLine": true,
                                                    "trailingTrivia": [
                                                        {
                                                            "kind": "NewLineTrivia",
                                                            "text": "\r\n"
                                                        }
                                                    ]
                                                },
                                                {
                                                    "kind": "SimplePropertyAssignment",
                                                    "fullStart": 964,
                                                    "fullEnd": 996,
                                                    "start": 976,
                                                    "end": 994,
                                                    "fullWidth": 32,
                                                    "width": 18,
                                                    "propertyName": {
                                                        "kind": "IdentifierName",
                                                        "fullStart": 964,
                                                        "fullEnd": 988,
                                                        "start": 976,
                                                        "end": 988,
                                                        "fullWidth": 24,
                                                        "width": 12,
                                                        "text": "configurable",
                                                        "value": "configurable",
                                                        "valueText": "configurable",
                                                        "hasLeadingTrivia": true,
                                                        "leadingTrivia": [
                                                            {
                                                                "kind": "WhitespaceTrivia",
                                                                "text": "            "
                                                            }
                                                        ]
                                                    },
                                                    "colonToken": {
                                                        "kind": "ColonToken",
                                                        "fullStart": 988,
                                                        "fullEnd": 990,
                                                        "start": 988,
                                                        "end": 989,
                                                        "fullWidth": 2,
                                                        "width": 1,
                                                        "text": ":",
                                                        "value": ":",
                                                        "valueText": ":",
                                                        "hasTrailingTrivia": true,
                                                        "trailingTrivia": [
                                                            {
                                                                "kind": "WhitespaceTrivia",
                                                                "text": " "
                                                            }
                                                        ]
                                                    },
                                                    "expression": {
                                                        "kind": "TrueKeyword",
                                                        "fullStart": 990,
                                                        "fullEnd": 996,
                                                        "start": 990,
                                                        "end": 994,
                                                        "fullWidth": 6,
                                                        "width": 4,
                                                        "text": "true",
                                                        "value": true,
                                                        "valueText": "true",
                                                        "hasTrailingTrivia": true,
                                                        "hasTrailingNewLine": true,
                                                        "trailingTrivia": [
                                                            {
                                                                "kind": "NewLineTrivia",
                                                                "text": "\r\n"
                                                            }
                                                        ]
                                                    }
                                                }
                                            ],
                                            "closeBraceToken": {
                                                "kind": "CloseBraceToken",
                                                "fullStart": 996,
                                                "fullEnd": 1005,
                                                "start": 1004,
                                                "end": 1005,
                                                "fullWidth": 9,
                                                "width": 1,
                                                "text": "}",
                                                "value": "}",
                                                "valueText": "}",
                                                "hasLeadingTrivia": true,
                                                "leadingTrivia": [
                                                    {
                                                        "kind": "WhitespaceTrivia",
                                                        "text": "        "
                                                    }
                                                ]
                                            }
                                        }
                                    ],
                                    "closeParenToken": {
                                        "kind": "CloseParenToken",
                                        "fullStart": 1005,
                                        "fullEnd": 1006,
                                        "start": 1005,
                                        "end": 1006,
                                        "fullWidth": 1,
                                        "width": 1,
                                        "text": ")",
                                        "value": ")",
                                        "valueText": ")"
                                    }
                                }
                            },
                            "semicolonToken": {
                                "kind": "SemicolonToken",
                                "fullStart": 1006,
                                "fullEnd": 1009,
                                "start": 1006,
                                "end": 1007,
                                "fullWidth": 3,
                                "width": 1,
                                "text": ";",
                                "value": ";",
                                "valueText": ";",
                                "hasTrailingTrivia": true,
                                "hasTrailingNewLine": true,
                                "trailingTrivia": [
                                    {
                                        "kind": "NewLineTrivia",
                                        "text": "\r\n"
                                    }
                                ]
                            }
                        },
                        {
                            "kind": "VariableStatement",
                            "fullStart": 1009,
                            "fullEnd": 1078,
                            "start": 1019,
                            "end": 1076,
                            "fullWidth": 69,
                            "width": 57,
                            "modifiers": [],
                            "variableDeclaration": {
                                "kind": "VariableDeclaration",
                                "fullStart": 1009,
                                "fullEnd": 1075,
                                "start": 1019,
                                "end": 1075,
                                "fullWidth": 66,
                                "width": 56,
                                "varKeyword": {
                                    "kind": "VarKeyword",
                                    "fullStart": 1009,
                                    "fullEnd": 1023,
                                    "start": 1019,
                                    "end": 1022,
                                    "fullWidth": 14,
                                    "width": 3,
                                    "text": "var",
                                    "value": "var",
                                    "valueText": "var",
                                    "hasLeadingTrivia": true,
                                    "hasLeadingNewLine": true,
                                    "hasTrailingTrivia": true,
                                    "leadingTrivia": [
                                        {
                                            "kind": "NewLineTrivia",
                                            "text": "\r\n"
                                        },
                                        {
                                            "kind": "WhitespaceTrivia",
                                            "text": "        "
                                        }
                                    ],
                                    "trailingTrivia": [
                                        {
                                            "kind": "WhitespaceTrivia",
                                            "text": " "
                                        }
                                    ]
                                },
                                "variableDeclarators": [
                                    {
                                        "kind": "VariableDeclarator",
                                        "fullStart": 1023,
                                        "fullEnd": 1075,
                                        "start": 1023,
                                        "end": 1075,
                                        "fullWidth": 52,
<<<<<<< HEAD
                                        "width": 52,
                                        "identifier": {
=======
                                        "propertyName": {
>>>>>>> 85e84683
                                            "kind": "IdentifierName",
                                            "fullStart": 1023,
                                            "fullEnd": 1029,
                                            "start": 1023,
                                            "end": 1028,
                                            "fullWidth": 6,
                                            "width": 5,
                                            "text": "desc1",
                                            "value": "desc1",
                                            "valueText": "desc1",
                                            "hasTrailingTrivia": true,
                                            "trailingTrivia": [
                                                {
                                                    "kind": "WhitespaceTrivia",
                                                    "text": " "
                                                }
                                            ]
                                        },
                                        "equalsValueClause": {
                                            "kind": "EqualsValueClause",
                                            "fullStart": 1029,
                                            "fullEnd": 1075,
                                            "start": 1029,
                                            "end": 1075,
                                            "fullWidth": 46,
                                            "width": 46,
                                            "equalsToken": {
                                                "kind": "EqualsToken",
                                                "fullStart": 1029,
                                                "fullEnd": 1031,
                                                "start": 1029,
                                                "end": 1030,
                                                "fullWidth": 2,
                                                "width": 1,
                                                "text": "=",
                                                "value": "=",
                                                "valueText": "=",
                                                "hasTrailingTrivia": true,
                                                "trailingTrivia": [
                                                    {
                                                        "kind": "WhitespaceTrivia",
                                                        "text": " "
                                                    }
                                                ]
                                            },
                                            "value": {
                                                "kind": "InvocationExpression",
                                                "fullStart": 1031,
                                                "fullEnd": 1075,
                                                "start": 1031,
                                                "end": 1075,
                                                "fullWidth": 44,
                                                "width": 44,
                                                "expression": {
                                                    "kind": "MemberAccessExpression",
                                                    "fullStart": 1031,
                                                    "fullEnd": 1062,
                                                    "start": 1031,
                                                    "end": 1062,
                                                    "fullWidth": 31,
                                                    "width": 31,
                                                    "expression": {
                                                        "kind": "IdentifierName",
                                                        "fullStart": 1031,
                                                        "fullEnd": 1037,
                                                        "start": 1031,
                                                        "end": 1037,
                                                        "fullWidth": 6,
                                                        "width": 6,
                                                        "text": "Object",
                                                        "value": "Object",
                                                        "valueText": "Object"
                                                    },
                                                    "dotToken": {
                                                        "kind": "DotToken",
                                                        "fullStart": 1037,
                                                        "fullEnd": 1038,
                                                        "start": 1037,
                                                        "end": 1038,
                                                        "fullWidth": 1,
                                                        "width": 1,
                                                        "text": ".",
                                                        "value": ".",
                                                        "valueText": "."
                                                    },
                                                    "name": {
                                                        "kind": "IdentifierName",
                                                        "fullStart": 1038,
                                                        "fullEnd": 1062,
                                                        "start": 1038,
                                                        "end": 1062,
                                                        "fullWidth": 24,
                                                        "width": 24,
                                                        "text": "getOwnPropertyDescriptor",
                                                        "value": "getOwnPropertyDescriptor",
                                                        "valueText": "getOwnPropertyDescriptor"
                                                    }
                                                },
                                                "argumentList": {
                                                    "kind": "ArgumentList",
                                                    "fullStart": 1062,
                                                    "fullEnd": 1075,
                                                    "start": 1062,
                                                    "end": 1075,
                                                    "fullWidth": 13,
                                                    "width": 13,
                                                    "openParenToken": {
                                                        "kind": "OpenParenToken",
                                                        "fullStart": 1062,
                                                        "fullEnd": 1063,
                                                        "start": 1062,
                                                        "end": 1063,
                                                        "fullWidth": 1,
                                                        "width": 1,
                                                        "text": "(",
                                                        "value": "(",
                                                        "valueText": "("
                                                    },
                                                    "arguments": [
                                                        {
                                                            "kind": "IdentifierName",
                                                            "fullStart": 1063,
                                                            "fullEnd": 1066,
                                                            "start": 1063,
                                                            "end": 1066,
                                                            "fullWidth": 3,
                                                            "width": 3,
                                                            "text": "obj",
                                                            "value": "obj",
                                                            "valueText": "obj"
                                                        },
                                                        {
                                                            "kind": "CommaToken",
                                                            "fullStart": 1066,
                                                            "fullEnd": 1068,
                                                            "start": 1066,
                                                            "end": 1067,
                                                            "fullWidth": 2,
                                                            "width": 1,
                                                            "text": ",",
                                                            "value": ",",
                                                            "valueText": ",",
                                                            "hasTrailingTrivia": true,
                                                            "trailingTrivia": [
                                                                {
                                                                    "kind": "WhitespaceTrivia",
                                                                    "text": " "
                                                                }
                                                            ]
                                                        },
                                                        {
                                                            "kind": "StringLiteral",
                                                            "fullStart": 1068,
                                                            "fullEnd": 1074,
                                                            "start": 1068,
                                                            "end": 1074,
                                                            "fullWidth": 6,
                                                            "width": 6,
                                                            "text": "\"prop\"",
                                                            "value": "prop",
                                                            "valueText": "prop"
                                                        }
                                                    ],
                                                    "closeParenToken": {
                                                        "kind": "CloseParenToken",
                                                        "fullStart": 1074,
                                                        "fullEnd": 1075,
                                                        "start": 1074,
                                                        "end": 1075,
                                                        "fullWidth": 1,
                                                        "width": 1,
                                                        "text": ")",
                                                        "value": ")",
                                                        "valueText": ")"
                                                    }
                                                }
                                            }
                                        }
                                    }
                                ]
                            },
                            "semicolonToken": {
                                "kind": "SemicolonToken",
                                "fullStart": 1075,
                                "fullEnd": 1078,
                                "start": 1075,
                                "end": 1076,
                                "fullWidth": 3,
                                "width": 1,
                                "text": ";",
                                "value": ";",
                                "valueText": ";",
                                "hasTrailingTrivia": true,
                                "hasTrailingNewLine": true,
                                "trailingTrivia": [
                                    {
                                        "kind": "NewLineTrivia",
                                        "text": "\r\n"
                                    }
                                ]
                            }
                        },
                        {
                            "kind": "ExpressionStatement",
                            "fullStart": 1078,
                            "fullEnd": 1167,
                            "start": 1088,
                            "end": 1165,
                            "fullWidth": 89,
                            "width": 77,
                            "isIncrementallyUnusable": true,
                            "expression": {
                                "kind": "InvocationExpression",
                                "fullStart": 1078,
                                "fullEnd": 1164,
                                "start": 1088,
                                "end": 1164,
                                "fullWidth": 86,
                                "width": 76,
                                "isIncrementallyUnusable": true,
                                "expression": {
                                    "kind": "MemberAccessExpression",
                                    "fullStart": 1078,
                                    "fullEnd": 1109,
                                    "start": 1088,
                                    "end": 1109,
                                    "fullWidth": 31,
                                    "width": 21,
                                    "expression": {
                                        "kind": "IdentifierName",
                                        "fullStart": 1078,
                                        "fullEnd": 1094,
                                        "start": 1088,
                                        "end": 1094,
                                        "fullWidth": 16,
                                        "width": 6,
                                        "text": "Object",
                                        "value": "Object",
                                        "valueText": "Object",
                                        "hasLeadingTrivia": true,
                                        "hasLeadingNewLine": true,
                                        "leadingTrivia": [
                                            {
                                                "kind": "NewLineTrivia",
                                                "text": "\r\n"
                                            },
                                            {
                                                "kind": "WhitespaceTrivia",
                                                "text": "        "
                                            }
                                        ]
                                    },
                                    "dotToken": {
                                        "kind": "DotToken",
                                        "fullStart": 1094,
                                        "fullEnd": 1095,
                                        "start": 1094,
                                        "end": 1095,
                                        "fullWidth": 1,
                                        "width": 1,
                                        "text": ".",
                                        "value": ".",
                                        "valueText": "."
                                    },
                                    "name": {
                                        "kind": "IdentifierName",
                                        "fullStart": 1095,
                                        "fullEnd": 1109,
                                        "start": 1095,
                                        "end": 1109,
                                        "fullWidth": 14,
                                        "width": 14,
                                        "text": "defineProperty",
                                        "value": "defineProperty",
                                        "valueText": "defineProperty"
                                    }
                                },
                                "argumentList": {
                                    "kind": "ArgumentList",
                                    "fullStart": 1109,
                                    "fullEnd": 1164,
                                    "start": 1109,
                                    "end": 1164,
                                    "fullWidth": 55,
                                    "width": 55,
                                    "isIncrementallyUnusable": true,
                                    "openParenToken": {
                                        "kind": "OpenParenToken",
                                        "fullStart": 1109,
                                        "fullEnd": 1110,
                                        "start": 1109,
                                        "end": 1110,
                                        "fullWidth": 1,
                                        "width": 1,
                                        "text": "(",
                                        "value": "(",
                                        "valueText": "("
                                    },
                                    "arguments": [
                                        {
                                            "kind": "IdentifierName",
                                            "fullStart": 1110,
                                            "fullEnd": 1113,
                                            "start": 1110,
                                            "end": 1113,
                                            "fullWidth": 3,
                                            "width": 3,
                                            "text": "obj",
                                            "value": "obj",
                                            "valueText": "obj"
                                        },
                                        {
                                            "kind": "CommaToken",
                                            "fullStart": 1113,
                                            "fullEnd": 1115,
                                            "start": 1113,
                                            "end": 1114,
                                            "fullWidth": 2,
                                            "width": 1,
                                            "text": ",",
                                            "value": ",",
                                            "valueText": ",",
                                            "hasTrailingTrivia": true,
                                            "trailingTrivia": [
                                                {
                                                    "kind": "WhitespaceTrivia",
                                                    "text": " "
                                                }
                                            ]
                                        },
                                        {
                                            "kind": "StringLiteral",
                                            "fullStart": 1115,
                                            "fullEnd": 1121,
                                            "start": 1115,
                                            "end": 1121,
                                            "fullWidth": 6,
                                            "width": 6,
                                            "text": "\"prop\"",
                                            "value": "prop",
                                            "valueText": "prop"
                                        },
                                        {
                                            "kind": "CommaToken",
                                            "fullStart": 1121,
                                            "fullEnd": 1123,
                                            "start": 1121,
                                            "end": 1122,
                                            "fullWidth": 2,
                                            "width": 1,
                                            "text": ",",
                                            "value": ",",
                                            "valueText": ",",
                                            "hasTrailingTrivia": true,
                                            "trailingTrivia": [
                                                {
                                                    "kind": "WhitespaceTrivia",
                                                    "text": " "
                                                }
                                            ]
                                        },
                                        {
                                            "kind": "ObjectLiteralExpression",
                                            "fullStart": 1123,
                                            "fullEnd": 1163,
                                            "start": 1123,
                                            "end": 1163,
                                            "fullWidth": 40,
                                            "width": 40,
                                            "isIncrementallyUnusable": true,
                                            "openBraceToken": {
                                                "kind": "OpenBraceToken",
                                                "fullStart": 1123,
                                                "fullEnd": 1126,
                                                "start": 1123,
                                                "end": 1124,
                                                "fullWidth": 3,
                                                "width": 1,
                                                "text": "{",
                                                "value": "{",
                                                "valueText": "{",
                                                "hasTrailingTrivia": true,
                                                "hasTrailingNewLine": true,
                                                "trailingTrivia": [
                                                    {
                                                        "kind": "NewLineTrivia",
                                                        "text": "\r\n"
                                                    }
                                                ]
                                            },
                                            "propertyAssignments": [
                                                {
                                                    "kind": "SimplePropertyAssignment",
                                                    "fullStart": 1126,
                                                    "fullEnd": 1154,
                                                    "start": 1138,
                                                    "end": 1152,
                                                    "fullWidth": 28,
                                                    "width": 14,
                                                    "isIncrementallyUnusable": true,
                                                    "propertyName": {
                                                        "kind": "IdentifierName",
                                                        "fullStart": 1126,
                                                        "fullEnd": 1141,
                                                        "start": 1138,
                                                        "end": 1141,
                                                        "fullWidth": 15,
                                                        "width": 3,
                                                        "text": "set",
                                                        "value": "set",
                                                        "valueText": "set",
                                                        "hasLeadingTrivia": true,
                                                        "leadingTrivia": [
                                                            {
                                                                "kind": "WhitespaceTrivia",
                                                                "text": "            "
                                                            }
                                                        ]
                                                    },
                                                    "colonToken": {
                                                        "kind": "ColonToken",
                                                        "fullStart": 1141,
                                                        "fullEnd": 1143,
                                                        "start": 1141,
                                                        "end": 1142,
                                                        "fullWidth": 2,
                                                        "width": 1,
                                                        "text": ":",
                                                        "value": ":",
                                                        "valueText": ":",
                                                        "hasTrailingTrivia": true,
                                                        "trailingTrivia": [
                                                            {
                                                                "kind": "WhitespaceTrivia",
                                                                "text": " "
                                                            }
                                                        ]
                                                    },
                                                    "expression": {
                                                        "kind": "IdentifierName",
                                                        "fullStart": 1143,
                                                        "fullEnd": 1154,
                                                        "start": 1143,
                                                        "end": 1152,
                                                        "fullWidth": 11,
                                                        "width": 9,
                                                        "text": "undefined",
                                                        "value": "undefined",
                                                        "valueText": "undefined",
                                                        "hasTrailingTrivia": true,
                                                        "hasTrailingNewLine": true,
                                                        "trailingTrivia": [
                                                            {
                                                                "kind": "NewLineTrivia",
                                                                "text": "\r\n"
                                                            }
                                                        ]
                                                    }
                                                }
                                            ],
                                            "closeBraceToken": {
                                                "kind": "CloseBraceToken",
                                                "fullStart": 1154,
                                                "fullEnd": 1163,
                                                "start": 1162,
                                                "end": 1163,
                                                "fullWidth": 9,
                                                "width": 1,
                                                "text": "}",
                                                "value": "}",
                                                "valueText": "}",
                                                "hasLeadingTrivia": true,
                                                "leadingTrivia": [
                                                    {
                                                        "kind": "WhitespaceTrivia",
                                                        "text": "        "
                                                    }
                                                ]
                                            }
                                        }
                                    ],
                                    "closeParenToken": {
                                        "kind": "CloseParenToken",
                                        "fullStart": 1163,
                                        "fullEnd": 1164,
                                        "start": 1163,
                                        "end": 1164,
                                        "fullWidth": 1,
                                        "width": 1,
                                        "text": ")",
                                        "value": ")",
                                        "valueText": ")"
                                    }
                                }
                            },
                            "semicolonToken": {
                                "kind": "SemicolonToken",
                                "fullStart": 1164,
                                "fullEnd": 1167,
                                "start": 1164,
                                "end": 1165,
                                "fullWidth": 3,
                                "width": 1,
                                "text": ";",
                                "value": ";",
                                "valueText": ";",
                                "hasTrailingTrivia": true,
                                "hasTrailingNewLine": true,
                                "trailingTrivia": [
                                    {
                                        "kind": "NewLineTrivia",
                                        "text": "\r\n"
                                    }
                                ]
                            }
                        },
                        {
                            "kind": "VariableStatement",
                            "fullStart": 1167,
                            "fullEnd": 1236,
                            "start": 1177,
                            "end": 1234,
                            "fullWidth": 69,
                            "width": 57,
                            "modifiers": [],
                            "variableDeclaration": {
                                "kind": "VariableDeclaration",
                                "fullStart": 1167,
                                "fullEnd": 1233,
                                "start": 1177,
                                "end": 1233,
                                "fullWidth": 66,
                                "width": 56,
                                "varKeyword": {
                                    "kind": "VarKeyword",
                                    "fullStart": 1167,
                                    "fullEnd": 1181,
                                    "start": 1177,
                                    "end": 1180,
                                    "fullWidth": 14,
                                    "width": 3,
                                    "text": "var",
                                    "value": "var",
                                    "valueText": "var",
                                    "hasLeadingTrivia": true,
                                    "hasLeadingNewLine": true,
                                    "hasTrailingTrivia": true,
                                    "leadingTrivia": [
                                        {
                                            "kind": "NewLineTrivia",
                                            "text": "\r\n"
                                        },
                                        {
                                            "kind": "WhitespaceTrivia",
                                            "text": "        "
                                        }
                                    ],
                                    "trailingTrivia": [
                                        {
                                            "kind": "WhitespaceTrivia",
                                            "text": " "
                                        }
                                    ]
                                },
                                "variableDeclarators": [
                                    {
                                        "kind": "VariableDeclarator",
                                        "fullStart": 1181,
                                        "fullEnd": 1233,
                                        "start": 1181,
                                        "end": 1233,
                                        "fullWidth": 52,
<<<<<<< HEAD
                                        "width": 52,
                                        "identifier": {
=======
                                        "propertyName": {
>>>>>>> 85e84683
                                            "kind": "IdentifierName",
                                            "fullStart": 1181,
                                            "fullEnd": 1187,
                                            "start": 1181,
                                            "end": 1186,
                                            "fullWidth": 6,
                                            "width": 5,
                                            "text": "desc2",
                                            "value": "desc2",
                                            "valueText": "desc2",
                                            "hasTrailingTrivia": true,
                                            "trailingTrivia": [
                                                {
                                                    "kind": "WhitespaceTrivia",
                                                    "text": " "
                                                }
                                            ]
                                        },
                                        "equalsValueClause": {
                                            "kind": "EqualsValueClause",
                                            "fullStart": 1187,
                                            "fullEnd": 1233,
                                            "start": 1187,
                                            "end": 1233,
                                            "fullWidth": 46,
                                            "width": 46,
                                            "equalsToken": {
                                                "kind": "EqualsToken",
                                                "fullStart": 1187,
                                                "fullEnd": 1189,
                                                "start": 1187,
                                                "end": 1188,
                                                "fullWidth": 2,
                                                "width": 1,
                                                "text": "=",
                                                "value": "=",
                                                "valueText": "=",
                                                "hasTrailingTrivia": true,
                                                "trailingTrivia": [
                                                    {
                                                        "kind": "WhitespaceTrivia",
                                                        "text": " "
                                                    }
                                                ]
                                            },
                                            "value": {
                                                "kind": "InvocationExpression",
                                                "fullStart": 1189,
                                                "fullEnd": 1233,
                                                "start": 1189,
                                                "end": 1233,
                                                "fullWidth": 44,
                                                "width": 44,
                                                "expression": {
                                                    "kind": "MemberAccessExpression",
                                                    "fullStart": 1189,
                                                    "fullEnd": 1220,
                                                    "start": 1189,
                                                    "end": 1220,
                                                    "fullWidth": 31,
                                                    "width": 31,
                                                    "expression": {
                                                        "kind": "IdentifierName",
                                                        "fullStart": 1189,
                                                        "fullEnd": 1195,
                                                        "start": 1189,
                                                        "end": 1195,
                                                        "fullWidth": 6,
                                                        "width": 6,
                                                        "text": "Object",
                                                        "value": "Object",
                                                        "valueText": "Object"
                                                    },
                                                    "dotToken": {
                                                        "kind": "DotToken",
                                                        "fullStart": 1195,
                                                        "fullEnd": 1196,
                                                        "start": 1195,
                                                        "end": 1196,
                                                        "fullWidth": 1,
                                                        "width": 1,
                                                        "text": ".",
                                                        "value": ".",
                                                        "valueText": "."
                                                    },
                                                    "name": {
                                                        "kind": "IdentifierName",
                                                        "fullStart": 1196,
                                                        "fullEnd": 1220,
                                                        "start": 1196,
                                                        "end": 1220,
                                                        "fullWidth": 24,
                                                        "width": 24,
                                                        "text": "getOwnPropertyDescriptor",
                                                        "value": "getOwnPropertyDescriptor",
                                                        "valueText": "getOwnPropertyDescriptor"
                                                    }
                                                },
                                                "argumentList": {
                                                    "kind": "ArgumentList",
                                                    "fullStart": 1220,
                                                    "fullEnd": 1233,
                                                    "start": 1220,
                                                    "end": 1233,
                                                    "fullWidth": 13,
                                                    "width": 13,
                                                    "openParenToken": {
                                                        "kind": "OpenParenToken",
                                                        "fullStart": 1220,
                                                        "fullEnd": 1221,
                                                        "start": 1220,
                                                        "end": 1221,
                                                        "fullWidth": 1,
                                                        "width": 1,
                                                        "text": "(",
                                                        "value": "(",
                                                        "valueText": "("
                                                    },
                                                    "arguments": [
                                                        {
                                                            "kind": "IdentifierName",
                                                            "fullStart": 1221,
                                                            "fullEnd": 1224,
                                                            "start": 1221,
                                                            "end": 1224,
                                                            "fullWidth": 3,
                                                            "width": 3,
                                                            "text": "obj",
                                                            "value": "obj",
                                                            "valueText": "obj"
                                                        },
                                                        {
                                                            "kind": "CommaToken",
                                                            "fullStart": 1224,
                                                            "fullEnd": 1226,
                                                            "start": 1224,
                                                            "end": 1225,
                                                            "fullWidth": 2,
                                                            "width": 1,
                                                            "text": ",",
                                                            "value": ",",
                                                            "valueText": ",",
                                                            "hasTrailingTrivia": true,
                                                            "trailingTrivia": [
                                                                {
                                                                    "kind": "WhitespaceTrivia",
                                                                    "text": " "
                                                                }
                                                            ]
                                                        },
                                                        {
                                                            "kind": "StringLiteral",
                                                            "fullStart": 1226,
                                                            "fullEnd": 1232,
                                                            "start": 1226,
                                                            "end": 1232,
                                                            "fullWidth": 6,
                                                            "width": 6,
                                                            "text": "\"prop\"",
                                                            "value": "prop",
                                                            "valueText": "prop"
                                                        }
                                                    ],
                                                    "closeParenToken": {
                                                        "kind": "CloseParenToken",
                                                        "fullStart": 1232,
                                                        "fullEnd": 1233,
                                                        "start": 1232,
                                                        "end": 1233,
                                                        "fullWidth": 1,
                                                        "width": 1,
                                                        "text": ")",
                                                        "value": ")",
                                                        "valueText": ")"
                                                    }
                                                }
                                            }
                                        }
                                    }
                                ]
                            },
                            "semicolonToken": {
                                "kind": "SemicolonToken",
                                "fullStart": 1233,
                                "fullEnd": 1236,
                                "start": 1233,
                                "end": 1234,
                                "fullWidth": 3,
                                "width": 1,
                                "text": ";",
                                "value": ";",
                                "valueText": ";",
                                "hasTrailingTrivia": true,
                                "hasTrailingNewLine": true,
                                "trailingTrivia": [
                                    {
                                        "kind": "NewLineTrivia",
                                        "text": "\r\n"
                                    }
                                ]
                            }
                        },
                        {
                            "kind": "ReturnStatement",
                            "fullStart": 1236,
                            "fullEnd": 1313,
                            "start": 1246,
                            "end": 1311,
                            "fullWidth": 77,
                            "width": 65,
                            "isIncrementallyUnusable": true,
                            "returnKeyword": {
                                "kind": "ReturnKeyword",
                                "fullStart": 1236,
                                "fullEnd": 1253,
                                "start": 1246,
                                "end": 1252,
                                "fullWidth": 17,
                                "width": 6,
                                "text": "return",
                                "value": "return",
                                "valueText": "return",
                                "hasLeadingTrivia": true,
                                "hasLeadingNewLine": true,
                                "hasTrailingTrivia": true,
                                "leadingTrivia": [
                                    {
                                        "kind": "NewLineTrivia",
                                        "text": "\r\n"
                                    },
                                    {
                                        "kind": "WhitespaceTrivia",
                                        "text": "        "
                                    }
                                ],
                                "trailingTrivia": [
                                    {
                                        "kind": "WhitespaceTrivia",
                                        "text": " "
                                    }
                                ]
                            },
                            "expression": {
                                "kind": "LogicalAndExpression",
                                "fullStart": 1253,
                                "fullEnd": 1310,
                                "start": 1253,
                                "end": 1310,
                                "fullWidth": 57,
                                "width": 57,
                                "isIncrementallyUnusable": true,
                                "left": {
                                    "kind": "EqualsExpression",
                                    "fullStart": 1253,
                                    "fullEnd": 1275,
                                    "start": 1253,
                                    "end": 1274,
                                    "fullWidth": 22,
                                    "width": 21,
                                    "isIncrementallyUnusable": true,
                                    "left": {
                                        "kind": "MemberAccessExpression",
                                        "fullStart": 1253,
                                        "fullEnd": 1263,
                                        "start": 1253,
                                        "end": 1262,
                                        "fullWidth": 10,
                                        "width": 9,
                                        "isIncrementallyUnusable": true,
                                        "expression": {
                                            "kind": "IdentifierName",
                                            "fullStart": 1253,
                                            "fullEnd": 1258,
                                            "start": 1253,
                                            "end": 1258,
                                            "fullWidth": 5,
                                            "width": 5,
                                            "text": "desc1",
                                            "value": "desc1",
                                            "valueText": "desc1"
                                        },
                                        "dotToken": {
                                            "kind": "DotToken",
                                            "fullStart": 1258,
                                            "fullEnd": 1259,
                                            "start": 1258,
                                            "end": 1259,
                                            "fullWidth": 1,
                                            "width": 1,
                                            "text": ".",
                                            "value": ".",
                                            "valueText": "."
                                        },
                                        "name": {
                                            "kind": "IdentifierName",
                                            "fullStart": 1259,
                                            "fullEnd": 1263,
                                            "start": 1259,
                                            "end": 1262,
                                            "fullWidth": 4,
                                            "width": 3,
                                            "text": "set",
                                            "value": "set",
                                            "valueText": "set",
                                            "hasTrailingTrivia": true,
                                            "trailingTrivia": [
                                                {
                                                    "kind": "WhitespaceTrivia",
                                                    "text": " "
                                                }
                                            ]
                                        }
                                    },
                                    "operatorToken": {
                                        "kind": "EqualsEqualsEqualsToken",
                                        "fullStart": 1263,
                                        "fullEnd": 1267,
                                        "start": 1263,
                                        "end": 1266,
                                        "fullWidth": 4,
                                        "width": 3,
                                        "text": "===",
                                        "value": "===",
                                        "valueText": "===",
                                        "hasTrailingTrivia": true,
                                        "trailingTrivia": [
                                            {
                                                "kind": "WhitespaceTrivia",
                                                "text": " "
                                            }
                                        ]
                                    },
                                    "right": {
                                        "kind": "IdentifierName",
                                        "fullStart": 1267,
                                        "fullEnd": 1275,
                                        "start": 1267,
                                        "end": 1274,
                                        "fullWidth": 8,
                                        "width": 7,
                                        "text": "setFunc",
                                        "value": "setFunc",
                                        "valueText": "setFunc",
                                        "hasTrailingTrivia": true,
                                        "trailingTrivia": [
                                            {
                                                "kind": "WhitespaceTrivia",
                                                "text": " "
                                            }
                                        ]
                                    }
                                },
                                "operatorToken": {
                                    "kind": "AmpersandAmpersandToken",
                                    "fullStart": 1275,
                                    "fullEnd": 1278,
                                    "start": 1275,
                                    "end": 1277,
                                    "fullWidth": 3,
                                    "width": 2,
                                    "text": "&&",
                                    "value": "&&",
                                    "valueText": "&&",
                                    "hasTrailingTrivia": true,
                                    "trailingTrivia": [
                                        {
                                            "kind": "WhitespaceTrivia",
                                            "text": " "
                                        }
                                    ]
                                },
                                "right": {
                                    "kind": "EqualsExpression",
                                    "fullStart": 1278,
                                    "fullEnd": 1310,
                                    "start": 1278,
                                    "end": 1310,
                                    "fullWidth": 32,
                                    "width": 32,
                                    "isIncrementallyUnusable": true,
                                    "left": {
                                        "kind": "TypeOfExpression",
                                        "fullStart": 1278,
                                        "fullEnd": 1295,
                                        "start": 1278,
                                        "end": 1294,
                                        "fullWidth": 17,
                                        "width": 16,
                                        "isIncrementallyUnusable": true,
                                        "typeOfKeyword": {
                                            "kind": "TypeOfKeyword",
                                            "fullStart": 1278,
                                            "fullEnd": 1285,
                                            "start": 1278,
                                            "end": 1284,
                                            "fullWidth": 7,
                                            "width": 6,
                                            "text": "typeof",
                                            "value": "typeof",
                                            "valueText": "typeof",
                                            "hasTrailingTrivia": true,
                                            "trailingTrivia": [
                                                {
                                                    "kind": "WhitespaceTrivia",
                                                    "text": " "
                                                }
                                            ]
                                        },
                                        "expression": {
                                            "kind": "MemberAccessExpression",
                                            "fullStart": 1285,
                                            "fullEnd": 1295,
                                            "start": 1285,
                                            "end": 1294,
                                            "fullWidth": 10,
                                            "width": 9,
                                            "isIncrementallyUnusable": true,
                                            "expression": {
                                                "kind": "IdentifierName",
                                                "fullStart": 1285,
                                                "fullEnd": 1290,
                                                "start": 1285,
                                                "end": 1290,
                                                "fullWidth": 5,
                                                "width": 5,
                                                "text": "desc2",
                                                "value": "desc2",
                                                "valueText": "desc2"
                                            },
                                            "dotToken": {
                                                "kind": "DotToken",
                                                "fullStart": 1290,
                                                "fullEnd": 1291,
                                                "start": 1290,
                                                "end": 1291,
                                                "fullWidth": 1,
                                                "width": 1,
                                                "text": ".",
                                                "value": ".",
                                                "valueText": "."
                                            },
                                            "name": {
                                                "kind": "IdentifierName",
                                                "fullStart": 1291,
                                                "fullEnd": 1295,
                                                "start": 1291,
                                                "end": 1294,
                                                "fullWidth": 4,
                                                "width": 3,
                                                "text": "set",
                                                "value": "set",
                                                "valueText": "set",
                                                "hasTrailingTrivia": true,
                                                "trailingTrivia": [
                                                    {
                                                        "kind": "WhitespaceTrivia",
                                                        "text": " "
                                                    }
                                                ]
                                            }
                                        }
                                    },
                                    "operatorToken": {
                                        "kind": "EqualsEqualsEqualsToken",
                                        "fullStart": 1295,
                                        "fullEnd": 1299,
                                        "start": 1295,
                                        "end": 1298,
                                        "fullWidth": 4,
                                        "width": 3,
                                        "text": "===",
                                        "value": "===",
                                        "valueText": "===",
                                        "hasTrailingTrivia": true,
                                        "trailingTrivia": [
                                            {
                                                "kind": "WhitespaceTrivia",
                                                "text": " "
                                            }
                                        ]
                                    },
                                    "right": {
                                        "kind": "StringLiteral",
                                        "fullStart": 1299,
                                        "fullEnd": 1310,
                                        "start": 1299,
                                        "end": 1310,
                                        "fullWidth": 11,
                                        "width": 11,
                                        "text": "\"undefined\"",
                                        "value": "undefined",
                                        "valueText": "undefined"
                                    }
                                }
                            },
                            "semicolonToken": {
                                "kind": "SemicolonToken",
                                "fullStart": 1310,
                                "fullEnd": 1313,
                                "start": 1310,
                                "end": 1311,
                                "fullWidth": 3,
                                "width": 1,
                                "text": ";",
                                "value": ";",
                                "valueText": ";",
                                "hasTrailingTrivia": true,
                                "hasTrailingNewLine": true,
                                "trailingTrivia": [
                                    {
                                        "kind": "NewLineTrivia",
                                        "text": "\r\n"
                                    }
                                ]
                            }
                        }
                    ],
                    "closeBraceToken": {
                        "kind": "CloseBraceToken",
                        "fullStart": 1313,
                        "fullEnd": 1320,
                        "start": 1317,
                        "end": 1318,
                        "fullWidth": 7,
                        "width": 1,
                        "text": "}",
                        "value": "}",
                        "valueText": "}",
                        "hasLeadingTrivia": true,
                        "hasTrailingTrivia": true,
                        "hasTrailingNewLine": true,
                        "leadingTrivia": [
                            {
                                "kind": "WhitespaceTrivia",
                                "text": "    "
                            }
                        ],
                        "trailingTrivia": [
                            {
                                "kind": "NewLineTrivia",
                                "text": "\r\n"
                            }
                        ]
                    }
                }
            },
            {
                "kind": "ExpressionStatement",
                "fullStart": 1320,
                "fullEnd": 1344,
                "start": 1320,
                "end": 1342,
                "fullWidth": 24,
                "width": 22,
                "expression": {
                    "kind": "InvocationExpression",
                    "fullStart": 1320,
                    "fullEnd": 1341,
                    "start": 1320,
                    "end": 1341,
                    "fullWidth": 21,
                    "width": 21,
                    "expression": {
                        "kind": "IdentifierName",
                        "fullStart": 1320,
                        "fullEnd": 1331,
                        "start": 1320,
                        "end": 1331,
                        "fullWidth": 11,
                        "width": 11,
                        "text": "runTestCase",
                        "value": "runTestCase",
                        "valueText": "runTestCase"
                    },
                    "argumentList": {
                        "kind": "ArgumentList",
                        "fullStart": 1331,
                        "fullEnd": 1341,
                        "start": 1331,
                        "end": 1341,
                        "fullWidth": 10,
                        "width": 10,
                        "openParenToken": {
                            "kind": "OpenParenToken",
                            "fullStart": 1331,
                            "fullEnd": 1332,
                            "start": 1331,
                            "end": 1332,
                            "fullWidth": 1,
                            "width": 1,
                            "text": "(",
                            "value": "(",
                            "valueText": "("
                        },
                        "arguments": [
                            {
                                "kind": "IdentifierName",
                                "fullStart": 1332,
                                "fullEnd": 1340,
                                "start": 1332,
                                "end": 1340,
                                "fullWidth": 8,
                                "width": 8,
                                "text": "testcase",
                                "value": "testcase",
                                "valueText": "testcase"
                            }
                        ],
                        "closeParenToken": {
                            "kind": "CloseParenToken",
                            "fullStart": 1340,
                            "fullEnd": 1341,
                            "start": 1340,
                            "end": 1341,
                            "fullWidth": 1,
                            "width": 1,
                            "text": ")",
                            "value": ")",
                            "valueText": ")"
                        }
                    }
                },
                "semicolonToken": {
                    "kind": "SemicolonToken",
                    "fullStart": 1341,
                    "fullEnd": 1344,
                    "start": 1341,
                    "end": 1342,
                    "fullWidth": 3,
                    "width": 1,
                    "text": ";",
                    "value": ";",
                    "valueText": ";",
                    "hasTrailingTrivia": true,
                    "hasTrailingNewLine": true,
                    "trailingTrivia": [
                        {
                            "kind": "NewLineTrivia",
                            "text": "\r\n"
                        }
                    ]
                }
            }
        ],
        "endOfFileToken": {
            "kind": "EndOfFileToken",
            "fullStart": 1344,
            "fullEnd": 1344,
            "start": 1344,
            "end": 1344,
            "fullWidth": 0,
            "width": 0,
            "text": ""
        }
    },
    "lineMap": {
        "lineStarts": [
            0,
            67,
            152,
            232,
            308,
            380,
            385,
            439,
            645,
            650,
            652,
            654,
            677,
            700,
            702,
            739,
            781,
            817,
            829,
            831,
            877,
            906,
            933,
            964,
            996,
            1009,
            1011,
            1078,
            1080,
            1126,
            1154,
            1167,
            1169,
            1236,
            1238,
            1313,
            1320,
            1344
        ],
        "length": 1344
    }
}<|MERGE_RESOLUTION|>--- conflicted
+++ resolved
@@ -247,12 +247,8 @@
                                         "start": 689,
                                         "end": 697,
                                         "fullWidth": 8,
-<<<<<<< HEAD
                                         "width": 8,
-                                        "identifier": {
-=======
                                         "propertyName": {
->>>>>>> 85e84683
                                             "kind": "IdentifierName",
                                             "fullStart": 689,
                                             "fullEnd": 693,
@@ -413,12 +409,8 @@
                                         "start": 714,
                                         "end": 736,
                                         "fullWidth": 22,
-<<<<<<< HEAD
                                         "width": 22,
-                                        "identifier": {
-=======
                                         "propertyName": {
->>>>>>> 85e84683
                                             "kind": "IdentifierName",
                                             "fullStart": 714,
                                             "fullEnd": 728,
@@ -552,12 +544,8 @@
                                         "start": 751,
                                         "end": 826,
                                         "fullWidth": 75,
-<<<<<<< HEAD
                                         "width": 75,
-                                        "identifier": {
-=======
                                         "propertyName": {
->>>>>>> 85e84683
                                             "kind": "IdentifierName",
                                             "fullStart": 751,
                                             "fullEnd": 759,
@@ -1482,12 +1470,8 @@
                                         "start": 1023,
                                         "end": 1075,
                                         "fullWidth": 52,
-<<<<<<< HEAD
                                         "width": 52,
-                                        "identifier": {
-=======
                                         "propertyName": {
->>>>>>> 85e84683
                                             "kind": "IdentifierName",
                                             "fullStart": 1023,
                                             "fullEnd": 1029,
@@ -2060,12 +2044,8 @@
                                         "start": 1181,
                                         "end": 1233,
                                         "fullWidth": 52,
-<<<<<<< HEAD
                                         "width": 52,
-                                        "identifier": {
-=======
                                         "propertyName": {
->>>>>>> 85e84683
                                             "kind": "IdentifierName",
                                             "fullStart": 1181,
                                             "fullEnd": 1187,
