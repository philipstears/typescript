{
    "isDeclaration": false,
    "languageVersion": "EcmaScript5",
    "parseOptions": {
        "allowAutomaticSemicolonInsertion": true
    },
    "sourceUnit": {
        "kind": "SourceUnit",
        "fullStart": 0,
        "fullEnd": 922,
        "start": 559,
        "end": 922,
        "fullWidth": 922,
        "width": 363,
        "isIncrementallyUnusable": true,
        "moduleElements": [
            {
                "kind": "FunctionDeclaration",
                "fullStart": 0,
                "fullEnd": 898,
                "start": 559,
                "end": 896,
                "fullWidth": 898,
                "width": 337,
                "modifiers": [],
                "functionKeyword": {
                    "kind": "FunctionKeyword",
                    "fullStart": 0,
                    "fullEnd": 568,
                    "start": 559,
                    "end": 567,
                    "fullWidth": 568,
                    "width": 8,
                    "text": "function",
                    "value": "function",
                    "valueText": "function",
                    "hasLeadingTrivia": true,
                    "hasLeadingComment": true,
                    "hasLeadingNewLine": true,
                    "hasTrailingTrivia": true,
                    "leadingTrivia": [
                        {
                            "kind": "SingleLineCommentTrivia",
                            "text": "/// Copyright (c) 2012 Ecma International.  All rights reserved. "
                        },
                        {
                            "kind": "NewLineTrivia",
                            "text": "\r\n"
                        },
                        {
                            "kind": "SingleLineCommentTrivia",
                            "text": "/// Ecma International makes this code available under the terms and conditions set"
                        },
                        {
                            "kind": "NewLineTrivia",
                            "text": "\r\n"
                        },
                        {
                            "kind": "SingleLineCommentTrivia",
                            "text": "/// forth on http://hg.ecmascript.org/tests/test262/raw-file/tip/LICENSE (the "
                        },
                        {
                            "kind": "NewLineTrivia",
                            "text": "\r\n"
                        },
                        {
                            "kind": "SingleLineCommentTrivia",
                            "text": "/// \"Use Terms\").   Any redistribution of this code must retain the above "
                        },
                        {
                            "kind": "NewLineTrivia",
                            "text": "\r\n"
                        },
                        {
                            "kind": "SingleLineCommentTrivia",
                            "text": "/// copyright and this notice and otherwise comply with the Use Terms."
                        },
                        {
                            "kind": "NewLineTrivia",
                            "text": "\r\n"
                        },
                        {
                            "kind": "MultiLineCommentTrivia",
                            "text": "/**\r\n * @path ch15/15.2/15.2.3/15.2.3.6/15.2.3.6-3-74.js\r\n * @description Object.defineProperty - 'configurable' property in 'Attributes' is not present (8.10.5 step 4)\r\n */"
                        },
                        {
                            "kind": "NewLineTrivia",
                            "text": "\r\n"
                        },
                        {
                            "kind": "NewLineTrivia",
                            "text": "\r\n"
                        },
                        {
                            "kind": "NewLineTrivia",
                            "text": "\r\n"
                        }
                    ],
                    "trailingTrivia": [
                        {
                            "kind": "WhitespaceTrivia",
                            "text": " "
                        }
                    ]
                },
                "identifier": {
                    "kind": "IdentifierName",
                    "fullStart": 568,
                    "fullEnd": 576,
                    "start": 568,
                    "end": 576,
                    "fullWidth": 8,
                    "width": 8,
                    "text": "testcase",
                    "value": "testcase",
                    "valueText": "testcase"
                },
                "callSignature": {
                    "kind": "CallSignature",
                    "fullStart": 576,
                    "fullEnd": 579,
                    "start": 576,
                    "end": 578,
                    "fullWidth": 3,
                    "width": 2,
                    "parameterList": {
                        "kind": "ParameterList",
                        "fullStart": 576,
                        "fullEnd": 579,
                        "start": 576,
                        "end": 578,
                        "fullWidth": 3,
                        "width": 2,
                        "openParenToken": {
                            "kind": "OpenParenToken",
                            "fullStart": 576,
                            "fullEnd": 577,
                            "start": 576,
                            "end": 577,
                            "fullWidth": 1,
                            "width": 1,
                            "text": "(",
                            "value": "(",
                            "valueText": "("
                        },
                        "parameters": [],
                        "closeParenToken": {
                            "kind": "CloseParenToken",
                            "fullStart": 577,
                            "fullEnd": 579,
                            "start": 577,
                            "end": 578,
                            "fullWidth": 2,
                            "width": 1,
                            "text": ")",
                            "value": ")",
                            "valueText": ")",
                            "hasTrailingTrivia": true,
                            "trailingTrivia": [
                                {
                                    "kind": "WhitespaceTrivia",
                                    "text": " "
                                }
                            ]
                        }
                    }
                },
                "block": {
                    "kind": "Block",
                    "fullStart": 579,
                    "fullEnd": 898,
                    "start": 579,
                    "end": 896,
                    "fullWidth": 319,
                    "width": 317,
                    "openBraceToken": {
                        "kind": "OpenBraceToken",
                        "fullStart": 579,
                        "fullEnd": 582,
                        "start": 579,
                        "end": 580,
                        "fullWidth": 3,
                        "width": 1,
                        "text": "{",
                        "value": "{",
                        "valueText": "{",
                        "hasTrailingTrivia": true,
                        "hasTrailingNewLine": true,
                        "trailingTrivia": [
                            {
                                "kind": "NewLineTrivia",
                                "text": "\r\n"
                            }
                        ]
                    },
                    "statements": [
                        {
                            "kind": "VariableStatement",
                            "fullStart": 582,
                            "fullEnd": 606,
                            "start": 590,
                            "end": 604,
                            "fullWidth": 24,
                            "width": 14,
                            "modifiers": [],
                            "variableDeclaration": {
                                "kind": "VariableDeclaration",
                                "fullStart": 582,
                                "fullEnd": 603,
                                "start": 590,
                                "end": 603,
                                "fullWidth": 21,
                                "width": 13,
                                "varKeyword": {
                                    "kind": "VarKeyword",
                                    "fullStart": 582,
                                    "fullEnd": 594,
                                    "start": 590,
                                    "end": 593,
                                    "fullWidth": 12,
                                    "width": 3,
                                    "text": "var",
                                    "value": "var",
                                    "valueText": "var",
                                    "hasLeadingTrivia": true,
                                    "hasTrailingTrivia": true,
                                    "leadingTrivia": [
                                        {
                                            "kind": "WhitespaceTrivia",
                                            "text": "        "
                                        }
                                    ],
                                    "trailingTrivia": [
                                        {
                                            "kind": "WhitespaceTrivia",
                                            "text": " "
                                        }
                                    ]
                                },
                                "variableDeclarators": [
                                    {
                                        "kind": "VariableDeclarator",
                                        "fullStart": 594,
                                        "fullEnd": 603,
                                        "start": 594,
                                        "end": 603,
                                        "fullWidth": 9,
<<<<<<< HEAD
                                        "width": 9,
                                        "identifier": {
=======
                                        "propertyName": {
>>>>>>> 85e84683
                                            "kind": "IdentifierName",
                                            "fullStart": 594,
                                            "fullEnd": 598,
                                            "start": 594,
                                            "end": 597,
                                            "fullWidth": 4,
                                            "width": 3,
                                            "text": "obj",
                                            "value": "obj",
                                            "valueText": "obj",
                                            "hasTrailingTrivia": true,
                                            "trailingTrivia": [
                                                {
                                                    "kind": "WhitespaceTrivia",
                                                    "text": " "
                                                }
                                            ]
                                        },
                                        "equalsValueClause": {
                                            "kind": "EqualsValueClause",
                                            "fullStart": 598,
                                            "fullEnd": 603,
                                            "start": 598,
                                            "end": 603,
                                            "fullWidth": 5,
                                            "width": 5,
                                            "equalsToken": {
                                                "kind": "EqualsToken",
                                                "fullStart": 598,
                                                "fullEnd": 600,
                                                "start": 598,
                                                "end": 599,
                                                "fullWidth": 2,
                                                "width": 1,
                                                "text": "=",
                                                "value": "=",
                                                "valueText": "=",
                                                "hasTrailingTrivia": true,
                                                "trailingTrivia": [
                                                    {
                                                        "kind": "WhitespaceTrivia",
                                                        "text": " "
                                                    }
                                                ]
                                            },
                                            "value": {
                                                "kind": "ObjectLiteralExpression",
                                                "fullStart": 600,
                                                "fullEnd": 603,
                                                "start": 600,
                                                "end": 603,
                                                "fullWidth": 3,
                                                "width": 3,
                                                "openBraceToken": {
                                                    "kind": "OpenBraceToken",
                                                    "fullStart": 600,
                                                    "fullEnd": 602,
                                                    "start": 600,
                                                    "end": 601,
                                                    "fullWidth": 2,
                                                    "width": 1,
                                                    "text": "{",
                                                    "value": "{",
                                                    "valueText": "{",
                                                    "hasTrailingTrivia": true,
                                                    "trailingTrivia": [
                                                        {
                                                            "kind": "WhitespaceTrivia",
                                                            "text": " "
                                                        }
                                                    ]
                                                },
                                                "propertyAssignments": [],
                                                "closeBraceToken": {
                                                    "kind": "CloseBraceToken",
                                                    "fullStart": 602,
                                                    "fullEnd": 603,
                                                    "start": 602,
                                                    "end": 603,
                                                    "fullWidth": 1,
                                                    "width": 1,
                                                    "text": "}",
                                                    "value": "}",
                                                    "valueText": "}"
                                                }
                                            }
                                        }
                                    }
                                ]
                            },
                            "semicolonToken": {
                                "kind": "SemicolonToken",
                                "fullStart": 603,
                                "fullEnd": 606,
                                "start": 603,
                                "end": 604,
                                "fullWidth": 3,
                                "width": 1,
                                "text": ";",
                                "value": ";",
                                "valueText": ";",
                                "hasTrailingTrivia": true,
                                "hasTrailingNewLine": true,
                                "trailingTrivia": [
                                    {
                                        "kind": "NewLineTrivia",
                                        "text": "\r\n"
                                    }
                                ]
                            }
                        },
                        {
                            "kind": "ExpressionStatement",
                            "fullStart": 606,
                            "fullEnd": 673,
                            "start": 616,
                            "end": 671,
                            "fullWidth": 67,
                            "width": 55,
                            "expression": {
                                "kind": "InvocationExpression",
                                "fullStart": 606,
                                "fullEnd": 670,
                                "start": 616,
                                "end": 670,
                                "fullWidth": 64,
                                "width": 54,
                                "expression": {
                                    "kind": "MemberAccessExpression",
                                    "fullStart": 606,
                                    "fullEnd": 637,
                                    "start": 616,
                                    "end": 637,
                                    "fullWidth": 31,
                                    "width": 21,
                                    "expression": {
                                        "kind": "IdentifierName",
                                        "fullStart": 606,
                                        "fullEnd": 622,
                                        "start": 616,
                                        "end": 622,
                                        "fullWidth": 16,
                                        "width": 6,
                                        "text": "Object",
                                        "value": "Object",
                                        "valueText": "Object",
                                        "hasLeadingTrivia": true,
                                        "hasLeadingNewLine": true,
                                        "leadingTrivia": [
                                            {
                                                "kind": "NewLineTrivia",
                                                "text": "\r\n"
                                            },
                                            {
                                                "kind": "WhitespaceTrivia",
                                                "text": "        "
                                            }
                                        ]
                                    },
                                    "dotToken": {
                                        "kind": "DotToken",
                                        "fullStart": 622,
                                        "fullEnd": 623,
                                        "start": 622,
                                        "end": 623,
                                        "fullWidth": 1,
                                        "width": 1,
                                        "text": ".",
                                        "value": ".",
                                        "valueText": "."
                                    },
                                    "name": {
                                        "kind": "IdentifierName",
                                        "fullStart": 623,
                                        "fullEnd": 637,
                                        "start": 623,
                                        "end": 637,
                                        "fullWidth": 14,
                                        "width": 14,
                                        "text": "defineProperty",
                                        "value": "defineProperty",
                                        "valueText": "defineProperty"
                                    }
                                },
                                "argumentList": {
                                    "kind": "ArgumentList",
                                    "fullStart": 637,
                                    "fullEnd": 670,
                                    "start": 637,
                                    "end": 670,
                                    "fullWidth": 33,
                                    "width": 33,
                                    "openParenToken": {
                                        "kind": "OpenParenToken",
                                        "fullStart": 637,
                                        "fullEnd": 638,
                                        "start": 637,
                                        "end": 638,
                                        "fullWidth": 1,
                                        "width": 1,
                                        "text": "(",
                                        "value": "(",
                                        "valueText": "("
                                    },
                                    "arguments": [
                                        {
                                            "kind": "IdentifierName",
                                            "fullStart": 638,
                                            "fullEnd": 641,
                                            "start": 638,
                                            "end": 641,
                                            "fullWidth": 3,
                                            "width": 3,
                                            "text": "obj",
                                            "value": "obj",
                                            "valueText": "obj"
                                        },
                                        {
                                            "kind": "CommaToken",
                                            "fullStart": 641,
                                            "fullEnd": 643,
                                            "start": 641,
                                            "end": 642,
                                            "fullWidth": 2,
                                            "width": 1,
                                            "text": ",",
                                            "value": ",",
                                            "valueText": ",",
                                            "hasTrailingTrivia": true,
                                            "trailingTrivia": [
                                                {
                                                    "kind": "WhitespaceTrivia",
                                                    "text": " "
                                                }
                                            ]
                                        },
                                        {
                                            "kind": "StringLiteral",
                                            "fullStart": 643,
                                            "fullEnd": 653,
                                            "start": 643,
                                            "end": 653,
                                            "fullWidth": 10,
                                            "width": 10,
                                            "text": "\"property\"",
                                            "value": "property",
                                            "valueText": "property"
                                        },
                                        {
                                            "kind": "CommaToken",
                                            "fullStart": 653,
                                            "fullEnd": 655,
                                            "start": 653,
                                            "end": 654,
                                            "fullWidth": 2,
                                            "width": 1,
                                            "text": ",",
                                            "value": ",",
                                            "valueText": ",",
                                            "hasTrailingTrivia": true,
                                            "trailingTrivia": [
                                                {
                                                    "kind": "WhitespaceTrivia",
                                                    "text": " "
                                                }
                                            ]
                                        },
                                        {
                                            "kind": "ObjectLiteralExpression",
                                            "fullStart": 655,
                                            "fullEnd": 669,
                                            "start": 655,
                                            "end": 669,
                                            "fullWidth": 14,
                                            "width": 14,
                                            "openBraceToken": {
                                                "kind": "OpenBraceToken",
                                                "fullStart": 655,
                                                "fullEnd": 657,
                                                "start": 655,
                                                "end": 656,
                                                "fullWidth": 2,
                                                "width": 1,
                                                "text": "{",
                                                "value": "{",
                                                "valueText": "{",
                                                "hasTrailingTrivia": true,
                                                "trailingTrivia": [
                                                    {
                                                        "kind": "WhitespaceTrivia",
                                                        "text": " "
                                                    }
                                                ]
                                            },
                                            "propertyAssignments": [
                                                {
                                                    "kind": "SimplePropertyAssignment",
                                                    "fullStart": 657,
                                                    "fullEnd": 668,
                                                    "start": 657,
                                                    "end": 667,
                                                    "fullWidth": 11,
                                                    "width": 10,
                                                    "propertyName": {
                                                        "kind": "IdentifierName",
                                                        "fullStart": 657,
                                                        "fullEnd": 662,
                                                        "start": 657,
                                                        "end": 662,
                                                        "fullWidth": 5,
                                                        "width": 5,
                                                        "text": "value",
                                                        "value": "value",
                                                        "valueText": "value"
                                                    },
                                                    "colonToken": {
                                                        "kind": "ColonToken",
                                                        "fullStart": 662,
                                                        "fullEnd": 664,
                                                        "start": 662,
                                                        "end": 663,
                                                        "fullWidth": 2,
                                                        "width": 1,
                                                        "text": ":",
                                                        "value": ":",
                                                        "valueText": ":",
                                                        "hasTrailingTrivia": true,
                                                        "trailingTrivia": [
                                                            {
                                                                "kind": "WhitespaceTrivia",
                                                                "text": " "
                                                            }
                                                        ]
                                                    },
                                                    "expression": {
                                                        "kind": "NumericLiteral",
                                                        "fullStart": 664,
                                                        "fullEnd": 668,
                                                        "start": 664,
                                                        "end": 667,
                                                        "fullWidth": 4,
                                                        "width": 3,
                                                        "text": "100",
                                                        "value": 100,
                                                        "valueText": "100",
                                                        "hasTrailingTrivia": true,
                                                        "trailingTrivia": [
                                                            {
                                                                "kind": "WhitespaceTrivia",
                                                                "text": " "
                                                            }
                                                        ]
                                                    }
                                                }
                                            ],
                                            "closeBraceToken": {
                                                "kind": "CloseBraceToken",
                                                "fullStart": 668,
                                                "fullEnd": 669,
                                                "start": 668,
                                                "end": 669,
                                                "fullWidth": 1,
                                                "width": 1,
                                                "text": "}",
                                                "value": "}",
                                                "valueText": "}"
                                            }
                                        }
                                    ],
                                    "closeParenToken": {
                                        "kind": "CloseParenToken",
                                        "fullStart": 669,
                                        "fullEnd": 670,
                                        "start": 669,
                                        "end": 670,
                                        "fullWidth": 1,
                                        "width": 1,
                                        "text": ")",
                                        "value": ")",
                                        "valueText": ")"
                                    }
                                }
                            },
                            "semicolonToken": {
                                "kind": "SemicolonToken",
                                "fullStart": 670,
                                "fullEnd": 673,
                                "start": 670,
                                "end": 671,
                                "fullWidth": 3,
                                "width": 1,
                                "text": ";",
                                "value": ";",
                                "valueText": ";",
                                "hasTrailingTrivia": true,
                                "hasTrailingNewLine": true,
                                "trailingTrivia": [
                                    {
                                        "kind": "NewLineTrivia",
                                        "text": "\r\n"
                                    }
                                ]
                            }
                        },
                        {
                            "kind": "VariableStatement",
                            "fullStart": 673,
                            "fullEnd": 736,
                            "start": 683,
                            "end": 734,
                            "fullWidth": 63,
                            "width": 51,
                            "modifiers": [],
                            "variableDeclaration": {
                                "kind": "VariableDeclaration",
                                "fullStart": 673,
                                "fullEnd": 733,
                                "start": 683,
                                "end": 733,
                                "fullWidth": 60,
                                "width": 50,
                                "varKeyword": {
                                    "kind": "VarKeyword",
                                    "fullStart": 673,
                                    "fullEnd": 687,
                                    "start": 683,
                                    "end": 686,
                                    "fullWidth": 14,
                                    "width": 3,
                                    "text": "var",
                                    "value": "var",
                                    "valueText": "var",
                                    "hasLeadingTrivia": true,
                                    "hasLeadingNewLine": true,
                                    "hasTrailingTrivia": true,
                                    "leadingTrivia": [
                                        {
                                            "kind": "NewLineTrivia",
                                            "text": "\r\n"
                                        },
                                        {
                                            "kind": "WhitespaceTrivia",
                                            "text": "        "
                                        }
                                    ],
                                    "trailingTrivia": [
                                        {
                                            "kind": "WhitespaceTrivia",
                                            "text": " "
                                        }
                                    ]
                                },
                                "variableDeclarators": [
                                    {
                                        "kind": "VariableDeclarator",
                                        "fullStart": 687,
                                        "fullEnd": 733,
                                        "start": 687,
                                        "end": 733,
                                        "fullWidth": 46,
<<<<<<< HEAD
                                        "width": 46,
                                        "identifier": {
=======
                                        "propertyName": {
>>>>>>> 85e84683
                                            "kind": "IdentifierName",
                                            "fullStart": 687,
                                            "fullEnd": 701,
                                            "start": 687,
                                            "end": 700,
                                            "fullWidth": 14,
                                            "width": 13,
                                            "text": "beforeDeleted",
                                            "value": "beforeDeleted",
                                            "valueText": "beforeDeleted",
                                            "hasTrailingTrivia": true,
                                            "trailingTrivia": [
                                                {
                                                    "kind": "WhitespaceTrivia",
                                                    "text": " "
                                                }
                                            ]
                                        },
                                        "equalsValueClause": {
                                            "kind": "EqualsValueClause",
                                            "fullStart": 701,
                                            "fullEnd": 733,
                                            "start": 701,
                                            "end": 733,
                                            "fullWidth": 32,
                                            "width": 32,
                                            "equalsToken": {
                                                "kind": "EqualsToken",
                                                "fullStart": 701,
                                                "fullEnd": 703,
                                                "start": 701,
                                                "end": 702,
                                                "fullWidth": 2,
                                                "width": 1,
                                                "text": "=",
                                                "value": "=",
                                                "valueText": "=",
                                                "hasTrailingTrivia": true,
                                                "trailingTrivia": [
                                                    {
                                                        "kind": "WhitespaceTrivia",
                                                        "text": " "
                                                    }
                                                ]
                                            },
                                            "value": {
                                                "kind": "InvocationExpression",
                                                "fullStart": 703,
                                                "fullEnd": 733,
                                                "start": 703,
                                                "end": 733,
                                                "fullWidth": 30,
                                                "width": 30,
                                                "expression": {
                                                    "kind": "MemberAccessExpression",
                                                    "fullStart": 703,
                                                    "fullEnd": 721,
                                                    "start": 703,
                                                    "end": 721,
                                                    "fullWidth": 18,
                                                    "width": 18,
                                                    "expression": {
                                                        "kind": "IdentifierName",
                                                        "fullStart": 703,
                                                        "fullEnd": 706,
                                                        "start": 703,
                                                        "end": 706,
                                                        "fullWidth": 3,
                                                        "width": 3,
                                                        "text": "obj",
                                                        "value": "obj",
                                                        "valueText": "obj"
                                                    },
                                                    "dotToken": {
                                                        "kind": "DotToken",
                                                        "fullStart": 706,
                                                        "fullEnd": 707,
                                                        "start": 706,
                                                        "end": 707,
                                                        "fullWidth": 1,
                                                        "width": 1,
                                                        "text": ".",
                                                        "value": ".",
                                                        "valueText": "."
                                                    },
                                                    "name": {
                                                        "kind": "IdentifierName",
                                                        "fullStart": 707,
                                                        "fullEnd": 721,
                                                        "start": 707,
                                                        "end": 721,
                                                        "fullWidth": 14,
                                                        "width": 14,
                                                        "text": "hasOwnProperty",
                                                        "value": "hasOwnProperty",
                                                        "valueText": "hasOwnProperty"
                                                    }
                                                },
                                                "argumentList": {
                                                    "kind": "ArgumentList",
                                                    "fullStart": 721,
                                                    "fullEnd": 733,
                                                    "start": 721,
                                                    "end": 733,
                                                    "fullWidth": 12,
                                                    "width": 12,
                                                    "openParenToken": {
                                                        "kind": "OpenParenToken",
                                                        "fullStart": 721,
                                                        "fullEnd": 722,
                                                        "start": 721,
                                                        "end": 722,
                                                        "fullWidth": 1,
                                                        "width": 1,
                                                        "text": "(",
                                                        "value": "(",
                                                        "valueText": "("
                                                    },
                                                    "arguments": [
                                                        {
                                                            "kind": "StringLiteral",
                                                            "fullStart": 722,
                                                            "fullEnd": 732,
                                                            "start": 722,
                                                            "end": 732,
                                                            "fullWidth": 10,
                                                            "width": 10,
                                                            "text": "\"property\"",
                                                            "value": "property",
                                                            "valueText": "property"
                                                        }
                                                    ],
                                                    "closeParenToken": {
                                                        "kind": "CloseParenToken",
                                                        "fullStart": 732,
                                                        "fullEnd": 733,
                                                        "start": 732,
                                                        "end": 733,
                                                        "fullWidth": 1,
                                                        "width": 1,
                                                        "text": ")",
                                                        "value": ")",
                                                        "valueText": ")"
                                                    }
                                                }
                                            }
                                        }
                                    }
                                ]
                            },
                            "semicolonToken": {
                                "kind": "SemicolonToken",
                                "fullStart": 733,
                                "fullEnd": 736,
                                "start": 733,
                                "end": 734,
                                "fullWidth": 3,
                                "width": 1,
                                "text": ";",
                                "value": ";",
                                "valueText": ";",
                                "hasTrailingTrivia": true,
                                "hasTrailingNewLine": true,
                                "trailingTrivia": [
                                    {
                                        "kind": "NewLineTrivia",
                                        "text": "\r\n"
                                    }
                                ]
                            }
                        },
                        {
                            "kind": "ExpressionStatement",
                            "fullStart": 736,
                            "fullEnd": 768,
                            "start": 746,
                            "end": 766,
                            "fullWidth": 32,
                            "width": 20,
                            "expression": {
                                "kind": "DeleteExpression",
                                "fullStart": 736,
                                "fullEnd": 765,
                                "start": 746,
                                "end": 765,
                                "fullWidth": 29,
                                "width": 19,
                                "deleteKeyword": {
                                    "kind": "DeleteKeyword",
                                    "fullStart": 736,
                                    "fullEnd": 753,
                                    "start": 746,
                                    "end": 752,
                                    "fullWidth": 17,
                                    "width": 6,
                                    "text": "delete",
                                    "value": "delete",
                                    "valueText": "delete",
                                    "hasLeadingTrivia": true,
                                    "hasLeadingNewLine": true,
                                    "hasTrailingTrivia": true,
                                    "leadingTrivia": [
                                        {
                                            "kind": "NewLineTrivia",
                                            "text": "\r\n"
                                        },
                                        {
                                            "kind": "WhitespaceTrivia",
                                            "text": "        "
                                        }
                                    ],
                                    "trailingTrivia": [
                                        {
                                            "kind": "WhitespaceTrivia",
                                            "text": " "
                                        }
                                    ]
                                },
                                "expression": {
                                    "kind": "MemberAccessExpression",
                                    "fullStart": 753,
                                    "fullEnd": 765,
                                    "start": 753,
                                    "end": 765,
                                    "fullWidth": 12,
                                    "width": 12,
                                    "expression": {
                                        "kind": "IdentifierName",
                                        "fullStart": 753,
                                        "fullEnd": 756,
                                        "start": 753,
                                        "end": 756,
                                        "fullWidth": 3,
                                        "width": 3,
                                        "text": "obj",
                                        "value": "obj",
                                        "valueText": "obj"
                                    },
                                    "dotToken": {
                                        "kind": "DotToken",
                                        "fullStart": 756,
                                        "fullEnd": 757,
                                        "start": 756,
                                        "end": 757,
                                        "fullWidth": 1,
                                        "width": 1,
                                        "text": ".",
                                        "value": ".",
                                        "valueText": "."
                                    },
                                    "name": {
                                        "kind": "IdentifierName",
                                        "fullStart": 757,
                                        "fullEnd": 765,
                                        "start": 757,
                                        "end": 765,
                                        "fullWidth": 8,
                                        "width": 8,
                                        "text": "property",
                                        "value": "property",
                                        "valueText": "property"
                                    }
                                }
                            },
                            "semicolonToken": {
                                "kind": "SemicolonToken",
                                "fullStart": 765,
                                "fullEnd": 768,
                                "start": 765,
                                "end": 766,
                                "fullWidth": 3,
                                "width": 1,
                                "text": ";",
                                "value": ";",
                                "valueText": ";",
                                "hasTrailingTrivia": true,
                                "hasTrailingNewLine": true,
                                "trailingTrivia": [
                                    {
                                        "kind": "NewLineTrivia",
                                        "text": "\r\n"
                                    }
                                ]
                            }
                        },
                        {
                            "kind": "VariableStatement",
                            "fullStart": 768,
                            "fullEnd": 822,
                            "start": 778,
                            "end": 820,
                            "fullWidth": 54,
                            "width": 42,
                            "modifiers": [],
                            "variableDeclaration": {
                                "kind": "VariableDeclaration",
                                "fullStart": 768,
                                "fullEnd": 819,
                                "start": 778,
                                "end": 819,
                                "fullWidth": 51,
                                "width": 41,
                                "varKeyword": {
                                    "kind": "VarKeyword",
                                    "fullStart": 768,
                                    "fullEnd": 782,
                                    "start": 778,
                                    "end": 781,
                                    "fullWidth": 14,
                                    "width": 3,
                                    "text": "var",
                                    "value": "var",
                                    "valueText": "var",
                                    "hasLeadingTrivia": true,
                                    "hasLeadingNewLine": true,
                                    "hasTrailingTrivia": true,
                                    "leadingTrivia": [
                                        {
                                            "kind": "NewLineTrivia",
                                            "text": "\r\n"
                                        },
                                        {
                                            "kind": "WhitespaceTrivia",
                                            "text": "        "
                                        }
                                    ],
                                    "trailingTrivia": [
                                        {
                                            "kind": "WhitespaceTrivia",
                                            "text": " "
                                        }
                                    ]
                                },
                                "variableDeclarators": [
                                    {
                                        "kind": "VariableDeclarator",
                                        "fullStart": 782,
                                        "fullEnd": 819,
                                        "start": 782,
                                        "end": 819,
                                        "fullWidth": 37,
<<<<<<< HEAD
                                        "width": 37,
                                        "identifier": {
=======
                                        "propertyName": {
>>>>>>> 85e84683
                                            "kind": "IdentifierName",
                                            "fullStart": 782,
                                            "fullEnd": 795,
                                            "start": 782,
                                            "end": 794,
                                            "fullWidth": 13,
                                            "width": 12,
                                            "text": "afterDeleted",
                                            "value": "afterDeleted",
                                            "valueText": "afterDeleted",
                                            "hasTrailingTrivia": true,
                                            "trailingTrivia": [
                                                {
                                                    "kind": "WhitespaceTrivia",
                                                    "text": " "
                                                }
                                            ]
                                        },
                                        "equalsValueClause": {
                                            "kind": "EqualsValueClause",
                                            "fullStart": 795,
                                            "fullEnd": 819,
                                            "start": 795,
                                            "end": 819,
                                            "fullWidth": 24,
                                            "width": 24,
                                            "equalsToken": {
                                                "kind": "EqualsToken",
                                                "fullStart": 795,
                                                "fullEnd": 797,
                                                "start": 795,
                                                "end": 796,
                                                "fullWidth": 2,
                                                "width": 1,
                                                "text": "=",
                                                "value": "=",
                                                "valueText": "=",
                                                "hasTrailingTrivia": true,
                                                "trailingTrivia": [
                                                    {
                                                        "kind": "WhitespaceTrivia",
                                                        "text": " "
                                                    }
                                                ]
                                            },
                                            "value": {
                                                "kind": "ParenthesizedExpression",
                                                "fullStart": 797,
                                                "fullEnd": 819,
                                                "start": 797,
                                                "end": 819,
                                                "fullWidth": 22,
                                                "width": 22,
                                                "openParenToken": {
                                                    "kind": "OpenParenToken",
                                                    "fullStart": 797,
                                                    "fullEnd": 798,
                                                    "start": 797,
                                                    "end": 798,
                                                    "fullWidth": 1,
                                                    "width": 1,
                                                    "text": "(",
                                                    "value": "(",
                                                    "valueText": "("
                                                },
                                                "expression": {
                                                    "kind": "EqualsExpression",
                                                    "fullStart": 798,
                                                    "fullEnd": 818,
                                                    "start": 798,
                                                    "end": 818,
                                                    "fullWidth": 20,
                                                    "width": 20,
                                                    "left": {
                                                        "kind": "MemberAccessExpression",
                                                        "fullStart": 798,
                                                        "fullEnd": 811,
                                                        "start": 798,
                                                        "end": 810,
                                                        "fullWidth": 13,
                                                        "width": 12,
                                                        "expression": {
                                                            "kind": "IdentifierName",
                                                            "fullStart": 798,
                                                            "fullEnd": 801,
                                                            "start": 798,
                                                            "end": 801,
                                                            "fullWidth": 3,
                                                            "width": 3,
                                                            "text": "obj",
                                                            "value": "obj",
                                                            "valueText": "obj"
                                                        },
                                                        "dotToken": {
                                                            "kind": "DotToken",
                                                            "fullStart": 801,
                                                            "fullEnd": 802,
                                                            "start": 801,
                                                            "end": 802,
                                                            "fullWidth": 1,
                                                            "width": 1,
                                                            "text": ".",
                                                            "value": ".",
                                                            "valueText": "."
                                                        },
                                                        "name": {
                                                            "kind": "IdentifierName",
                                                            "fullStart": 802,
                                                            "fullEnd": 811,
                                                            "start": 802,
                                                            "end": 810,
                                                            "fullWidth": 9,
                                                            "width": 8,
                                                            "text": "property",
                                                            "value": "property",
                                                            "valueText": "property",
                                                            "hasTrailingTrivia": true,
                                                            "trailingTrivia": [
                                                                {
                                                                    "kind": "WhitespaceTrivia",
                                                                    "text": " "
                                                                }
                                                            ]
                                                        }
                                                    },
                                                    "operatorToken": {
                                                        "kind": "EqualsEqualsEqualsToken",
                                                        "fullStart": 811,
                                                        "fullEnd": 815,
                                                        "start": 811,
                                                        "end": 814,
                                                        "fullWidth": 4,
                                                        "width": 3,
                                                        "text": "===",
                                                        "value": "===",
                                                        "valueText": "===",
                                                        "hasTrailingTrivia": true,
                                                        "trailingTrivia": [
                                                            {
                                                                "kind": "WhitespaceTrivia",
                                                                "text": " "
                                                            }
                                                        ]
                                                    },
                                                    "right": {
                                                        "kind": "NumericLiteral",
                                                        "fullStart": 815,
                                                        "fullEnd": 818,
                                                        "start": 815,
                                                        "end": 818,
                                                        "fullWidth": 3,
                                                        "width": 3,
                                                        "text": "100",
                                                        "value": 100,
                                                        "valueText": "100"
                                                    }
                                                },
                                                "closeParenToken": {
                                                    "kind": "CloseParenToken",
                                                    "fullStart": 818,
                                                    "fullEnd": 819,
                                                    "start": 818,
                                                    "end": 819,
                                                    "fullWidth": 1,
                                                    "width": 1,
                                                    "text": ")",
                                                    "value": ")",
                                                    "valueText": ")"
                                                }
                                            }
                                        }
                                    }
                                ]
                            },
                            "semicolonToken": {
                                "kind": "SemicolonToken",
                                "fullStart": 819,
                                "fullEnd": 822,
                                "start": 819,
                                "end": 820,
                                "fullWidth": 3,
                                "width": 1,
                                "text": ";",
                                "value": ";",
                                "valueText": ";",
                                "hasTrailingTrivia": true,
                                "hasTrailingNewLine": true,
                                "trailingTrivia": [
                                    {
                                        "kind": "NewLineTrivia",
                                        "text": "\r\n"
                                    }
                                ]
                            }
                        },
                        {
                            "kind": "ReturnStatement",
                            "fullStart": 822,
                            "fullEnd": 889,
                            "start": 832,
                            "end": 887,
                            "fullWidth": 67,
                            "width": 55,
                            "returnKeyword": {
                                "kind": "ReturnKeyword",
                                "fullStart": 822,
                                "fullEnd": 839,
                                "start": 832,
                                "end": 838,
                                "fullWidth": 17,
                                "width": 6,
                                "text": "return",
                                "value": "return",
                                "valueText": "return",
                                "hasLeadingTrivia": true,
                                "hasLeadingNewLine": true,
                                "hasTrailingTrivia": true,
                                "leadingTrivia": [
                                    {
                                        "kind": "NewLineTrivia",
                                        "text": "\r\n"
                                    },
                                    {
                                        "kind": "WhitespaceTrivia",
                                        "text": "        "
                                    }
                                ],
                                "trailingTrivia": [
                                    {
                                        "kind": "WhitespaceTrivia",
                                        "text": " "
                                    }
                                ]
                            },
                            "expression": {
                                "kind": "LogicalAndExpression",
                                "fullStart": 839,
                                "fullEnd": 886,
                                "start": 839,
                                "end": 886,
                                "fullWidth": 47,
                                "width": 47,
                                "left": {
                                    "kind": "EqualsExpression",
                                    "fullStart": 839,
                                    "fullEnd": 862,
                                    "start": 839,
                                    "end": 861,
                                    "fullWidth": 23,
                                    "width": 22,
                                    "left": {
                                        "kind": "IdentifierName",
                                        "fullStart": 839,
                                        "fullEnd": 853,
                                        "start": 839,
                                        "end": 852,
                                        "fullWidth": 14,
                                        "width": 13,
                                        "text": "beforeDeleted",
                                        "value": "beforeDeleted",
                                        "valueText": "beforeDeleted",
                                        "hasTrailingTrivia": true,
                                        "trailingTrivia": [
                                            {
                                                "kind": "WhitespaceTrivia",
                                                "text": " "
                                            }
                                        ]
                                    },
                                    "operatorToken": {
                                        "kind": "EqualsEqualsEqualsToken",
                                        "fullStart": 853,
                                        "fullEnd": 857,
                                        "start": 853,
                                        "end": 856,
                                        "fullWidth": 4,
                                        "width": 3,
                                        "text": "===",
                                        "value": "===",
                                        "valueText": "===",
                                        "hasTrailingTrivia": true,
                                        "trailingTrivia": [
                                            {
                                                "kind": "WhitespaceTrivia",
                                                "text": " "
                                            }
                                        ]
                                    },
                                    "right": {
                                        "kind": "TrueKeyword",
                                        "fullStart": 857,
                                        "fullEnd": 862,
                                        "start": 857,
                                        "end": 861,
                                        "fullWidth": 5,
                                        "width": 4,
                                        "text": "true",
                                        "value": true,
                                        "valueText": "true",
                                        "hasTrailingTrivia": true,
                                        "trailingTrivia": [
                                            {
                                                "kind": "WhitespaceTrivia",
                                                "text": " "
                                            }
                                        ]
                                    }
                                },
                                "operatorToken": {
                                    "kind": "AmpersandAmpersandToken",
                                    "fullStart": 862,
                                    "fullEnd": 865,
                                    "start": 862,
                                    "end": 864,
                                    "fullWidth": 3,
                                    "width": 2,
                                    "text": "&&",
                                    "value": "&&",
                                    "valueText": "&&",
                                    "hasTrailingTrivia": true,
                                    "trailingTrivia": [
                                        {
                                            "kind": "WhitespaceTrivia",
                                            "text": " "
                                        }
                                    ]
                                },
                                "right": {
                                    "kind": "EqualsExpression",
                                    "fullStart": 865,
                                    "fullEnd": 886,
                                    "start": 865,
                                    "end": 886,
                                    "fullWidth": 21,
                                    "width": 21,
                                    "left": {
                                        "kind": "IdentifierName",
                                        "fullStart": 865,
                                        "fullEnd": 878,
                                        "start": 865,
                                        "end": 877,
                                        "fullWidth": 13,
                                        "width": 12,
                                        "text": "afterDeleted",
                                        "value": "afterDeleted",
                                        "valueText": "afterDeleted",
                                        "hasTrailingTrivia": true,
                                        "trailingTrivia": [
                                            {
                                                "kind": "WhitespaceTrivia",
                                                "text": " "
                                            }
                                        ]
                                    },
                                    "operatorToken": {
                                        "kind": "EqualsEqualsEqualsToken",
                                        "fullStart": 878,
                                        "fullEnd": 882,
                                        "start": 878,
                                        "end": 881,
                                        "fullWidth": 4,
                                        "width": 3,
                                        "text": "===",
                                        "value": "===",
                                        "valueText": "===",
                                        "hasTrailingTrivia": true,
                                        "trailingTrivia": [
                                            {
                                                "kind": "WhitespaceTrivia",
                                                "text": " "
                                            }
                                        ]
                                    },
                                    "right": {
                                        "kind": "TrueKeyword",
                                        "fullStart": 882,
                                        "fullEnd": 886,
                                        "start": 882,
                                        "end": 886,
                                        "fullWidth": 4,
                                        "width": 4,
                                        "text": "true",
                                        "value": true,
                                        "valueText": "true"
                                    }
                                }
                            },
                            "semicolonToken": {
                                "kind": "SemicolonToken",
                                "fullStart": 886,
                                "fullEnd": 889,
                                "start": 886,
                                "end": 887,
                                "fullWidth": 3,
                                "width": 1,
                                "text": ";",
                                "value": ";",
                                "valueText": ";",
                                "hasTrailingTrivia": true,
                                "hasTrailingNewLine": true,
                                "trailingTrivia": [
                                    {
                                        "kind": "NewLineTrivia",
                                        "text": "\r\n"
                                    }
                                ]
                            }
                        }
                    ],
                    "closeBraceToken": {
                        "kind": "CloseBraceToken",
                        "fullStart": 889,
                        "fullEnd": 898,
                        "start": 895,
                        "end": 896,
                        "fullWidth": 9,
                        "width": 1,
                        "text": "}",
                        "value": "}",
                        "valueText": "}",
                        "hasLeadingTrivia": true,
                        "hasLeadingNewLine": true,
                        "hasTrailingTrivia": true,
                        "hasTrailingNewLine": true,
                        "leadingTrivia": [
                            {
                                "kind": "NewLineTrivia",
                                "text": "\r\n"
                            },
                            {
                                "kind": "WhitespaceTrivia",
                                "text": "    "
                            }
                        ],
                        "trailingTrivia": [
                            {
                                "kind": "NewLineTrivia",
                                "text": "\r\n"
                            }
                        ]
                    }
                }
            },
            {
                "kind": "ExpressionStatement",
                "fullStart": 898,
                "fullEnd": 922,
                "start": 898,
                "end": 920,
                "fullWidth": 24,
                "width": 22,
                "expression": {
                    "kind": "InvocationExpression",
                    "fullStart": 898,
                    "fullEnd": 919,
                    "start": 898,
                    "end": 919,
                    "fullWidth": 21,
                    "width": 21,
                    "expression": {
                        "kind": "IdentifierName",
                        "fullStart": 898,
                        "fullEnd": 909,
                        "start": 898,
                        "end": 909,
                        "fullWidth": 11,
                        "width": 11,
                        "text": "runTestCase",
                        "value": "runTestCase",
                        "valueText": "runTestCase"
                    },
                    "argumentList": {
                        "kind": "ArgumentList",
                        "fullStart": 909,
                        "fullEnd": 919,
                        "start": 909,
                        "end": 919,
                        "fullWidth": 10,
                        "width": 10,
                        "openParenToken": {
                            "kind": "OpenParenToken",
                            "fullStart": 909,
                            "fullEnd": 910,
                            "start": 909,
                            "end": 910,
                            "fullWidth": 1,
                            "width": 1,
                            "text": "(",
                            "value": "(",
                            "valueText": "("
                        },
                        "arguments": [
                            {
                                "kind": "IdentifierName",
                                "fullStart": 910,
                                "fullEnd": 918,
                                "start": 910,
                                "end": 918,
                                "fullWidth": 8,
                                "width": 8,
                                "text": "testcase",
                                "value": "testcase",
                                "valueText": "testcase"
                            }
                        ],
                        "closeParenToken": {
                            "kind": "CloseParenToken",
                            "fullStart": 918,
                            "fullEnd": 919,
                            "start": 918,
                            "end": 919,
                            "fullWidth": 1,
                            "width": 1,
                            "text": ")",
                            "value": ")",
                            "valueText": ")"
                        }
                    }
                },
                "semicolonToken": {
                    "kind": "SemicolonToken",
                    "fullStart": 919,
                    "fullEnd": 922,
                    "start": 919,
                    "end": 920,
                    "fullWidth": 3,
                    "width": 1,
                    "text": ";",
                    "value": ";",
                    "valueText": ";",
                    "hasTrailingTrivia": true,
                    "hasTrailingNewLine": true,
                    "trailingTrivia": [
                        {
                            "kind": "NewLineTrivia",
                            "text": "\r\n"
                        }
                    ]
                }
            }
        ],
        "endOfFileToken": {
            "kind": "EndOfFileToken",
            "fullStart": 922,
            "fullEnd": 922,
            "start": 922,
            "end": 922,
            "fullWidth": 0,
            "width": 0,
            "text": ""
        }
    },
    "lineMap": {
        "lineStarts": [
            0,
            67,
            152,
            232,
            308,
            380,
            385,
            438,
            550,
            555,
            557,
            559,
            582,
            606,
            608,
            673,
            675,
            736,
            738,
            768,
            770,
            822,
            824,
            889,
            891,
            898,
            922
        ],
        "length": 922
    }
}<|MERGE_RESOLUTION|>--- conflicted
+++ resolved
@@ -245,12 +245,8 @@
                                         "start": 594,
                                         "end": 603,
                                         "fullWidth": 9,
-<<<<<<< HEAD
                                         "width": 9,
-                                        "identifier": {
-=======
                                         "propertyName": {
->>>>>>> 85e84683
                                             "kind": "IdentifierName",
                                             "fullStart": 594,
                                             "fullEnd": 598,
@@ -711,12 +707,8 @@
                                         "start": 687,
                                         "end": 733,
                                         "fullWidth": 46,
-<<<<<<< HEAD
                                         "width": 46,
-                                        "identifier": {
-=======
                                         "propertyName": {
->>>>>>> 85e84683
                                             "kind": "IdentifierName",
                                             "fullStart": 687,
                                             "fullEnd": 701,
@@ -1058,12 +1050,8 @@
                                         "start": 782,
                                         "end": 819,
                                         "fullWidth": 37,
-<<<<<<< HEAD
                                         "width": 37,
-                                        "identifier": {
-=======
                                         "propertyName": {
->>>>>>> 85e84683
                                             "kind": "IdentifierName",
                                             "fullStart": 782,
                                             "fullEnd": 795,
