--- conflicted
+++ resolved
@@ -247,12 +247,8 @@
                                         "start": 686,
                                         "end": 694,
                                         "fullWidth": 8,
-<<<<<<< HEAD
                                         "width": 8,
-                                        "identifier": {
-=======
                                         "propertyName": {
->>>>>>> 85e84683
                                             "kind": "IdentifierName",
                                             "fullStart": 686,
                                             "fullEnd": 690,
@@ -408,12 +404,8 @@
                                         "start": 709,
                                         "end": 731,
                                         "fullWidth": 22,
-<<<<<<< HEAD
                                         "width": 22,
-                                        "identifier": {
-=======
                                         "propertyName": {
->>>>>>> 85e84683
                                             "kind": "IdentifierName",
                                             "fullStart": 709,
                                             "fullEnd": 723,
@@ -547,12 +539,8 @@
                                         "start": 746,
                                         "end": 821,
                                         "fullWidth": 75,
-<<<<<<< HEAD
                                         "width": 75,
-                                        "identifier": {
-=======
                                         "propertyName": {
->>>>>>> 85e84683
                                             "kind": "IdentifierName",
                                             "fullStart": 746,
                                             "fullEnd": 754,
@@ -1477,12 +1465,8 @@
                                         "start": 1021,
                                         "end": 1073,
                                         "fullWidth": 52,
-<<<<<<< HEAD
                                         "width": 52,
-                                        "identifier": {
-=======
                                         "propertyName": {
->>>>>>> 85e84683
                                             "kind": "IdentifierName",
                                             "fullStart": 1021,
                                             "fullEnd": 1027,
@@ -2316,12 +2300,8 @@
                                                         "start": 1258,
                                                         "end": 1310,
                                                         "fullWidth": 52,
-<<<<<<< HEAD
                                                         "width": 52,
-                                                        "identifier": {
-=======
                                                         "propertyName": {
->>>>>>> 85e84683
                                                             "kind": "IdentifierName",
                                                             "fullStart": 1258,
                                                             "fullEnd": 1264,
