{
    "isDeclaration": false,
    "languageVersion": "EcmaScript5",
    "parseOptions": {
        "allowAutomaticSemicolonInsertion": true
    },
    "sourceUnit": {
        "kind": "SourceUnit",
        "fullStart": 0,
        "fullEnd": 1320,
        "start": 613,
        "end": 1320,
        "fullWidth": 1320,
        "width": 707,
        "isIncrementallyUnusable": true,
        "moduleElements": [
            {
                "kind": "FunctionDeclaration",
                "fullStart": 0,
                "fullEnd": 1296,
                "start": 613,
                "end": 1294,
                "fullWidth": 1296,
                "width": 681,
                "isIncrementallyUnusable": true,
                "modifiers": [],
                "functionKeyword": {
                    "kind": "FunctionKeyword",
                    "fullStart": 0,
                    "fullEnd": 622,
                    "start": 613,
                    "end": 621,
                    "fullWidth": 622,
                    "width": 8,
                    "text": "function",
                    "value": "function",
                    "valueText": "function",
                    "hasLeadingTrivia": true,
                    "hasLeadingComment": true,
                    "hasLeadingNewLine": true,
                    "hasTrailingTrivia": true,
                    "leadingTrivia": [
                        {
                            "kind": "SingleLineCommentTrivia",
                            "text": "/// Copyright (c) 2012 Ecma International.  All rights reserved. "
                        },
                        {
                            "kind": "NewLineTrivia",
                            "text": "\r\n"
                        },
                        {
                            "kind": "SingleLineCommentTrivia",
                            "text": "/// Ecma International makes this code available under the terms and conditions set"
                        },
                        {
                            "kind": "NewLineTrivia",
                            "text": "\r\n"
                        },
                        {
                            "kind": "SingleLineCommentTrivia",
                            "text": "/// forth on http://hg.ecmascript.org/tests/test262/raw-file/tip/LICENSE (the "
                        },
                        {
                            "kind": "NewLineTrivia",
                            "text": "\r\n"
                        },
                        {
                            "kind": "SingleLineCommentTrivia",
                            "text": "/// \"Use Terms\").   Any redistribution of this code must retain the above "
                        },
                        {
                            "kind": "NewLineTrivia",
                            "text": "\r\n"
                        },
                        {
                            "kind": "SingleLineCommentTrivia",
                            "text": "/// copyright and this notice and otherwise comply with the Use Terms."
                        },
                        {
                            "kind": "NewLineTrivia",
                            "text": "\r\n"
                        },
                        {
                            "kind": "MultiLineCommentTrivia",
                            "text": "/**\r\n * @path ch15/15.2/15.2.3/15.2.3.6/15.2.3.6-3-81.js\r\n * @description Object.defineProperty - 'configurable' property in 'Attributes' is own accessor property that overrides an inherited data property (8.10.5 step 4.a)\r\n */"
                        },
                        {
                            "kind": "NewLineTrivia",
                            "text": "\r\n"
                        },
                        {
                            "kind": "NewLineTrivia",
                            "text": "\r\n"
                        },
                        {
                            "kind": "NewLineTrivia",
                            "text": "\r\n"
                        }
                    ],
                    "trailingTrivia": [
                        {
                            "kind": "WhitespaceTrivia",
                            "text": " "
                        }
                    ]
                },
                "identifier": {
                    "kind": "IdentifierName",
                    "fullStart": 622,
                    "fullEnd": 630,
                    "start": 622,
                    "end": 630,
                    "fullWidth": 8,
                    "width": 8,
                    "text": "testcase",
                    "value": "testcase",
                    "valueText": "testcase"
                },
                "callSignature": {
                    "kind": "CallSignature",
                    "fullStart": 630,
                    "fullEnd": 633,
                    "start": 630,
                    "end": 632,
                    "fullWidth": 3,
                    "width": 2,
                    "parameterList": {
                        "kind": "ParameterList",
                        "fullStart": 630,
                        "fullEnd": 633,
                        "start": 630,
                        "end": 632,
                        "fullWidth": 3,
                        "width": 2,
                        "openParenToken": {
                            "kind": "OpenParenToken",
                            "fullStart": 630,
                            "fullEnd": 631,
                            "start": 630,
                            "end": 631,
                            "fullWidth": 1,
                            "width": 1,
                            "text": "(",
                            "value": "(",
                            "valueText": "("
                        },
                        "parameters": [],
                        "closeParenToken": {
                            "kind": "CloseParenToken",
                            "fullStart": 631,
                            "fullEnd": 633,
                            "start": 631,
                            "end": 632,
                            "fullWidth": 2,
                            "width": 1,
                            "text": ")",
                            "value": ")",
                            "valueText": ")",
                            "hasTrailingTrivia": true,
                            "trailingTrivia": [
                                {
                                    "kind": "WhitespaceTrivia",
                                    "text": " "
                                }
                            ]
                        }
                    }
                },
                "block": {
                    "kind": "Block",
                    "fullStart": 633,
                    "fullEnd": 1296,
                    "start": 633,
                    "end": 1294,
                    "fullWidth": 663,
                    "width": 661,
                    "isIncrementallyUnusable": true,
                    "openBraceToken": {
                        "kind": "OpenBraceToken",
                        "fullStart": 633,
                        "fullEnd": 636,
                        "start": 633,
                        "end": 634,
                        "fullWidth": 3,
                        "width": 1,
                        "text": "{",
                        "value": "{",
                        "valueText": "{",
                        "hasTrailingTrivia": true,
                        "hasTrailingNewLine": true,
                        "trailingTrivia": [
                            {
                                "kind": "NewLineTrivia",
                                "text": "\r\n"
                            }
                        ]
                    },
                    "statements": [
                        {
                            "kind": "VariableStatement",
                            "fullStart": 636,
                            "fullEnd": 659,
                            "start": 644,
                            "end": 657,
                            "fullWidth": 23,
                            "width": 13,
                            "modifiers": [],
                            "variableDeclaration": {
                                "kind": "VariableDeclaration",
                                "fullStart": 636,
                                "fullEnd": 656,
                                "start": 644,
                                "end": 656,
                                "fullWidth": 20,
                                "width": 12,
                                "varKeyword": {
                                    "kind": "VarKeyword",
                                    "fullStart": 636,
                                    "fullEnd": 648,
                                    "start": 644,
                                    "end": 647,
                                    "fullWidth": 12,
                                    "width": 3,
                                    "text": "var",
                                    "value": "var",
                                    "valueText": "var",
                                    "hasLeadingTrivia": true,
                                    "hasTrailingTrivia": true,
                                    "leadingTrivia": [
                                        {
                                            "kind": "WhitespaceTrivia",
                                            "text": "        "
                                        }
                                    ],
                                    "trailingTrivia": [
                                        {
                                            "kind": "WhitespaceTrivia",
                                            "text": " "
                                        }
                                    ]
                                },
                                "variableDeclarators": [
                                    {
                                        "kind": "VariableDeclarator",
                                        "fullStart": 648,
                                        "fullEnd": 656,
                                        "start": 648,
                                        "end": 656,
                                        "fullWidth": 8,
<<<<<<< HEAD
                                        "width": 8,
                                        "identifier": {
=======
                                        "propertyName": {
>>>>>>> 85e84683
                                            "kind": "IdentifierName",
                                            "fullStart": 648,
                                            "fullEnd": 652,
                                            "start": 648,
                                            "end": 651,
                                            "fullWidth": 4,
                                            "width": 3,
                                            "text": "obj",
                                            "value": "obj",
                                            "valueText": "obj",
                                            "hasTrailingTrivia": true,
                                            "trailingTrivia": [
                                                {
                                                    "kind": "WhitespaceTrivia",
                                                    "text": " "
                                                }
                                            ]
                                        },
                                        "equalsValueClause": {
                                            "kind": "EqualsValueClause",
                                            "fullStart": 652,
                                            "fullEnd": 656,
                                            "start": 652,
                                            "end": 656,
                                            "fullWidth": 4,
                                            "width": 4,
                                            "equalsToken": {
                                                "kind": "EqualsToken",
                                                "fullStart": 652,
                                                "fullEnd": 654,
                                                "start": 652,
                                                "end": 653,
                                                "fullWidth": 2,
                                                "width": 1,
                                                "text": "=",
                                                "value": "=",
                                                "valueText": "=",
                                                "hasTrailingTrivia": true,
                                                "trailingTrivia": [
                                                    {
                                                        "kind": "WhitespaceTrivia",
                                                        "text": " "
                                                    }
                                                ]
                                            },
                                            "value": {
                                                "kind": "ObjectLiteralExpression",
                                                "fullStart": 654,
                                                "fullEnd": 656,
                                                "start": 654,
                                                "end": 656,
                                                "fullWidth": 2,
                                                "width": 2,
                                                "openBraceToken": {
                                                    "kind": "OpenBraceToken",
                                                    "fullStart": 654,
                                                    "fullEnd": 655,
                                                    "start": 654,
                                                    "end": 655,
                                                    "fullWidth": 1,
                                                    "width": 1,
                                                    "text": "{",
                                                    "value": "{",
                                                    "valueText": "{"
                                                },
                                                "propertyAssignments": [],
                                                "closeBraceToken": {
                                                    "kind": "CloseBraceToken",
                                                    "fullStart": 655,
                                                    "fullEnd": 656,
                                                    "start": 655,
                                                    "end": 656,
                                                    "fullWidth": 1,
                                                    "width": 1,
                                                    "text": "}",
                                                    "value": "}",
                                                    "valueText": "}"
                                                }
                                            }
                                        }
                                    }
                                ]
                            },
                            "semicolonToken": {
                                "kind": "SemicolonToken",
                                "fullStart": 656,
                                "fullEnd": 659,
                                "start": 656,
                                "end": 657,
                                "fullWidth": 3,
                                "width": 1,
                                "text": ";",
                                "value": ";",
                                "valueText": ";",
                                "hasTrailingTrivia": true,
                                "hasTrailingNewLine": true,
                                "trailingTrivia": [
                                    {
                                        "kind": "NewLineTrivia",
                                        "text": "\r\n"
                                    }
                                ]
                            }
                        },
                        {
                            "kind": "VariableStatement",
                            "fullStart": 659,
                            "fullEnd": 729,
                            "start": 669,
                            "end": 727,
                            "fullWidth": 70,
                            "width": 58,
                            "modifiers": [],
                            "variableDeclaration": {
                                "kind": "VariableDeclaration",
                                "fullStart": 659,
                                "fullEnd": 726,
                                "start": 669,
                                "end": 726,
                                "fullWidth": 67,
                                "width": 57,
                                "varKeyword": {
                                    "kind": "VarKeyword",
                                    "fullStart": 659,
                                    "fullEnd": 673,
                                    "start": 669,
                                    "end": 672,
                                    "fullWidth": 14,
                                    "width": 3,
                                    "text": "var",
                                    "value": "var",
                                    "valueText": "var",
                                    "hasLeadingTrivia": true,
                                    "hasLeadingNewLine": true,
                                    "hasTrailingTrivia": true,
                                    "leadingTrivia": [
                                        {
                                            "kind": "NewLineTrivia",
                                            "text": "\r\n"
                                        },
                                        {
                                            "kind": "WhitespaceTrivia",
                                            "text": "        "
                                        }
                                    ],
                                    "trailingTrivia": [
                                        {
                                            "kind": "WhitespaceTrivia",
                                            "text": " "
                                        }
                                    ]
                                },
                                "variableDeclarators": [
                                    {
                                        "kind": "VariableDeclarator",
                                        "fullStart": 673,
                                        "fullEnd": 726,
                                        "start": 673,
                                        "end": 726,
                                        "fullWidth": 53,
<<<<<<< HEAD
                                        "width": 53,
                                        "identifier": {
=======
                                        "propertyName": {
>>>>>>> 85e84683
                                            "kind": "IdentifierName",
                                            "fullStart": 673,
                                            "fullEnd": 679,
                                            "start": 673,
                                            "end": 678,
                                            "fullWidth": 6,
                                            "width": 5,
                                            "text": "proto",
                                            "value": "proto",
                                            "valueText": "proto",
                                            "hasTrailingTrivia": true,
                                            "trailingTrivia": [
                                                {
                                                    "kind": "WhitespaceTrivia",
                                                    "text": " "
                                                }
                                            ]
                                        },
                                        "equalsValueClause": {
                                            "kind": "EqualsValueClause",
                                            "fullStart": 679,
                                            "fullEnd": 726,
                                            "start": 679,
                                            "end": 726,
                                            "fullWidth": 47,
                                            "width": 47,
                                            "equalsToken": {
                                                "kind": "EqualsToken",
                                                "fullStart": 679,
                                                "fullEnd": 681,
                                                "start": 679,
                                                "end": 680,
                                                "fullWidth": 2,
                                                "width": 1,
                                                "text": "=",
                                                "value": "=",
                                                "valueText": "=",
                                                "hasTrailingTrivia": true,
                                                "trailingTrivia": [
                                                    {
                                                        "kind": "WhitespaceTrivia",
                                                        "text": " "
                                                    }
                                                ]
                                            },
                                            "value": {
                                                "kind": "ObjectLiteralExpression",
                                                "fullStart": 681,
                                                "fullEnd": 726,
                                                "start": 681,
                                                "end": 726,
                                                "fullWidth": 45,
                                                "width": 45,
                                                "openBraceToken": {
                                                    "kind": "OpenBraceToken",
                                                    "fullStart": 681,
                                                    "fullEnd": 684,
                                                    "start": 681,
                                                    "end": 682,
                                                    "fullWidth": 3,
                                                    "width": 1,
                                                    "text": "{",
                                                    "value": "{",
                                                    "valueText": "{",
                                                    "hasTrailingTrivia": true,
                                                    "hasTrailingNewLine": true,
                                                    "trailingTrivia": [
                                                        {
                                                            "kind": "NewLineTrivia",
                                                            "text": "\r\n"
                                                        }
                                                    ]
                                                },
                                                "propertyAssignments": [
                                                    {
                                                        "kind": "SimplePropertyAssignment",
                                                        "fullStart": 684,
                                                        "fullEnd": 717,
                                                        "start": 696,
                                                        "end": 715,
                                                        "fullWidth": 33,
                                                        "width": 19,
                                                        "propertyName": {
                                                            "kind": "IdentifierName",
                                                            "fullStart": 684,
                                                            "fullEnd": 708,
                                                            "start": 696,
                                                            "end": 708,
                                                            "fullWidth": 24,
                                                            "width": 12,
                                                            "text": "configurable",
                                                            "value": "configurable",
                                                            "valueText": "configurable",
                                                            "hasLeadingTrivia": true,
                                                            "leadingTrivia": [
                                                                {
                                                                    "kind": "WhitespaceTrivia",
                                                                    "text": "            "
                                                                }
                                                            ]
                                                        },
                                                        "colonToken": {
                                                            "kind": "ColonToken",
                                                            "fullStart": 708,
                                                            "fullEnd": 710,
                                                            "start": 708,
                                                            "end": 709,
                                                            "fullWidth": 2,
                                                            "width": 1,
                                                            "text": ":",
                                                            "value": ":",
                                                            "valueText": ":",
                                                            "hasTrailingTrivia": true,
                                                            "trailingTrivia": [
                                                                {
                                                                    "kind": "WhitespaceTrivia",
                                                                    "text": " "
                                                                }
                                                            ]
                                                        },
                                                        "expression": {
                                                            "kind": "FalseKeyword",
                                                            "fullStart": 710,
                                                            "fullEnd": 717,
                                                            "start": 710,
                                                            "end": 715,
                                                            "fullWidth": 7,
                                                            "width": 5,
                                                            "text": "false",
                                                            "value": false,
                                                            "valueText": "false",
                                                            "hasTrailingTrivia": true,
                                                            "hasTrailingNewLine": true,
                                                            "trailingTrivia": [
                                                                {
                                                                    "kind": "NewLineTrivia",
                                                                    "text": "\r\n"
                                                                }
                                                            ]
                                                        }
                                                    }
                                                ],
                                                "closeBraceToken": {
                                                    "kind": "CloseBraceToken",
                                                    "fullStart": 717,
                                                    "fullEnd": 726,
                                                    "start": 725,
                                                    "end": 726,
                                                    "fullWidth": 9,
                                                    "width": 1,
                                                    "text": "}",
                                                    "value": "}",
                                                    "valueText": "}",
                                                    "hasLeadingTrivia": true,
                                                    "leadingTrivia": [
                                                        {
                                                            "kind": "WhitespaceTrivia",
                                                            "text": "        "
                                                        }
                                                    ]
                                                }
                                            }
                                        }
                                    }
                                ]
                            },
                            "semicolonToken": {
                                "kind": "SemicolonToken",
                                "fullStart": 726,
                                "fullEnd": 729,
                                "start": 726,
                                "end": 727,
                                "fullWidth": 3,
                                "width": 1,
                                "text": ";",
                                "value": ";",
                                "valueText": ";",
                                "hasTrailingTrivia": true,
                                "hasTrailingNewLine": true,
                                "trailingTrivia": [
                                    {
                                        "kind": "NewLineTrivia",
                                        "text": "\r\n"
                                    }
                                ]
                            }
                        },
                        {
                            "kind": "VariableStatement",
                            "fullStart": 729,
                            "fullEnd": 776,
                            "start": 739,
                            "end": 774,
                            "fullWidth": 47,
                            "width": 35,
                            "modifiers": [],
                            "variableDeclaration": {
                                "kind": "VariableDeclaration",
                                "fullStart": 729,
                                "fullEnd": 773,
                                "start": 739,
                                "end": 773,
                                "fullWidth": 44,
                                "width": 34,
                                "varKeyword": {
                                    "kind": "VarKeyword",
                                    "fullStart": 729,
                                    "fullEnd": 743,
                                    "start": 739,
                                    "end": 742,
                                    "fullWidth": 14,
                                    "width": 3,
                                    "text": "var",
                                    "value": "var",
                                    "valueText": "var",
                                    "hasLeadingTrivia": true,
                                    "hasLeadingNewLine": true,
                                    "hasTrailingTrivia": true,
                                    "leadingTrivia": [
                                        {
                                            "kind": "NewLineTrivia",
                                            "text": "\r\n"
                                        },
                                        {
                                            "kind": "WhitespaceTrivia",
                                            "text": "        "
                                        }
                                    ],
                                    "trailingTrivia": [
                                        {
                                            "kind": "WhitespaceTrivia",
                                            "text": " "
                                        }
                                    ]
                                },
                                "variableDeclarators": [
                                    {
                                        "kind": "VariableDeclarator",
                                        "fullStart": 743,
                                        "fullEnd": 773,
                                        "start": 743,
                                        "end": 773,
                                        "fullWidth": 30,
<<<<<<< HEAD
                                        "width": 30,
                                        "identifier": {
=======
                                        "propertyName": {
>>>>>>> 85e84683
                                            "kind": "IdentifierName",
                                            "fullStart": 743,
                                            "fullEnd": 756,
                                            "start": 743,
                                            "end": 755,
                                            "fullWidth": 13,
                                            "width": 12,
                                            "text": "ConstructFun",
                                            "value": "ConstructFun",
                                            "valueText": "ConstructFun",
                                            "hasTrailingTrivia": true,
                                            "trailingTrivia": [
                                                {
                                                    "kind": "WhitespaceTrivia",
                                                    "text": " "
                                                }
                                            ]
                                        },
                                        "equalsValueClause": {
                                            "kind": "EqualsValueClause",
                                            "fullStart": 756,
                                            "fullEnd": 773,
                                            "start": 756,
                                            "end": 773,
                                            "fullWidth": 17,
                                            "width": 17,
                                            "equalsToken": {
                                                "kind": "EqualsToken",
                                                "fullStart": 756,
                                                "fullEnd": 758,
                                                "start": 756,
                                                "end": 757,
                                                "fullWidth": 2,
                                                "width": 1,
                                                "text": "=",
                                                "value": "=",
                                                "valueText": "=",
                                                "hasTrailingTrivia": true,
                                                "trailingTrivia": [
                                                    {
                                                        "kind": "WhitespaceTrivia",
                                                        "text": " "
                                                    }
                                                ]
                                            },
                                            "value": {
                                                "kind": "FunctionExpression",
                                                "fullStart": 758,
                                                "fullEnd": 773,
                                                "start": 758,
                                                "end": 773,
                                                "fullWidth": 15,
                                                "width": 15,
                                                "functionKeyword": {
                                                    "kind": "FunctionKeyword",
                                                    "fullStart": 758,
                                                    "fullEnd": 767,
                                                    "start": 758,
                                                    "end": 766,
                                                    "fullWidth": 9,
                                                    "width": 8,
                                                    "text": "function",
                                                    "value": "function",
                                                    "valueText": "function",
                                                    "hasTrailingTrivia": true,
                                                    "trailingTrivia": [
                                                        {
                                                            "kind": "WhitespaceTrivia",
                                                            "text": " "
                                                        }
                                                    ]
                                                },
                                                "callSignature": {
                                                    "kind": "CallSignature",
                                                    "fullStart": 767,
                                                    "fullEnd": 770,
                                                    "start": 767,
                                                    "end": 769,
                                                    "fullWidth": 3,
                                                    "width": 2,
                                                    "parameterList": {
                                                        "kind": "ParameterList",
                                                        "fullStart": 767,
                                                        "fullEnd": 770,
                                                        "start": 767,
                                                        "end": 769,
                                                        "fullWidth": 3,
                                                        "width": 2,
                                                        "openParenToken": {
                                                            "kind": "OpenParenToken",
                                                            "fullStart": 767,
                                                            "fullEnd": 768,
                                                            "start": 767,
                                                            "end": 768,
                                                            "fullWidth": 1,
                                                            "width": 1,
                                                            "text": "(",
                                                            "value": "(",
                                                            "valueText": "("
                                                        },
                                                        "parameters": [],
                                                        "closeParenToken": {
                                                            "kind": "CloseParenToken",
                                                            "fullStart": 768,
                                                            "fullEnd": 770,
                                                            "start": 768,
                                                            "end": 769,
                                                            "fullWidth": 2,
                                                            "width": 1,
                                                            "text": ")",
                                                            "value": ")",
                                                            "valueText": ")",
                                                            "hasTrailingTrivia": true,
                                                            "trailingTrivia": [
                                                                {
                                                                    "kind": "WhitespaceTrivia",
                                                                    "text": " "
                                                                }
                                                            ]
                                                        }
                                                    }
                                                },
                                                "block": {
                                                    "kind": "Block",
                                                    "fullStart": 770,
                                                    "fullEnd": 773,
                                                    "start": 770,
                                                    "end": 773,
                                                    "fullWidth": 3,
                                                    "width": 3,
                                                    "openBraceToken": {
                                                        "kind": "OpenBraceToken",
                                                        "fullStart": 770,
                                                        "fullEnd": 772,
                                                        "start": 770,
                                                        "end": 771,
                                                        "fullWidth": 2,
                                                        "width": 1,
                                                        "text": "{",
                                                        "value": "{",
                                                        "valueText": "{",
                                                        "hasTrailingTrivia": true,
                                                        "trailingTrivia": [
                                                            {
                                                                "kind": "WhitespaceTrivia",
                                                                "text": " "
                                                            }
                                                        ]
                                                    },
                                                    "statements": [],
                                                    "closeBraceToken": {
                                                        "kind": "CloseBraceToken",
                                                        "fullStart": 772,
                                                        "fullEnd": 773,
                                                        "start": 772,
                                                        "end": 773,
                                                        "fullWidth": 1,
                                                        "width": 1,
                                                        "text": "}",
                                                        "value": "}",
                                                        "valueText": "}"
                                                    }
                                                }
                                            }
                                        }
                                    }
                                ]
                            },
                            "semicolonToken": {
                                "kind": "SemicolonToken",
                                "fullStart": 773,
                                "fullEnd": 776,
                                "start": 773,
                                "end": 774,
                                "fullWidth": 3,
                                "width": 1,
                                "text": ";",
                                "value": ";",
                                "valueText": ";",
                                "hasTrailingTrivia": true,
                                "hasTrailingNewLine": true,
                                "trailingTrivia": [
                                    {
                                        "kind": "NewLineTrivia",
                                        "text": "\r\n"
                                    }
                                ]
                            }
                        },
                        {
                            "kind": "ExpressionStatement",
                            "fullStart": 776,
                            "fullEnd": 817,
                            "start": 784,
                            "end": 815,
                            "fullWidth": 41,
                            "width": 31,
                            "expression": {
                                "kind": "AssignmentExpression",
                                "fullStart": 776,
                                "fullEnd": 814,
                                "start": 784,
                                "end": 814,
                                "fullWidth": 38,
                                "width": 30,
                                "left": {
                                    "kind": "MemberAccessExpression",
                                    "fullStart": 776,
                                    "fullEnd": 807,
                                    "start": 784,
                                    "end": 806,
                                    "fullWidth": 31,
                                    "width": 22,
                                    "expression": {
                                        "kind": "IdentifierName",
                                        "fullStart": 776,
                                        "fullEnd": 796,
                                        "start": 784,
                                        "end": 796,
                                        "fullWidth": 20,
                                        "width": 12,
                                        "text": "ConstructFun",
                                        "value": "ConstructFun",
                                        "valueText": "ConstructFun",
                                        "hasLeadingTrivia": true,
                                        "leadingTrivia": [
                                            {
                                                "kind": "WhitespaceTrivia",
                                                "text": "        "
                                            }
                                        ]
                                    },
                                    "dotToken": {
                                        "kind": "DotToken",
                                        "fullStart": 796,
                                        "fullEnd": 797,
                                        "start": 796,
                                        "end": 797,
                                        "fullWidth": 1,
                                        "width": 1,
                                        "text": ".",
                                        "value": ".",
                                        "valueText": "."
                                    },
                                    "name": {
                                        "kind": "IdentifierName",
                                        "fullStart": 797,
                                        "fullEnd": 807,
                                        "start": 797,
                                        "end": 806,
                                        "fullWidth": 10,
                                        "width": 9,
                                        "text": "prototype",
                                        "value": "prototype",
                                        "valueText": "prototype",
                                        "hasTrailingTrivia": true,
                                        "trailingTrivia": [
                                            {
                                                "kind": "WhitespaceTrivia",
                                                "text": " "
                                            }
                                        ]
                                    }
                                },
                                "operatorToken": {
                                    "kind": "EqualsToken",
                                    "fullStart": 807,
                                    "fullEnd": 809,
                                    "start": 807,
                                    "end": 808,
                                    "fullWidth": 2,
                                    "width": 1,
                                    "text": "=",
                                    "value": "=",
                                    "valueText": "=",
                                    "hasTrailingTrivia": true,
                                    "trailingTrivia": [
                                        {
                                            "kind": "WhitespaceTrivia",
                                            "text": " "
                                        }
                                    ]
                                },
                                "right": {
                                    "kind": "IdentifierName",
                                    "fullStart": 809,
                                    "fullEnd": 814,
                                    "start": 809,
                                    "end": 814,
                                    "fullWidth": 5,
                                    "width": 5,
                                    "text": "proto",
                                    "value": "proto",
                                    "valueText": "proto"
                                }
                            },
                            "semicolonToken": {
                                "kind": "SemicolonToken",
                                "fullStart": 814,
                                "fullEnd": 817,
                                "start": 814,
                                "end": 815,
                                "fullWidth": 3,
                                "width": 1,
                                "text": ";",
                                "value": ";",
                                "valueText": ";",
                                "hasTrailingTrivia": true,
                                "hasTrailingNewLine": true,
                                "trailingTrivia": [
                                    {
                                        "kind": "NewLineTrivia",
                                        "text": "\r\n"
                                    }
                                ]
                            }
                        },
                        {
                            "kind": "VariableStatement",
                            "fullStart": 817,
                            "fullEnd": 860,
                            "start": 827,
                            "end": 858,
                            "fullWidth": 43,
                            "width": 31,
                            "modifiers": [],
                            "variableDeclaration": {
                                "kind": "VariableDeclaration",
                                "fullStart": 817,
                                "fullEnd": 857,
                                "start": 827,
                                "end": 857,
                                "fullWidth": 40,
                                "width": 30,
                                "varKeyword": {
                                    "kind": "VarKeyword",
                                    "fullStart": 817,
                                    "fullEnd": 831,
                                    "start": 827,
                                    "end": 830,
                                    "fullWidth": 14,
                                    "width": 3,
                                    "text": "var",
                                    "value": "var",
                                    "valueText": "var",
                                    "hasLeadingTrivia": true,
                                    "hasLeadingNewLine": true,
                                    "hasTrailingTrivia": true,
                                    "leadingTrivia": [
                                        {
                                            "kind": "NewLineTrivia",
                                            "text": "\r\n"
                                        },
                                        {
                                            "kind": "WhitespaceTrivia",
                                            "text": "        "
                                        }
                                    ],
                                    "trailingTrivia": [
                                        {
                                            "kind": "WhitespaceTrivia",
                                            "text": " "
                                        }
                                    ]
                                },
                                "variableDeclarators": [
                                    {
                                        "kind": "VariableDeclarator",
                                        "fullStart": 831,
                                        "fullEnd": 857,
                                        "start": 831,
                                        "end": 857,
                                        "fullWidth": 26,
<<<<<<< HEAD
                                        "width": 26,
                                        "identifier": {
=======
                                        "propertyName": {
>>>>>>> 85e84683
                                            "kind": "IdentifierName",
                                            "fullStart": 831,
                                            "fullEnd": 837,
                                            "start": 831,
                                            "end": 836,
                                            "fullWidth": 6,
                                            "width": 5,
                                            "text": "child",
                                            "value": "child",
                                            "valueText": "child",
                                            "hasTrailingTrivia": true,
                                            "trailingTrivia": [
                                                {
                                                    "kind": "WhitespaceTrivia",
                                                    "text": " "
                                                }
                                            ]
                                        },
                                        "equalsValueClause": {
                                            "kind": "EqualsValueClause",
                                            "fullStart": 837,
                                            "fullEnd": 857,
                                            "start": 837,
                                            "end": 857,
                                            "fullWidth": 20,
                                            "width": 20,
                                            "equalsToken": {
                                                "kind": "EqualsToken",
                                                "fullStart": 837,
                                                "fullEnd": 839,
                                                "start": 837,
                                                "end": 838,
                                                "fullWidth": 2,
                                                "width": 1,
                                                "text": "=",
                                                "value": "=",
                                                "valueText": "=",
                                                "hasTrailingTrivia": true,
                                                "trailingTrivia": [
                                                    {
                                                        "kind": "WhitespaceTrivia",
                                                        "text": " "
                                                    }
                                                ]
                                            },
                                            "value": {
                                                "kind": "ObjectCreationExpression",
                                                "fullStart": 839,
                                                "fullEnd": 857,
                                                "start": 839,
                                                "end": 857,
                                                "fullWidth": 18,
                                                "width": 18,
                                                "newKeyword": {
                                                    "kind": "NewKeyword",
                                                    "fullStart": 839,
                                                    "fullEnd": 843,
                                                    "start": 839,
                                                    "end": 842,
                                                    "fullWidth": 4,
                                                    "width": 3,
                                                    "text": "new",
                                                    "value": "new",
                                                    "valueText": "new",
                                                    "hasTrailingTrivia": true,
                                                    "trailingTrivia": [
                                                        {
                                                            "kind": "WhitespaceTrivia",
                                                            "text": " "
                                                        }
                                                    ]
                                                },
                                                "expression": {
                                                    "kind": "IdentifierName",
                                                    "fullStart": 843,
                                                    "fullEnd": 855,
                                                    "start": 843,
                                                    "end": 855,
                                                    "fullWidth": 12,
                                                    "width": 12,
                                                    "text": "ConstructFun",
                                                    "value": "ConstructFun",
                                                    "valueText": "ConstructFun"
                                                },
                                                "argumentList": {
                                                    "kind": "ArgumentList",
                                                    "fullStart": 855,
                                                    "fullEnd": 857,
                                                    "start": 855,
                                                    "end": 857,
                                                    "fullWidth": 2,
                                                    "width": 2,
                                                    "openParenToken": {
                                                        "kind": "OpenParenToken",
                                                        "fullStart": 855,
                                                        "fullEnd": 856,
                                                        "start": 855,
                                                        "end": 856,
                                                        "fullWidth": 1,
                                                        "width": 1,
                                                        "text": "(",
                                                        "value": "(",
                                                        "valueText": "("
                                                    },
                                                    "arguments": [],
                                                    "closeParenToken": {
                                                        "kind": "CloseParenToken",
                                                        "fullStart": 856,
                                                        "fullEnd": 857,
                                                        "start": 856,
                                                        "end": 857,
                                                        "fullWidth": 1,
                                                        "width": 1,
                                                        "text": ")",
                                                        "value": ")",
                                                        "valueText": ")"
                                                    }
                                                }
                                            }
                                        }
                                    }
                                ]
                            },
                            "semicolonToken": {
                                "kind": "SemicolonToken",
                                "fullStart": 857,
                                "fullEnd": 860,
                                "start": 857,
                                "end": 858,
                                "fullWidth": 3,
                                "width": 1,
                                "text": ";",
                                "value": ";",
                                "valueText": ";",
                                "hasTrailingTrivia": true,
                                "hasTrailingNewLine": true,
                                "trailingTrivia": [
                                    {
                                        "kind": "NewLineTrivia",
                                        "text": "\r\n"
                                    }
                                ]
                            }
                        },
                        {
                            "kind": "ExpressionStatement",
                            "fullStart": 860,
                            "fullEnd": 1006,
                            "start": 868,
                            "end": 1004,
                            "fullWidth": 146,
                            "width": 136,
                            "isIncrementallyUnusable": true,
                            "expression": {
                                "kind": "InvocationExpression",
                                "fullStart": 860,
                                "fullEnd": 1003,
                                "start": 868,
                                "end": 1003,
                                "fullWidth": 143,
                                "width": 135,
                                "isIncrementallyUnusable": true,
                                "expression": {
                                    "kind": "MemberAccessExpression",
                                    "fullStart": 860,
                                    "fullEnd": 889,
                                    "start": 868,
                                    "end": 889,
                                    "fullWidth": 29,
                                    "width": 21,
                                    "expression": {
                                        "kind": "IdentifierName",
                                        "fullStart": 860,
                                        "fullEnd": 874,
                                        "start": 868,
                                        "end": 874,
                                        "fullWidth": 14,
                                        "width": 6,
                                        "text": "Object",
                                        "value": "Object",
                                        "valueText": "Object",
                                        "hasLeadingTrivia": true,
                                        "leadingTrivia": [
                                            {
                                                "kind": "WhitespaceTrivia",
                                                "text": "        "
                                            }
                                        ]
                                    },
                                    "dotToken": {
                                        "kind": "DotToken",
                                        "fullStart": 874,
                                        "fullEnd": 875,
                                        "start": 874,
                                        "end": 875,
                                        "fullWidth": 1,
                                        "width": 1,
                                        "text": ".",
                                        "value": ".",
                                        "valueText": "."
                                    },
                                    "name": {
                                        "kind": "IdentifierName",
                                        "fullStart": 875,
                                        "fullEnd": 889,
                                        "start": 875,
                                        "end": 889,
                                        "fullWidth": 14,
                                        "width": 14,
                                        "text": "defineProperty",
                                        "value": "defineProperty",
                                        "valueText": "defineProperty"
                                    }
                                },
                                "argumentList": {
                                    "kind": "ArgumentList",
                                    "fullStart": 889,
                                    "fullEnd": 1003,
                                    "start": 889,
                                    "end": 1003,
                                    "fullWidth": 114,
                                    "width": 114,
                                    "isIncrementallyUnusable": true,
                                    "openParenToken": {
                                        "kind": "OpenParenToken",
                                        "fullStart": 889,
                                        "fullEnd": 890,
                                        "start": 889,
                                        "end": 890,
                                        "fullWidth": 1,
                                        "width": 1,
                                        "text": "(",
                                        "value": "(",
                                        "valueText": "("
                                    },
                                    "arguments": [
                                        {
                                            "kind": "IdentifierName",
                                            "fullStart": 890,
                                            "fullEnd": 895,
                                            "start": 890,
                                            "end": 895,
                                            "fullWidth": 5,
                                            "width": 5,
                                            "text": "child",
                                            "value": "child",
                                            "valueText": "child"
                                        },
                                        {
                                            "kind": "CommaToken",
                                            "fullStart": 895,
                                            "fullEnd": 897,
                                            "start": 895,
                                            "end": 896,
                                            "fullWidth": 2,
                                            "width": 1,
                                            "text": ",",
                                            "value": ",",
                                            "valueText": ",",
                                            "hasTrailingTrivia": true,
                                            "trailingTrivia": [
                                                {
                                                    "kind": "WhitespaceTrivia",
                                                    "text": " "
                                                }
                                            ]
                                        },
                                        {
                                            "kind": "StringLiteral",
                                            "fullStart": 897,
                                            "fullEnd": 911,
                                            "start": 897,
                                            "end": 911,
                                            "fullWidth": 14,
                                            "width": 14,
                                            "text": "\"configurable\"",
                                            "value": "configurable",
                                            "valueText": "configurable"
                                        },
                                        {
                                            "kind": "CommaToken",
                                            "fullStart": 911,
                                            "fullEnd": 913,
                                            "start": 911,
                                            "end": 912,
                                            "fullWidth": 2,
                                            "width": 1,
                                            "text": ",",
                                            "value": ",",
                                            "valueText": ",",
                                            "hasTrailingTrivia": true,
                                            "trailingTrivia": [
                                                {
                                                    "kind": "WhitespaceTrivia",
                                                    "text": " "
                                                }
                                            ]
                                        },
                                        {
                                            "kind": "ObjectLiteralExpression",
                                            "fullStart": 913,
                                            "fullEnd": 1002,
                                            "start": 913,
                                            "end": 1002,
                                            "fullWidth": 89,
                                            "width": 89,
                                            "isIncrementallyUnusable": true,
                                            "openBraceToken": {
                                                "kind": "OpenBraceToken",
                                                "fullStart": 913,
                                                "fullEnd": 916,
                                                "start": 913,
                                                "end": 914,
                                                "fullWidth": 3,
                                                "width": 1,
                                                "text": "{",
                                                "value": "{",
                                                "valueText": "{",
                                                "hasTrailingTrivia": true,
                                                "hasTrailingNewLine": true,
                                                "trailingTrivia": [
                                                    {
                                                        "kind": "NewLineTrivia",
                                                        "text": "\r\n"
                                                    }
                                                ]
                                            },
                                            "propertyAssignments": [
                                                {
                                                    "kind": "SimplePropertyAssignment",
                                                    "fullStart": 916,
                                                    "fullEnd": 993,
                                                    "start": 928,
                                                    "end": 991,
                                                    "fullWidth": 77,
                                                    "width": 63,
                                                    "isIncrementallyUnusable": true,
                                                    "propertyName": {
                                                        "kind": "IdentifierName",
                                                        "fullStart": 916,
                                                        "fullEnd": 931,
                                                        "start": 928,
                                                        "end": 931,
                                                        "fullWidth": 15,
                                                        "width": 3,
                                                        "text": "get",
                                                        "value": "get",
                                                        "valueText": "get",
                                                        "hasLeadingTrivia": true,
                                                        "leadingTrivia": [
                                                            {
                                                                "kind": "WhitespaceTrivia",
                                                                "text": "            "
                                                            }
                                                        ]
                                                    },
                                                    "colonToken": {
                                                        "kind": "ColonToken",
                                                        "fullStart": 931,
                                                        "fullEnd": 933,
                                                        "start": 931,
                                                        "end": 932,
                                                        "fullWidth": 2,
                                                        "width": 1,
                                                        "text": ":",
                                                        "value": ":",
                                                        "valueText": ":",
                                                        "hasTrailingTrivia": true,
                                                        "trailingTrivia": [
                                                            {
                                                                "kind": "WhitespaceTrivia",
                                                                "text": " "
                                                            }
                                                        ]
                                                    },
                                                    "expression": {
                                                        "kind": "FunctionExpression",
                                                        "fullStart": 933,
                                                        "fullEnd": 993,
                                                        "start": 933,
                                                        "end": 991,
                                                        "fullWidth": 60,
                                                        "width": 58,
                                                        "functionKeyword": {
                                                            "kind": "FunctionKeyword",
                                                            "fullStart": 933,
                                                            "fullEnd": 942,
                                                            "start": 933,
                                                            "end": 941,
                                                            "fullWidth": 9,
                                                            "width": 8,
                                                            "text": "function",
                                                            "value": "function",
                                                            "valueText": "function",
                                                            "hasTrailingTrivia": true,
                                                            "trailingTrivia": [
                                                                {
                                                                    "kind": "WhitespaceTrivia",
                                                                    "text": " "
                                                                }
                                                            ]
                                                        },
                                                        "callSignature": {
                                                            "kind": "CallSignature",
                                                            "fullStart": 942,
                                                            "fullEnd": 945,
                                                            "start": 942,
                                                            "end": 944,
                                                            "fullWidth": 3,
                                                            "width": 2,
                                                            "parameterList": {
                                                                "kind": "ParameterList",
                                                                "fullStart": 942,
                                                                "fullEnd": 945,
                                                                "start": 942,
                                                                "end": 944,
                                                                "fullWidth": 3,
                                                                "width": 2,
                                                                "openParenToken": {
                                                                    "kind": "OpenParenToken",
                                                                    "fullStart": 942,
                                                                    "fullEnd": 943,
                                                                    "start": 942,
                                                                    "end": 943,
                                                                    "fullWidth": 1,
                                                                    "width": 1,
                                                                    "text": "(",
                                                                    "value": "(",
                                                                    "valueText": "("
                                                                },
                                                                "parameters": [],
                                                                "closeParenToken": {
                                                                    "kind": "CloseParenToken",
                                                                    "fullStart": 943,
                                                                    "fullEnd": 945,
                                                                    "start": 943,
                                                                    "end": 944,
                                                                    "fullWidth": 2,
                                                                    "width": 1,
                                                                    "text": ")",
                                                                    "value": ")",
                                                                    "valueText": ")",
                                                                    "hasTrailingTrivia": true,
                                                                    "trailingTrivia": [
                                                                        {
                                                                            "kind": "WhitespaceTrivia",
                                                                            "text": " "
                                                                        }
                                                                    ]
                                                                }
                                                            }
                                                        },
                                                        "block": {
                                                            "kind": "Block",
                                                            "fullStart": 945,
                                                            "fullEnd": 993,
                                                            "start": 945,
                                                            "end": 991,
                                                            "fullWidth": 48,
                                                            "width": 46,
                                                            "openBraceToken": {
                                                                "kind": "OpenBraceToken",
                                                                "fullStart": 945,
                                                                "fullEnd": 948,
                                                                "start": 945,
                                                                "end": 946,
                                                                "fullWidth": 3,
                                                                "width": 1,
                                                                "text": "{",
                                                                "value": "{",
                                                                "valueText": "{",
                                                                "hasTrailingTrivia": true,
                                                                "hasTrailingNewLine": true,
                                                                "trailingTrivia": [
                                                                    {
                                                                        "kind": "NewLineTrivia",
                                                                        "text": "\r\n"
                                                                    }
                                                                ]
                                                            },
                                                            "statements": [
                                                                {
                                                                    "kind": "ReturnStatement",
                                                                    "fullStart": 948,
                                                                    "fullEnd": 978,
                                                                    "start": 964,
                                                                    "end": 976,
                                                                    "fullWidth": 30,
                                                                    "width": 12,
                                                                    "returnKeyword": {
                                                                        "kind": "ReturnKeyword",
                                                                        "fullStart": 948,
                                                                        "fullEnd": 971,
                                                                        "start": 964,
                                                                        "end": 970,
                                                                        "fullWidth": 23,
                                                                        "width": 6,
                                                                        "text": "return",
                                                                        "value": "return",
                                                                        "valueText": "return",
                                                                        "hasLeadingTrivia": true,
                                                                        "hasTrailingTrivia": true,
                                                                        "leadingTrivia": [
                                                                            {
                                                                                "kind": "WhitespaceTrivia",
                                                                                "text": "                "
                                                                            }
                                                                        ],
                                                                        "trailingTrivia": [
                                                                            {
                                                                                "kind": "WhitespaceTrivia",
                                                                                "text": " "
                                                                            }
                                                                        ]
                                                                    },
                                                                    "expression": {
                                                                        "kind": "TrueKeyword",
                                                                        "fullStart": 971,
                                                                        "fullEnd": 975,
                                                                        "start": 971,
                                                                        "end": 975,
                                                                        "fullWidth": 4,
                                                                        "width": 4,
                                                                        "text": "true",
                                                                        "value": true,
                                                                        "valueText": "true"
                                                                    },
                                                                    "semicolonToken": {
                                                                        "kind": "SemicolonToken",
                                                                        "fullStart": 975,
                                                                        "fullEnd": 978,
                                                                        "start": 975,
                                                                        "end": 976,
                                                                        "fullWidth": 3,
                                                                        "width": 1,
                                                                        "text": ";",
                                                                        "value": ";",
                                                                        "valueText": ";",
                                                                        "hasTrailingTrivia": true,
                                                                        "hasTrailingNewLine": true,
                                                                        "trailingTrivia": [
                                                                            {
                                                                                "kind": "NewLineTrivia",
                                                                                "text": "\r\n"
                                                                            }
                                                                        ]
                                                                    }
                                                                }
                                                            ],
                                                            "closeBraceToken": {
                                                                "kind": "CloseBraceToken",
                                                                "fullStart": 978,
                                                                "fullEnd": 993,
                                                                "start": 990,
                                                                "end": 991,
                                                                "fullWidth": 15,
                                                                "width": 1,
                                                                "text": "}",
                                                                "value": "}",
                                                                "valueText": "}",
                                                                "hasLeadingTrivia": true,
                                                                "hasTrailingTrivia": true,
                                                                "hasTrailingNewLine": true,
                                                                "leadingTrivia": [
                                                                    {
                                                                        "kind": "WhitespaceTrivia",
                                                                        "text": "            "
                                                                    }
                                                                ],
                                                                "trailingTrivia": [
                                                                    {
                                                                        "kind": "NewLineTrivia",
                                                                        "text": "\r\n"
                                                                    }
                                                                ]
                                                            }
                                                        }
                                                    }
                                                }
                                            ],
                                            "closeBraceToken": {
                                                "kind": "CloseBraceToken",
                                                "fullStart": 993,
                                                "fullEnd": 1002,
                                                "start": 1001,
                                                "end": 1002,
                                                "fullWidth": 9,
                                                "width": 1,
                                                "text": "}",
                                                "value": "}",
                                                "valueText": "}",
                                                "hasLeadingTrivia": true,
                                                "leadingTrivia": [
                                                    {
                                                        "kind": "WhitespaceTrivia",
                                                        "text": "        "
                                                    }
                                                ]
                                            }
                                        }
                                    ],
                                    "closeParenToken": {
                                        "kind": "CloseParenToken",
                                        "fullStart": 1002,
                                        "fullEnd": 1003,
                                        "start": 1002,
                                        "end": 1003,
                                        "fullWidth": 1,
                                        "width": 1,
                                        "text": ")",
                                        "value": ")",
                                        "valueText": ")"
                                    }
                                }
                            },
                            "semicolonToken": {
                                "kind": "SemicolonToken",
                                "fullStart": 1003,
                                "fullEnd": 1006,
                                "start": 1003,
                                "end": 1004,
                                "fullWidth": 3,
                                "width": 1,
                                "text": ";",
                                "value": ";",
                                "valueText": ";",
                                "hasTrailingTrivia": true,
                                "hasTrailingNewLine": true,
                                "trailingTrivia": [
                                    {
                                        "kind": "NewLineTrivia",
                                        "text": "\r\n"
                                    }
                                ]
                            }
                        },
                        {
                            "kind": "ExpressionStatement",
                            "fullStart": 1006,
                            "fullEnd": 1064,
                            "start": 1016,
                            "end": 1062,
                            "fullWidth": 58,
                            "width": 46,
                            "expression": {
                                "kind": "InvocationExpression",
                                "fullStart": 1006,
                                "fullEnd": 1061,
                                "start": 1016,
                                "end": 1061,
                                "fullWidth": 55,
                                "width": 45,
                                "expression": {
                                    "kind": "MemberAccessExpression",
                                    "fullStart": 1006,
                                    "fullEnd": 1037,
                                    "start": 1016,
                                    "end": 1037,
                                    "fullWidth": 31,
                                    "width": 21,
                                    "expression": {
                                        "kind": "IdentifierName",
                                        "fullStart": 1006,
                                        "fullEnd": 1022,
                                        "start": 1016,
                                        "end": 1022,
                                        "fullWidth": 16,
                                        "width": 6,
                                        "text": "Object",
                                        "value": "Object",
                                        "valueText": "Object",
                                        "hasLeadingTrivia": true,
                                        "hasLeadingNewLine": true,
                                        "leadingTrivia": [
                                            {
                                                "kind": "NewLineTrivia",
                                                "text": "\r\n"
                                            },
                                            {
                                                "kind": "WhitespaceTrivia",
                                                "text": "        "
                                            }
                                        ]
                                    },
                                    "dotToken": {
                                        "kind": "DotToken",
                                        "fullStart": 1022,
                                        "fullEnd": 1023,
                                        "start": 1022,
                                        "end": 1023,
                                        "fullWidth": 1,
                                        "width": 1,
                                        "text": ".",
                                        "value": ".",
                                        "valueText": "."
                                    },
                                    "name": {
                                        "kind": "IdentifierName",
                                        "fullStart": 1023,
                                        "fullEnd": 1037,
                                        "start": 1023,
                                        "end": 1037,
                                        "fullWidth": 14,
                                        "width": 14,
                                        "text": "defineProperty",
                                        "value": "defineProperty",
                                        "valueText": "defineProperty"
                                    }
                                },
                                "argumentList": {
                                    "kind": "ArgumentList",
                                    "fullStart": 1037,
                                    "fullEnd": 1061,
                                    "start": 1037,
                                    "end": 1061,
                                    "fullWidth": 24,
                                    "width": 24,
                                    "openParenToken": {
                                        "kind": "OpenParenToken",
                                        "fullStart": 1037,
                                        "fullEnd": 1038,
                                        "start": 1037,
                                        "end": 1038,
                                        "fullWidth": 1,
                                        "width": 1,
                                        "text": "(",
                                        "value": "(",
                                        "valueText": "("
                                    },
                                    "arguments": [
                                        {
                                            "kind": "IdentifierName",
                                            "fullStart": 1038,
                                            "fullEnd": 1041,
                                            "start": 1038,
                                            "end": 1041,
                                            "fullWidth": 3,
                                            "width": 3,
                                            "text": "obj",
                                            "value": "obj",
                                            "valueText": "obj"
                                        },
                                        {
                                            "kind": "CommaToken",
                                            "fullStart": 1041,
                                            "fullEnd": 1043,
                                            "start": 1041,
                                            "end": 1042,
                                            "fullWidth": 2,
                                            "width": 1,
                                            "text": ",",
                                            "value": ",",
                                            "valueText": ",",
                                            "hasTrailingTrivia": true,
                                            "trailingTrivia": [
                                                {
                                                    "kind": "WhitespaceTrivia",
                                                    "text": " "
                                                }
                                            ]
                                        },
                                        {
                                            "kind": "StringLiteral",
                                            "fullStart": 1043,
                                            "fullEnd": 1053,
                                            "start": 1043,
                                            "end": 1053,
                                            "fullWidth": 10,
                                            "width": 10,
                                            "text": "\"property\"",
                                            "value": "property",
                                            "valueText": "property"
                                        },
                                        {
                                            "kind": "CommaToken",
                                            "fullStart": 1053,
                                            "fullEnd": 1055,
                                            "start": 1053,
                                            "end": 1054,
                                            "fullWidth": 2,
                                            "width": 1,
                                            "text": ",",
                                            "value": ",",
                                            "valueText": ",",
                                            "hasTrailingTrivia": true,
                                            "trailingTrivia": [
                                                {
                                                    "kind": "WhitespaceTrivia",
                                                    "text": " "
                                                }
                                            ]
                                        },
                                        {
                                            "kind": "IdentifierName",
                                            "fullStart": 1055,
                                            "fullEnd": 1060,
                                            "start": 1055,
                                            "end": 1060,
                                            "fullWidth": 5,
                                            "width": 5,
                                            "text": "child",
                                            "value": "child",
                                            "valueText": "child"
                                        }
                                    ],
                                    "closeParenToken": {
                                        "kind": "CloseParenToken",
                                        "fullStart": 1060,
                                        "fullEnd": 1061,
                                        "start": 1060,
                                        "end": 1061,
                                        "fullWidth": 1,
                                        "width": 1,
                                        "text": ")",
                                        "value": ")",
                                        "valueText": ")"
                                    }
                                }
                            },
                            "semicolonToken": {
                                "kind": "SemicolonToken",
                                "fullStart": 1061,
                                "fullEnd": 1064,
                                "start": 1061,
                                "end": 1062,
                                "fullWidth": 3,
                                "width": 1,
                                "text": ";",
                                "value": ";",
                                "valueText": ";",
                                "hasTrailingTrivia": true,
                                "hasTrailingNewLine": true,
                                "trailingTrivia": [
                                    {
                                        "kind": "NewLineTrivia",
                                        "text": "\r\n"
                                    }
                                ]
                            }
                        },
                        {
                            "kind": "VariableStatement",
                            "fullStart": 1064,
                            "fullEnd": 1127,
                            "start": 1074,
                            "end": 1125,
                            "fullWidth": 63,
                            "width": 51,
                            "modifiers": [],
                            "variableDeclaration": {
                                "kind": "VariableDeclaration",
                                "fullStart": 1064,
                                "fullEnd": 1124,
                                "start": 1074,
                                "end": 1124,
                                "fullWidth": 60,
                                "width": 50,
                                "varKeyword": {
                                    "kind": "VarKeyword",
                                    "fullStart": 1064,
                                    "fullEnd": 1078,
                                    "start": 1074,
                                    "end": 1077,
                                    "fullWidth": 14,
                                    "width": 3,
                                    "text": "var",
                                    "value": "var",
                                    "valueText": "var",
                                    "hasLeadingTrivia": true,
                                    "hasLeadingNewLine": true,
                                    "hasTrailingTrivia": true,
                                    "leadingTrivia": [
                                        {
                                            "kind": "NewLineTrivia",
                                            "text": "\r\n"
                                        },
                                        {
                                            "kind": "WhitespaceTrivia",
                                            "text": "        "
                                        }
                                    ],
                                    "trailingTrivia": [
                                        {
                                            "kind": "WhitespaceTrivia",
                                            "text": " "
                                        }
                                    ]
                                },
                                "variableDeclarators": [
                                    {
                                        "kind": "VariableDeclarator",
                                        "fullStart": 1078,
                                        "fullEnd": 1124,
                                        "start": 1078,
                                        "end": 1124,
                                        "fullWidth": 46,
<<<<<<< HEAD
                                        "width": 46,
                                        "identifier": {
=======
                                        "propertyName": {
>>>>>>> 85e84683
                                            "kind": "IdentifierName",
                                            "fullStart": 1078,
                                            "fullEnd": 1092,
                                            "start": 1078,
                                            "end": 1091,
                                            "fullWidth": 14,
                                            "width": 13,
                                            "text": "beforeDeleted",
                                            "value": "beforeDeleted",
                                            "valueText": "beforeDeleted",
                                            "hasTrailingTrivia": true,
                                            "trailingTrivia": [
                                                {
                                                    "kind": "WhitespaceTrivia",
                                                    "text": " "
                                                }
                                            ]
                                        },
                                        "equalsValueClause": {
                                            "kind": "EqualsValueClause",
                                            "fullStart": 1092,
                                            "fullEnd": 1124,
                                            "start": 1092,
                                            "end": 1124,
                                            "fullWidth": 32,
                                            "width": 32,
                                            "equalsToken": {
                                                "kind": "EqualsToken",
                                                "fullStart": 1092,
                                                "fullEnd": 1094,
                                                "start": 1092,
                                                "end": 1093,
                                                "fullWidth": 2,
                                                "width": 1,
                                                "text": "=",
                                                "value": "=",
                                                "valueText": "=",
                                                "hasTrailingTrivia": true,
                                                "trailingTrivia": [
                                                    {
                                                        "kind": "WhitespaceTrivia",
                                                        "text": " "
                                                    }
                                                ]
                                            },
                                            "value": {
                                                "kind": "InvocationExpression",
                                                "fullStart": 1094,
                                                "fullEnd": 1124,
                                                "start": 1094,
                                                "end": 1124,
                                                "fullWidth": 30,
                                                "width": 30,
                                                "expression": {
                                                    "kind": "MemberAccessExpression",
                                                    "fullStart": 1094,
                                                    "fullEnd": 1112,
                                                    "start": 1094,
                                                    "end": 1112,
                                                    "fullWidth": 18,
                                                    "width": 18,
                                                    "expression": {
                                                        "kind": "IdentifierName",
                                                        "fullStart": 1094,
                                                        "fullEnd": 1097,
                                                        "start": 1094,
                                                        "end": 1097,
                                                        "fullWidth": 3,
                                                        "width": 3,
                                                        "text": "obj",
                                                        "value": "obj",
                                                        "valueText": "obj"
                                                    },
                                                    "dotToken": {
                                                        "kind": "DotToken",
                                                        "fullStart": 1097,
                                                        "fullEnd": 1098,
                                                        "start": 1097,
                                                        "end": 1098,
                                                        "fullWidth": 1,
                                                        "width": 1,
                                                        "text": ".",
                                                        "value": ".",
                                                        "valueText": "."
                                                    },
                                                    "name": {
                                                        "kind": "IdentifierName",
                                                        "fullStart": 1098,
                                                        "fullEnd": 1112,
                                                        "start": 1098,
                                                        "end": 1112,
                                                        "fullWidth": 14,
                                                        "width": 14,
                                                        "text": "hasOwnProperty",
                                                        "value": "hasOwnProperty",
                                                        "valueText": "hasOwnProperty"
                                                    }
                                                },
                                                "argumentList": {
                                                    "kind": "ArgumentList",
                                                    "fullStart": 1112,
                                                    "fullEnd": 1124,
                                                    "start": 1112,
                                                    "end": 1124,
                                                    "fullWidth": 12,
                                                    "width": 12,
                                                    "openParenToken": {
                                                        "kind": "OpenParenToken",
                                                        "fullStart": 1112,
                                                        "fullEnd": 1113,
                                                        "start": 1112,
                                                        "end": 1113,
                                                        "fullWidth": 1,
                                                        "width": 1,
                                                        "text": "(",
                                                        "value": "(",
                                                        "valueText": "("
                                                    },
                                                    "arguments": [
                                                        {
                                                            "kind": "StringLiteral",
                                                            "fullStart": 1113,
                                                            "fullEnd": 1123,
                                                            "start": 1113,
                                                            "end": 1123,
                                                            "fullWidth": 10,
                                                            "width": 10,
                                                            "text": "\"property\"",
                                                            "value": "property",
                                                            "valueText": "property"
                                                        }
                                                    ],
                                                    "closeParenToken": {
                                                        "kind": "CloseParenToken",
                                                        "fullStart": 1123,
                                                        "fullEnd": 1124,
                                                        "start": 1123,
                                                        "end": 1124,
                                                        "fullWidth": 1,
                                                        "width": 1,
                                                        "text": ")",
                                                        "value": ")",
                                                        "valueText": ")"
                                                    }
                                                }
                                            }
                                        }
                                    }
                                ]
                            },
                            "semicolonToken": {
                                "kind": "SemicolonToken",
                                "fullStart": 1124,
                                "fullEnd": 1127,
                                "start": 1124,
                                "end": 1125,
                                "fullWidth": 3,
                                "width": 1,
                                "text": ";",
                                "value": ";",
                                "valueText": ";",
                                "hasTrailingTrivia": true,
                                "hasTrailingNewLine": true,
                                "trailingTrivia": [
                                    {
                                        "kind": "NewLineTrivia",
                                        "text": "\r\n"
                                    }
                                ]
                            }
                        },
                        {
                            "kind": "ExpressionStatement",
                            "fullStart": 1127,
                            "fullEnd": 1159,
                            "start": 1137,
                            "end": 1157,
                            "fullWidth": 32,
                            "width": 20,
                            "expression": {
                                "kind": "DeleteExpression",
                                "fullStart": 1127,
                                "fullEnd": 1156,
                                "start": 1137,
                                "end": 1156,
                                "fullWidth": 29,
                                "width": 19,
                                "deleteKeyword": {
                                    "kind": "DeleteKeyword",
                                    "fullStart": 1127,
                                    "fullEnd": 1144,
                                    "start": 1137,
                                    "end": 1143,
                                    "fullWidth": 17,
                                    "width": 6,
                                    "text": "delete",
                                    "value": "delete",
                                    "valueText": "delete",
                                    "hasLeadingTrivia": true,
                                    "hasLeadingNewLine": true,
                                    "hasTrailingTrivia": true,
                                    "leadingTrivia": [
                                        {
                                            "kind": "NewLineTrivia",
                                            "text": "\r\n"
                                        },
                                        {
                                            "kind": "WhitespaceTrivia",
                                            "text": "        "
                                        }
                                    ],
                                    "trailingTrivia": [
                                        {
                                            "kind": "WhitespaceTrivia",
                                            "text": " "
                                        }
                                    ]
                                },
                                "expression": {
                                    "kind": "MemberAccessExpression",
                                    "fullStart": 1144,
                                    "fullEnd": 1156,
                                    "start": 1144,
                                    "end": 1156,
                                    "fullWidth": 12,
                                    "width": 12,
                                    "expression": {
                                        "kind": "IdentifierName",
                                        "fullStart": 1144,
                                        "fullEnd": 1147,
                                        "start": 1144,
                                        "end": 1147,
                                        "fullWidth": 3,
                                        "width": 3,
                                        "text": "obj",
                                        "value": "obj",
                                        "valueText": "obj"
                                    },
                                    "dotToken": {
                                        "kind": "DotToken",
                                        "fullStart": 1147,
                                        "fullEnd": 1148,
                                        "start": 1147,
                                        "end": 1148,
                                        "fullWidth": 1,
                                        "width": 1,
                                        "text": ".",
                                        "value": ".",
                                        "valueText": "."
                                    },
                                    "name": {
                                        "kind": "IdentifierName",
                                        "fullStart": 1148,
                                        "fullEnd": 1156,
                                        "start": 1148,
                                        "end": 1156,
                                        "fullWidth": 8,
                                        "width": 8,
                                        "text": "property",
                                        "value": "property",
                                        "valueText": "property"
                                    }
                                }
                            },
                            "semicolonToken": {
                                "kind": "SemicolonToken",
                                "fullStart": 1156,
                                "fullEnd": 1159,
                                "start": 1156,
                                "end": 1157,
                                "fullWidth": 3,
                                "width": 1,
                                "text": ";",
                                "value": ";",
                                "valueText": ";",
                                "hasTrailingTrivia": true,
                                "hasTrailingNewLine": true,
                                "trailingTrivia": [
                                    {
                                        "kind": "NewLineTrivia",
                                        "text": "\r\n"
                                    }
                                ]
                            }
                        },
                        {
                            "kind": "VariableStatement",
                            "fullStart": 1159,
                            "fullEnd": 1221,
                            "start": 1169,
                            "end": 1219,
                            "fullWidth": 62,
                            "width": 50,
                            "modifiers": [],
                            "variableDeclaration": {
                                "kind": "VariableDeclaration",
                                "fullStart": 1159,
                                "fullEnd": 1218,
                                "start": 1169,
                                "end": 1218,
                                "fullWidth": 59,
                                "width": 49,
                                "varKeyword": {
                                    "kind": "VarKeyword",
                                    "fullStart": 1159,
                                    "fullEnd": 1173,
                                    "start": 1169,
                                    "end": 1172,
                                    "fullWidth": 14,
                                    "width": 3,
                                    "text": "var",
                                    "value": "var",
                                    "valueText": "var",
                                    "hasLeadingTrivia": true,
                                    "hasLeadingNewLine": true,
                                    "hasTrailingTrivia": true,
                                    "leadingTrivia": [
                                        {
                                            "kind": "NewLineTrivia",
                                            "text": "\r\n"
                                        },
                                        {
                                            "kind": "WhitespaceTrivia",
                                            "text": "        "
                                        }
                                    ],
                                    "trailingTrivia": [
                                        {
                                            "kind": "WhitespaceTrivia",
                                            "text": " "
                                        }
                                    ]
                                },
                                "variableDeclarators": [
                                    {
                                        "kind": "VariableDeclarator",
                                        "fullStart": 1173,
                                        "fullEnd": 1218,
                                        "start": 1173,
                                        "end": 1218,
                                        "fullWidth": 45,
<<<<<<< HEAD
                                        "width": 45,
                                        "identifier": {
=======
                                        "propertyName": {
>>>>>>> 85e84683
                                            "kind": "IdentifierName",
                                            "fullStart": 1173,
                                            "fullEnd": 1186,
                                            "start": 1173,
                                            "end": 1185,
                                            "fullWidth": 13,
                                            "width": 12,
                                            "text": "afterDeleted",
                                            "value": "afterDeleted",
                                            "valueText": "afterDeleted",
                                            "hasTrailingTrivia": true,
                                            "trailingTrivia": [
                                                {
                                                    "kind": "WhitespaceTrivia",
                                                    "text": " "
                                                }
                                            ]
                                        },
                                        "equalsValueClause": {
                                            "kind": "EqualsValueClause",
                                            "fullStart": 1186,
                                            "fullEnd": 1218,
                                            "start": 1186,
                                            "end": 1218,
                                            "fullWidth": 32,
                                            "width": 32,
                                            "equalsToken": {
                                                "kind": "EqualsToken",
                                                "fullStart": 1186,
                                                "fullEnd": 1188,
                                                "start": 1186,
                                                "end": 1187,
                                                "fullWidth": 2,
                                                "width": 1,
                                                "text": "=",
                                                "value": "=",
                                                "valueText": "=",
                                                "hasTrailingTrivia": true,
                                                "trailingTrivia": [
                                                    {
                                                        "kind": "WhitespaceTrivia",
                                                        "text": " "
                                                    }
                                                ]
                                            },
                                            "value": {
                                                "kind": "InvocationExpression",
                                                "fullStart": 1188,
                                                "fullEnd": 1218,
                                                "start": 1188,
                                                "end": 1218,
                                                "fullWidth": 30,
                                                "width": 30,
                                                "expression": {
                                                    "kind": "MemberAccessExpression",
                                                    "fullStart": 1188,
                                                    "fullEnd": 1206,
                                                    "start": 1188,
                                                    "end": 1206,
                                                    "fullWidth": 18,
                                                    "width": 18,
                                                    "expression": {
                                                        "kind": "IdentifierName",
                                                        "fullStart": 1188,
                                                        "fullEnd": 1191,
                                                        "start": 1188,
                                                        "end": 1191,
                                                        "fullWidth": 3,
                                                        "width": 3,
                                                        "text": "obj",
                                                        "value": "obj",
                                                        "valueText": "obj"
                                                    },
                                                    "dotToken": {
                                                        "kind": "DotToken",
                                                        "fullStart": 1191,
                                                        "fullEnd": 1192,
                                                        "start": 1191,
                                                        "end": 1192,
                                                        "fullWidth": 1,
                                                        "width": 1,
                                                        "text": ".",
                                                        "value": ".",
                                                        "valueText": "."
                                                    },
                                                    "name": {
                                                        "kind": "IdentifierName",
                                                        "fullStart": 1192,
                                                        "fullEnd": 1206,
                                                        "start": 1192,
                                                        "end": 1206,
                                                        "fullWidth": 14,
                                                        "width": 14,
                                                        "text": "hasOwnProperty",
                                                        "value": "hasOwnProperty",
                                                        "valueText": "hasOwnProperty"
                                                    }
                                                },
                                                "argumentList": {
                                                    "kind": "ArgumentList",
                                                    "fullStart": 1206,
                                                    "fullEnd": 1218,
                                                    "start": 1206,
                                                    "end": 1218,
                                                    "fullWidth": 12,
                                                    "width": 12,
                                                    "openParenToken": {
                                                        "kind": "OpenParenToken",
                                                        "fullStart": 1206,
                                                        "fullEnd": 1207,
                                                        "start": 1206,
                                                        "end": 1207,
                                                        "fullWidth": 1,
                                                        "width": 1,
                                                        "text": "(",
                                                        "value": "(",
                                                        "valueText": "("
                                                    },
                                                    "arguments": [
                                                        {
                                                            "kind": "StringLiteral",
                                                            "fullStart": 1207,
                                                            "fullEnd": 1217,
                                                            "start": 1207,
                                                            "end": 1217,
                                                            "fullWidth": 10,
                                                            "width": 10,
                                                            "text": "\"property\"",
                                                            "value": "property",
                                                            "valueText": "property"
                                                        }
                                                    ],
                                                    "closeParenToken": {
                                                        "kind": "CloseParenToken",
                                                        "fullStart": 1217,
                                                        "fullEnd": 1218,
                                                        "start": 1217,
                                                        "end": 1218,
                                                        "fullWidth": 1,
                                                        "width": 1,
                                                        "text": ")",
                                                        "value": ")",
                                                        "valueText": ")"
                                                    }
                                                }
                                            }
                                        }
                                    }
                                ]
                            },
                            "semicolonToken": {
                                "kind": "SemicolonToken",
                                "fullStart": 1218,
                                "fullEnd": 1221,
                                "start": 1218,
                                "end": 1219,
                                "fullWidth": 3,
                                "width": 1,
                                "text": ";",
                                "value": ";",
                                "valueText": ";",
                                "hasTrailingTrivia": true,
                                "hasTrailingNewLine": true,
                                "trailingTrivia": [
                                    {
                                        "kind": "NewLineTrivia",
                                        "text": "\r\n"
                                    }
                                ]
                            }
                        },
                        {
                            "kind": "ReturnStatement",
                            "fullStart": 1221,
                            "fullEnd": 1289,
                            "start": 1231,
                            "end": 1287,
                            "fullWidth": 68,
                            "width": 56,
                            "returnKeyword": {
                                "kind": "ReturnKeyword",
                                "fullStart": 1221,
                                "fullEnd": 1238,
                                "start": 1231,
                                "end": 1237,
                                "fullWidth": 17,
                                "width": 6,
                                "text": "return",
                                "value": "return",
                                "valueText": "return",
                                "hasLeadingTrivia": true,
                                "hasLeadingNewLine": true,
                                "hasTrailingTrivia": true,
                                "leadingTrivia": [
                                    {
                                        "kind": "NewLineTrivia",
                                        "text": "\r\n"
                                    },
                                    {
                                        "kind": "WhitespaceTrivia",
                                        "text": "        "
                                    }
                                ],
                                "trailingTrivia": [
                                    {
                                        "kind": "WhitespaceTrivia",
                                        "text": " "
                                    }
                                ]
                            },
                            "expression": {
                                "kind": "LogicalAndExpression",
                                "fullStart": 1238,
                                "fullEnd": 1286,
                                "start": 1238,
                                "end": 1286,
                                "fullWidth": 48,
                                "width": 48,
                                "left": {
                                    "kind": "EqualsExpression",
                                    "fullStart": 1238,
                                    "fullEnd": 1261,
                                    "start": 1238,
                                    "end": 1260,
                                    "fullWidth": 23,
                                    "width": 22,
                                    "left": {
                                        "kind": "IdentifierName",
                                        "fullStart": 1238,
                                        "fullEnd": 1252,
                                        "start": 1238,
                                        "end": 1251,
                                        "fullWidth": 14,
                                        "width": 13,
                                        "text": "beforeDeleted",
                                        "value": "beforeDeleted",
                                        "valueText": "beforeDeleted",
                                        "hasTrailingTrivia": true,
                                        "trailingTrivia": [
                                            {
                                                "kind": "WhitespaceTrivia",
                                                "text": " "
                                            }
                                        ]
                                    },
                                    "operatorToken": {
                                        "kind": "EqualsEqualsEqualsToken",
                                        "fullStart": 1252,
                                        "fullEnd": 1256,
                                        "start": 1252,
                                        "end": 1255,
                                        "fullWidth": 4,
                                        "width": 3,
                                        "text": "===",
                                        "value": "===",
                                        "valueText": "===",
                                        "hasTrailingTrivia": true,
                                        "trailingTrivia": [
                                            {
                                                "kind": "WhitespaceTrivia",
                                                "text": " "
                                            }
                                        ]
                                    },
                                    "right": {
                                        "kind": "TrueKeyword",
                                        "fullStart": 1256,
                                        "fullEnd": 1261,
                                        "start": 1256,
                                        "end": 1260,
                                        "fullWidth": 5,
                                        "width": 4,
                                        "text": "true",
                                        "value": true,
                                        "valueText": "true",
                                        "hasTrailingTrivia": true,
                                        "trailingTrivia": [
                                            {
                                                "kind": "WhitespaceTrivia",
                                                "text": " "
                                            }
                                        ]
                                    }
                                },
                                "operatorToken": {
                                    "kind": "AmpersandAmpersandToken",
                                    "fullStart": 1261,
                                    "fullEnd": 1264,
                                    "start": 1261,
                                    "end": 1263,
                                    "fullWidth": 3,
                                    "width": 2,
                                    "text": "&&",
                                    "value": "&&",
                                    "valueText": "&&",
                                    "hasTrailingTrivia": true,
                                    "trailingTrivia": [
                                        {
                                            "kind": "WhitespaceTrivia",
                                            "text": " "
                                        }
                                    ]
                                },
                                "right": {
                                    "kind": "EqualsExpression",
                                    "fullStart": 1264,
                                    "fullEnd": 1286,
                                    "start": 1264,
                                    "end": 1286,
                                    "fullWidth": 22,
                                    "width": 22,
                                    "left": {
                                        "kind": "IdentifierName",
                                        "fullStart": 1264,
                                        "fullEnd": 1277,
                                        "start": 1264,
                                        "end": 1276,
                                        "fullWidth": 13,
                                        "width": 12,
                                        "text": "afterDeleted",
                                        "value": "afterDeleted",
                                        "valueText": "afterDeleted",
                                        "hasTrailingTrivia": true,
                                        "trailingTrivia": [
                                            {
                                                "kind": "WhitespaceTrivia",
                                                "text": " "
                                            }
                                        ]
                                    },
                                    "operatorToken": {
                                        "kind": "EqualsEqualsEqualsToken",
                                        "fullStart": 1277,
                                        "fullEnd": 1281,
                                        "start": 1277,
                                        "end": 1280,
                                        "fullWidth": 4,
                                        "width": 3,
                                        "text": "===",
                                        "value": "===",
                                        "valueText": "===",
                                        "hasTrailingTrivia": true,
                                        "trailingTrivia": [
                                            {
                                                "kind": "WhitespaceTrivia",
                                                "text": " "
                                            }
                                        ]
                                    },
                                    "right": {
                                        "kind": "FalseKeyword",
                                        "fullStart": 1281,
                                        "fullEnd": 1286,
                                        "start": 1281,
                                        "end": 1286,
                                        "fullWidth": 5,
                                        "width": 5,
                                        "text": "false",
                                        "value": false,
                                        "valueText": "false"
                                    }
                                }
                            },
                            "semicolonToken": {
                                "kind": "SemicolonToken",
                                "fullStart": 1286,
                                "fullEnd": 1289,
                                "start": 1286,
                                "end": 1287,
                                "fullWidth": 3,
                                "width": 1,
                                "text": ";",
                                "value": ";",
                                "valueText": ";",
                                "hasTrailingTrivia": true,
                                "hasTrailingNewLine": true,
                                "trailingTrivia": [
                                    {
                                        "kind": "NewLineTrivia",
                                        "text": "\r\n"
                                    }
                                ]
                            }
                        }
                    ],
                    "closeBraceToken": {
                        "kind": "CloseBraceToken",
                        "fullStart": 1289,
                        "fullEnd": 1296,
                        "start": 1293,
                        "end": 1294,
                        "fullWidth": 7,
                        "width": 1,
                        "text": "}",
                        "value": "}",
                        "valueText": "}",
                        "hasLeadingTrivia": true,
                        "hasTrailingTrivia": true,
                        "hasTrailingNewLine": true,
                        "leadingTrivia": [
                            {
                                "kind": "WhitespaceTrivia",
                                "text": "    "
                            }
                        ],
                        "trailingTrivia": [
                            {
                                "kind": "NewLineTrivia",
                                "text": "\r\n"
                            }
                        ]
                    }
                }
            },
            {
                "kind": "ExpressionStatement",
                "fullStart": 1296,
                "fullEnd": 1320,
                "start": 1296,
                "end": 1318,
                "fullWidth": 24,
                "width": 22,
                "expression": {
                    "kind": "InvocationExpression",
                    "fullStart": 1296,
                    "fullEnd": 1317,
                    "start": 1296,
                    "end": 1317,
                    "fullWidth": 21,
                    "width": 21,
                    "expression": {
                        "kind": "IdentifierName",
                        "fullStart": 1296,
                        "fullEnd": 1307,
                        "start": 1296,
                        "end": 1307,
                        "fullWidth": 11,
                        "width": 11,
                        "text": "runTestCase",
                        "value": "runTestCase",
                        "valueText": "runTestCase"
                    },
                    "argumentList": {
                        "kind": "ArgumentList",
                        "fullStart": 1307,
                        "fullEnd": 1317,
                        "start": 1307,
                        "end": 1317,
                        "fullWidth": 10,
                        "width": 10,
                        "openParenToken": {
                            "kind": "OpenParenToken",
                            "fullStart": 1307,
                            "fullEnd": 1308,
                            "start": 1307,
                            "end": 1308,
                            "fullWidth": 1,
                            "width": 1,
                            "text": "(",
                            "value": "(",
                            "valueText": "("
                        },
                        "arguments": [
                            {
                                "kind": "IdentifierName",
                                "fullStart": 1308,
                                "fullEnd": 1316,
                                "start": 1308,
                                "end": 1316,
                                "fullWidth": 8,
                                "width": 8,
                                "text": "testcase",
                                "value": "testcase",
                                "valueText": "testcase"
                            }
                        ],
                        "closeParenToken": {
                            "kind": "CloseParenToken",
                            "fullStart": 1316,
                            "fullEnd": 1317,
                            "start": 1316,
                            "end": 1317,
                            "fullWidth": 1,
                            "width": 1,
                            "text": ")",
                            "value": ")",
                            "valueText": ")"
                        }
                    }
                },
                "semicolonToken": {
                    "kind": "SemicolonToken",
                    "fullStart": 1317,
                    "fullEnd": 1320,
                    "start": 1317,
                    "end": 1318,
                    "fullWidth": 3,
                    "width": 1,
                    "text": ";",
                    "value": ";",
                    "valueText": ";",
                    "hasTrailingTrivia": true,
                    "hasTrailingNewLine": true,
                    "trailingTrivia": [
                        {
                            "kind": "NewLineTrivia",
                            "text": "\r\n"
                        }
                    ]
                }
            }
        ],
        "endOfFileToken": {
            "kind": "EndOfFileToken",
            "fullStart": 1320,
            "fullEnd": 1320,
            "start": 1320,
            "end": 1320,
            "fullWidth": 0,
            "width": 0,
            "text": ""
        }
    },
    "lineMap": {
        "lineStarts": [
            0,
            67,
            152,
            232,
            308,
            380,
            385,
            438,
            604,
            609,
            611,
            613,
            636,
            659,
            661,
            684,
            717,
            729,
            731,
            776,
            817,
            819,
            860,
            916,
            948,
            978,
            993,
            1006,
            1008,
            1064,
            1066,
            1127,
            1129,
            1159,
            1161,
            1221,
            1223,
            1289,
            1296,
            1320
        ],
        "length": 1320
    }
}<|MERGE_RESOLUTION|>--- conflicted
+++ resolved
@@ -247,12 +247,8 @@
                                         "start": 648,
                                         "end": 656,
                                         "fullWidth": 8,
-<<<<<<< HEAD
                                         "width": 8,
-                                        "identifier": {
-=======
                                         "propertyName": {
->>>>>>> 85e84683
                                             "kind": "IdentifierName",
                                             "fullStart": 648,
                                             "fullEnd": 652,
@@ -413,12 +409,8 @@
                                         "start": 673,
                                         "end": 726,
                                         "fullWidth": 53,
-<<<<<<< HEAD
                                         "width": 53,
-                                        "identifier": {
-=======
                                         "propertyName": {
->>>>>>> 85e84683
                                             "kind": "IdentifierName",
                                             "fullStart": 673,
                                             "fullEnd": 679,
@@ -662,12 +654,8 @@
                                         "start": 743,
                                         "end": 773,
                                         "fullWidth": 30,
-<<<<<<< HEAD
                                         "width": 30,
-                                        "identifier": {
-=======
                                         "propertyName": {
->>>>>>> 85e84683
                                             "kind": "IdentifierName",
                                             "fullStart": 743,
                                             "fullEnd": 756,
@@ -1041,12 +1029,8 @@
                                         "start": 831,
                                         "end": 857,
                                         "fullWidth": 26,
-<<<<<<< HEAD
                                         "width": 26,
-                                        "identifier": {
-=======
                                         "propertyName": {
->>>>>>> 85e84683
                                             "kind": "IdentifierName",
                                             "fullStart": 831,
                                             "fullEnd": 837,
@@ -1943,12 +1927,8 @@
                                         "start": 1078,
                                         "end": 1124,
                                         "fullWidth": 46,
-<<<<<<< HEAD
                                         "width": 46,
-                                        "identifier": {
-=======
                                         "propertyName": {
->>>>>>> 85e84683
                                             "kind": "IdentifierName",
                                             "fullStart": 1078,
                                             "fullEnd": 1092,
@@ -2290,12 +2270,8 @@
                                         "start": 1173,
                                         "end": 1218,
                                         "fullWidth": 45,
-<<<<<<< HEAD
                                         "width": 45,
-                                        "identifier": {
-=======
                                         "propertyName": {
->>>>>>> 85e84683
                                             "kind": "IdentifierName",
                                             "fullStart": 1173,
                                             "fullEnd": 1186,
