{
    "isDeclaration": false,
    "languageVersion": "EcmaScript5",
    "parseOptions": {
        "allowAutomaticSemicolonInsertion": true
    },
    "sourceUnit": {
        "kind": "SourceUnit",
        "fullStart": 0,
        "fullEnd": 1185,
        "start": 601,
        "end": 1185,
        "fullWidth": 1185,
        "width": 584,
        "isIncrementallyUnusable": true,
        "moduleElements": [
            {
                "kind": "FunctionDeclaration",
                "fullStart": 0,
                "fullEnd": 1161,
                "start": 601,
                "end": 1159,
                "fullWidth": 1161,
                "width": 558,
                "isIncrementallyUnusable": true,
                "modifiers": [],
                "functionKeyword": {
                    "kind": "FunctionKeyword",
                    "fullStart": 0,
                    "fullEnd": 610,
                    "start": 601,
                    "end": 609,
                    "fullWidth": 610,
                    "width": 8,
                    "text": "function",
                    "value": "function",
                    "valueText": "function",
                    "hasLeadingTrivia": true,
                    "hasLeadingComment": true,
                    "hasLeadingNewLine": true,
                    "hasTrailingTrivia": true,
                    "leadingTrivia": [
                        {
                            "kind": "SingleLineCommentTrivia",
                            "text": "/// Copyright (c) 2012 Ecma International.  All rights reserved. "
                        },
                        {
                            "kind": "NewLineTrivia",
                            "text": "\r\n"
                        },
                        {
                            "kind": "SingleLineCommentTrivia",
                            "text": "/// Ecma International makes this code available under the terms and conditions set"
                        },
                        {
                            "kind": "NewLineTrivia",
                            "text": "\r\n"
                        },
                        {
                            "kind": "SingleLineCommentTrivia",
                            "text": "/// forth on http://hg.ecmascript.org/tests/test262/raw-file/tip/LICENSE (the "
                        },
                        {
                            "kind": "NewLineTrivia",
                            "text": "\r\n"
                        },
                        {
                            "kind": "SingleLineCommentTrivia",
                            "text": "/// \"Use Terms\").   Any redistribution of this code must retain the above "
                        },
                        {
                            "kind": "NewLineTrivia",
                            "text": "\r\n"
                        },
                        {
                            "kind": "SingleLineCommentTrivia",
                            "text": "/// copyright and this notice and otherwise comply with the Use Terms."
                        },
                        {
                            "kind": "NewLineTrivia",
                            "text": "\r\n"
                        },
                        {
                            "kind": "MultiLineCommentTrivia",
                            "text": "/**\r\n * @path ch15/15.2/15.2.3/15.2.3.6/15.2.3.6-4-433.js\r\n * @description ES5 Attributes - property ([[Get]] is undefined, [[Set]] is undefined, [[Enumerable]] is true, [[Configurable]] is false) is enumerable\r\n */"
                        },
                        {
                            "kind": "NewLineTrivia",
                            "text": "\r\n"
                        },
                        {
                            "kind": "NewLineTrivia",
                            "text": "\r\n"
                        },
                        {
                            "kind": "NewLineTrivia",
                            "text": "\r\n"
                        }
                    ],
                    "trailingTrivia": [
                        {
                            "kind": "WhitespaceTrivia",
                            "text": " "
                        }
                    ]
                },
                "identifier": {
                    "kind": "IdentifierName",
                    "fullStart": 610,
                    "fullEnd": 618,
                    "start": 610,
                    "end": 618,
                    "fullWidth": 8,
                    "width": 8,
                    "text": "testcase",
                    "value": "testcase",
                    "valueText": "testcase"
                },
                "callSignature": {
                    "kind": "CallSignature",
                    "fullStart": 618,
                    "fullEnd": 621,
                    "start": 618,
                    "end": 620,
                    "fullWidth": 3,
                    "width": 2,
                    "parameterList": {
                        "kind": "ParameterList",
                        "fullStart": 618,
                        "fullEnd": 621,
                        "start": 618,
                        "end": 620,
                        "fullWidth": 3,
                        "width": 2,
                        "openParenToken": {
                            "kind": "OpenParenToken",
                            "fullStart": 618,
                            "fullEnd": 619,
                            "start": 618,
                            "end": 619,
                            "fullWidth": 1,
                            "width": 1,
                            "text": "(",
                            "value": "(",
                            "valueText": "("
                        },
                        "parameters": [],
                        "closeParenToken": {
                            "kind": "CloseParenToken",
                            "fullStart": 619,
                            "fullEnd": 621,
                            "start": 619,
                            "end": 620,
                            "fullWidth": 2,
                            "width": 1,
                            "text": ")",
                            "value": ")",
                            "valueText": ")",
                            "hasTrailingTrivia": true,
                            "trailingTrivia": [
                                {
                                    "kind": "WhitespaceTrivia",
                                    "text": " "
                                }
                            ]
                        }
                    }
                },
                "block": {
                    "kind": "Block",
                    "fullStart": 621,
                    "fullEnd": 1161,
                    "start": 621,
                    "end": 1159,
                    "fullWidth": 540,
                    "width": 538,
                    "isIncrementallyUnusable": true,
                    "openBraceToken": {
                        "kind": "OpenBraceToken",
                        "fullStart": 621,
                        "fullEnd": 624,
                        "start": 621,
                        "end": 622,
                        "fullWidth": 3,
                        "width": 1,
                        "text": "{",
                        "value": "{",
                        "valueText": "{",
                        "hasTrailingTrivia": true,
                        "hasTrailingNewLine": true,
                        "trailingTrivia": [
                            {
                                "kind": "NewLineTrivia",
                                "text": "\r\n"
                            }
                        ]
                    },
                    "statements": [
                        {
                            "kind": "VariableStatement",
                            "fullStart": 624,
                            "fullEnd": 647,
                            "start": 632,
                            "end": 645,
                            "fullWidth": 23,
                            "width": 13,
                            "modifiers": [],
                            "variableDeclaration": {
                                "kind": "VariableDeclaration",
                                "fullStart": 624,
                                "fullEnd": 644,
                                "start": 632,
                                "end": 644,
                                "fullWidth": 20,
                                "width": 12,
                                "varKeyword": {
                                    "kind": "VarKeyword",
                                    "fullStart": 624,
                                    "fullEnd": 636,
                                    "start": 632,
                                    "end": 635,
                                    "fullWidth": 12,
                                    "width": 3,
                                    "text": "var",
                                    "value": "var",
                                    "valueText": "var",
                                    "hasLeadingTrivia": true,
                                    "hasTrailingTrivia": true,
                                    "leadingTrivia": [
                                        {
                                            "kind": "WhitespaceTrivia",
                                            "text": "        "
                                        }
                                    ],
                                    "trailingTrivia": [
                                        {
                                            "kind": "WhitespaceTrivia",
                                            "text": " "
                                        }
                                    ]
                                },
                                "variableDeclarators": [
                                    {
                                        "kind": "VariableDeclarator",
                                        "fullStart": 636,
                                        "fullEnd": 644,
                                        "start": 636,
                                        "end": 644,
                                        "fullWidth": 8,
<<<<<<< HEAD
                                        "width": 8,
                                        "identifier": {
=======
                                        "propertyName": {
>>>>>>> 85e84683
                                            "kind": "IdentifierName",
                                            "fullStart": 636,
                                            "fullEnd": 640,
                                            "start": 636,
                                            "end": 639,
                                            "fullWidth": 4,
                                            "width": 3,
                                            "text": "obj",
                                            "value": "obj",
                                            "valueText": "obj",
                                            "hasTrailingTrivia": true,
                                            "trailingTrivia": [
                                                {
                                                    "kind": "WhitespaceTrivia",
                                                    "text": " "
                                                }
                                            ]
                                        },
                                        "equalsValueClause": {
                                            "kind": "EqualsValueClause",
                                            "fullStart": 640,
                                            "fullEnd": 644,
                                            "start": 640,
                                            "end": 644,
                                            "fullWidth": 4,
                                            "width": 4,
                                            "equalsToken": {
                                                "kind": "EqualsToken",
                                                "fullStart": 640,
                                                "fullEnd": 642,
                                                "start": 640,
                                                "end": 641,
                                                "fullWidth": 2,
                                                "width": 1,
                                                "text": "=",
                                                "value": "=",
                                                "valueText": "=",
                                                "hasTrailingTrivia": true,
                                                "trailingTrivia": [
                                                    {
                                                        "kind": "WhitespaceTrivia",
                                                        "text": " "
                                                    }
                                                ]
                                            },
                                            "value": {
                                                "kind": "ObjectLiteralExpression",
                                                "fullStart": 642,
                                                "fullEnd": 644,
                                                "start": 642,
                                                "end": 644,
                                                "fullWidth": 2,
                                                "width": 2,
                                                "openBraceToken": {
                                                    "kind": "OpenBraceToken",
                                                    "fullStart": 642,
                                                    "fullEnd": 643,
                                                    "start": 642,
                                                    "end": 643,
                                                    "fullWidth": 1,
                                                    "width": 1,
                                                    "text": "{",
                                                    "value": "{",
                                                    "valueText": "{"
                                                },
                                                "propertyAssignments": [],
                                                "closeBraceToken": {
                                                    "kind": "CloseBraceToken",
                                                    "fullStart": 643,
                                                    "fullEnd": 644,
                                                    "start": 643,
                                                    "end": 644,
                                                    "fullWidth": 1,
                                                    "width": 1,
                                                    "text": "}",
                                                    "value": "}",
                                                    "valueText": "}"
                                                }
                                            }
                                        }
                                    }
                                ]
                            },
                            "semicolonToken": {
                                "kind": "SemicolonToken",
                                "fullStart": 644,
                                "fullEnd": 647,
                                "start": 644,
                                "end": 645,
                                "fullWidth": 3,
                                "width": 1,
                                "text": ";",
                                "value": ";",
                                "valueText": ";",
                                "hasTrailingTrivia": true,
                                "hasTrailingNewLine": true,
                                "trailingTrivia": [
                                    {
                                        "kind": "NewLineTrivia",
                                        "text": "\r\n"
                                    }
                                ]
                            }
                        },
                        {
                            "kind": "ExpressionStatement",
                            "fullStart": 647,
                            "fullEnd": 830,
                            "start": 657,
                            "end": 828,
                            "fullWidth": 183,
                            "width": 171,
                            "isIncrementallyUnusable": true,
                            "expression": {
                                "kind": "InvocationExpression",
                                "fullStart": 647,
                                "fullEnd": 827,
                                "start": 657,
                                "end": 827,
                                "fullWidth": 180,
                                "width": 170,
                                "isIncrementallyUnusable": true,
                                "expression": {
                                    "kind": "MemberAccessExpression",
                                    "fullStart": 647,
                                    "fullEnd": 678,
                                    "start": 657,
                                    "end": 678,
                                    "fullWidth": 31,
                                    "width": 21,
                                    "expression": {
                                        "kind": "IdentifierName",
                                        "fullStart": 647,
                                        "fullEnd": 663,
                                        "start": 657,
                                        "end": 663,
                                        "fullWidth": 16,
                                        "width": 6,
                                        "text": "Object",
                                        "value": "Object",
                                        "valueText": "Object",
                                        "hasLeadingTrivia": true,
                                        "hasLeadingNewLine": true,
                                        "leadingTrivia": [
                                            {
                                                "kind": "NewLineTrivia",
                                                "text": "\r\n"
                                            },
                                            {
                                                "kind": "WhitespaceTrivia",
                                                "text": "        "
                                            }
                                        ]
                                    },
                                    "dotToken": {
                                        "kind": "DotToken",
                                        "fullStart": 663,
                                        "fullEnd": 664,
                                        "start": 663,
                                        "end": 664,
                                        "fullWidth": 1,
                                        "width": 1,
                                        "text": ".",
                                        "value": ".",
                                        "valueText": "."
                                    },
                                    "name": {
                                        "kind": "IdentifierName",
                                        "fullStart": 664,
                                        "fullEnd": 678,
                                        "start": 664,
                                        "end": 678,
                                        "fullWidth": 14,
                                        "width": 14,
                                        "text": "defineProperty",
                                        "value": "defineProperty",
                                        "valueText": "defineProperty"
                                    }
                                },
                                "argumentList": {
                                    "kind": "ArgumentList",
                                    "fullStart": 678,
                                    "fullEnd": 827,
                                    "start": 678,
                                    "end": 827,
                                    "fullWidth": 149,
                                    "width": 149,
                                    "isIncrementallyUnusable": true,
                                    "openParenToken": {
                                        "kind": "OpenParenToken",
                                        "fullStart": 678,
                                        "fullEnd": 679,
                                        "start": 678,
                                        "end": 679,
                                        "fullWidth": 1,
                                        "width": 1,
                                        "text": "(",
                                        "value": "(",
                                        "valueText": "("
                                    },
                                    "arguments": [
                                        {
                                            "kind": "IdentifierName",
                                            "fullStart": 679,
                                            "fullEnd": 682,
                                            "start": 679,
                                            "end": 682,
                                            "fullWidth": 3,
                                            "width": 3,
                                            "text": "obj",
                                            "value": "obj",
                                            "valueText": "obj"
                                        },
                                        {
                                            "kind": "CommaToken",
                                            "fullStart": 682,
                                            "fullEnd": 684,
                                            "start": 682,
                                            "end": 683,
                                            "fullWidth": 2,
                                            "width": 1,
                                            "text": ",",
                                            "value": ",",
                                            "valueText": ",",
                                            "hasTrailingTrivia": true,
                                            "trailingTrivia": [
                                                {
                                                    "kind": "WhitespaceTrivia",
                                                    "text": " "
                                                }
                                            ]
                                        },
                                        {
                                            "kind": "StringLiteral",
                                            "fullStart": 684,
                                            "fullEnd": 690,
                                            "start": 684,
                                            "end": 690,
                                            "fullWidth": 6,
                                            "width": 6,
                                            "text": "\"prop\"",
                                            "value": "prop",
                                            "valueText": "prop"
                                        },
                                        {
                                            "kind": "CommaToken",
                                            "fullStart": 690,
                                            "fullEnd": 692,
                                            "start": 690,
                                            "end": 691,
                                            "fullWidth": 2,
                                            "width": 1,
                                            "text": ",",
                                            "value": ",",
                                            "valueText": ",",
                                            "hasTrailingTrivia": true,
                                            "trailingTrivia": [
                                                {
                                                    "kind": "WhitespaceTrivia",
                                                    "text": " "
                                                }
                                            ]
                                        },
                                        {
                                            "kind": "ObjectLiteralExpression",
                                            "fullStart": 692,
                                            "fullEnd": 826,
                                            "start": 692,
                                            "end": 826,
                                            "fullWidth": 134,
                                            "width": 134,
                                            "isIncrementallyUnusable": true,
                                            "openBraceToken": {
                                                "kind": "OpenBraceToken",
                                                "fullStart": 692,
                                                "fullEnd": 695,
                                                "start": 692,
                                                "end": 693,
                                                "fullWidth": 3,
                                                "width": 1,
                                                "text": "{",
                                                "value": "{",
                                                "valueText": "{",
                                                "hasTrailingTrivia": true,
                                                "hasTrailingNewLine": true,
                                                "trailingTrivia": [
                                                    {
                                                        "kind": "NewLineTrivia",
                                                        "text": "\r\n"
                                                    }
                                                ]
                                            },
                                            "propertyAssignments": [
                                                {
                                                    "kind": "SimplePropertyAssignment",
                                                    "fullStart": 695,
                                                    "fullEnd": 721,
                                                    "start": 707,
                                                    "end": 721,
                                                    "fullWidth": 26,
                                                    "width": 14,
                                                    "isIncrementallyUnusable": true,
                                                    "propertyName": {
                                                        "kind": "IdentifierName",
                                                        "fullStart": 695,
                                                        "fullEnd": 710,
                                                        "start": 707,
                                                        "end": 710,
                                                        "fullWidth": 15,
                                                        "width": 3,
                                                        "text": "get",
                                                        "value": "get",
                                                        "valueText": "get",
                                                        "hasLeadingTrivia": true,
                                                        "leadingTrivia": [
                                                            {
                                                                "kind": "WhitespaceTrivia",
                                                                "text": "            "
                                                            }
                                                        ]
                                                    },
                                                    "colonToken": {
                                                        "kind": "ColonToken",
                                                        "fullStart": 710,
                                                        "fullEnd": 712,
                                                        "start": 710,
                                                        "end": 711,
                                                        "fullWidth": 2,
                                                        "width": 1,
                                                        "text": ":",
                                                        "value": ":",
                                                        "valueText": ":",
                                                        "hasTrailingTrivia": true,
                                                        "trailingTrivia": [
                                                            {
                                                                "kind": "WhitespaceTrivia",
                                                                "text": " "
                                                            }
                                                        ]
                                                    },
                                                    "expression": {
                                                        "kind": "IdentifierName",
                                                        "fullStart": 712,
                                                        "fullEnd": 721,
                                                        "start": 712,
                                                        "end": 721,
                                                        "fullWidth": 9,
                                                        "width": 9,
                                                        "text": "undefined",
                                                        "value": "undefined",
                                                        "valueText": "undefined"
                                                    }
                                                },
                                                {
                                                    "kind": "CommaToken",
                                                    "fullStart": 721,
                                                    "fullEnd": 724,
                                                    "start": 721,
                                                    "end": 722,
                                                    "fullWidth": 3,
                                                    "width": 1,
                                                    "text": ",",
                                                    "value": ",",
                                                    "valueText": ",",
                                                    "hasTrailingTrivia": true,
                                                    "hasTrailingNewLine": true,
                                                    "trailingTrivia": [
                                                        {
                                                            "kind": "NewLineTrivia",
                                                            "text": "\r\n"
                                                        }
                                                    ]
                                                },
                                                {
                                                    "kind": "SimplePropertyAssignment",
                                                    "fullStart": 724,
                                                    "fullEnd": 750,
                                                    "start": 736,
                                                    "end": 750,
                                                    "fullWidth": 26,
                                                    "width": 14,
                                                    "isIncrementallyUnusable": true,
                                                    "propertyName": {
                                                        "kind": "IdentifierName",
                                                        "fullStart": 724,
                                                        "fullEnd": 739,
                                                        "start": 736,
                                                        "end": 739,
                                                        "fullWidth": 15,
                                                        "width": 3,
                                                        "text": "set",
                                                        "value": "set",
                                                        "valueText": "set",
                                                        "hasLeadingTrivia": true,
                                                        "leadingTrivia": [
                                                            {
                                                                "kind": "WhitespaceTrivia",
                                                                "text": "            "
                                                            }
                                                        ]
                                                    },
                                                    "colonToken": {
                                                        "kind": "ColonToken",
                                                        "fullStart": 739,
                                                        "fullEnd": 741,
                                                        "start": 739,
                                                        "end": 740,
                                                        "fullWidth": 2,
                                                        "width": 1,
                                                        "text": ":",
                                                        "value": ":",
                                                        "valueText": ":",
                                                        "hasTrailingTrivia": true,
                                                        "trailingTrivia": [
                                                            {
                                                                "kind": "WhitespaceTrivia",
                                                                "text": " "
                                                            }
                                                        ]
                                                    },
                                                    "expression": {
                                                        "kind": "IdentifierName",
                                                        "fullStart": 741,
                                                        "fullEnd": 750,
                                                        "start": 741,
                                                        "end": 750,
                                                        "fullWidth": 9,
                                                        "width": 9,
                                                        "text": "undefined",
                                                        "value": "undefined",
                                                        "valueText": "undefined"
                                                    }
                                                },
                                                {
                                                    "kind": "CommaToken",
                                                    "fullStart": 750,
                                                    "fullEnd": 753,
                                                    "start": 750,
                                                    "end": 751,
                                                    "fullWidth": 3,
                                                    "width": 1,
                                                    "text": ",",
                                                    "value": ",",
                                                    "valueText": ",",
                                                    "hasTrailingTrivia": true,
                                                    "hasTrailingNewLine": true,
                                                    "trailingTrivia": [
                                                        {
                                                            "kind": "NewLineTrivia",
                                                            "text": "\r\n"
                                                        }
                                                    ]
                                                },
                                                {
                                                    "kind": "SimplePropertyAssignment",
                                                    "fullStart": 753,
                                                    "fullEnd": 781,
                                                    "start": 765,
                                                    "end": 781,
                                                    "fullWidth": 28,
                                                    "width": 16,
                                                    "propertyName": {
                                                        "kind": "IdentifierName",
                                                        "fullStart": 753,
                                                        "fullEnd": 775,
                                                        "start": 765,
                                                        "end": 775,
                                                        "fullWidth": 22,
                                                        "width": 10,
                                                        "text": "enumerable",
                                                        "value": "enumerable",
                                                        "valueText": "enumerable",
                                                        "hasLeadingTrivia": true,
                                                        "leadingTrivia": [
                                                            {
                                                                "kind": "WhitespaceTrivia",
                                                                "text": "            "
                                                            }
                                                        ]
                                                    },
                                                    "colonToken": {
                                                        "kind": "ColonToken",
                                                        "fullStart": 775,
                                                        "fullEnd": 777,
                                                        "start": 775,
                                                        "end": 776,
                                                        "fullWidth": 2,
                                                        "width": 1,
                                                        "text": ":",
                                                        "value": ":",
                                                        "valueText": ":",
                                                        "hasTrailingTrivia": true,
                                                        "trailingTrivia": [
                                                            {
                                                                "kind": "WhitespaceTrivia",
                                                                "text": " "
                                                            }
                                                        ]
                                                    },
                                                    "expression": {
                                                        "kind": "TrueKeyword",
                                                        "fullStart": 777,
                                                        "fullEnd": 781,
                                                        "start": 777,
                                                        "end": 781,
                                                        "fullWidth": 4,
                                                        "width": 4,
                                                        "text": "true",
                                                        "value": true,
                                                        "valueText": "true"
                                                    }
                                                },
                                                {
                                                    "kind": "CommaToken",
                                                    "fullStart": 781,
                                                    "fullEnd": 784,
                                                    "start": 781,
                                                    "end": 782,
                                                    "fullWidth": 3,
                                                    "width": 1,
                                                    "text": ",",
                                                    "value": ",",
                                                    "valueText": ",",
                                                    "hasTrailingTrivia": true,
                                                    "hasTrailingNewLine": true,
                                                    "trailingTrivia": [
                                                        {
                                                            "kind": "NewLineTrivia",
                                                            "text": "\r\n"
                                                        }
                                                    ]
                                                },
                                                {
                                                    "kind": "SimplePropertyAssignment",
                                                    "fullStart": 784,
                                                    "fullEnd": 817,
                                                    "start": 796,
                                                    "end": 815,
                                                    "fullWidth": 33,
                                                    "width": 19,
                                                    "propertyName": {
                                                        "kind": "IdentifierName",
                                                        "fullStart": 784,
                                                        "fullEnd": 808,
                                                        "start": 796,
                                                        "end": 808,
                                                        "fullWidth": 24,
                                                        "width": 12,
                                                        "text": "configurable",
                                                        "value": "configurable",
                                                        "valueText": "configurable",
                                                        "hasLeadingTrivia": true,
                                                        "leadingTrivia": [
                                                            {
                                                                "kind": "WhitespaceTrivia",
                                                                "text": "            "
                                                            }
                                                        ]
                                                    },
                                                    "colonToken": {
                                                        "kind": "ColonToken",
                                                        "fullStart": 808,
                                                        "fullEnd": 810,
                                                        "start": 808,
                                                        "end": 809,
                                                        "fullWidth": 2,
                                                        "width": 1,
                                                        "text": ":",
                                                        "value": ":",
                                                        "valueText": ":",
                                                        "hasTrailingTrivia": true,
                                                        "trailingTrivia": [
                                                            {
                                                                "kind": "WhitespaceTrivia",
                                                                "text": " "
                                                            }
                                                        ]
                                                    },
                                                    "expression": {
                                                        "kind": "FalseKeyword",
                                                        "fullStart": 810,
                                                        "fullEnd": 817,
                                                        "start": 810,
                                                        "end": 815,
                                                        "fullWidth": 7,
                                                        "width": 5,
                                                        "text": "false",
                                                        "value": false,
                                                        "valueText": "false",
                                                        "hasTrailingTrivia": true,
                                                        "hasTrailingNewLine": true,
                                                        "trailingTrivia": [
                                                            {
                                                                "kind": "NewLineTrivia",
                                                                "text": "\r\n"
                                                            }
                                                        ]
                                                    }
                                                }
                                            ],
                                            "closeBraceToken": {
                                                "kind": "CloseBraceToken",
                                                "fullStart": 817,
                                                "fullEnd": 826,
                                                "start": 825,
                                                "end": 826,
                                                "fullWidth": 9,
                                                "width": 1,
                                                "text": "}",
                                                "value": "}",
                                                "valueText": "}",
                                                "hasLeadingTrivia": true,
                                                "leadingTrivia": [
                                                    {
                                                        "kind": "WhitespaceTrivia",
                                                        "text": "        "
                                                    }
                                                ]
                                            }
                                        }
                                    ],
                                    "closeParenToken": {
                                        "kind": "CloseParenToken",
                                        "fullStart": 826,
                                        "fullEnd": 827,
                                        "start": 826,
                                        "end": 827,
                                        "fullWidth": 1,
                                        "width": 1,
                                        "text": ")",
                                        "value": ")",
                                        "valueText": ")"
                                    }
                                }
                            },
                            "semicolonToken": {
                                "kind": "SemicolonToken",
                                "fullStart": 827,
                                "fullEnd": 830,
                                "start": 827,
                                "end": 828,
                                "fullWidth": 3,
                                "width": 1,
                                "text": ";",
                                "value": ";",
                                "valueText": ";",
                                "hasTrailingTrivia": true,
                                "hasTrailingNewLine": true,
                                "trailingTrivia": [
                                    {
                                        "kind": "NewLineTrivia",
                                        "text": "\r\n"
                                    }
                                ]
                            }
                        },
                        {
                            "kind": "VariableStatement",
                            "fullStart": 830,
                            "fullEnd": 897,
                            "start": 840,
                            "end": 895,
                            "fullWidth": 67,
                            "width": 55,
                            "modifiers": [],
                            "variableDeclaration": {
                                "kind": "VariableDeclaration",
                                "fullStart": 830,
                                "fullEnd": 894,
                                "start": 840,
                                "end": 894,
                                "fullWidth": 64,
                                "width": 54,
                                "varKeyword": {
                                    "kind": "VarKeyword",
                                    "fullStart": 830,
                                    "fullEnd": 844,
                                    "start": 840,
                                    "end": 843,
                                    "fullWidth": 14,
                                    "width": 3,
                                    "text": "var",
                                    "value": "var",
                                    "valueText": "var",
                                    "hasLeadingTrivia": true,
                                    "hasLeadingNewLine": true,
                                    "hasTrailingTrivia": true,
                                    "leadingTrivia": [
                                        {
                                            "kind": "NewLineTrivia",
                                            "text": "\r\n"
                                        },
                                        {
                                            "kind": "WhitespaceTrivia",
                                            "text": "        "
                                        }
                                    ],
                                    "trailingTrivia": [
                                        {
                                            "kind": "WhitespaceTrivia",
                                            "text": " "
                                        }
                                    ]
                                },
                                "variableDeclarators": [
                                    {
                                        "kind": "VariableDeclarator",
                                        "fullStart": 844,
                                        "fullEnd": 894,
                                        "start": 844,
                                        "end": 894,
                                        "fullWidth": 50,
<<<<<<< HEAD
                                        "width": 50,
                                        "identifier": {
=======
                                        "propertyName": {
>>>>>>> 85e84683
                                            "kind": "IdentifierName",
                                            "fullStart": 844,
                                            "fullEnd": 866,
                                            "start": 844,
                                            "end": 865,
                                            "fullWidth": 22,
                                            "width": 21,
                                            "text": "propertyDefineCorrect",
                                            "value": "propertyDefineCorrect",
                                            "valueText": "propertyDefineCorrect",
                                            "hasTrailingTrivia": true,
                                            "trailingTrivia": [
                                                {
                                                    "kind": "WhitespaceTrivia",
                                                    "text": " "
                                                }
                                            ]
                                        },
                                        "equalsValueClause": {
                                            "kind": "EqualsValueClause",
                                            "fullStart": 866,
                                            "fullEnd": 894,
                                            "start": 866,
                                            "end": 894,
                                            "fullWidth": 28,
                                            "width": 28,
                                            "equalsToken": {
                                                "kind": "EqualsToken",
                                                "fullStart": 866,
                                                "fullEnd": 868,
                                                "start": 866,
                                                "end": 867,
                                                "fullWidth": 2,
                                                "width": 1,
                                                "text": "=",
                                                "value": "=",
                                                "valueText": "=",
                                                "hasTrailingTrivia": true,
                                                "trailingTrivia": [
                                                    {
                                                        "kind": "WhitespaceTrivia",
                                                        "text": " "
                                                    }
                                                ]
                                            },
                                            "value": {
                                                "kind": "InvocationExpression",
                                                "fullStart": 868,
                                                "fullEnd": 894,
                                                "start": 868,
                                                "end": 894,
                                                "fullWidth": 26,
                                                "width": 26,
                                                "expression": {
                                                    "kind": "MemberAccessExpression",
                                                    "fullStart": 868,
                                                    "fullEnd": 886,
                                                    "start": 868,
                                                    "end": 886,
                                                    "fullWidth": 18,
                                                    "width": 18,
                                                    "expression": {
                                                        "kind": "IdentifierName",
                                                        "fullStart": 868,
                                                        "fullEnd": 871,
                                                        "start": 868,
                                                        "end": 871,
                                                        "fullWidth": 3,
                                                        "width": 3,
                                                        "text": "obj",
                                                        "value": "obj",
                                                        "valueText": "obj"
                                                    },
                                                    "dotToken": {
                                                        "kind": "DotToken",
                                                        "fullStart": 871,
                                                        "fullEnd": 872,
                                                        "start": 871,
                                                        "end": 872,
                                                        "fullWidth": 1,
                                                        "width": 1,
                                                        "text": ".",
                                                        "value": ".",
                                                        "valueText": "."
                                                    },
                                                    "name": {
                                                        "kind": "IdentifierName",
                                                        "fullStart": 872,
                                                        "fullEnd": 886,
                                                        "start": 872,
                                                        "end": 886,
                                                        "fullWidth": 14,
                                                        "width": 14,
                                                        "text": "hasOwnProperty",
                                                        "value": "hasOwnProperty",
                                                        "valueText": "hasOwnProperty"
                                                    }
                                                },
                                                "argumentList": {
                                                    "kind": "ArgumentList",
                                                    "fullStart": 886,
                                                    "fullEnd": 894,
                                                    "start": 886,
                                                    "end": 894,
                                                    "fullWidth": 8,
                                                    "width": 8,
                                                    "openParenToken": {
                                                        "kind": "OpenParenToken",
                                                        "fullStart": 886,
                                                        "fullEnd": 887,
                                                        "start": 886,
                                                        "end": 887,
                                                        "fullWidth": 1,
                                                        "width": 1,
                                                        "text": "(",
                                                        "value": "(",
                                                        "valueText": "("
                                                    },
                                                    "arguments": [
                                                        {
                                                            "kind": "StringLiteral",
                                                            "fullStart": 887,
                                                            "fullEnd": 893,
                                                            "start": 887,
                                                            "end": 893,
                                                            "fullWidth": 6,
                                                            "width": 6,
                                                            "text": "\"prop\"",
                                                            "value": "prop",
                                                            "valueText": "prop"
                                                        }
                                                    ],
                                                    "closeParenToken": {
                                                        "kind": "CloseParenToken",
                                                        "fullStart": 893,
                                                        "fullEnd": 894,
                                                        "start": 893,
                                                        "end": 894,
                                                        "fullWidth": 1,
                                                        "width": 1,
                                                        "text": ")",
                                                        "value": ")",
                                                        "valueText": ")"
                                                    }
                                                }
                                            }
                                        }
                                    }
                                ]
                            },
                            "semicolonToken": {
                                "kind": "SemicolonToken",
                                "fullStart": 894,
                                "fullEnd": 897,
                                "start": 894,
                                "end": 895,
                                "fullWidth": 3,
                                "width": 1,
                                "text": ";",
                                "value": ";",
                                "valueText": ";",
                                "hasTrailingTrivia": true,
                                "hasTrailingNewLine": true,
                                "trailingTrivia": [
                                    {
                                        "kind": "NewLineTrivia",
                                        "text": "\r\n"
                                    }
                                ]
                            }
                        },
                        {
                            "kind": "VariableStatement",
                            "fullStart": 897,
                            "fullEnd": 963,
                            "start": 905,
                            "end": 961,
                            "fullWidth": 66,
                            "width": 56,
                            "modifiers": [],
                            "variableDeclaration": {
                                "kind": "VariableDeclaration",
                                "fullStart": 897,
                                "fullEnd": 960,
                                "start": 905,
                                "end": 960,
                                "fullWidth": 63,
                                "width": 55,
                                "varKeyword": {
                                    "kind": "VarKeyword",
                                    "fullStart": 897,
                                    "fullEnd": 909,
                                    "start": 905,
                                    "end": 908,
                                    "fullWidth": 12,
                                    "width": 3,
                                    "text": "var",
                                    "value": "var",
                                    "valueText": "var",
                                    "hasLeadingTrivia": true,
                                    "hasTrailingTrivia": true,
                                    "leadingTrivia": [
                                        {
                                            "kind": "WhitespaceTrivia",
                                            "text": "        "
                                        }
                                    ],
                                    "trailingTrivia": [
                                        {
                                            "kind": "WhitespaceTrivia",
                                            "text": " "
                                        }
                                    ]
                                },
                                "variableDeclarators": [
                                    {
                                        "kind": "VariableDeclarator",
                                        "fullStart": 909,
                                        "fullEnd": 960,
                                        "start": 909,
                                        "end": 960,
                                        "fullWidth": 51,
<<<<<<< HEAD
                                        "width": 51,
                                        "identifier": {
=======
                                        "propertyName": {
>>>>>>> 85e84683
                                            "kind": "IdentifierName",
                                            "fullStart": 909,
                                            "fullEnd": 914,
                                            "start": 909,
                                            "end": 913,
                                            "fullWidth": 5,
                                            "width": 4,
                                            "text": "desc",
                                            "value": "desc",
                                            "valueText": "desc",
                                            "hasTrailingTrivia": true,
                                            "trailingTrivia": [
                                                {
                                                    "kind": "WhitespaceTrivia",
                                                    "text": " "
                                                }
                                            ]
                                        },
                                        "equalsValueClause": {
                                            "kind": "EqualsValueClause",
                                            "fullStart": 914,
                                            "fullEnd": 960,
                                            "start": 914,
                                            "end": 960,
                                            "fullWidth": 46,
                                            "width": 46,
                                            "equalsToken": {
                                                "kind": "EqualsToken",
                                                "fullStart": 914,
                                                "fullEnd": 916,
                                                "start": 914,
                                                "end": 915,
                                                "fullWidth": 2,
                                                "width": 1,
                                                "text": "=",
                                                "value": "=",
                                                "valueText": "=",
                                                "hasTrailingTrivia": true,
                                                "trailingTrivia": [
                                                    {
                                                        "kind": "WhitespaceTrivia",
                                                        "text": " "
                                                    }
                                                ]
                                            },
                                            "value": {
                                                "kind": "InvocationExpression",
                                                "fullStart": 916,
                                                "fullEnd": 960,
                                                "start": 916,
                                                "end": 960,
                                                "fullWidth": 44,
                                                "width": 44,
                                                "expression": {
                                                    "kind": "MemberAccessExpression",
                                                    "fullStart": 916,
                                                    "fullEnd": 947,
                                                    "start": 916,
                                                    "end": 947,
                                                    "fullWidth": 31,
                                                    "width": 31,
                                                    "expression": {
                                                        "kind": "IdentifierName",
                                                        "fullStart": 916,
                                                        "fullEnd": 922,
                                                        "start": 916,
                                                        "end": 922,
                                                        "fullWidth": 6,
                                                        "width": 6,
                                                        "text": "Object",
                                                        "value": "Object",
                                                        "valueText": "Object"
                                                    },
                                                    "dotToken": {
                                                        "kind": "DotToken",
                                                        "fullStart": 922,
                                                        "fullEnd": 923,
                                                        "start": 922,
                                                        "end": 923,
                                                        "fullWidth": 1,
                                                        "width": 1,
                                                        "text": ".",
                                                        "value": ".",
                                                        "valueText": "."
                                                    },
                                                    "name": {
                                                        "kind": "IdentifierName",
                                                        "fullStart": 923,
                                                        "fullEnd": 947,
                                                        "start": 923,
                                                        "end": 947,
                                                        "fullWidth": 24,
                                                        "width": 24,
                                                        "text": "getOwnPropertyDescriptor",
                                                        "value": "getOwnPropertyDescriptor",
                                                        "valueText": "getOwnPropertyDescriptor"
                                                    }
                                                },
                                                "argumentList": {
                                                    "kind": "ArgumentList",
                                                    "fullStart": 947,
                                                    "fullEnd": 960,
                                                    "start": 947,
                                                    "end": 960,
                                                    "fullWidth": 13,
                                                    "width": 13,
                                                    "openParenToken": {
                                                        "kind": "OpenParenToken",
                                                        "fullStart": 947,
                                                        "fullEnd": 948,
                                                        "start": 947,
                                                        "end": 948,
                                                        "fullWidth": 1,
                                                        "width": 1,
                                                        "text": "(",
                                                        "value": "(",
                                                        "valueText": "("
                                                    },
                                                    "arguments": [
                                                        {
                                                            "kind": "IdentifierName",
                                                            "fullStart": 948,
                                                            "fullEnd": 951,
                                                            "start": 948,
                                                            "end": 951,
                                                            "fullWidth": 3,
                                                            "width": 3,
                                                            "text": "obj",
                                                            "value": "obj",
                                                            "valueText": "obj"
                                                        },
                                                        {
                                                            "kind": "CommaToken",
                                                            "fullStart": 951,
                                                            "fullEnd": 953,
                                                            "start": 951,
                                                            "end": 952,
                                                            "fullWidth": 2,
                                                            "width": 1,
                                                            "text": ",",
                                                            "value": ",",
                                                            "valueText": ",",
                                                            "hasTrailingTrivia": true,
                                                            "trailingTrivia": [
                                                                {
                                                                    "kind": "WhitespaceTrivia",
                                                                    "text": " "
                                                                }
                                                            ]
                                                        },
                                                        {
                                                            "kind": "StringLiteral",
                                                            "fullStart": 953,
                                                            "fullEnd": 959,
                                                            "start": 953,
                                                            "end": 959,
                                                            "fullWidth": 6,
                                                            "width": 6,
                                                            "text": "\"prop\"",
                                                            "value": "prop",
                                                            "valueText": "prop"
                                                        }
                                                    ],
                                                    "closeParenToken": {
                                                        "kind": "CloseParenToken",
                                                        "fullStart": 959,
                                                        "fullEnd": 960,
                                                        "start": 959,
                                                        "end": 960,
                                                        "fullWidth": 1,
                                                        "width": 1,
                                                        "text": ")",
                                                        "value": ")",
                                                        "valueText": ")"
                                                    }
                                                }
                                            }
                                        }
                                    }
                                ]
                            },
                            "semicolonToken": {
                                "kind": "SemicolonToken",
                                "fullStart": 960,
                                "fullEnd": 963,
                                "start": 960,
                                "end": 961,
                                "fullWidth": 3,
                                "width": 1,
                                "text": ";",
                                "value": ";",
                                "valueText": ";",
                                "hasTrailingTrivia": true,
                                "hasTrailingNewLine": true,
                                "trailingTrivia": [
                                    {
                                        "kind": "NewLineTrivia",
                                        "text": "\r\n"
                                    }
                                ]
                            }
                        },
                        {
                            "kind": "ForInStatement",
                            "fullStart": 963,
                            "fullEnd": 1129,
                            "start": 973,
                            "end": 1127,
                            "fullWidth": 166,
                            "width": 154,
                            "forKeyword": {
                                "kind": "ForKeyword",
                                "fullStart": 963,
                                "fullEnd": 977,
                                "start": 973,
                                "end": 976,
                                "fullWidth": 14,
                                "width": 3,
                                "text": "for",
                                "value": "for",
                                "valueText": "for",
                                "hasLeadingTrivia": true,
                                "hasLeadingNewLine": true,
                                "hasTrailingTrivia": true,
                                "leadingTrivia": [
                                    {
                                        "kind": "NewLineTrivia",
                                        "text": "\r\n"
                                    },
                                    {
                                        "kind": "WhitespaceTrivia",
                                        "text": "        "
                                    }
                                ],
                                "trailingTrivia": [
                                    {
                                        "kind": "WhitespaceTrivia",
                                        "text": " "
                                    }
                                ]
                            },
                            "openParenToken": {
                                "kind": "OpenParenToken",
                                "fullStart": 977,
                                "fullEnd": 978,
                                "start": 977,
                                "end": 978,
                                "fullWidth": 1,
                                "width": 1,
                                "text": "(",
                                "value": "(",
                                "valueText": "("
                            },
                            "variableDeclaration": {
                                "kind": "VariableDeclaration",
                                "fullStart": 978,
                                "fullEnd": 984,
                                "start": 978,
                                "end": 983,
                                "fullWidth": 6,
                                "width": 5,
                                "varKeyword": {
                                    "kind": "VarKeyword",
                                    "fullStart": 978,
                                    "fullEnd": 982,
                                    "start": 978,
                                    "end": 981,
                                    "fullWidth": 4,
                                    "width": 3,
                                    "text": "var",
                                    "value": "var",
                                    "valueText": "var",
                                    "hasTrailingTrivia": true,
                                    "trailingTrivia": [
                                        {
                                            "kind": "WhitespaceTrivia",
                                            "text": " "
                                        }
                                    ]
                                },
                                "variableDeclarators": [
                                    {
                                        "kind": "VariableDeclarator",
                                        "fullStart": 982,
                                        "fullEnd": 984,
                                        "start": 982,
                                        "end": 983,
                                        "fullWidth": 2,
<<<<<<< HEAD
                                        "width": 1,
                                        "identifier": {
=======
                                        "propertyName": {
>>>>>>> 85e84683
                                            "kind": "IdentifierName",
                                            "fullStart": 982,
                                            "fullEnd": 984,
                                            "start": 982,
                                            "end": 983,
                                            "fullWidth": 2,
                                            "width": 1,
                                            "text": "p",
                                            "value": "p",
                                            "valueText": "p",
                                            "hasTrailingTrivia": true,
                                            "trailingTrivia": [
                                                {
                                                    "kind": "WhitespaceTrivia",
                                                    "text": " "
                                                }
                                            ]
                                        }
                                    }
                                ]
                            },
                            "inKeyword": {
                                "kind": "InKeyword",
                                "fullStart": 984,
                                "fullEnd": 987,
                                "start": 984,
                                "end": 986,
                                "fullWidth": 3,
                                "width": 2,
                                "text": "in",
                                "value": "in",
                                "valueText": "in",
                                "hasTrailingTrivia": true,
                                "trailingTrivia": [
                                    {
                                        "kind": "WhitespaceTrivia",
                                        "text": " "
                                    }
                                ]
                            },
                            "expression": {
                                "kind": "IdentifierName",
                                "fullStart": 987,
                                "fullEnd": 990,
                                "start": 987,
                                "end": 990,
                                "fullWidth": 3,
                                "width": 3,
                                "text": "obj",
                                "value": "obj",
                                "valueText": "obj"
                            },
                            "closeParenToken": {
                                "kind": "CloseParenToken",
                                "fullStart": 990,
                                "fullEnd": 992,
                                "start": 990,
                                "end": 991,
                                "fullWidth": 2,
                                "width": 1,
                                "text": ")",
                                "value": ")",
                                "valueText": ")",
                                "hasTrailingTrivia": true,
                                "trailingTrivia": [
                                    {
                                        "kind": "WhitespaceTrivia",
                                        "text": " "
                                    }
                                ]
                            },
                            "statement": {
                                "kind": "Block",
                                "fullStart": 992,
                                "fullEnd": 1129,
                                "start": 992,
                                "end": 1127,
                                "fullWidth": 137,
                                "width": 135,
                                "openBraceToken": {
                                    "kind": "OpenBraceToken",
                                    "fullStart": 992,
                                    "fullEnd": 995,
                                    "start": 992,
                                    "end": 993,
                                    "fullWidth": 3,
                                    "width": 1,
                                    "text": "{",
                                    "value": "{",
                                    "valueText": "{",
                                    "hasTrailingTrivia": true,
                                    "hasTrailingNewLine": true,
                                    "trailingTrivia": [
                                        {
                                            "kind": "NewLineTrivia",
                                            "text": "\r\n"
                                        }
                                    ]
                                },
                                "statements": [
                                    {
                                        "kind": "IfStatement",
                                        "fullStart": 995,
                                        "fullEnd": 1118,
                                        "start": 1007,
                                        "end": 1116,
                                        "fullWidth": 123,
                                        "width": 109,
                                        "ifKeyword": {
                                            "kind": "IfKeyword",
                                            "fullStart": 995,
                                            "fullEnd": 1010,
                                            "start": 1007,
                                            "end": 1009,
                                            "fullWidth": 15,
                                            "width": 2,
                                            "text": "if",
                                            "value": "if",
                                            "valueText": "if",
                                            "hasLeadingTrivia": true,
                                            "hasTrailingTrivia": true,
                                            "leadingTrivia": [
                                                {
                                                    "kind": "WhitespaceTrivia",
                                                    "text": "            "
                                                }
                                            ],
                                            "trailingTrivia": [
                                                {
                                                    "kind": "WhitespaceTrivia",
                                                    "text": " "
                                                }
                                            ]
                                        },
                                        "openParenToken": {
                                            "kind": "OpenParenToken",
                                            "fullStart": 1010,
                                            "fullEnd": 1011,
                                            "start": 1010,
                                            "end": 1011,
                                            "fullWidth": 1,
                                            "width": 1,
                                            "text": "(",
                                            "value": "(",
                                            "valueText": "("
                                        },
                                        "condition": {
                                            "kind": "EqualsExpression",
                                            "fullStart": 1011,
                                            "fullEnd": 1023,
                                            "start": 1011,
                                            "end": 1023,
                                            "fullWidth": 12,
                                            "width": 12,
                                            "left": {
                                                "kind": "IdentifierName",
                                                "fullStart": 1011,
                                                "fullEnd": 1013,
                                                "start": 1011,
                                                "end": 1012,
                                                "fullWidth": 2,
                                                "width": 1,
                                                "text": "p",
                                                "value": "p",
                                                "valueText": "p",
                                                "hasTrailingTrivia": true,
                                                "trailingTrivia": [
                                                    {
                                                        "kind": "WhitespaceTrivia",
                                                        "text": " "
                                                    }
                                                ]
                                            },
                                            "operatorToken": {
                                                "kind": "EqualsEqualsEqualsToken",
                                                "fullStart": 1013,
                                                "fullEnd": 1017,
                                                "start": 1013,
                                                "end": 1016,
                                                "fullWidth": 4,
                                                "width": 3,
                                                "text": "===",
                                                "value": "===",
                                                "valueText": "===",
                                                "hasTrailingTrivia": true,
                                                "trailingTrivia": [
                                                    {
                                                        "kind": "WhitespaceTrivia",
                                                        "text": " "
                                                    }
                                                ]
                                            },
                                            "right": {
                                                "kind": "StringLiteral",
                                                "fullStart": 1017,
                                                "fullEnd": 1023,
                                                "start": 1017,
                                                "end": 1023,
                                                "fullWidth": 6,
                                                "width": 6,
                                                "text": "\"prop\"",
                                                "value": "prop",
                                                "valueText": "prop"
                                            }
                                        },
                                        "closeParenToken": {
                                            "kind": "CloseParenToken",
                                            "fullStart": 1023,
                                            "fullEnd": 1025,
                                            "start": 1023,
                                            "end": 1024,
                                            "fullWidth": 2,
                                            "width": 1,
                                            "text": ")",
                                            "value": ")",
                                            "valueText": ")",
                                            "hasTrailingTrivia": true,
                                            "trailingTrivia": [
                                                {
                                                    "kind": "WhitespaceTrivia",
                                                    "text": " "
                                                }
                                            ]
                                        },
                                        "statement": {
                                            "kind": "Block",
                                            "fullStart": 1025,
                                            "fullEnd": 1118,
                                            "start": 1025,
                                            "end": 1116,
                                            "fullWidth": 93,
                                            "width": 91,
                                            "openBraceToken": {
                                                "kind": "OpenBraceToken",
                                                "fullStart": 1025,
                                                "fullEnd": 1028,
                                                "start": 1025,
                                                "end": 1026,
                                                "fullWidth": 3,
                                                "width": 1,
                                                "text": "{",
                                                "value": "{",
                                                "valueText": "{",
                                                "hasTrailingTrivia": true,
                                                "hasTrailingNewLine": true,
                                                "trailingTrivia": [
                                                    {
                                                        "kind": "NewLineTrivia",
                                                        "text": "\r\n"
                                                    }
                                                ]
                                            },
                                            "statements": [
                                                {
                                                    "kind": "ReturnStatement",
                                                    "fullStart": 1028,
                                                    "fullEnd": 1103,
                                                    "start": 1044,
                                                    "end": 1101,
                                                    "fullWidth": 75,
                                                    "width": 57,
                                                    "returnKeyword": {
                                                        "kind": "ReturnKeyword",
                                                        "fullStart": 1028,
                                                        "fullEnd": 1051,
                                                        "start": 1044,
                                                        "end": 1050,
                                                        "fullWidth": 23,
                                                        "width": 6,
                                                        "text": "return",
                                                        "value": "return",
                                                        "valueText": "return",
                                                        "hasLeadingTrivia": true,
                                                        "hasTrailingTrivia": true,
                                                        "leadingTrivia": [
                                                            {
                                                                "kind": "WhitespaceTrivia",
                                                                "text": "                "
                                                            }
                                                        ],
                                                        "trailingTrivia": [
                                                            {
                                                                "kind": "WhitespaceTrivia",
                                                                "text": " "
                                                            }
                                                        ]
                                                    },
                                                    "expression": {
                                                        "kind": "LogicalAndExpression",
                                                        "fullStart": 1051,
                                                        "fullEnd": 1100,
                                                        "start": 1051,
                                                        "end": 1100,
                                                        "fullWidth": 49,
                                                        "width": 49,
                                                        "left": {
                                                            "kind": "IdentifierName",
                                                            "fullStart": 1051,
                                                            "fullEnd": 1073,
                                                            "start": 1051,
                                                            "end": 1072,
                                                            "fullWidth": 22,
                                                            "width": 21,
                                                            "text": "propertyDefineCorrect",
                                                            "value": "propertyDefineCorrect",
                                                            "valueText": "propertyDefineCorrect",
                                                            "hasTrailingTrivia": true,
                                                            "trailingTrivia": [
                                                                {
                                                                    "kind": "WhitespaceTrivia",
                                                                    "text": " "
                                                                }
                                                            ]
                                                        },
                                                        "operatorToken": {
                                                            "kind": "AmpersandAmpersandToken",
                                                            "fullStart": 1073,
                                                            "fullEnd": 1076,
                                                            "start": 1073,
                                                            "end": 1075,
                                                            "fullWidth": 3,
                                                            "width": 2,
                                                            "text": "&&",
                                                            "value": "&&",
                                                            "valueText": "&&",
                                                            "hasTrailingTrivia": true,
                                                            "trailingTrivia": [
                                                                {
                                                                    "kind": "WhitespaceTrivia",
                                                                    "text": " "
                                                                }
                                                            ]
                                                        },
                                                        "right": {
                                                            "kind": "EqualsExpression",
                                                            "fullStart": 1076,
                                                            "fullEnd": 1100,
                                                            "start": 1076,
                                                            "end": 1100,
                                                            "fullWidth": 24,
                                                            "width": 24,
                                                            "left": {
                                                                "kind": "MemberAccessExpression",
                                                                "fullStart": 1076,
                                                                "fullEnd": 1092,
                                                                "start": 1076,
                                                                "end": 1091,
                                                                "fullWidth": 16,
                                                                "width": 15,
                                                                "expression": {
                                                                    "kind": "IdentifierName",
                                                                    "fullStart": 1076,
                                                                    "fullEnd": 1080,
                                                                    "start": 1076,
                                                                    "end": 1080,
                                                                    "fullWidth": 4,
                                                                    "width": 4,
                                                                    "text": "desc",
                                                                    "value": "desc",
                                                                    "valueText": "desc"
                                                                },
                                                                "dotToken": {
                                                                    "kind": "DotToken",
                                                                    "fullStart": 1080,
                                                                    "fullEnd": 1081,
                                                                    "start": 1080,
                                                                    "end": 1081,
                                                                    "fullWidth": 1,
                                                                    "width": 1,
                                                                    "text": ".",
                                                                    "value": ".",
                                                                    "valueText": "."
                                                                },
                                                                "name": {
                                                                    "kind": "IdentifierName",
                                                                    "fullStart": 1081,
                                                                    "fullEnd": 1092,
                                                                    "start": 1081,
                                                                    "end": 1091,
                                                                    "fullWidth": 11,
                                                                    "width": 10,
                                                                    "text": "enumerable",
                                                                    "value": "enumerable",
                                                                    "valueText": "enumerable",
                                                                    "hasTrailingTrivia": true,
                                                                    "trailingTrivia": [
                                                                        {
                                                                            "kind": "WhitespaceTrivia",
                                                                            "text": " "
                                                                        }
                                                                    ]
                                                                }
                                                            },
                                                            "operatorToken": {
                                                                "kind": "EqualsEqualsEqualsToken",
                                                                "fullStart": 1092,
                                                                "fullEnd": 1096,
                                                                "start": 1092,
                                                                "end": 1095,
                                                                "fullWidth": 4,
                                                                "width": 3,
                                                                "text": "===",
                                                                "value": "===",
                                                                "valueText": "===",
                                                                "hasTrailingTrivia": true,
                                                                "trailingTrivia": [
                                                                    {
                                                                        "kind": "WhitespaceTrivia",
                                                                        "text": " "
                                                                    }
                                                                ]
                                                            },
                                                            "right": {
                                                                "kind": "TrueKeyword",
                                                                "fullStart": 1096,
                                                                "fullEnd": 1100,
                                                                "start": 1096,
                                                                "end": 1100,
                                                                "fullWidth": 4,
                                                                "width": 4,
                                                                "text": "true",
                                                                "value": true,
                                                                "valueText": "true"
                                                            }
                                                        }
                                                    },
                                                    "semicolonToken": {
                                                        "kind": "SemicolonToken",
                                                        "fullStart": 1100,
                                                        "fullEnd": 1103,
                                                        "start": 1100,
                                                        "end": 1101,
                                                        "fullWidth": 3,
                                                        "width": 1,
                                                        "text": ";",
                                                        "value": ";",
                                                        "valueText": ";",
                                                        "hasTrailingTrivia": true,
                                                        "hasTrailingNewLine": true,
                                                        "trailingTrivia": [
                                                            {
                                                                "kind": "NewLineTrivia",
                                                                "text": "\r\n"
                                                            }
                                                        ]
                                                    }
                                                }
                                            ],
                                            "closeBraceToken": {
                                                "kind": "CloseBraceToken",
                                                "fullStart": 1103,
                                                "fullEnd": 1118,
                                                "start": 1115,
                                                "end": 1116,
                                                "fullWidth": 15,
                                                "width": 1,
                                                "text": "}",
                                                "value": "}",
                                                "valueText": "}",
                                                "hasLeadingTrivia": true,
                                                "hasTrailingTrivia": true,
                                                "hasTrailingNewLine": true,
                                                "leadingTrivia": [
                                                    {
                                                        "kind": "WhitespaceTrivia",
                                                        "text": "            "
                                                    }
                                                ],
                                                "trailingTrivia": [
                                                    {
                                                        "kind": "NewLineTrivia",
                                                        "text": "\r\n"
                                                    }
                                                ]
                                            }
                                        }
                                    }
                                ],
                                "closeBraceToken": {
                                    "kind": "CloseBraceToken",
                                    "fullStart": 1118,
                                    "fullEnd": 1129,
                                    "start": 1126,
                                    "end": 1127,
                                    "fullWidth": 11,
                                    "width": 1,
                                    "text": "}",
                                    "value": "}",
                                    "valueText": "}",
                                    "hasLeadingTrivia": true,
                                    "hasTrailingTrivia": true,
                                    "hasTrailingNewLine": true,
                                    "leadingTrivia": [
                                        {
                                            "kind": "WhitespaceTrivia",
                                            "text": "        "
                                        }
                                    ],
                                    "trailingTrivia": [
                                        {
                                            "kind": "NewLineTrivia",
                                            "text": "\r\n"
                                        }
                                    ]
                                }
                            }
                        },
                        {
                            "kind": "ReturnStatement",
                            "fullStart": 1129,
                            "fullEnd": 1154,
                            "start": 1139,
                            "end": 1152,
                            "fullWidth": 25,
                            "width": 13,
                            "returnKeyword": {
                                "kind": "ReturnKeyword",
                                "fullStart": 1129,
                                "fullEnd": 1146,
                                "start": 1139,
                                "end": 1145,
                                "fullWidth": 17,
                                "width": 6,
                                "text": "return",
                                "value": "return",
                                "valueText": "return",
                                "hasLeadingTrivia": true,
                                "hasLeadingNewLine": true,
                                "hasTrailingTrivia": true,
                                "leadingTrivia": [
                                    {
                                        "kind": "NewLineTrivia",
                                        "text": "\r\n"
                                    },
                                    {
                                        "kind": "WhitespaceTrivia",
                                        "text": "        "
                                    }
                                ],
                                "trailingTrivia": [
                                    {
                                        "kind": "WhitespaceTrivia",
                                        "text": " "
                                    }
                                ]
                            },
                            "expression": {
                                "kind": "FalseKeyword",
                                "fullStart": 1146,
                                "fullEnd": 1151,
                                "start": 1146,
                                "end": 1151,
                                "fullWidth": 5,
                                "width": 5,
                                "text": "false",
                                "value": false,
                                "valueText": "false"
                            },
                            "semicolonToken": {
                                "kind": "SemicolonToken",
                                "fullStart": 1151,
                                "fullEnd": 1154,
                                "start": 1151,
                                "end": 1152,
                                "fullWidth": 3,
                                "width": 1,
                                "text": ";",
                                "value": ";",
                                "valueText": ";",
                                "hasTrailingTrivia": true,
                                "hasTrailingNewLine": true,
                                "trailingTrivia": [
                                    {
                                        "kind": "NewLineTrivia",
                                        "text": "\r\n"
                                    }
                                ]
                            }
                        }
                    ],
                    "closeBraceToken": {
                        "kind": "CloseBraceToken",
                        "fullStart": 1154,
                        "fullEnd": 1161,
                        "start": 1158,
                        "end": 1159,
                        "fullWidth": 7,
                        "width": 1,
                        "text": "}",
                        "value": "}",
                        "valueText": "}",
                        "hasLeadingTrivia": true,
                        "hasTrailingTrivia": true,
                        "hasTrailingNewLine": true,
                        "leadingTrivia": [
                            {
                                "kind": "WhitespaceTrivia",
                                "text": "    "
                            }
                        ],
                        "trailingTrivia": [
                            {
                                "kind": "NewLineTrivia",
                                "text": "\r\n"
                            }
                        ]
                    }
                }
            },
            {
                "kind": "ExpressionStatement",
                "fullStart": 1161,
                "fullEnd": 1185,
                "start": 1161,
                "end": 1183,
                "fullWidth": 24,
                "width": 22,
                "expression": {
                    "kind": "InvocationExpression",
                    "fullStart": 1161,
                    "fullEnd": 1182,
                    "start": 1161,
                    "end": 1182,
                    "fullWidth": 21,
                    "width": 21,
                    "expression": {
                        "kind": "IdentifierName",
                        "fullStart": 1161,
                        "fullEnd": 1172,
                        "start": 1161,
                        "end": 1172,
                        "fullWidth": 11,
                        "width": 11,
                        "text": "runTestCase",
                        "value": "runTestCase",
                        "valueText": "runTestCase"
                    },
                    "argumentList": {
                        "kind": "ArgumentList",
                        "fullStart": 1172,
                        "fullEnd": 1182,
                        "start": 1172,
                        "end": 1182,
                        "fullWidth": 10,
                        "width": 10,
                        "openParenToken": {
                            "kind": "OpenParenToken",
                            "fullStart": 1172,
                            "fullEnd": 1173,
                            "start": 1172,
                            "end": 1173,
                            "fullWidth": 1,
                            "width": 1,
                            "text": "(",
                            "value": "(",
                            "valueText": "("
                        },
                        "arguments": [
                            {
                                "kind": "IdentifierName",
                                "fullStart": 1173,
                                "fullEnd": 1181,
                                "start": 1173,
                                "end": 1181,
                                "fullWidth": 8,
                                "width": 8,
                                "text": "testcase",
                                "value": "testcase",
                                "valueText": "testcase"
                            }
                        ],
                        "closeParenToken": {
                            "kind": "CloseParenToken",
                            "fullStart": 1181,
                            "fullEnd": 1182,
                            "start": 1181,
                            "end": 1182,
                            "fullWidth": 1,
                            "width": 1,
                            "text": ")",
                            "value": ")",
                            "valueText": ")"
                        }
                    }
                },
                "semicolonToken": {
                    "kind": "SemicolonToken",
                    "fullStart": 1182,
                    "fullEnd": 1185,
                    "start": 1182,
                    "end": 1183,
                    "fullWidth": 3,
                    "width": 1,
                    "text": ";",
                    "value": ";",
                    "valueText": ";",
                    "hasTrailingTrivia": true,
                    "hasTrailingNewLine": true,
                    "trailingTrivia": [
                        {
                            "kind": "NewLineTrivia",
                            "text": "\r\n"
                        }
                    ]
                }
            }
        ],
        "endOfFileToken": {
            "kind": "EndOfFileToken",
            "fullStart": 1185,
            "fullEnd": 1185,
            "start": 1185,
            "end": 1185,
            "fullWidth": 0,
            "width": 0,
            "text": ""
        }
    },
    "lineMap": {
        "lineStarts": [
            0,
            67,
            152,
            232,
            308,
            380,
            385,
            439,
            592,
            597,
            599,
            601,
            624,
            647,
            649,
            695,
            724,
            753,
            784,
            817,
            830,
            832,
            897,
            963,
            965,
            995,
            1028,
            1103,
            1118,
            1129,
            1131,
            1154,
            1161,
            1185
        ],
        "length": 1185
    }
}<|MERGE_RESOLUTION|>--- conflicted
+++ resolved
@@ -247,12 +247,8 @@
                                         "start": 636,
                                         "end": 644,
                                         "fullWidth": 8,
-<<<<<<< HEAD
                                         "width": 8,
-                                        "identifier": {
-=======
                                         "propertyName": {
->>>>>>> 85e84683
                                             "kind": "IdentifierName",
                                             "fullStart": 636,
                                             "fullEnd": 640,
@@ -965,12 +961,8 @@
                                         "start": 844,
                                         "end": 894,
                                         "fullWidth": 50,
-<<<<<<< HEAD
                                         "width": 50,
-                                        "identifier": {
-=======
                                         "propertyName": {
->>>>>>> 85e84683
                                             "kind": "IdentifierName",
                                             "fullStart": 844,
                                             "fullEnd": 866,
@@ -1193,12 +1185,8 @@
                                         "start": 909,
                                         "end": 960,
                                         "fullWidth": 51,
-<<<<<<< HEAD
                                         "width": 51,
-                                        "identifier": {
-=======
                                         "propertyName": {
->>>>>>> 85e84683
                                             "kind": "IdentifierName",
                                             "fullStart": 909,
                                             "fullEnd": 914,
@@ -1487,12 +1475,8 @@
                                         "start": 982,
                                         "end": 983,
                                         "fullWidth": 2,
-<<<<<<< HEAD
                                         "width": 1,
-                                        "identifier": {
-=======
                                         "propertyName": {
->>>>>>> 85e84683
                                             "kind": "IdentifierName",
                                             "fullStart": 982,
                                             "fullEnd": 984,
