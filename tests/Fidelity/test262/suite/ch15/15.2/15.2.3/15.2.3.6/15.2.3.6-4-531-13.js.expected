--- conflicted
+++ resolved
@@ -252,12 +252,8 @@
                                         "start": 699,
                                         "end": 721,
                                         "fullWidth": 22,
-<<<<<<< HEAD
                                         "width": 22,
-                                        "identifier": {
-=======
                                         "propertyName": {
->>>>>>> 85e84683
                                             "kind": "IdentifierName",
                                             "fullStart": 699,
                                             "fullEnd": 703,
@@ -1711,12 +1707,8 @@
                                                     "start": 1169,
                                                     "end": 1255,
                                                     "fullWidth": 86,
-<<<<<<< HEAD
                                                     "width": 86,
-                                                    "identifier": {
-=======
                                                     "propertyName": {
->>>>>>> 85e84683
                                                         "kind": "IdentifierName",
                                                         "fullStart": 1169,
                                                         "fullEnd": 1177,
@@ -2066,12 +2058,8 @@
                                                     "start": 1274,
                                                     "end": 1366,
                                                     "fullWidth": 92,
-<<<<<<< HEAD
                                                     "width": 92,
-                                                    "identifier": {
-=======
                                                     "propertyName": {
->>>>>>> 85e84683
                                                         "kind": "IdentifierName",
                                                         "fullStart": 1274,
                                                         "fullEnd": 1282,
