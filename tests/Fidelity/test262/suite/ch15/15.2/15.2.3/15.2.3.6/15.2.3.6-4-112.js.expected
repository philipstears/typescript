{
    "isDeclaration": false,
    "languageVersion": "EcmaScript5",
    "parseOptions": {
        "allowAutomaticSemicolonInsertion": true
    },
    "sourceUnit": {
        "kind": "SourceUnit",
        "fullStart": 0,
        "fullEnd": 1224,
        "start": 604,
        "end": 1224,
        "fullWidth": 1224,
        "width": 620,
        "isIncrementallyUnusable": true,
        "moduleElements": [
            {
                "kind": "FunctionDeclaration",
                "fullStart": 0,
                "fullEnd": 1200,
                "start": 604,
                "end": 1198,
                "fullWidth": 1200,
                "width": 594,
                "isIncrementallyUnusable": true,
                "modifiers": [],
                "functionKeyword": {
                    "kind": "FunctionKeyword",
                    "fullStart": 0,
                    "fullEnd": 613,
                    "start": 604,
                    "end": 612,
                    "fullWidth": 613,
                    "width": 8,
                    "text": "function",
                    "value": "function",
                    "valueText": "function",
                    "hasLeadingTrivia": true,
                    "hasLeadingComment": true,
                    "hasLeadingNewLine": true,
                    "hasTrailingTrivia": true,
                    "leadingTrivia": [
                        {
                            "kind": "SingleLineCommentTrivia",
                            "text": "/// Copyright (c) 2012 Ecma International.  All rights reserved. "
                        },
                        {
                            "kind": "NewLineTrivia",
                            "text": "\r\n"
                        },
                        {
                            "kind": "SingleLineCommentTrivia",
                            "text": "/// Ecma International makes this code available under the terms and conditions set"
                        },
                        {
                            "kind": "NewLineTrivia",
                            "text": "\r\n"
                        },
                        {
                            "kind": "SingleLineCommentTrivia",
                            "text": "/// forth on http://hg.ecmascript.org/tests/test262/raw-file/tip/LICENSE (the "
                        },
                        {
                            "kind": "NewLineTrivia",
                            "text": "\r\n"
                        },
                        {
                            "kind": "SingleLineCommentTrivia",
                            "text": "/// \"Use Terms\").   Any redistribution of this code must retain the above "
                        },
                        {
                            "kind": "NewLineTrivia",
                            "text": "\r\n"
                        },
                        {
                            "kind": "SingleLineCommentTrivia",
                            "text": "/// copyright and this notice and otherwise comply with the Use Terms."
                        },
                        {
                            "kind": "NewLineTrivia",
                            "text": "\r\n"
                        },
                        {
                            "kind": "MultiLineCommentTrivia",
                            "text": "/**\r\n * @path ch15/15.2/15.2.3/15.2.3.6/15.2.3.6-4-112.js\r\n * @description Object.defineProperty - 'name' and 'desc' are accessor properties, name.[[Set]] is undefined and desc.[[Set]] is function (8.12.9 step 12)\r\n */"
                        },
                        {
                            "kind": "NewLineTrivia",
                            "text": "\r\n"
                        },
                        {
                            "kind": "NewLineTrivia",
                            "text": "\r\n"
                        },
                        {
                            "kind": "NewLineTrivia",
                            "text": "\r\n"
                        }
                    ],
                    "trailingTrivia": [
                        {
                            "kind": "WhitespaceTrivia",
                            "text": " "
                        }
                    ]
                },
                "identifier": {
                    "kind": "IdentifierName",
                    "fullStart": 613,
                    "fullEnd": 621,
                    "start": 613,
                    "end": 621,
                    "fullWidth": 8,
                    "width": 8,
                    "text": "testcase",
                    "value": "testcase",
                    "valueText": "testcase"
                },
                "callSignature": {
                    "kind": "CallSignature",
                    "fullStart": 621,
                    "fullEnd": 624,
                    "start": 621,
                    "end": 623,
                    "fullWidth": 3,
                    "width": 2,
                    "parameterList": {
                        "kind": "ParameterList",
                        "fullStart": 621,
                        "fullEnd": 624,
                        "start": 621,
                        "end": 623,
                        "fullWidth": 3,
                        "width": 2,
                        "openParenToken": {
                            "kind": "OpenParenToken",
                            "fullStart": 621,
                            "fullEnd": 622,
                            "start": 621,
                            "end": 622,
                            "fullWidth": 1,
                            "width": 1,
                            "text": "(",
                            "value": "(",
                            "valueText": "("
                        },
                        "parameters": [],
                        "closeParenToken": {
                            "kind": "CloseParenToken",
                            "fullStart": 622,
                            "fullEnd": 624,
                            "start": 622,
                            "end": 623,
                            "fullWidth": 2,
                            "width": 1,
                            "text": ")",
                            "value": ")",
                            "valueText": ")",
                            "hasTrailingTrivia": true,
                            "trailingTrivia": [
                                {
                                    "kind": "WhitespaceTrivia",
                                    "text": " "
                                }
                            ]
                        }
                    }
                },
                "block": {
                    "kind": "Block",
                    "fullStart": 624,
                    "fullEnd": 1200,
                    "start": 624,
                    "end": 1198,
                    "fullWidth": 576,
                    "width": 574,
                    "isIncrementallyUnusable": true,
                    "openBraceToken": {
                        "kind": "OpenBraceToken",
                        "fullStart": 624,
                        "fullEnd": 627,
                        "start": 624,
                        "end": 625,
                        "fullWidth": 3,
                        "width": 1,
                        "text": "{",
                        "value": "{",
                        "valueText": "{",
                        "hasTrailingTrivia": true,
                        "hasTrailingNewLine": true,
                        "trailingTrivia": [
                            {
                                "kind": "NewLineTrivia",
                                "text": "\r\n"
                            }
                        ]
                    },
                    "statements": [
                        {
                            "kind": "VariableStatement",
                            "fullStart": 627,
                            "fullEnd": 652,
                            "start": 637,
                            "end": 650,
                            "fullWidth": 25,
                            "width": 13,
                            "modifiers": [],
                            "variableDeclaration": {
                                "kind": "VariableDeclaration",
                                "fullStart": 627,
                                "fullEnd": 649,
                                "start": 637,
                                "end": 649,
                                "fullWidth": 22,
                                "width": 12,
                                "varKeyword": {
                                    "kind": "VarKeyword",
                                    "fullStart": 627,
                                    "fullEnd": 641,
                                    "start": 637,
                                    "end": 640,
                                    "fullWidth": 14,
                                    "width": 3,
                                    "text": "var",
                                    "value": "var",
                                    "valueText": "var",
                                    "hasLeadingTrivia": true,
                                    "hasLeadingNewLine": true,
                                    "hasTrailingTrivia": true,
                                    "leadingTrivia": [
                                        {
                                            "kind": "NewLineTrivia",
                                            "text": "\r\n"
                                        },
                                        {
                                            "kind": "WhitespaceTrivia",
                                            "text": "        "
                                        }
                                    ],
                                    "trailingTrivia": [
                                        {
                                            "kind": "WhitespaceTrivia",
                                            "text": " "
                                        }
                                    ]
                                },
                                "variableDeclarators": [
                                    {
                                        "kind": "VariableDeclarator",
                                        "fullStart": 641,
                                        "fullEnd": 649,
                                        "start": 641,
                                        "end": 649,
                                        "fullWidth": 8,
                                        "width": 8,
                                        "identifier": {
                                            "kind": "IdentifierName",
                                            "fullStart": 641,
                                            "fullEnd": 645,
                                            "start": 641,
                                            "end": 644,
                                            "fullWidth": 4,
                                            "width": 3,
                                            "text": "obj",
                                            "value": "obj",
                                            "valueText": "obj",
                                            "hasTrailingTrivia": true,
                                            "trailingTrivia": [
                                                {
                                                    "kind": "WhitespaceTrivia",
                                                    "text": " "
                                                }
                                            ]
                                        },
                                        "equalsValueClause": {
                                            "kind": "EqualsValueClause",
                                            "fullStart": 645,
                                            "fullEnd": 649,
                                            "start": 645,
                                            "end": 649,
                                            "fullWidth": 4,
                                            "width": 4,
                                            "equalsToken": {
                                                "kind": "EqualsToken",
                                                "fullStart": 645,
                                                "fullEnd": 647,
                                                "start": 645,
                                                "end": 646,
                                                "fullWidth": 2,
                                                "width": 1,
                                                "text": "=",
                                                "value": "=",
                                                "valueText": "=",
                                                "hasTrailingTrivia": true,
                                                "trailingTrivia": [
                                                    {
                                                        "kind": "WhitespaceTrivia",
                                                        "text": " "
                                                    }
                                                ]
                                            },
                                            "value": {
                                                "kind": "ObjectLiteralExpression",
                                                "fullStart": 647,
                                                "fullEnd": 649,
                                                "start": 647,
                                                "end": 649,
                                                "fullWidth": 2,
                                                "width": 2,
                                                "openBraceToken": {
                                                    "kind": "OpenBraceToken",
                                                    "fullStart": 647,
                                                    "fullEnd": 648,
                                                    "start": 647,
                                                    "end": 648,
                                                    "fullWidth": 1,
                                                    "width": 1,
                                                    "text": "{",
                                                    "value": "{",
                                                    "valueText": "{"
                                                },
                                                "propertyAssignments": [],
                                                "closeBraceToken": {
                                                    "kind": "CloseBraceToken",
                                                    "fullStart": 648,
                                                    "fullEnd": 649,
                                                    "start": 648,
                                                    "end": 649,
                                                    "fullWidth": 1,
                                                    "width": 1,
                                                    "text": "}",
                                                    "value": "}",
                                                    "valueText": "}"
                                                }
                                            }
                                        }
                                    }
                                ]
                            },
                            "semicolonToken": {
                                "kind": "SemicolonToken",
                                "fullStart": 649,
                                "fullEnd": 652,
                                "start": 649,
                                "end": 650,
                                "fullWidth": 3,
                                "width": 1,
                                "text": ";",
                                "value": ";",
                                "valueText": ";",
                                "hasTrailingTrivia": true,
                                "hasTrailingNewLine": true,
                                "trailingTrivia": [
                                    {
                                        "kind": "NewLineTrivia",
                                        "text": "\r\n"
                                    }
                                ]
                            }
                        },
                        {
                            "kind": "FunctionDeclaration",
                            "fullStart": 652,
                            "fullEnd": 719,
                            "start": 662,
                            "end": 717,
                            "fullWidth": 67,
                            "width": 55,
                            "modifiers": [],
                            "functionKeyword": {
                                "kind": "FunctionKeyword",
                                "fullStart": 652,
                                "fullEnd": 671,
                                "start": 662,
                                "end": 670,
                                "fullWidth": 19,
                                "width": 8,
                                "text": "function",
                                "value": "function",
                                "valueText": "function",
                                "hasLeadingTrivia": true,
                                "hasLeadingNewLine": true,
                                "hasTrailingTrivia": true,
                                "leadingTrivia": [
                                    {
                                        "kind": "NewLineTrivia",
                                        "text": "\r\n"
                                    },
                                    {
                                        "kind": "WhitespaceTrivia",
                                        "text": "        "
                                    }
                                ],
                                "trailingTrivia": [
                                    {
                                        "kind": "WhitespaceTrivia",
                                        "text": " "
                                    }
                                ]
                            },
                            "identifier": {
                                "kind": "IdentifierName",
                                "fullStart": 671,
                                "fullEnd": 678,
                                "start": 671,
                                "end": 678,
                                "fullWidth": 7,
                                "width": 7,
                                "text": "getFunc",
                                "value": "getFunc",
                                "valueText": "getFunc"
                            },
                            "callSignature": {
                                "kind": "CallSignature",
                                "fullStart": 678,
                                "fullEnd": 681,
                                "start": 678,
                                "end": 680,
                                "fullWidth": 3,
                                "width": 2,
                                "parameterList": {
                                    "kind": "ParameterList",
                                    "fullStart": 678,
                                    "fullEnd": 681,
                                    "start": 678,
                                    "end": 680,
                                    "fullWidth": 3,
                                    "width": 2,
                                    "openParenToken": {
                                        "kind": "OpenParenToken",
                                        "fullStart": 678,
                                        "fullEnd": 679,
                                        "start": 678,
                                        "end": 679,
                                        "fullWidth": 1,
                                        "width": 1,
                                        "text": "(",
                                        "value": "(",
                                        "valueText": "("
                                    },
                                    "parameters": [],
                                    "closeParenToken": {
                                        "kind": "CloseParenToken",
                                        "fullStart": 679,
                                        "fullEnd": 681,
                                        "start": 679,
                                        "end": 680,
                                        "fullWidth": 2,
                                        "width": 1,
                                        "text": ")",
                                        "value": ")",
                                        "valueText": ")",
                                        "hasTrailingTrivia": true,
                                        "trailingTrivia": [
                                            {
                                                "kind": "WhitespaceTrivia",
                                                "text": " "
                                            }
                                        ]
                                    }
                                }
                            },
                            "block": {
                                "kind": "Block",
                                "fullStart": 681,
                                "fullEnd": 719,
                                "start": 681,
                                "end": 717,
                                "fullWidth": 38,
                                "width": 36,
                                "openBraceToken": {
                                    "kind": "OpenBraceToken",
                                    "fullStart": 681,
                                    "fullEnd": 684,
                                    "start": 681,
                                    "end": 682,
                                    "fullWidth": 3,
                                    "width": 1,
                                    "text": "{",
                                    "value": "{",
                                    "valueText": "{",
                                    "hasTrailingTrivia": true,
                                    "hasTrailingNewLine": true,
                                    "trailingTrivia": [
                                        {
                                            "kind": "NewLineTrivia",
                                            "text": "\r\n"
                                        }
                                    ]
                                },
                                "statements": [
                                    {
                                        "kind": "ReturnStatement",
                                        "fullStart": 684,
                                        "fullEnd": 708,
                                        "start": 696,
                                        "end": 706,
                                        "fullWidth": 24,
                                        "width": 10,
                                        "returnKeyword": {
                                            "kind": "ReturnKeyword",
                                            "fullStart": 684,
                                            "fullEnd": 703,
                                            "start": 696,
                                            "end": 702,
                                            "fullWidth": 19,
                                            "width": 6,
                                            "text": "return",
                                            "value": "return",
                                            "valueText": "return",
                                            "hasLeadingTrivia": true,
                                            "hasTrailingTrivia": true,
                                            "leadingTrivia": [
                                                {
                                                    "kind": "WhitespaceTrivia",
                                                    "text": "            "
                                                }
                                            ],
                                            "trailingTrivia": [
                                                {
                                                    "kind": "WhitespaceTrivia",
                                                    "text": " "
                                                }
                                            ]
                                        },
                                        "expression": {
                                            "kind": "NumericLiteral",
                                            "fullStart": 703,
                                            "fullEnd": 705,
                                            "start": 703,
                                            "end": 705,
                                            "fullWidth": 2,
                                            "width": 2,
                                            "text": "10",
                                            "value": 10,
                                            "valueText": "10"
                                        },
                                        "semicolonToken": {
                                            "kind": "SemicolonToken",
                                            "fullStart": 705,
                                            "fullEnd": 708,
                                            "start": 705,
                                            "end": 706,
                                            "fullWidth": 3,
                                            "width": 1,
                                            "text": ";",
                                            "value": ";",
                                            "valueText": ";",
                                            "hasTrailingTrivia": true,
                                            "hasTrailingNewLine": true,
                                            "trailingTrivia": [
                                                {
                                                    "kind": "NewLineTrivia",
                                                    "text": "\r\n"
                                                }
                                            ]
                                        }
                                    }
                                ],
                                "closeBraceToken": {
                                    "kind": "CloseBraceToken",
                                    "fullStart": 708,
                                    "fullEnd": 719,
                                    "start": 716,
                                    "end": 717,
                                    "fullWidth": 11,
                                    "width": 1,
                                    "text": "}",
                                    "value": "}",
                                    "valueText": "}",
                                    "hasLeadingTrivia": true,
                                    "hasTrailingTrivia": true,
                                    "hasTrailingNewLine": true,
                                    "leadingTrivia": [
                                        {
                                            "kind": "WhitespaceTrivia",
                                            "text": "        "
                                        }
                                    ],
                                    "trailingTrivia": [
                                        {
                                            "kind": "NewLineTrivia",
                                            "text": "\r\n"
                                        }
                                    ]
                                }
                            }
                        },
                        {
                            "kind": "ExpressionStatement",
                            "fullStart": 719,
                            "fullEnd": 898,
                            "start": 729,
                            "end": 896,
                            "fullWidth": 179,
                            "width": 167,
                            "isIncrementallyUnusable": true,
                            "expression": {
                                "kind": "InvocationExpression",
                                "fullStart": 719,
                                "fullEnd": 895,
                                "start": 729,
                                "end": 895,
                                "fullWidth": 176,
                                "width": 166,
                                "isIncrementallyUnusable": true,
                                "expression": {
                                    "kind": "MemberAccessExpression",
                                    "fullStart": 719,
                                    "fullEnd": 750,
                                    "start": 729,
                                    "end": 750,
                                    "fullWidth": 31,
                                    "width": 21,
                                    "expression": {
                                        "kind": "IdentifierName",
                                        "fullStart": 719,
                                        "fullEnd": 735,
                                        "start": 729,
                                        "end": 735,
                                        "fullWidth": 16,
                                        "width": 6,
                                        "text": "Object",
                                        "value": "Object",
                                        "valueText": "Object",
                                        "hasLeadingTrivia": true,
                                        "hasLeadingNewLine": true,
                                        "leadingTrivia": [
                                            {
                                                "kind": "NewLineTrivia",
                                                "text": "\r\n"
                                            },
                                            {
                                                "kind": "WhitespaceTrivia",
                                                "text": "        "
                                            }
                                        ]
                                    },
                                    "dotToken": {
                                        "kind": "DotToken",
                                        "fullStart": 735,
                                        "fullEnd": 736,
                                        "start": 735,
                                        "end": 736,
                                        "fullWidth": 1,
                                        "width": 1,
                                        "text": ".",
                                        "value": ".",
                                        "valueText": "."
                                    },
                                    "name": {
                                        "kind": "IdentifierName",
                                        "fullStart": 736,
                                        "fullEnd": 750,
                                        "start": 736,
                                        "end": 750,
                                        "fullWidth": 14,
                                        "width": 14,
                                        "text": "defineProperty",
                                        "value": "defineProperty",
                                        "valueText": "defineProperty"
                                    }
                                },
                                "argumentList": {
                                    "kind": "ArgumentList",
                                    "fullStart": 750,
                                    "fullEnd": 895,
                                    "start": 750,
                                    "end": 895,
                                    "fullWidth": 145,
                                    "width": 145,
                                    "isIncrementallyUnusable": true,
                                    "openParenToken": {
                                        "kind": "OpenParenToken",
                                        "fullStart": 750,
                                        "fullEnd": 751,
                                        "start": 750,
                                        "end": 751,
                                        "fullWidth": 1,
                                        "width": 1,
                                        "text": "(",
                                        "value": "(",
                                        "valueText": "("
                                    },
                                    "arguments": [
                                        {
                                            "kind": "IdentifierName",
                                            "fullStart": 751,
                                            "fullEnd": 754,
                                            "start": 751,
                                            "end": 754,
                                            "fullWidth": 3,
                                            "width": 3,
                                            "text": "obj",
                                            "value": "obj",
                                            "valueText": "obj"
                                        },
                                        {
                                            "kind": "CommaToken",
                                            "fullStart": 754,
                                            "fullEnd": 756,
                                            "start": 754,
                                            "end": 755,
                                            "fullWidth": 2,
                                            "width": 1,
                                            "text": ",",
                                            "value": ",",
                                            "valueText": ",",
                                            "hasTrailingTrivia": true,
                                            "trailingTrivia": [
                                                {
                                                    "kind": "WhitespaceTrivia",
                                                    "text": " "
                                                }
                                            ]
                                        },
                                        {
                                            "kind": "StringLiteral",
                                            "fullStart": 756,
                                            "fullEnd": 761,
                                            "start": 756,
                                            "end": 761,
                                            "fullWidth": 5,
                                            "width": 5,
                                            "text": "\"foo\"",
                                            "value": "foo",
                                            "valueText": "foo"
                                        },
                                        {
                                            "kind": "CommaToken",
                                            "fullStart": 761,
                                            "fullEnd": 763,
                                            "start": 761,
                                            "end": 762,
                                            "fullWidth": 2,
                                            "width": 1,
                                            "text": ",",
                                            "value": ",",
                                            "valueText": ",",
                                            "hasTrailingTrivia": true,
                                            "trailingTrivia": [
                                                {
                                                    "kind": "WhitespaceTrivia",
                                                    "text": " "
                                                }
                                            ]
                                        },
                                        {
                                            "kind": "ObjectLiteralExpression",
                                            "fullStart": 763,
                                            "fullEnd": 894,
                                            "start": 763,
                                            "end": 894,
                                            "fullWidth": 131,
                                            "width": 131,
                                            "isIncrementallyUnusable": true,
                                            "openBraceToken": {
                                                "kind": "OpenBraceToken",
                                                "fullStart": 763,
                                                "fullEnd": 766,
                                                "start": 763,
                                                "end": 764,
                                                "fullWidth": 3,
                                                "width": 1,
                                                "text": "{",
                                                "value": "{",
                                                "valueText": "{",
                                                "hasTrailingTrivia": true,
                                                "hasTrailingNewLine": true,
                                                "trailingTrivia": [
                                                    {
                                                        "kind": "NewLineTrivia",
                                                        "text": "\r\n"
                                                    }
                                                ]
                                            },
                                            "propertyAssignments": [
                                                {
                                                    "kind": "SimplePropertyAssignment",
                                                    "fullStart": 766,
                                                    "fullEnd": 792,
                                                    "start": 778,
                                                    "end": 792,
                                                    "fullWidth": 26,
                                                    "width": 14,
                                                    "isIncrementallyUnusable": true,
                                                    "propertyName": {
                                                        "kind": "IdentifierName",
                                                        "fullStart": 766,
                                                        "fullEnd": 781,
                                                        "start": 778,
                                                        "end": 781,
                                                        "fullWidth": 15,
                                                        "width": 3,
                                                        "text": "set",
                                                        "value": "set",
                                                        "valueText": "set",
                                                        "hasLeadingTrivia": true,
                                                        "leadingTrivia": [
                                                            {
                                                                "kind": "WhitespaceTrivia",
                                                                "text": "            "
                                                            }
                                                        ]
                                                    },
                                                    "colonToken": {
                                                        "kind": "ColonToken",
                                                        "fullStart": 781,
                                                        "fullEnd": 783,
                                                        "start": 781,
                                                        "end": 782,
                                                        "fullWidth": 2,
                                                        "width": 1,
                                                        "text": ":",
                                                        "value": ":",
                                                        "valueText": ":",
                                                        "hasTrailingTrivia": true,
                                                        "trailingTrivia": [
                                                            {
                                                                "kind": "WhitespaceTrivia",
                                                                "text": " "
                                                            }
                                                        ]
                                                    },
                                                    "expression": {
                                                        "kind": "IdentifierName",
                                                        "fullStart": 783,
                                                        "fullEnd": 792,
                                                        "start": 783,
                                                        "end": 792,
                                                        "fullWidth": 9,
                                                        "width": 9,
                                                        "text": "undefined",
                                                        "value": "undefined",
                                                        "valueText": "undefined"
                                                    }
                                                },
                                                {
                                                    "kind": "CommaToken",
                                                    "fullStart": 792,
                                                    "fullEnd": 795,
                                                    "start": 792,
                                                    "end": 793,
                                                    "fullWidth": 3,
                                                    "width": 1,
                                                    "text": ",",
                                                    "value": ",",
                                                    "valueText": ",",
                                                    "hasTrailingTrivia": true,
                                                    "hasTrailingNewLine": true,
                                                    "trailingTrivia": [
                                                        {
                                                            "kind": "NewLineTrivia",
                                                            "text": "\r\n"
                                                        }
                                                    ]
                                                },
                                                {
                                                    "kind": "SimplePropertyAssignment",
                                                    "fullStart": 795,
                                                    "fullEnd": 819,
                                                    "start": 807,
                                                    "end": 819,
                                                    "fullWidth": 24,
                                                    "width": 12,
                                                    "isIncrementallyUnusable": true,
                                                    "propertyName": {
                                                        "kind": "IdentifierName",
                                                        "fullStart": 795,
                                                        "fullEnd": 810,
                                                        "start": 807,
                                                        "end": 810,
                                                        "fullWidth": 15,
                                                        "width": 3,
                                                        "text": "get",
                                                        "value": "get",
                                                        "valueText": "get",
                                                        "hasLeadingTrivia": true,
                                                        "leadingTrivia": [
                                                            {
                                                                "kind": "WhitespaceTrivia",
                                                                "text": "            "
                                                            }
                                                        ]
                                                    },
                                                    "colonToken": {
                                                        "kind": "ColonToken",
                                                        "fullStart": 810,
                                                        "fullEnd": 812,
                                                        "start": 810,
                                                        "end": 811,
                                                        "fullWidth": 2,
                                                        "width": 1,
                                                        "text": ":",
                                                        "value": ":",
                                                        "valueText": ":",
                                                        "hasTrailingTrivia": true,
                                                        "trailingTrivia": [
                                                            {
                                                                "kind": "WhitespaceTrivia",
                                                                "text": " "
                                                            }
                                                        ]
                                                    },
                                                    "expression": {
                                                        "kind": "IdentifierName",
                                                        "fullStart": 812,
                                                        "fullEnd": 819,
                                                        "start": 812,
                                                        "end": 819,
                                                        "fullWidth": 7,
                                                        "width": 7,
                                                        "text": "getFunc",
                                                        "value": "getFunc",
                                                        "valueText": "getFunc"
                                                    }
                                                },
                                                {
                                                    "kind": "CommaToken",
                                                    "fullStart": 819,
                                                    "fullEnd": 822,
                                                    "start": 819,
                                                    "end": 820,
                                                    "fullWidth": 3,
                                                    "width": 1,
                                                    "text": ",",
                                                    "value": ",",
                                                    "valueText": ",",
                                                    "hasTrailingTrivia": true,
                                                    "hasTrailingNewLine": true,
                                                    "trailingTrivia": [
                                                        {
                                                            "kind": "NewLineTrivia",
                                                            "text": "\r\n"
                                                        }
                                                    ]
                                                },
                                                {
                                                    "kind": "SimplePropertyAssignment",
                                                    "fullStart": 822,
                                                    "fullEnd": 850,
                                                    "start": 834,
                                                    "end": 850,
                                                    "fullWidth": 28,
                                                    "width": 16,
                                                    "propertyName": {
                                                        "kind": "IdentifierName",
                                                        "fullStart": 822,
                                                        "fullEnd": 844,
                                                        "start": 834,
                                                        "end": 844,
                                                        "fullWidth": 22,
                                                        "width": 10,
                                                        "text": "enumerable",
                                                        "value": "enumerable",
                                                        "valueText": "enumerable",
                                                        "hasLeadingTrivia": true,
                                                        "leadingTrivia": [
                                                            {
                                                                "kind": "WhitespaceTrivia",
                                                                "text": "            "
                                                            }
                                                        ]
                                                    },
                                                    "colonToken": {
                                                        "kind": "ColonToken",
                                                        "fullStart": 844,
                                                        "fullEnd": 846,
                                                        "start": 844,
                                                        "end": 845,
                                                        "fullWidth": 2,
                                                        "width": 1,
                                                        "text": ":",
                                                        "value": ":",
                                                        "valueText": ":",
                                                        "hasTrailingTrivia": true,
                                                        "trailingTrivia": [
                                                            {
                                                                "kind": "WhitespaceTrivia",
                                                                "text": " "
                                                            }
                                                        ]
                                                    },
                                                    "expression": {
                                                        "kind": "TrueKeyword",
                                                        "fullStart": 846,
                                                        "fullEnd": 850,
                                                        "start": 846,
                                                        "end": 850,
                                                        "fullWidth": 4,
                                                        "width": 4,
                                                        "text": "true",
                                                        "value": true,
                                                        "valueText": "true"
                                                    }
                                                },
                                                {
                                                    "kind": "CommaToken",
                                                    "fullStart": 850,
                                                    "fullEnd": 853,
                                                    "start": 850,
                                                    "end": 851,
                                                    "fullWidth": 3,
                                                    "width": 1,
                                                    "text": ",",
                                                    "value": ",",
                                                    "valueText": ",",
                                                    "hasTrailingTrivia": true,
                                                    "hasTrailingNewLine": true,
                                                    "trailingTrivia": [
                                                        {
                                                            "kind": "NewLineTrivia",
                                                            "text": "\r\n"
                                                        }
                                                    ]
                                                },
                                                {
                                                    "kind": "SimplePropertyAssignment",
                                                    "fullStart": 853,
                                                    "fullEnd": 885,
                                                    "start": 865,
                                                    "end": 883,
                                                    "fullWidth": 32,
                                                    "width": 18,
                                                    "propertyName": {
                                                        "kind": "IdentifierName",
                                                        "fullStart": 853,
                                                        "fullEnd": 877,
                                                        "start": 865,
                                                        "end": 877,
                                                        "fullWidth": 24,
                                                        "width": 12,
                                                        "text": "configurable",
                                                        "value": "configurable",
                                                        "valueText": "configurable",
                                                        "hasLeadingTrivia": true,
                                                        "leadingTrivia": [
                                                            {
                                                                "kind": "WhitespaceTrivia",
                                                                "text": "            "
                                                            }
                                                        ]
                                                    },
                                                    "colonToken": {
                                                        "kind": "ColonToken",
                                                        "fullStart": 877,
                                                        "fullEnd": 879,
                                                        "start": 877,
                                                        "end": 878,
                                                        "fullWidth": 2,
                                                        "width": 1,
                                                        "text": ":",
                                                        "value": ":",
                                                        "valueText": ":",
                                                        "hasTrailingTrivia": true,
                                                        "trailingTrivia": [
                                                            {
                                                                "kind": "WhitespaceTrivia",
                                                                "text": " "
                                                            }
                                                        ]
                                                    },
                                                    "expression": {
                                                        "kind": "TrueKeyword",
                                                        "fullStart": 879,
                                                        "fullEnd": 885,
                                                        "start": 879,
                                                        "end": 883,
                                                        "fullWidth": 6,
                                                        "width": 4,
                                                        "text": "true",
                                                        "value": true,
                                                        "valueText": "true",
                                                        "hasTrailingTrivia": true,
                                                        "hasTrailingNewLine": true,
                                                        "trailingTrivia": [
                                                            {
                                                                "kind": "NewLineTrivia",
                                                                "text": "\r\n"
                                                            }
                                                        ]
                                                    }
                                                }
                                            ],
                                            "closeBraceToken": {
                                                "kind": "CloseBraceToken",
                                                "fullStart": 885,
                                                "fullEnd": 894,
                                                "start": 893,
                                                "end": 894,
                                                "fullWidth": 9,
                                                "width": 1,
                                                "text": "}",
                                                "value": "}",
                                                "valueText": "}",
                                                "hasLeadingTrivia": true,
                                                "leadingTrivia": [
                                                    {
                                                        "kind": "WhitespaceTrivia",
                                                        "text": "        "
                                                    }
                                                ]
                                            }
                                        }
                                    ],
                                    "closeParenToken": {
                                        "kind": "CloseParenToken",
                                        "fullStart": 894,
                                        "fullEnd": 895,
                                        "start": 894,
                                        "end": 895,
                                        "fullWidth": 1,
                                        "width": 1,
                                        "text": ")",
                                        "value": ")",
                                        "valueText": ")"
                                    }
                                }
                            },
                            "semicolonToken": {
                                "kind": "SemicolonToken",
                                "fullStart": 895,
                                "fullEnd": 898,
                                "start": 895,
                                "end": 896,
                                "fullWidth": 3,
                                "width": 1,
                                "text": ";",
                                "value": ";",
                                "valueText": ";",
                                "hasTrailingTrivia": true,
                                "hasTrailingNewLine": true,
                                "trailingTrivia": [
                                    {
                                        "kind": "NewLineTrivia",
                                        "text": "\r\n"
                                    }
                                ]
                            }
                        },
                        {
                            "kind": "FunctionDeclaration",
                            "fullStart": 898,
                            "fullEnd": 990,
                            "start": 908,
                            "end": 988,
                            "fullWidth": 92,
                            "width": 80,
                            "modifiers": [],
                            "functionKeyword": {
                                "kind": "FunctionKeyword",
                                "fullStart": 898,
                                "fullEnd": 917,
                                "start": 908,
                                "end": 916,
                                "fullWidth": 19,
                                "width": 8,
                                "text": "function",
                                "value": "function",
                                "valueText": "function",
                                "hasLeadingTrivia": true,
                                "hasLeadingNewLine": true,
                                "hasTrailingTrivia": true,
                                "leadingTrivia": [
                                    {
                                        "kind": "NewLineTrivia",
                                        "text": "\r\n"
                                    },
                                    {
                                        "kind": "WhitespaceTrivia",
                                        "text": "        "
                                    }
                                ],
                                "trailingTrivia": [
                                    {
                                        "kind": "WhitespaceTrivia",
                                        "text": " "
                                    }
                                ]
                            },
                            "identifier": {
                                "kind": "IdentifierName",
                                "fullStart": 917,
                                "fullEnd": 924,
                                "start": 917,
                                "end": 924,
                                "fullWidth": 7,
                                "width": 7,
                                "text": "setFunc",
                                "value": "setFunc",
                                "valueText": "setFunc"
                            },
                            "callSignature": {
                                "kind": "CallSignature",
                                "fullStart": 924,
                                "fullEnd": 932,
                                "start": 924,
                                "end": 931,
                                "fullWidth": 8,
                                "width": 7,
                                "parameterList": {
                                    "kind": "ParameterList",
                                    "fullStart": 924,
                                    "fullEnd": 932,
                                    "start": 924,
                                    "end": 931,
                                    "fullWidth": 8,
                                    "width": 7,
                                    "openParenToken": {
                                        "kind": "OpenParenToken",
                                        "fullStart": 924,
                                        "fullEnd": 925,
                                        "start": 924,
                                        "end": 925,
                                        "fullWidth": 1,
                                        "width": 1,
                                        "text": "(",
                                        "value": "(",
                                        "valueText": "("
                                    },
                                    "parameters": [
                                        {
                                            "kind": "Parameter",
                                            "fullStart": 925,
                                            "fullEnd": 930,
                                            "start": 925,
                                            "end": 930,
                                            "fullWidth": 5,
<<<<<<< HEAD
                                            "width": 5,
=======
                                            "modifiers": [],
>>>>>>> e3c38734
                                            "identifier": {
                                                "kind": "IdentifierName",
                                                "fullStart": 925,
                                                "fullEnd": 930,
                                                "start": 925,
                                                "end": 930,
                                                "fullWidth": 5,
                                                "width": 5,
                                                "text": "value",
                                                "value": "value",
                                                "valueText": "value"
                                            }
                                        }
                                    ],
                                    "closeParenToken": {
                                        "kind": "CloseParenToken",
                                        "fullStart": 930,
                                        "fullEnd": 932,
                                        "start": 930,
                                        "end": 931,
                                        "fullWidth": 2,
                                        "width": 1,
                                        "text": ")",
                                        "value": ")",
                                        "valueText": ")",
                                        "hasTrailingTrivia": true,
                                        "trailingTrivia": [
                                            {
                                                "kind": "WhitespaceTrivia",
                                                "text": " "
                                            }
                                        ]
                                    }
                                }
                            },
                            "block": {
                                "kind": "Block",
                                "fullStart": 932,
                                "fullEnd": 990,
                                "start": 932,
                                "end": 988,
                                "fullWidth": 58,
                                "width": 56,
                                "openBraceToken": {
                                    "kind": "OpenBraceToken",
                                    "fullStart": 932,
                                    "fullEnd": 935,
                                    "start": 932,
                                    "end": 933,
                                    "fullWidth": 3,
                                    "width": 1,
                                    "text": "{",
                                    "value": "{",
                                    "valueText": "{",
                                    "hasTrailingTrivia": true,
                                    "hasTrailingNewLine": true,
                                    "trailingTrivia": [
                                        {
                                            "kind": "NewLineTrivia",
                                            "text": "\r\n"
                                        }
                                    ]
                                },
                                "statements": [
                                    {
                                        "kind": "ExpressionStatement",
                                        "fullStart": 935,
                                        "fullEnd": 979,
                                        "start": 947,
                                        "end": 977,
                                        "fullWidth": 44,
                                        "width": 30,
                                        "expression": {
                                            "kind": "AssignmentExpression",
                                            "fullStart": 935,
                                            "fullEnd": 976,
                                            "start": 947,
                                            "end": 976,
                                            "fullWidth": 41,
                                            "width": 29,
                                            "left": {
                                                "kind": "MemberAccessExpression",
                                                "fullStart": 935,
                                                "fullEnd": 969,
                                                "start": 947,
                                                "end": 968,
                                                "fullWidth": 34,
                                                "width": 21,
                                                "expression": {
                                                    "kind": "IdentifierName",
                                                    "fullStart": 935,
                                                    "fullEnd": 950,
                                                    "start": 947,
                                                    "end": 950,
                                                    "fullWidth": 15,
                                                    "width": 3,
                                                    "text": "obj",
                                                    "value": "obj",
                                                    "valueText": "obj",
                                                    "hasLeadingTrivia": true,
                                                    "leadingTrivia": [
                                                        {
                                                            "kind": "WhitespaceTrivia",
                                                            "text": "            "
                                                        }
                                                    ]
                                                },
                                                "dotToken": {
                                                    "kind": "DotToken",
                                                    "fullStart": 950,
                                                    "fullEnd": 951,
                                                    "start": 950,
                                                    "end": 951,
                                                    "fullWidth": 1,
                                                    "width": 1,
                                                    "text": ".",
                                                    "value": ".",
                                                    "valueText": "."
                                                },
                                                "name": {
                                                    "kind": "IdentifierName",
                                                    "fullStart": 951,
                                                    "fullEnd": 969,
                                                    "start": 951,
                                                    "end": 968,
                                                    "fullWidth": 18,
                                                    "width": 17,
                                                    "text": "setVerifyHelpProp",
                                                    "value": "setVerifyHelpProp",
                                                    "valueText": "setVerifyHelpProp",
                                                    "hasTrailingTrivia": true,
                                                    "trailingTrivia": [
                                                        {
                                                            "kind": "WhitespaceTrivia",
                                                            "text": " "
                                                        }
                                                    ]
                                                }
                                            },
                                            "operatorToken": {
                                                "kind": "EqualsToken",
                                                "fullStart": 969,
                                                "fullEnd": 971,
                                                "start": 969,
                                                "end": 970,
                                                "fullWidth": 2,
                                                "width": 1,
                                                "text": "=",
                                                "value": "=",
                                                "valueText": "=",
                                                "hasTrailingTrivia": true,
                                                "trailingTrivia": [
                                                    {
                                                        "kind": "WhitespaceTrivia",
                                                        "text": " "
                                                    }
                                                ]
                                            },
                                            "right": {
                                                "kind": "IdentifierName",
                                                "fullStart": 971,
                                                "fullEnd": 976,
                                                "start": 971,
                                                "end": 976,
                                                "fullWidth": 5,
                                                "width": 5,
                                                "text": "value",
                                                "value": "value",
                                                "valueText": "value"
                                            }
                                        },
                                        "semicolonToken": {
                                            "kind": "SemicolonToken",
                                            "fullStart": 976,
                                            "fullEnd": 979,
                                            "start": 976,
                                            "end": 977,
                                            "fullWidth": 3,
                                            "width": 1,
                                            "text": ";",
                                            "value": ";",
                                            "valueText": ";",
                                            "hasTrailingTrivia": true,
                                            "hasTrailingNewLine": true,
                                            "trailingTrivia": [
                                                {
                                                    "kind": "NewLineTrivia",
                                                    "text": "\r\n"
                                                }
                                            ]
                                        }
                                    }
                                ],
                                "closeBraceToken": {
                                    "kind": "CloseBraceToken",
                                    "fullStart": 979,
                                    "fullEnd": 990,
                                    "start": 987,
                                    "end": 988,
                                    "fullWidth": 11,
                                    "width": 1,
                                    "text": "}",
                                    "value": "}",
                                    "valueText": "}",
                                    "hasLeadingTrivia": true,
                                    "hasTrailingTrivia": true,
                                    "hasTrailingNewLine": true,
                                    "leadingTrivia": [
                                        {
                                            "kind": "WhitespaceTrivia",
                                            "text": "        "
                                        }
                                    ],
                                    "trailingTrivia": [
                                        {
                                            "kind": "NewLineTrivia",
                                            "text": "\r\n"
                                        }
                                    ]
                                }
                            }
                        },
                        {
                            "kind": "ExpressionStatement",
                            "fullStart": 990,
                            "fullEnd": 1076,
                            "start": 1000,
                            "end": 1074,
                            "fullWidth": 86,
                            "width": 74,
                            "isIncrementallyUnusable": true,
                            "expression": {
                                "kind": "InvocationExpression",
                                "fullStart": 990,
                                "fullEnd": 1073,
                                "start": 1000,
                                "end": 1073,
                                "fullWidth": 83,
                                "width": 73,
                                "isIncrementallyUnusable": true,
                                "expression": {
                                    "kind": "MemberAccessExpression",
                                    "fullStart": 990,
                                    "fullEnd": 1021,
                                    "start": 1000,
                                    "end": 1021,
                                    "fullWidth": 31,
                                    "width": 21,
                                    "expression": {
                                        "kind": "IdentifierName",
                                        "fullStart": 990,
                                        "fullEnd": 1006,
                                        "start": 1000,
                                        "end": 1006,
                                        "fullWidth": 16,
                                        "width": 6,
                                        "text": "Object",
                                        "value": "Object",
                                        "valueText": "Object",
                                        "hasLeadingTrivia": true,
                                        "hasLeadingNewLine": true,
                                        "leadingTrivia": [
                                            {
                                                "kind": "NewLineTrivia",
                                                "text": "\r\n"
                                            },
                                            {
                                                "kind": "WhitespaceTrivia",
                                                "text": "        "
                                            }
                                        ]
                                    },
                                    "dotToken": {
                                        "kind": "DotToken",
                                        "fullStart": 1006,
                                        "fullEnd": 1007,
                                        "start": 1006,
                                        "end": 1007,
                                        "fullWidth": 1,
                                        "width": 1,
                                        "text": ".",
                                        "value": ".",
                                        "valueText": "."
                                    },
                                    "name": {
                                        "kind": "IdentifierName",
                                        "fullStart": 1007,
                                        "fullEnd": 1021,
                                        "start": 1007,
                                        "end": 1021,
                                        "fullWidth": 14,
                                        "width": 14,
                                        "text": "defineProperty",
                                        "value": "defineProperty",
                                        "valueText": "defineProperty"
                                    }
                                },
                                "argumentList": {
                                    "kind": "ArgumentList",
                                    "fullStart": 1021,
                                    "fullEnd": 1073,
                                    "start": 1021,
                                    "end": 1073,
                                    "fullWidth": 52,
                                    "width": 52,
                                    "isIncrementallyUnusable": true,
                                    "openParenToken": {
                                        "kind": "OpenParenToken",
                                        "fullStart": 1021,
                                        "fullEnd": 1022,
                                        "start": 1021,
                                        "end": 1022,
                                        "fullWidth": 1,
                                        "width": 1,
                                        "text": "(",
                                        "value": "(",
                                        "valueText": "("
                                    },
                                    "arguments": [
                                        {
                                            "kind": "IdentifierName",
                                            "fullStart": 1022,
                                            "fullEnd": 1025,
                                            "start": 1022,
                                            "end": 1025,
                                            "fullWidth": 3,
                                            "width": 3,
                                            "text": "obj",
                                            "value": "obj",
                                            "valueText": "obj"
                                        },
                                        {
                                            "kind": "CommaToken",
                                            "fullStart": 1025,
                                            "fullEnd": 1027,
                                            "start": 1025,
                                            "end": 1026,
                                            "fullWidth": 2,
                                            "width": 1,
                                            "text": ",",
                                            "value": ",",
                                            "valueText": ",",
                                            "hasTrailingTrivia": true,
                                            "trailingTrivia": [
                                                {
                                                    "kind": "WhitespaceTrivia",
                                                    "text": " "
                                                }
                                            ]
                                        },
                                        {
                                            "kind": "StringLiteral",
                                            "fullStart": 1027,
                                            "fullEnd": 1032,
                                            "start": 1027,
                                            "end": 1032,
                                            "fullWidth": 5,
                                            "width": 5,
                                            "text": "\"foo\"",
                                            "value": "foo",
                                            "valueText": "foo"
                                        },
                                        {
                                            "kind": "CommaToken",
                                            "fullStart": 1032,
                                            "fullEnd": 1034,
                                            "start": 1032,
                                            "end": 1033,
                                            "fullWidth": 2,
                                            "width": 1,
                                            "text": ",",
                                            "value": ",",
                                            "valueText": ",",
                                            "hasTrailingTrivia": true,
                                            "trailingTrivia": [
                                                {
                                                    "kind": "WhitespaceTrivia",
                                                    "text": " "
                                                }
                                            ]
                                        },
                                        {
                                            "kind": "ObjectLiteralExpression",
                                            "fullStart": 1034,
                                            "fullEnd": 1072,
                                            "start": 1034,
                                            "end": 1072,
                                            "fullWidth": 38,
                                            "width": 38,
                                            "isIncrementallyUnusable": true,
                                            "openBraceToken": {
                                                "kind": "OpenBraceToken",
                                                "fullStart": 1034,
                                                "fullEnd": 1037,
                                                "start": 1034,
                                                "end": 1035,
                                                "fullWidth": 3,
                                                "width": 1,
                                                "text": "{",
                                                "value": "{",
                                                "valueText": "{",
                                                "hasTrailingTrivia": true,
                                                "hasTrailingNewLine": true,
                                                "trailingTrivia": [
                                                    {
                                                        "kind": "NewLineTrivia",
                                                        "text": "\r\n"
                                                    }
                                                ]
                                            },
                                            "propertyAssignments": [
                                                {
                                                    "kind": "SimplePropertyAssignment",
                                                    "fullStart": 1037,
                                                    "fullEnd": 1063,
                                                    "start": 1049,
                                                    "end": 1061,
                                                    "fullWidth": 26,
                                                    "width": 12,
                                                    "isIncrementallyUnusable": true,
                                                    "propertyName": {
                                                        "kind": "IdentifierName",
                                                        "fullStart": 1037,
                                                        "fullEnd": 1052,
                                                        "start": 1049,
                                                        "end": 1052,
                                                        "fullWidth": 15,
                                                        "width": 3,
                                                        "text": "set",
                                                        "value": "set",
                                                        "valueText": "set",
                                                        "hasLeadingTrivia": true,
                                                        "leadingTrivia": [
                                                            {
                                                                "kind": "WhitespaceTrivia",
                                                                "text": "            "
                                                            }
                                                        ]
                                                    },
                                                    "colonToken": {
                                                        "kind": "ColonToken",
                                                        "fullStart": 1052,
                                                        "fullEnd": 1054,
                                                        "start": 1052,
                                                        "end": 1053,
                                                        "fullWidth": 2,
                                                        "width": 1,
                                                        "text": ":",
                                                        "value": ":",
                                                        "valueText": ":",
                                                        "hasTrailingTrivia": true,
                                                        "trailingTrivia": [
                                                            {
                                                                "kind": "WhitespaceTrivia",
                                                                "text": " "
                                                            }
                                                        ]
                                                    },
                                                    "expression": {
                                                        "kind": "IdentifierName",
                                                        "fullStart": 1054,
                                                        "fullEnd": 1063,
                                                        "start": 1054,
                                                        "end": 1061,
                                                        "fullWidth": 9,
                                                        "width": 7,
                                                        "text": "setFunc",
                                                        "value": "setFunc",
                                                        "valueText": "setFunc",
                                                        "hasTrailingTrivia": true,
                                                        "hasTrailingNewLine": true,
                                                        "trailingTrivia": [
                                                            {
                                                                "kind": "NewLineTrivia",
                                                                "text": "\r\n"
                                                            }
                                                        ]
                                                    }
                                                }
                                            ],
                                            "closeBraceToken": {
                                                "kind": "CloseBraceToken",
                                                "fullStart": 1063,
                                                "fullEnd": 1072,
                                                "start": 1071,
                                                "end": 1072,
                                                "fullWidth": 9,
                                                "width": 1,
                                                "text": "}",
                                                "value": "}",
                                                "valueText": "}",
                                                "hasLeadingTrivia": true,
                                                "leadingTrivia": [
                                                    {
                                                        "kind": "WhitespaceTrivia",
                                                        "text": "        "
                                                    }
                                                ]
                                            }
                                        }
                                    ],
                                    "closeParenToken": {
                                        "kind": "CloseParenToken",
                                        "fullStart": 1072,
                                        "fullEnd": 1073,
                                        "start": 1072,
                                        "end": 1073,
                                        "fullWidth": 1,
                                        "width": 1,
                                        "text": ")",
                                        "value": ")",
                                        "valueText": ")"
                                    }
                                }
                            },
                            "semicolonToken": {
                                "kind": "SemicolonToken",
                                "fullStart": 1073,
                                "fullEnd": 1076,
                                "start": 1073,
                                "end": 1074,
                                "fullWidth": 3,
                                "width": 1,
                                "text": ";",
                                "value": ";",
                                "valueText": ";",
                                "hasTrailingTrivia": true,
                                "hasTrailingNewLine": true,
                                "trailingTrivia": [
                                    {
                                        "kind": "NewLineTrivia",
                                        "text": "\r\n"
                                    }
                                ]
                            }
                        },
                        {
                            "kind": "ReturnStatement",
                            "fullStart": 1076,
                            "fullEnd": 1193,
                            "start": 1084,
                            "end": 1191,
                            "fullWidth": 117,
                            "width": 107,
                            "returnKeyword": {
                                "kind": "ReturnKeyword",
                                "fullStart": 1076,
                                "fullEnd": 1091,
                                "start": 1084,
                                "end": 1090,
                                "fullWidth": 15,
                                "width": 6,
                                "text": "return",
                                "value": "return",
                                "valueText": "return",
                                "hasLeadingTrivia": true,
                                "hasTrailingTrivia": true,
                                "leadingTrivia": [
                                    {
                                        "kind": "WhitespaceTrivia",
                                        "text": "        "
                                    }
                                ],
                                "trailingTrivia": [
                                    {
                                        "kind": "WhitespaceTrivia",
                                        "text": " "
                                    }
                                ]
                            },
                            "expression": {
                                "kind": "InvocationExpression",
                                "fullStart": 1091,
                                "fullEnd": 1190,
                                "start": 1091,
                                "end": 1190,
                                "fullWidth": 99,
                                "width": 99,
                                "expression": {
                                    "kind": "IdentifierName",
                                    "fullStart": 1091,
                                    "fullEnd": 1127,
                                    "start": 1091,
                                    "end": 1127,
                                    "fullWidth": 36,
                                    "width": 36,
                                    "text": "accessorPropertyAttributesAreCorrect",
                                    "value": "accessorPropertyAttributesAreCorrect",
                                    "valueText": "accessorPropertyAttributesAreCorrect"
                                },
                                "argumentList": {
                                    "kind": "ArgumentList",
                                    "fullStart": 1127,
                                    "fullEnd": 1190,
                                    "start": 1127,
                                    "end": 1190,
                                    "fullWidth": 63,
                                    "width": 63,
                                    "openParenToken": {
                                        "kind": "OpenParenToken",
                                        "fullStart": 1127,
                                        "fullEnd": 1128,
                                        "start": 1127,
                                        "end": 1128,
                                        "fullWidth": 1,
                                        "width": 1,
                                        "text": "(",
                                        "value": "(",
                                        "valueText": "("
                                    },
                                    "arguments": [
                                        {
                                            "kind": "IdentifierName",
                                            "fullStart": 1128,
                                            "fullEnd": 1131,
                                            "start": 1128,
                                            "end": 1131,
                                            "fullWidth": 3,
                                            "width": 3,
                                            "text": "obj",
                                            "value": "obj",
                                            "valueText": "obj"
                                        },
                                        {
                                            "kind": "CommaToken",
                                            "fullStart": 1131,
                                            "fullEnd": 1133,
                                            "start": 1131,
                                            "end": 1132,
                                            "fullWidth": 2,
                                            "width": 1,
                                            "text": ",",
                                            "value": ",",
                                            "valueText": ",",
                                            "hasTrailingTrivia": true,
                                            "trailingTrivia": [
                                                {
                                                    "kind": "WhitespaceTrivia",
                                                    "text": " "
                                                }
                                            ]
                                        },
                                        {
                                            "kind": "StringLiteral",
                                            "fullStart": 1133,
                                            "fullEnd": 1138,
                                            "start": 1133,
                                            "end": 1138,
                                            "fullWidth": 5,
                                            "width": 5,
                                            "text": "\"foo\"",
                                            "value": "foo",
                                            "valueText": "foo"
                                        },
                                        {
                                            "kind": "CommaToken",
                                            "fullStart": 1138,
                                            "fullEnd": 1140,
                                            "start": 1138,
                                            "end": 1139,
                                            "fullWidth": 2,
                                            "width": 1,
                                            "text": ",",
                                            "value": ",",
                                            "valueText": ",",
                                            "hasTrailingTrivia": true,
                                            "trailingTrivia": [
                                                {
                                                    "kind": "WhitespaceTrivia",
                                                    "text": " "
                                                }
                                            ]
                                        },
                                        {
                                            "kind": "IdentifierName",
                                            "fullStart": 1140,
                                            "fullEnd": 1147,
                                            "start": 1140,
                                            "end": 1147,
                                            "fullWidth": 7,
                                            "width": 7,
                                            "text": "getFunc",
                                            "value": "getFunc",
                                            "valueText": "getFunc"
                                        },
                                        {
                                            "kind": "CommaToken",
                                            "fullStart": 1147,
                                            "fullEnd": 1149,
                                            "start": 1147,
                                            "end": 1148,
                                            "fullWidth": 2,
                                            "width": 1,
                                            "text": ",",
                                            "value": ",",
                                            "valueText": ",",
                                            "hasTrailingTrivia": true,
                                            "trailingTrivia": [
                                                {
                                                    "kind": "WhitespaceTrivia",
                                                    "text": " "
                                                }
                                            ]
                                        },
                                        {
                                            "kind": "IdentifierName",
                                            "fullStart": 1149,
                                            "fullEnd": 1156,
                                            "start": 1149,
                                            "end": 1156,
                                            "fullWidth": 7,
                                            "width": 7,
                                            "text": "setFunc",
                                            "value": "setFunc",
                                            "valueText": "setFunc"
                                        },
                                        {
                                            "kind": "CommaToken",
                                            "fullStart": 1156,
                                            "fullEnd": 1158,
                                            "start": 1156,
                                            "end": 1157,
                                            "fullWidth": 2,
                                            "width": 1,
                                            "text": ",",
                                            "value": ",",
                                            "valueText": ",",
                                            "hasTrailingTrivia": true,
                                            "trailingTrivia": [
                                                {
                                                    "kind": "WhitespaceTrivia",
                                                    "text": " "
                                                }
                                            ]
                                        },
                                        {
                                            "kind": "StringLiteral",
                                            "fullStart": 1158,
                                            "fullEnd": 1177,
                                            "start": 1158,
                                            "end": 1177,
                                            "fullWidth": 19,
                                            "width": 19,
                                            "text": "\"setVerifyHelpProp\"",
                                            "value": "setVerifyHelpProp",
                                            "valueText": "setVerifyHelpProp"
                                        },
                                        {
                                            "kind": "CommaToken",
                                            "fullStart": 1177,
                                            "fullEnd": 1179,
                                            "start": 1177,
                                            "end": 1178,
                                            "fullWidth": 2,
                                            "width": 1,
                                            "text": ",",
                                            "value": ",",
                                            "valueText": ",",
                                            "hasTrailingTrivia": true,
                                            "trailingTrivia": [
                                                {
                                                    "kind": "WhitespaceTrivia",
                                                    "text": " "
                                                }
                                            ]
                                        },
                                        {
                                            "kind": "TrueKeyword",
                                            "fullStart": 1179,
                                            "fullEnd": 1183,
                                            "start": 1179,
                                            "end": 1183,
                                            "fullWidth": 4,
                                            "width": 4,
                                            "text": "true",
                                            "value": true,
                                            "valueText": "true"
                                        },
                                        {
                                            "kind": "CommaToken",
                                            "fullStart": 1183,
                                            "fullEnd": 1185,
                                            "start": 1183,
                                            "end": 1184,
                                            "fullWidth": 2,
                                            "width": 1,
                                            "text": ",",
                                            "value": ",",
                                            "valueText": ",",
                                            "hasTrailingTrivia": true,
                                            "trailingTrivia": [
                                                {
                                                    "kind": "WhitespaceTrivia",
                                                    "text": " "
                                                }
                                            ]
                                        },
                                        {
                                            "kind": "TrueKeyword",
                                            "fullStart": 1185,
                                            "fullEnd": 1189,
                                            "start": 1185,
                                            "end": 1189,
                                            "fullWidth": 4,
                                            "width": 4,
                                            "text": "true",
                                            "value": true,
                                            "valueText": "true"
                                        }
                                    ],
                                    "closeParenToken": {
                                        "kind": "CloseParenToken",
                                        "fullStart": 1189,
                                        "fullEnd": 1190,
                                        "start": 1189,
                                        "end": 1190,
                                        "fullWidth": 1,
                                        "width": 1,
                                        "text": ")",
                                        "value": ")",
                                        "valueText": ")"
                                    }
                                }
                            },
                            "semicolonToken": {
                                "kind": "SemicolonToken",
                                "fullStart": 1190,
                                "fullEnd": 1193,
                                "start": 1190,
                                "end": 1191,
                                "fullWidth": 3,
                                "width": 1,
                                "text": ";",
                                "value": ";",
                                "valueText": ";",
                                "hasTrailingTrivia": true,
                                "hasTrailingNewLine": true,
                                "trailingTrivia": [
                                    {
                                        "kind": "NewLineTrivia",
                                        "text": "\r\n"
                                    }
                                ]
                            }
                        }
                    ],
                    "closeBraceToken": {
                        "kind": "CloseBraceToken",
                        "fullStart": 1193,
                        "fullEnd": 1200,
                        "start": 1197,
                        "end": 1198,
                        "fullWidth": 7,
                        "width": 1,
                        "text": "}",
                        "value": "}",
                        "valueText": "}",
                        "hasLeadingTrivia": true,
                        "hasTrailingTrivia": true,
                        "hasTrailingNewLine": true,
                        "leadingTrivia": [
                            {
                                "kind": "WhitespaceTrivia",
                                "text": "    "
                            }
                        ],
                        "trailingTrivia": [
                            {
                                "kind": "NewLineTrivia",
                                "text": "\r\n"
                            }
                        ]
                    }
                }
            },
            {
                "kind": "ExpressionStatement",
                "fullStart": 1200,
                "fullEnd": 1224,
                "start": 1200,
                "end": 1222,
                "fullWidth": 24,
                "width": 22,
                "expression": {
                    "kind": "InvocationExpression",
                    "fullStart": 1200,
                    "fullEnd": 1221,
                    "start": 1200,
                    "end": 1221,
                    "fullWidth": 21,
                    "width": 21,
                    "expression": {
                        "kind": "IdentifierName",
                        "fullStart": 1200,
                        "fullEnd": 1211,
                        "start": 1200,
                        "end": 1211,
                        "fullWidth": 11,
                        "width": 11,
                        "text": "runTestCase",
                        "value": "runTestCase",
                        "valueText": "runTestCase"
                    },
                    "argumentList": {
                        "kind": "ArgumentList",
                        "fullStart": 1211,
                        "fullEnd": 1221,
                        "start": 1211,
                        "end": 1221,
                        "fullWidth": 10,
                        "width": 10,
                        "openParenToken": {
                            "kind": "OpenParenToken",
                            "fullStart": 1211,
                            "fullEnd": 1212,
                            "start": 1211,
                            "end": 1212,
                            "fullWidth": 1,
                            "width": 1,
                            "text": "(",
                            "value": "(",
                            "valueText": "("
                        },
                        "arguments": [
                            {
                                "kind": "IdentifierName",
                                "fullStart": 1212,
                                "fullEnd": 1220,
                                "start": 1212,
                                "end": 1220,
                                "fullWidth": 8,
                                "width": 8,
                                "text": "testcase",
                                "value": "testcase",
                                "valueText": "testcase"
                            }
                        ],
                        "closeParenToken": {
                            "kind": "CloseParenToken",
                            "fullStart": 1220,
                            "fullEnd": 1221,
                            "start": 1220,
                            "end": 1221,
                            "fullWidth": 1,
                            "width": 1,
                            "text": ")",
                            "value": ")",
                            "valueText": ")"
                        }
                    }
                },
                "semicolonToken": {
                    "kind": "SemicolonToken",
                    "fullStart": 1221,
                    "fullEnd": 1224,
                    "start": 1221,
                    "end": 1222,
                    "fullWidth": 3,
                    "width": 1,
                    "text": ";",
                    "value": ";",
                    "valueText": ";",
                    "hasTrailingTrivia": true,
                    "hasTrailingNewLine": true,
                    "trailingTrivia": [
                        {
                            "kind": "NewLineTrivia",
                            "text": "\r\n"
                        }
                    ]
                }
            }
        ],
        "endOfFileToken": {
            "kind": "EndOfFileToken",
            "fullStart": 1224,
            "fullEnd": 1224,
            "start": 1224,
            "end": 1224,
            "fullWidth": 0,
            "width": 0,
            "text": ""
        }
    },
    "lineMap": {
        "lineStarts": [
            0,
            67,
            152,
            232,
            308,
            380,
            385,
            439,
            595,
            600,
            602,
            604,
            627,
            629,
            652,
            654,
            684,
            708,
            719,
            721,
            766,
            795,
            822,
            853,
            885,
            898,
            900,
            935,
            979,
            990,
            992,
            1037,
            1063,
            1076,
            1193,
            1200,
            1224
        ],
        "length": 1224
    }
}<|MERGE_RESOLUTION|>--- conflicted
+++ resolved
@@ -1226,11 +1226,8 @@
                                             "start": 925,
                                             "end": 930,
                                             "fullWidth": 5,
-<<<<<<< HEAD
                                             "width": 5,
-=======
                                             "modifiers": [],
->>>>>>> e3c38734
                                             "identifier": {
                                                 "kind": "IdentifierName",
                                                 "fullStart": 925,
