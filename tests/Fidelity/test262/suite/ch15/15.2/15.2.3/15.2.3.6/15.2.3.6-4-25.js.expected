--- conflicted
+++ resolved
@@ -247,12 +247,8 @@
                                         "start": 613,
                                         "end": 623,
                                         "fullWidth": 10,
-<<<<<<< HEAD
                                         "width": 10,
-                                        "identifier": {
-=======
                                         "propertyName": {
->>>>>>> 85e84683
                                             "kind": "IdentifierName",
                                             "fullStart": 613,
                                             "fullEnd": 619,
@@ -908,12 +904,8 @@
                                         "start": 767,
                                         "end": 797,
                                         "fullWidth": 30,
-<<<<<<< HEAD
                                         "width": 30,
-                                        "identifier": {
-=======
                                         "propertyName": {
->>>>>>> 85e84683
                                             "kind": "IdentifierName",
                                             "fullStart": 767,
                                             "fullEnd": 780,
@@ -1282,12 +1274,8 @@
                                         "start": 853,
                                         "end": 877,
                                         "fullWidth": 24,
-<<<<<<< HEAD
                                         "width": 24,
-                                        "identifier": {
-=======
                                         "propertyName": {
->>>>>>> 85e84683
                                             "kind": "IdentifierName",
                                             "fullStart": 853,
                                             "fullEnd": 857,
