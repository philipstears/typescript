--- conflicted
+++ resolved
@@ -250,12 +250,8 @@
                                         "start": 663,
                                         "end": 671,
                                         "fullWidth": 8,
-<<<<<<< HEAD
                                         "width": 8,
-                                        "identifier": {
-=======
                                         "propertyName": {
->>>>>>> 85e84683
                                             "kind": "IdentifierName",
                                             "fullStart": 663,
                                             "fullEnd": 667,
@@ -2114,12 +2110,8 @@
                                         "start": 1177,
                                         "end": 1181,
                                         "fullWidth": 5,
-<<<<<<< HEAD
                                         "width": 4,
-                                        "identifier": {
-=======
                                         "propertyName": {
->>>>>>> 85e84683
                                             "kind": "IdentifierName",
                                             "fullStart": 1177,
                                             "fullEnd": 1182,
