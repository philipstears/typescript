--- conflicted
+++ resolved
@@ -247,12 +247,8 @@
                                         "start": 642,
                                         "end": 650,
                                         "fullWidth": 8,
-<<<<<<< HEAD
                                         "width": 8,
-                                        "identifier": {
-=======
                                         "propertyName": {
->>>>>>> 85e84683
                                             "kind": "IdentifierName",
                                             "fullStart": 642,
                                             "fullEnd": 646,
@@ -413,12 +409,8 @@
                                         "start": 667,
                                         "end": 689,
                                         "fullWidth": 22,
-<<<<<<< HEAD
                                         "width": 22,
-                                        "identifier": {
-=======
                                         "propertyName": {
->>>>>>> 85e84683
                                             "kind": "IdentifierName",
                                             "fullStart": 667,
                                             "fullEnd": 681,
@@ -552,12 +544,8 @@
                                         "start": 704,
                                         "end": 779,
                                         "fullWidth": 75,
-<<<<<<< HEAD
                                         "width": 75,
-                                        "identifier": {
-=======
                                         "propertyName": {
->>>>>>> 85e84683
                                             "kind": "IdentifierName",
                                             "fullStart": 704,
                                             "fullEnd": 712,
@@ -1482,12 +1470,8 @@
                                         "start": 978,
                                         "end": 1028,
                                         "fullWidth": 50,
-<<<<<<< HEAD
                                         "width": 50,
-                                        "identifier": {
-=======
                                         "propertyName": {
->>>>>>> 85e84683
                                             "kind": "IdentifierName",
                                             "fullStart": 978,
                                             "fullEnd": 1000,
@@ -1710,12 +1694,8 @@
                                         "start": 1043,
                                         "end": 1094,
                                         "fullWidth": 51,
-<<<<<<< HEAD
                                         "width": 51,
-                                        "identifier": {
-=======
                                         "propertyName": {
->>>>>>> 85e84683
                                             "kind": "IdentifierName",
                                             "fullStart": 1043,
                                             "fullEnd": 1048,
@@ -2004,12 +1984,8 @@
                                         "start": 1116,
                                         "end": 1117,
                                         "fullWidth": 2,
-<<<<<<< HEAD
                                         "width": 1,
-                                        "identifier": {
-=======
                                         "propertyName": {
->>>>>>> 85e84683
                                             "kind": "IdentifierName",
                                             "fullStart": 1116,
                                             "fullEnd": 1118,
