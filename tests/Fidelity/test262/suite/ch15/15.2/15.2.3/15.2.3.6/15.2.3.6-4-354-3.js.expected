{
    "isDeclaration": false,
    "languageVersion": "EcmaScript5",
    "parseOptions": {
        "allowAutomaticSemicolonInsertion": true
    },
    "sourceUnit": {
        "kind": "SourceUnit",
        "fullStart": 0,
        "fullEnd": 1133,
        "start": 659,
        "end": 1133,
        "fullWidth": 1133,
        "width": 474,
        "isIncrementallyUnusable": true,
        "moduleElements": [
            {
                "kind": "FunctionDeclaration",
                "fullStart": 0,
                "fullEnd": 1109,
                "start": 659,
                "end": 1107,
                "fullWidth": 1109,
                "width": 448,
                "modifiers": [],
                "functionKeyword": {
                    "kind": "FunctionKeyword",
                    "fullStart": 0,
                    "fullEnd": 668,
                    "start": 659,
                    "end": 667,
                    "fullWidth": 668,
                    "width": 8,
                    "text": "function",
                    "value": "function",
                    "valueText": "function",
                    "hasLeadingTrivia": true,
                    "hasLeadingComment": true,
                    "hasLeadingNewLine": true,
                    "hasTrailingTrivia": true,
                    "leadingTrivia": [
                        {
                            "kind": "SingleLineCommentTrivia",
                            "text": "/// Copyright (c) 2012 Ecma International.  All rights reserved. "
                        },
                        {
                            "kind": "NewLineTrivia",
                            "text": "\r\n"
                        },
                        {
                            "kind": "SingleLineCommentTrivia",
                            "text": "/// Ecma International makes this code available under the terms and conditions set"
                        },
                        {
                            "kind": "NewLineTrivia",
                            "text": "\r\n"
                        },
                        {
                            "kind": "SingleLineCommentTrivia",
                            "text": "/// forth on http://hg.ecmascript.org/tests/test262/raw-file/tip/LICENSE (the "
                        },
                        {
                            "kind": "NewLineTrivia",
                            "text": "\r\n"
                        },
                        {
                            "kind": "SingleLineCommentTrivia",
                            "text": "/// \"Use Terms\").   Any redistribution of this code must retain the above "
                        },
                        {
                            "kind": "NewLineTrivia",
                            "text": "\r\n"
                        },
                        {
                            "kind": "SingleLineCommentTrivia",
                            "text": "/// copyright and this notice and otherwise comply with the Use Terms."
                        },
                        {
                            "kind": "NewLineTrivia",
                            "text": "\r\n"
                        },
                        {
                            "kind": "MultiLineCommentTrivia",
                            "text": "/**\r\n * @path ch15/15.2/15.2.3/15.2.3.6/15.2.3.6-4-354-3.js\r\n * @description Object.defineProperty will update [[Value]] attribute successfully when [[Configurable]] attribute is true and [[Writable]] attribute is false, 'O' is an Arguments object (8.12.9 - step Note)\r\n */"
                        },
                        {
                            "kind": "NewLineTrivia",
                            "text": "\r\n"
                        },
                        {
                            "kind": "NewLineTrivia",
                            "text": "\r\n"
                        },
                        {
                            "kind": "NewLineTrivia",
                            "text": "\r\n"
                        }
                    ],
                    "trailingTrivia": [
                        {
                            "kind": "WhitespaceTrivia",
                            "text": " "
                        }
                    ]
                },
                "identifier": {
                    "kind": "IdentifierName",
                    "fullStart": 668,
                    "fullEnd": 676,
                    "start": 668,
                    "end": 676,
                    "fullWidth": 8,
                    "width": 8,
                    "text": "testcase",
                    "value": "testcase",
                    "valueText": "testcase"
                },
                "callSignature": {
                    "kind": "CallSignature",
                    "fullStart": 676,
                    "fullEnd": 679,
                    "start": 676,
                    "end": 678,
                    "fullWidth": 3,
                    "width": 2,
                    "parameterList": {
                        "kind": "ParameterList",
                        "fullStart": 676,
                        "fullEnd": 679,
                        "start": 676,
                        "end": 678,
                        "fullWidth": 3,
                        "width": 2,
                        "openParenToken": {
                            "kind": "OpenParenToken",
                            "fullStart": 676,
                            "fullEnd": 677,
                            "start": 676,
                            "end": 677,
                            "fullWidth": 1,
                            "width": 1,
                            "text": "(",
                            "value": "(",
                            "valueText": "("
                        },
                        "parameters": [],
                        "closeParenToken": {
                            "kind": "CloseParenToken",
                            "fullStart": 677,
                            "fullEnd": 679,
                            "start": 677,
                            "end": 678,
                            "fullWidth": 2,
                            "width": 1,
                            "text": ")",
                            "value": ")",
                            "valueText": ")",
                            "hasTrailingTrivia": true,
                            "trailingTrivia": [
                                {
                                    "kind": "WhitespaceTrivia",
                                    "text": " "
                                }
                            ]
                        }
                    }
                },
                "block": {
                    "kind": "Block",
                    "fullStart": 679,
                    "fullEnd": 1109,
                    "start": 679,
                    "end": 1107,
                    "fullWidth": 430,
                    "width": 428,
                    "openBraceToken": {
                        "kind": "OpenBraceToken",
                        "fullStart": 679,
                        "fullEnd": 682,
                        "start": 679,
                        "end": 680,
                        "fullWidth": 3,
                        "width": 1,
                        "text": "{",
                        "value": "{",
                        "valueText": "{",
                        "hasTrailingTrivia": true,
                        "hasTrailingNewLine": true,
                        "trailingTrivia": [
                            {
                                "kind": "NewLineTrivia",
                                "text": "\r\n"
                            }
                        ]
                    },
                    "statements": [
                        {
                            "kind": "VariableStatement",
                            "fullStart": 682,
                            "fullEnd": 764,
                            "start": 692,
                            "end": 762,
                            "fullWidth": 82,
                            "width": 70,
                            "modifiers": [],
                            "variableDeclaration": {
                                "kind": "VariableDeclaration",
                                "fullStart": 682,
                                "fullEnd": 761,
                                "start": 692,
                                "end": 761,
                                "fullWidth": 79,
                                "width": 69,
                                "varKeyword": {
                                    "kind": "VarKeyword",
                                    "fullStart": 682,
                                    "fullEnd": 696,
                                    "start": 692,
                                    "end": 695,
                                    "fullWidth": 14,
                                    "width": 3,
                                    "text": "var",
                                    "value": "var",
                                    "valueText": "var",
                                    "hasLeadingTrivia": true,
                                    "hasLeadingNewLine": true,
                                    "hasTrailingTrivia": true,
                                    "leadingTrivia": [
                                        {
                                            "kind": "NewLineTrivia",
                                            "text": "\r\n"
                                        },
                                        {
                                            "kind": "WhitespaceTrivia",
                                            "text": "        "
                                        }
                                    ],
                                    "trailingTrivia": [
                                        {
                                            "kind": "WhitespaceTrivia",
                                            "text": " "
                                        }
                                    ]
                                },
                                "variableDeclarators": [
                                    {
                                        "kind": "VariableDeclarator",
                                        "fullStart": 696,
                                        "fullEnd": 761,
                                        "start": 696,
                                        "end": 761,
                                        "fullWidth": 65,
<<<<<<< HEAD
                                        "width": 65,
                                        "identifier": {
=======
                                        "propertyName": {
>>>>>>> 85e84683
                                            "kind": "IdentifierName",
                                            "fullStart": 696,
                                            "fullEnd": 700,
                                            "start": 696,
                                            "end": 699,
                                            "fullWidth": 4,
                                            "width": 3,
                                            "text": "obj",
                                            "value": "obj",
                                            "valueText": "obj",
                                            "hasTrailingTrivia": true,
                                            "trailingTrivia": [
                                                {
                                                    "kind": "WhitespaceTrivia",
                                                    "text": " "
                                                }
                                            ]
                                        },
                                        "equalsValueClause": {
                                            "kind": "EqualsValueClause",
                                            "fullStart": 700,
                                            "fullEnd": 761,
                                            "start": 700,
                                            "end": 761,
                                            "fullWidth": 61,
                                            "width": 61,
                                            "equalsToken": {
                                                "kind": "EqualsToken",
                                                "fullStart": 700,
                                                "fullEnd": 702,
                                                "start": 700,
                                                "end": 701,
                                                "fullWidth": 2,
                                                "width": 1,
                                                "text": "=",
                                                "value": "=",
                                                "valueText": "=",
                                                "hasTrailingTrivia": true,
                                                "trailingTrivia": [
                                                    {
                                                        "kind": "WhitespaceTrivia",
                                                        "text": " "
                                                    }
                                                ]
                                            },
                                            "value": {
                                                "kind": "ParenthesizedExpression",
                                                "fullStart": 702,
                                                "fullEnd": 761,
                                                "start": 702,
                                                "end": 761,
                                                "fullWidth": 59,
                                                "width": 59,
                                                "openParenToken": {
                                                    "kind": "OpenParenToken",
                                                    "fullStart": 702,
                                                    "fullEnd": 703,
                                                    "start": 702,
                                                    "end": 703,
                                                    "fullWidth": 1,
                                                    "width": 1,
                                                    "text": "(",
                                                    "value": "(",
                                                    "valueText": "("
                                                },
                                                "expression": {
                                                    "kind": "InvocationExpression",
                                                    "fullStart": 703,
                                                    "fullEnd": 760,
                                                    "start": 703,
                                                    "end": 760,
                                                    "fullWidth": 57,
                                                    "width": 57,
                                                    "expression": {
                                                        "kind": "FunctionExpression",
                                                        "fullStart": 703,
                                                        "fullEnd": 758,
                                                        "start": 703,
                                                        "end": 758,
                                                        "fullWidth": 55,
                                                        "width": 55,
                                                        "functionKeyword": {
                                                            "kind": "FunctionKeyword",
                                                            "fullStart": 703,
                                                            "fullEnd": 712,
                                                            "start": 703,
                                                            "end": 711,
                                                            "fullWidth": 9,
                                                            "width": 8,
                                                            "text": "function",
                                                            "value": "function",
                                                            "valueText": "function",
                                                            "hasTrailingTrivia": true,
                                                            "trailingTrivia": [
                                                                {
                                                                    "kind": "WhitespaceTrivia",
                                                                    "text": " "
                                                                }
                                                            ]
                                                        },
                                                        "callSignature": {
                                                            "kind": "CallSignature",
                                                            "fullStart": 712,
                                                            "fullEnd": 715,
                                                            "start": 712,
                                                            "end": 714,
                                                            "fullWidth": 3,
                                                            "width": 2,
                                                            "parameterList": {
                                                                "kind": "ParameterList",
                                                                "fullStart": 712,
                                                                "fullEnd": 715,
                                                                "start": 712,
                                                                "end": 714,
                                                                "fullWidth": 3,
                                                                "width": 2,
                                                                "openParenToken": {
                                                                    "kind": "OpenParenToken",
                                                                    "fullStart": 712,
                                                                    "fullEnd": 713,
                                                                    "start": 712,
                                                                    "end": 713,
                                                                    "fullWidth": 1,
                                                                    "width": 1,
                                                                    "text": "(",
                                                                    "value": "(",
                                                                    "valueText": "("
                                                                },
                                                                "parameters": [],
                                                                "closeParenToken": {
                                                                    "kind": "CloseParenToken",
                                                                    "fullStart": 713,
                                                                    "fullEnd": 715,
                                                                    "start": 713,
                                                                    "end": 714,
                                                                    "fullWidth": 2,
                                                                    "width": 1,
                                                                    "text": ")",
                                                                    "value": ")",
                                                                    "valueText": ")",
                                                                    "hasTrailingTrivia": true,
                                                                    "trailingTrivia": [
                                                                        {
                                                                            "kind": "WhitespaceTrivia",
                                                                            "text": " "
                                                                        }
                                                                    ]
                                                                }
                                                            }
                                                        },
                                                        "block": {
                                                            "kind": "Block",
                                                            "fullStart": 715,
                                                            "fullEnd": 758,
                                                            "start": 715,
                                                            "end": 758,
                                                            "fullWidth": 43,
                                                            "width": 43,
                                                            "openBraceToken": {
                                                                "kind": "OpenBraceToken",
                                                                "fullStart": 715,
                                                                "fullEnd": 718,
                                                                "start": 715,
                                                                "end": 716,
                                                                "fullWidth": 3,
                                                                "width": 1,
                                                                "text": "{",
                                                                "value": "{",
                                                                "valueText": "{",
                                                                "hasTrailingTrivia": true,
                                                                "hasTrailingNewLine": true,
                                                                "trailingTrivia": [
                                                                    {
                                                                        "kind": "NewLineTrivia",
                                                                        "text": "\r\n"
                                                                    }
                                                                ]
                                                            },
                                                            "statements": [
                                                                {
                                                                    "kind": "ReturnStatement",
                                                                    "fullStart": 718,
                                                                    "fullEnd": 749,
                                                                    "start": 730,
                                                                    "end": 747,
                                                                    "fullWidth": 31,
                                                                    "width": 17,
                                                                    "returnKeyword": {
                                                                        "kind": "ReturnKeyword",
                                                                        "fullStart": 718,
                                                                        "fullEnd": 737,
                                                                        "start": 730,
                                                                        "end": 736,
                                                                        "fullWidth": 19,
                                                                        "width": 6,
                                                                        "text": "return",
                                                                        "value": "return",
                                                                        "valueText": "return",
                                                                        "hasLeadingTrivia": true,
                                                                        "hasTrailingTrivia": true,
                                                                        "leadingTrivia": [
                                                                            {
                                                                                "kind": "WhitespaceTrivia",
                                                                                "text": "            "
                                                                            }
                                                                        ],
                                                                        "trailingTrivia": [
                                                                            {
                                                                                "kind": "WhitespaceTrivia",
                                                                                "text": " "
                                                                            }
                                                                        ]
                                                                    },
                                                                    "expression": {
                                                                        "kind": "IdentifierName",
                                                                        "fullStart": 737,
                                                                        "fullEnd": 746,
                                                                        "start": 737,
                                                                        "end": 746,
                                                                        "fullWidth": 9,
                                                                        "width": 9,
                                                                        "text": "arguments",
                                                                        "value": "arguments",
                                                                        "valueText": "arguments"
                                                                    },
                                                                    "semicolonToken": {
                                                                        "kind": "SemicolonToken",
                                                                        "fullStart": 746,
                                                                        "fullEnd": 749,
                                                                        "start": 746,
                                                                        "end": 747,
                                                                        "fullWidth": 3,
                                                                        "width": 1,
                                                                        "text": ";",
                                                                        "value": ";",
                                                                        "valueText": ";",
                                                                        "hasTrailingTrivia": true,
                                                                        "hasTrailingNewLine": true,
                                                                        "trailingTrivia": [
                                                                            {
                                                                                "kind": "NewLineTrivia",
                                                                                "text": "\r\n"
                                                                            }
                                                                        ]
                                                                    }
                                                                }
                                                            ],
                                                            "closeBraceToken": {
                                                                "kind": "CloseBraceToken",
                                                                "fullStart": 749,
                                                                "fullEnd": 758,
                                                                "start": 757,
                                                                "end": 758,
                                                                "fullWidth": 9,
                                                                "width": 1,
                                                                "text": "}",
                                                                "value": "}",
                                                                "valueText": "}",
                                                                "hasLeadingTrivia": true,
                                                                "leadingTrivia": [
                                                                    {
                                                                        "kind": "WhitespaceTrivia",
                                                                        "text": "        "
                                                                    }
                                                                ]
                                                            }
                                                        }
                                                    },
                                                    "argumentList": {
                                                        "kind": "ArgumentList",
                                                        "fullStart": 758,
                                                        "fullEnd": 760,
                                                        "start": 758,
                                                        "end": 760,
                                                        "fullWidth": 2,
                                                        "width": 2,
                                                        "openParenToken": {
                                                            "kind": "OpenParenToken",
                                                            "fullStart": 758,
                                                            "fullEnd": 759,
                                                            "start": 758,
                                                            "end": 759,
                                                            "fullWidth": 1,
                                                            "width": 1,
                                                            "text": "(",
                                                            "value": "(",
                                                            "valueText": "("
                                                        },
                                                        "arguments": [],
                                                        "closeParenToken": {
                                                            "kind": "CloseParenToken",
                                                            "fullStart": 759,
                                                            "fullEnd": 760,
                                                            "start": 759,
                                                            "end": 760,
                                                            "fullWidth": 1,
                                                            "width": 1,
                                                            "text": ")",
                                                            "value": ")",
                                                            "valueText": ")"
                                                        }
                                                    }
                                                },
                                                "closeParenToken": {
                                                    "kind": "CloseParenToken",
                                                    "fullStart": 760,
                                                    "fullEnd": 761,
                                                    "start": 760,
                                                    "end": 761,
                                                    "fullWidth": 1,
                                                    "width": 1,
                                                    "text": ")",
                                                    "value": ")",
                                                    "valueText": ")"
                                                }
                                            }
                                        }
                                    }
                                ]
                            },
                            "semicolonToken": {
                                "kind": "SemicolonToken",
                                "fullStart": 761,
                                "fullEnd": 764,
                                "start": 761,
                                "end": 762,
                                "fullWidth": 3,
                                "width": 1,
                                "text": ";",
                                "value": ";",
                                "valueText": ";",
                                "hasTrailingTrivia": true,
                                "hasTrailingNewLine": true,
                                "trailingTrivia": [
                                    {
                                        "kind": "NewLineTrivia",
                                        "text": "\r\n"
                                    }
                                ]
                            }
                        },
                        {
                            "kind": "ExpressionStatement",
                            "fullStart": 764,
                            "fullEnd": 917,
                            "start": 774,
                            "end": 915,
                            "fullWidth": 153,
                            "width": 141,
                            "expression": {
                                "kind": "InvocationExpression",
                                "fullStart": 764,
                                "fullEnd": 914,
                                "start": 774,
                                "end": 914,
                                "fullWidth": 150,
                                "width": 140,
                                "expression": {
                                    "kind": "MemberAccessExpression",
                                    "fullStart": 764,
                                    "fullEnd": 795,
                                    "start": 774,
                                    "end": 795,
                                    "fullWidth": 31,
                                    "width": 21,
                                    "expression": {
                                        "kind": "IdentifierName",
                                        "fullStart": 764,
                                        "fullEnd": 780,
                                        "start": 774,
                                        "end": 780,
                                        "fullWidth": 16,
                                        "width": 6,
                                        "text": "Object",
                                        "value": "Object",
                                        "valueText": "Object",
                                        "hasLeadingTrivia": true,
                                        "hasLeadingNewLine": true,
                                        "leadingTrivia": [
                                            {
                                                "kind": "NewLineTrivia",
                                                "text": "\r\n"
                                            },
                                            {
                                                "kind": "WhitespaceTrivia",
                                                "text": "        "
                                            }
                                        ]
                                    },
                                    "dotToken": {
                                        "kind": "DotToken",
                                        "fullStart": 780,
                                        "fullEnd": 781,
                                        "start": 780,
                                        "end": 781,
                                        "fullWidth": 1,
                                        "width": 1,
                                        "text": ".",
                                        "value": ".",
                                        "valueText": "."
                                    },
                                    "name": {
                                        "kind": "IdentifierName",
                                        "fullStart": 781,
                                        "fullEnd": 795,
                                        "start": 781,
                                        "end": 795,
                                        "fullWidth": 14,
                                        "width": 14,
                                        "text": "defineProperty",
                                        "value": "defineProperty",
                                        "valueText": "defineProperty"
                                    }
                                },
                                "argumentList": {
                                    "kind": "ArgumentList",
                                    "fullStart": 795,
                                    "fullEnd": 914,
                                    "start": 795,
                                    "end": 914,
                                    "fullWidth": 119,
                                    "width": 119,
                                    "openParenToken": {
                                        "kind": "OpenParenToken",
                                        "fullStart": 795,
                                        "fullEnd": 796,
                                        "start": 795,
                                        "end": 796,
                                        "fullWidth": 1,
                                        "width": 1,
                                        "text": "(",
                                        "value": "(",
                                        "valueText": "("
                                    },
                                    "arguments": [
                                        {
                                            "kind": "IdentifierName",
                                            "fullStart": 796,
                                            "fullEnd": 799,
                                            "start": 796,
                                            "end": 799,
                                            "fullWidth": 3,
                                            "width": 3,
                                            "text": "obj",
                                            "value": "obj",
                                            "valueText": "obj"
                                        },
                                        {
                                            "kind": "CommaToken",
                                            "fullStart": 799,
                                            "fullEnd": 801,
                                            "start": 799,
                                            "end": 800,
                                            "fullWidth": 2,
                                            "width": 1,
                                            "text": ",",
                                            "value": ",",
                                            "valueText": ",",
                                            "hasTrailingTrivia": true,
                                            "trailingTrivia": [
                                                {
                                                    "kind": "WhitespaceTrivia",
                                                    "text": " "
                                                }
                                            ]
                                        },
                                        {
                                            "kind": "StringLiteral",
                                            "fullStart": 801,
                                            "fullEnd": 811,
                                            "start": 801,
                                            "end": 811,
                                            "fullWidth": 10,
                                            "width": 10,
                                            "text": "\"property\"",
                                            "value": "property",
                                            "valueText": "property"
                                        },
                                        {
                                            "kind": "CommaToken",
                                            "fullStart": 811,
                                            "fullEnd": 813,
                                            "start": 811,
                                            "end": 812,
                                            "fullWidth": 2,
                                            "width": 1,
                                            "text": ",",
                                            "value": ",",
                                            "valueText": ",",
                                            "hasTrailingTrivia": true,
                                            "trailingTrivia": [
                                                {
                                                    "kind": "WhitespaceTrivia",
                                                    "text": " "
                                                }
                                            ]
                                        },
                                        {
                                            "kind": "ObjectLiteralExpression",
                                            "fullStart": 813,
                                            "fullEnd": 913,
                                            "start": 813,
                                            "end": 913,
                                            "fullWidth": 100,
                                            "width": 100,
                                            "openBraceToken": {
                                                "kind": "OpenBraceToken",
                                                "fullStart": 813,
                                                "fullEnd": 816,
                                                "start": 813,
                                                "end": 814,
                                                "fullWidth": 3,
                                                "width": 1,
                                                "text": "{",
                                                "value": "{",
                                                "valueText": "{",
                                                "hasTrailingTrivia": true,
                                                "hasTrailingNewLine": true,
                                                "trailingTrivia": [
                                                    {
                                                        "kind": "NewLineTrivia",
                                                        "text": "\r\n"
                                                    }
                                                ]
                                            },
                                            "propertyAssignments": [
                                                {
                                                    "kind": "SimplePropertyAssignment",
                                                    "fullStart": 816,
                                                    "fullEnd": 839,
                                                    "start": 828,
                                                    "end": 839,
                                                    "fullWidth": 23,
                                                    "width": 11,
                                                    "propertyName": {
                                                        "kind": "IdentifierName",
                                                        "fullStart": 816,
                                                        "fullEnd": 833,
                                                        "start": 828,
                                                        "end": 833,
                                                        "fullWidth": 17,
                                                        "width": 5,
                                                        "text": "value",
                                                        "value": "value",
                                                        "valueText": "value",
                                                        "hasLeadingTrivia": true,
                                                        "leadingTrivia": [
                                                            {
                                                                "kind": "WhitespaceTrivia",
                                                                "text": "            "
                                                            }
                                                        ]
                                                    },
                                                    "colonToken": {
                                                        "kind": "ColonToken",
                                                        "fullStart": 833,
                                                        "fullEnd": 835,
                                                        "start": 833,
                                                        "end": 834,
                                                        "fullWidth": 2,
                                                        "width": 1,
                                                        "text": ":",
                                                        "value": ":",
                                                        "valueText": ":",
                                                        "hasTrailingTrivia": true,
                                                        "trailingTrivia": [
                                                            {
                                                                "kind": "WhitespaceTrivia",
                                                                "text": " "
                                                            }
                                                        ]
                                                    },
                                                    "expression": {
                                                        "kind": "NumericLiteral",
                                                        "fullStart": 835,
                                                        "fullEnd": 839,
                                                        "start": 835,
                                                        "end": 839,
                                                        "fullWidth": 4,
                                                        "width": 4,
                                                        "text": "1001",
                                                        "value": 1001,
                                                        "valueText": "1001"
                                                    }
                                                },
                                                {
                                                    "kind": "CommaToken",
                                                    "fullStart": 839,
                                                    "fullEnd": 842,
                                                    "start": 839,
                                                    "end": 840,
                                                    "fullWidth": 3,
                                                    "width": 1,
                                                    "text": ",",
                                                    "value": ",",
                                                    "valueText": ",",
                                                    "hasTrailingTrivia": true,
                                                    "hasTrailingNewLine": true,
                                                    "trailingTrivia": [
                                                        {
                                                            "kind": "NewLineTrivia",
                                                            "text": "\r\n"
                                                        }
                                                    ]
                                                },
                                                {
                                                    "kind": "SimplePropertyAssignment",
                                                    "fullStart": 842,
                                                    "fullEnd": 869,
                                                    "start": 854,
                                                    "end": 869,
                                                    "fullWidth": 27,
                                                    "width": 15,
                                                    "propertyName": {
                                                        "kind": "IdentifierName",
                                                        "fullStart": 842,
                                                        "fullEnd": 862,
                                                        "start": 854,
                                                        "end": 862,
                                                        "fullWidth": 20,
                                                        "width": 8,
                                                        "text": "writable",
                                                        "value": "writable",
                                                        "valueText": "writable",
                                                        "hasLeadingTrivia": true,
                                                        "leadingTrivia": [
                                                            {
                                                                "kind": "WhitespaceTrivia",
                                                                "text": "            "
                                                            }
                                                        ]
                                                    },
                                                    "colonToken": {
                                                        "kind": "ColonToken",
                                                        "fullStart": 862,
                                                        "fullEnd": 864,
                                                        "start": 862,
                                                        "end": 863,
                                                        "fullWidth": 2,
                                                        "width": 1,
                                                        "text": ":",
                                                        "value": ":",
                                                        "valueText": ":",
                                                        "hasTrailingTrivia": true,
                                                        "trailingTrivia": [
                                                            {
                                                                "kind": "WhitespaceTrivia",
                                                                "text": " "
                                                            }
                                                        ]
                                                    },
                                                    "expression": {
                                                        "kind": "FalseKeyword",
                                                        "fullStart": 864,
                                                        "fullEnd": 869,
                                                        "start": 864,
                                                        "end": 869,
                                                        "fullWidth": 5,
                                                        "width": 5,
                                                        "text": "false",
                                                        "value": false,
                                                        "valueText": "false"
                                                    }
                                                },
                                                {
                                                    "kind": "CommaToken",
                                                    "fullStart": 869,
                                                    "fullEnd": 872,
                                                    "start": 869,
                                                    "end": 870,
                                                    "fullWidth": 3,
                                                    "width": 1,
                                                    "text": ",",
                                                    "value": ",",
                                                    "valueText": ",",
                                                    "hasTrailingTrivia": true,
                                                    "hasTrailingNewLine": true,
                                                    "trailingTrivia": [
                                                        {
                                                            "kind": "NewLineTrivia",
                                                            "text": "\r\n"
                                                        }
                                                    ]
                                                },
                                                {
                                                    "kind": "SimplePropertyAssignment",
                                                    "fullStart": 872,
                                                    "fullEnd": 904,
                                                    "start": 884,
                                                    "end": 902,
                                                    "fullWidth": 32,
                                                    "width": 18,
                                                    "propertyName": {
                                                        "kind": "IdentifierName",
                                                        "fullStart": 872,
                                                        "fullEnd": 896,
                                                        "start": 884,
                                                        "end": 896,
                                                        "fullWidth": 24,
                                                        "width": 12,
                                                        "text": "configurable",
                                                        "value": "configurable",
                                                        "valueText": "configurable",
                                                        "hasLeadingTrivia": true,
                                                        "leadingTrivia": [
                                                            {
                                                                "kind": "WhitespaceTrivia",
                                                                "text": "            "
                                                            }
                                                        ]
                                                    },
                                                    "colonToken": {
                                                        "kind": "ColonToken",
                                                        "fullStart": 896,
                                                        "fullEnd": 898,
                                                        "start": 896,
                                                        "end": 897,
                                                        "fullWidth": 2,
                                                        "width": 1,
                                                        "text": ":",
                                                        "value": ":",
                                                        "valueText": ":",
                                                        "hasTrailingTrivia": true,
                                                        "trailingTrivia": [
                                                            {
                                                                "kind": "WhitespaceTrivia",
                                                                "text": " "
                                                            }
                                                        ]
                                                    },
                                                    "expression": {
                                                        "kind": "TrueKeyword",
                                                        "fullStart": 898,
                                                        "fullEnd": 904,
                                                        "start": 898,
                                                        "end": 902,
                                                        "fullWidth": 6,
                                                        "width": 4,
                                                        "text": "true",
                                                        "value": true,
                                                        "valueText": "true",
                                                        "hasTrailingTrivia": true,
                                                        "hasTrailingNewLine": true,
                                                        "trailingTrivia": [
                                                            {
                                                                "kind": "NewLineTrivia",
                                                                "text": "\r\n"
                                                            }
                                                        ]
                                                    }
                                                }
                                            ],
                                            "closeBraceToken": {
                                                "kind": "CloseBraceToken",
                                                "fullStart": 904,
                                                "fullEnd": 913,
                                                "start": 912,
                                                "end": 913,
                                                "fullWidth": 9,
                                                "width": 1,
                                                "text": "}",
                                                "value": "}",
                                                "valueText": "}",
                                                "hasLeadingTrivia": true,
                                                "leadingTrivia": [
                                                    {
                                                        "kind": "WhitespaceTrivia",
                                                        "text": "        "
                                                    }
                                                ]
                                            }
                                        }
                                    ],
                                    "closeParenToken": {
                                        "kind": "CloseParenToken",
                                        "fullStart": 913,
                                        "fullEnd": 914,
                                        "start": 913,
                                        "end": 914,
                                        "fullWidth": 1,
                                        "width": 1,
                                        "text": ")",
                                        "value": ")",
                                        "valueText": ")"
                                    }
                                }
                            },
                            "semicolonToken": {
                                "kind": "SemicolonToken",
                                "fullStart": 914,
                                "fullEnd": 917,
                                "start": 914,
                                "end": 915,
                                "fullWidth": 3,
                                "width": 1,
                                "text": ";",
                                "value": ";",
                                "valueText": ";",
                                "hasTrailingTrivia": true,
                                "hasTrailingNewLine": true,
                                "trailingTrivia": [
                                    {
                                        "kind": "NewLineTrivia",
                                        "text": "\r\n"
                                    }
                                ]
                            }
                        },
                        {
                            "kind": "ExpressionStatement",
                            "fullStart": 917,
                            "fullEnd": 1007,
                            "start": 927,
                            "end": 1005,
                            "fullWidth": 90,
                            "width": 78,
                            "expression": {
                                "kind": "InvocationExpression",
                                "fullStart": 917,
                                "fullEnd": 1004,
                                "start": 927,
                                "end": 1004,
                                "fullWidth": 87,
                                "width": 77,
                                "expression": {
                                    "kind": "MemberAccessExpression",
                                    "fullStart": 917,
                                    "fullEnd": 948,
                                    "start": 927,
                                    "end": 948,
                                    "fullWidth": 31,
                                    "width": 21,
                                    "expression": {
                                        "kind": "IdentifierName",
                                        "fullStart": 917,
                                        "fullEnd": 933,
                                        "start": 927,
                                        "end": 933,
                                        "fullWidth": 16,
                                        "width": 6,
                                        "text": "Object",
                                        "value": "Object",
                                        "valueText": "Object",
                                        "hasLeadingTrivia": true,
                                        "hasLeadingNewLine": true,
                                        "leadingTrivia": [
                                            {
                                                "kind": "NewLineTrivia",
                                                "text": "\r\n"
                                            },
                                            {
                                                "kind": "WhitespaceTrivia",
                                                "text": "        "
                                            }
                                        ]
                                    },
                                    "dotToken": {
                                        "kind": "DotToken",
                                        "fullStart": 933,
                                        "fullEnd": 934,
                                        "start": 933,
                                        "end": 934,
                                        "fullWidth": 1,
                                        "width": 1,
                                        "text": ".",
                                        "value": ".",
                                        "valueText": "."
                                    },
                                    "name": {
                                        "kind": "IdentifierName",
                                        "fullStart": 934,
                                        "fullEnd": 948,
                                        "start": 934,
                                        "end": 948,
                                        "fullWidth": 14,
                                        "width": 14,
                                        "text": "defineProperty",
                                        "value": "defineProperty",
                                        "valueText": "defineProperty"
                                    }
                                },
                                "argumentList": {
                                    "kind": "ArgumentList",
                                    "fullStart": 948,
                                    "fullEnd": 1004,
                                    "start": 948,
                                    "end": 1004,
                                    "fullWidth": 56,
                                    "width": 56,
                                    "openParenToken": {
                                        "kind": "OpenParenToken",
                                        "fullStart": 948,
                                        "fullEnd": 949,
                                        "start": 948,
                                        "end": 949,
                                        "fullWidth": 1,
                                        "width": 1,
                                        "text": "(",
                                        "value": "(",
                                        "valueText": "("
                                    },
                                    "arguments": [
                                        {
                                            "kind": "IdentifierName",
                                            "fullStart": 949,
                                            "fullEnd": 952,
                                            "start": 949,
                                            "end": 952,
                                            "fullWidth": 3,
                                            "width": 3,
                                            "text": "obj",
                                            "value": "obj",
                                            "valueText": "obj"
                                        },
                                        {
                                            "kind": "CommaToken",
                                            "fullStart": 952,
                                            "fullEnd": 954,
                                            "start": 952,
                                            "end": 953,
                                            "fullWidth": 2,
                                            "width": 1,
                                            "text": ",",
                                            "value": ",",
                                            "valueText": ",",
                                            "hasTrailingTrivia": true,
                                            "trailingTrivia": [
                                                {
                                                    "kind": "WhitespaceTrivia",
                                                    "text": " "
                                                }
                                            ]
                                        },
                                        {
                                            "kind": "StringLiteral",
                                            "fullStart": 954,
                                            "fullEnd": 964,
                                            "start": 954,
                                            "end": 964,
                                            "fullWidth": 10,
                                            "width": 10,
                                            "text": "\"property\"",
                                            "value": "property",
                                            "valueText": "property"
                                        },
                                        {
                                            "kind": "CommaToken",
                                            "fullStart": 964,
                                            "fullEnd": 966,
                                            "start": 964,
                                            "end": 965,
                                            "fullWidth": 2,
                                            "width": 1,
                                            "text": ",",
                                            "value": ",",
                                            "valueText": ",",
                                            "hasTrailingTrivia": true,
                                            "trailingTrivia": [
                                                {
                                                    "kind": "WhitespaceTrivia",
                                                    "text": " "
                                                }
                                            ]
                                        },
                                        {
                                            "kind": "ObjectLiteralExpression",
                                            "fullStart": 966,
                                            "fullEnd": 1003,
                                            "start": 966,
                                            "end": 1003,
                                            "fullWidth": 37,
                                            "width": 37,
                                            "openBraceToken": {
                                                "kind": "OpenBraceToken",
                                                "fullStart": 966,
                                                "fullEnd": 969,
                                                "start": 966,
                                                "end": 967,
                                                "fullWidth": 3,
                                                "width": 1,
                                                "text": "{",
                                                "value": "{",
                                                "valueText": "{",
                                                "hasTrailingTrivia": true,
                                                "hasTrailingNewLine": true,
                                                "trailingTrivia": [
                                                    {
                                                        "kind": "NewLineTrivia",
                                                        "text": "\r\n"
                                                    }
                                                ]
                                            },
                                            "propertyAssignments": [
                                                {
                                                    "kind": "SimplePropertyAssignment",
                                                    "fullStart": 969,
                                                    "fullEnd": 994,
                                                    "start": 981,
                                                    "end": 992,
                                                    "fullWidth": 25,
                                                    "width": 11,
                                                    "propertyName": {
                                                        "kind": "IdentifierName",
                                                        "fullStart": 969,
                                                        "fullEnd": 986,
                                                        "start": 981,
                                                        "end": 986,
                                                        "fullWidth": 17,
                                                        "width": 5,
                                                        "text": "value",
                                                        "value": "value",
                                                        "valueText": "value",
                                                        "hasLeadingTrivia": true,
                                                        "leadingTrivia": [
                                                            {
                                                                "kind": "WhitespaceTrivia",
                                                                "text": "            "
                                                            }
                                                        ]
                                                    },
                                                    "colonToken": {
                                                        "kind": "ColonToken",
                                                        "fullStart": 986,
                                                        "fullEnd": 988,
                                                        "start": 986,
                                                        "end": 987,
                                                        "fullWidth": 2,
                                                        "width": 1,
                                                        "text": ":",
                                                        "value": ":",
                                                        "valueText": ":",
                                                        "hasTrailingTrivia": true,
                                                        "trailingTrivia": [
                                                            {
                                                                "kind": "WhitespaceTrivia",
                                                                "text": " "
                                                            }
                                                        ]
                                                    },
                                                    "expression": {
                                                        "kind": "NumericLiteral",
                                                        "fullStart": 988,
                                                        "fullEnd": 994,
                                                        "start": 988,
                                                        "end": 992,
                                                        "fullWidth": 6,
                                                        "width": 4,
                                                        "text": "1002",
                                                        "value": 1002,
                                                        "valueText": "1002",
                                                        "hasTrailingTrivia": true,
                                                        "hasTrailingNewLine": true,
                                                        "trailingTrivia": [
                                                            {
                                                                "kind": "NewLineTrivia",
                                                                "text": "\r\n"
                                                            }
                                                        ]
                                                    }
                                                }
                                            ],
                                            "closeBraceToken": {
                                                "kind": "CloseBraceToken",
                                                "fullStart": 994,
                                                "fullEnd": 1003,
                                                "start": 1002,
                                                "end": 1003,
                                                "fullWidth": 9,
                                                "width": 1,
                                                "text": "}",
                                                "value": "}",
                                                "valueText": "}",
                                                "hasLeadingTrivia": true,
                                                "leadingTrivia": [
                                                    {
                                                        "kind": "WhitespaceTrivia",
                                                        "text": "        "
                                                    }
                                                ]
                                            }
                                        }
                                    ],
                                    "closeParenToken": {
                                        "kind": "CloseParenToken",
                                        "fullStart": 1003,
                                        "fullEnd": 1004,
                                        "start": 1003,
                                        "end": 1004,
                                        "fullWidth": 1,
                                        "width": 1,
                                        "text": ")",
                                        "value": ")",
                                        "valueText": ")"
                                    }
                                }
                            },
                            "semicolonToken": {
                                "kind": "SemicolonToken",
                                "fullStart": 1004,
                                "fullEnd": 1007,
                                "start": 1004,
                                "end": 1005,
                                "fullWidth": 3,
                                "width": 1,
                                "text": ";",
                                "value": ";",
                                "valueText": ";",
                                "hasTrailingTrivia": true,
                                "hasTrailingNewLine": true,
                                "trailingTrivia": [
                                    {
                                        "kind": "NewLineTrivia",
                                        "text": "\r\n"
                                    }
                                ]
                            }
                        },
                        {
                            "kind": "ReturnStatement",
                            "fullStart": 1007,
                            "fullEnd": 1102,
                            "start": 1017,
                            "end": 1100,
                            "fullWidth": 95,
                            "width": 83,
                            "returnKeyword": {
                                "kind": "ReturnKeyword",
                                "fullStart": 1007,
                                "fullEnd": 1024,
                                "start": 1017,
                                "end": 1023,
                                "fullWidth": 17,
                                "width": 6,
                                "text": "return",
                                "value": "return",
                                "valueText": "return",
                                "hasLeadingTrivia": true,
                                "hasLeadingNewLine": true,
                                "hasTrailingTrivia": true,
                                "leadingTrivia": [
                                    {
                                        "kind": "NewLineTrivia",
                                        "text": "\r\n"
                                    },
                                    {
                                        "kind": "WhitespaceTrivia",
                                        "text": "        "
                                    }
                                ],
                                "trailingTrivia": [
                                    {
                                        "kind": "WhitespaceTrivia",
                                        "text": " "
                                    }
                                ]
                            },
                            "expression": {
                                "kind": "InvocationExpression",
                                "fullStart": 1024,
                                "fullEnd": 1099,
                                "start": 1024,
                                "end": 1099,
                                "fullWidth": 75,
                                "width": 75,
                                "expression": {
                                    "kind": "IdentifierName",
                                    "fullStart": 1024,
                                    "fullEnd": 1056,
                                    "start": 1024,
                                    "end": 1056,
                                    "fullWidth": 32,
                                    "width": 32,
                                    "text": "dataPropertyAttributesAreCorrect",
                                    "value": "dataPropertyAttributesAreCorrect",
                                    "valueText": "dataPropertyAttributesAreCorrect"
                                },
                                "argumentList": {
                                    "kind": "ArgumentList",
                                    "fullStart": 1056,
                                    "fullEnd": 1099,
                                    "start": 1056,
                                    "end": 1099,
                                    "fullWidth": 43,
                                    "width": 43,
                                    "openParenToken": {
                                        "kind": "OpenParenToken",
                                        "fullStart": 1056,
                                        "fullEnd": 1057,
                                        "start": 1056,
                                        "end": 1057,
                                        "fullWidth": 1,
                                        "width": 1,
                                        "text": "(",
                                        "value": "(",
                                        "valueText": "("
                                    },
                                    "arguments": [
                                        {
                                            "kind": "IdentifierName",
                                            "fullStart": 1057,
                                            "fullEnd": 1060,
                                            "start": 1057,
                                            "end": 1060,
                                            "fullWidth": 3,
                                            "width": 3,
                                            "text": "obj",
                                            "value": "obj",
                                            "valueText": "obj"
                                        },
                                        {
                                            "kind": "CommaToken",
                                            "fullStart": 1060,
                                            "fullEnd": 1062,
                                            "start": 1060,
                                            "end": 1061,
                                            "fullWidth": 2,
                                            "width": 1,
                                            "text": ",",
                                            "value": ",",
                                            "valueText": ",",
                                            "hasTrailingTrivia": true,
                                            "trailingTrivia": [
                                                {
                                                    "kind": "WhitespaceTrivia",
                                                    "text": " "
                                                }
                                            ]
                                        },
                                        {
                                            "kind": "StringLiteral",
                                            "fullStart": 1062,
                                            "fullEnd": 1072,
                                            "start": 1062,
                                            "end": 1072,
                                            "fullWidth": 10,
                                            "width": 10,
                                            "text": "\"property\"",
                                            "value": "property",
                                            "valueText": "property"
                                        },
                                        {
                                            "kind": "CommaToken",
                                            "fullStart": 1072,
                                            "fullEnd": 1074,
                                            "start": 1072,
                                            "end": 1073,
                                            "fullWidth": 2,
                                            "width": 1,
                                            "text": ",",
                                            "value": ",",
                                            "valueText": ",",
                                            "hasTrailingTrivia": true,
                                            "trailingTrivia": [
                                                {
                                                    "kind": "WhitespaceTrivia",
                                                    "text": " "
                                                }
                                            ]
                                        },
                                        {
                                            "kind": "NumericLiteral",
                                            "fullStart": 1074,
                                            "fullEnd": 1078,
                                            "start": 1074,
                                            "end": 1078,
                                            "fullWidth": 4,
                                            "width": 4,
                                            "text": "1002",
                                            "value": 1002,
                                            "valueText": "1002"
                                        },
                                        {
                                            "kind": "CommaToken",
                                            "fullStart": 1078,
                                            "fullEnd": 1080,
                                            "start": 1078,
                                            "end": 1079,
                                            "fullWidth": 2,
                                            "width": 1,
                                            "text": ",",
                                            "value": ",",
                                            "valueText": ",",
                                            "hasTrailingTrivia": true,
                                            "trailingTrivia": [
                                                {
                                                    "kind": "WhitespaceTrivia",
                                                    "text": " "
                                                }
                                            ]
                                        },
                                        {
                                            "kind": "FalseKeyword",
                                            "fullStart": 1080,
                                            "fullEnd": 1085,
                                            "start": 1080,
                                            "end": 1085,
                                            "fullWidth": 5,
                                            "width": 5,
                                            "text": "false",
                                            "value": false,
                                            "valueText": "false"
                                        },
                                        {
                                            "kind": "CommaToken",
                                            "fullStart": 1085,
                                            "fullEnd": 1087,
                                            "start": 1085,
                                            "end": 1086,
                                            "fullWidth": 2,
                                            "width": 1,
                                            "text": ",",
                                            "value": ",",
                                            "valueText": ",",
                                            "hasTrailingTrivia": true,
                                            "trailingTrivia": [
                                                {
                                                    "kind": "WhitespaceTrivia",
                                                    "text": " "
                                                }
                                            ]
                                        },
                                        {
                                            "kind": "FalseKeyword",
                                            "fullStart": 1087,
                                            "fullEnd": 1092,
                                            "start": 1087,
                                            "end": 1092,
                                            "fullWidth": 5,
                                            "width": 5,
                                            "text": "false",
                                            "value": false,
                                            "valueText": "false"
                                        },
                                        {
                                            "kind": "CommaToken",
                                            "fullStart": 1092,
                                            "fullEnd": 1094,
                                            "start": 1092,
                                            "end": 1093,
                                            "fullWidth": 2,
                                            "width": 1,
                                            "text": ",",
                                            "value": ",",
                                            "valueText": ",",
                                            "hasTrailingTrivia": true,
                                            "trailingTrivia": [
                                                {
                                                    "kind": "WhitespaceTrivia",
                                                    "text": " "
                                                }
                                            ]
                                        },
                                        {
                                            "kind": "TrueKeyword",
                                            "fullStart": 1094,
                                            "fullEnd": 1098,
                                            "start": 1094,
                                            "end": 1098,
                                            "fullWidth": 4,
                                            "width": 4,
                                            "text": "true",
                                            "value": true,
                                            "valueText": "true"
                                        }
                                    ],
                                    "closeParenToken": {
                                        "kind": "CloseParenToken",
                                        "fullStart": 1098,
                                        "fullEnd": 1099,
                                        "start": 1098,
                                        "end": 1099,
                                        "fullWidth": 1,
                                        "width": 1,
                                        "text": ")",
                                        "value": ")",
                                        "valueText": ")"
                                    }
                                }
                            },
                            "semicolonToken": {
                                "kind": "SemicolonToken",
                                "fullStart": 1099,
                                "fullEnd": 1102,
                                "start": 1099,
                                "end": 1100,
                                "fullWidth": 3,
                                "width": 1,
                                "text": ";",
                                "value": ";",
                                "valueText": ";",
                                "hasTrailingTrivia": true,
                                "hasTrailingNewLine": true,
                                "trailingTrivia": [
                                    {
                                        "kind": "NewLineTrivia",
                                        "text": "\r\n"
                                    }
                                ]
                            }
                        }
                    ],
                    "closeBraceToken": {
                        "kind": "CloseBraceToken",
                        "fullStart": 1102,
                        "fullEnd": 1109,
                        "start": 1106,
                        "end": 1107,
                        "fullWidth": 7,
                        "width": 1,
                        "text": "}",
                        "value": "}",
                        "valueText": "}",
                        "hasLeadingTrivia": true,
                        "hasTrailingTrivia": true,
                        "hasTrailingNewLine": true,
                        "leadingTrivia": [
                            {
                                "kind": "WhitespaceTrivia",
                                "text": "    "
                            }
                        ],
                        "trailingTrivia": [
                            {
                                "kind": "NewLineTrivia",
                                "text": "\r\n"
                            }
                        ]
                    }
                }
            },
            {
                "kind": "ExpressionStatement",
                "fullStart": 1109,
                "fullEnd": 1133,
                "start": 1109,
                "end": 1131,
                "fullWidth": 24,
                "width": 22,
                "expression": {
                    "kind": "InvocationExpression",
                    "fullStart": 1109,
                    "fullEnd": 1130,
                    "start": 1109,
                    "end": 1130,
                    "fullWidth": 21,
                    "width": 21,
                    "expression": {
                        "kind": "IdentifierName",
                        "fullStart": 1109,
                        "fullEnd": 1120,
                        "start": 1109,
                        "end": 1120,
                        "fullWidth": 11,
                        "width": 11,
                        "text": "runTestCase",
                        "value": "runTestCase",
                        "valueText": "runTestCase"
                    },
                    "argumentList": {
                        "kind": "ArgumentList",
                        "fullStart": 1120,
                        "fullEnd": 1130,
                        "start": 1120,
                        "end": 1130,
                        "fullWidth": 10,
                        "width": 10,
                        "openParenToken": {
                            "kind": "OpenParenToken",
                            "fullStart": 1120,
                            "fullEnd": 1121,
                            "start": 1120,
                            "end": 1121,
                            "fullWidth": 1,
                            "width": 1,
                            "text": "(",
                            "value": "(",
                            "valueText": "("
                        },
                        "arguments": [
                            {
                                "kind": "IdentifierName",
                                "fullStart": 1121,
                                "fullEnd": 1129,
                                "start": 1121,
                                "end": 1129,
                                "fullWidth": 8,
                                "width": 8,
                                "text": "testcase",
                                "value": "testcase",
                                "valueText": "testcase"
                            }
                        ],
                        "closeParenToken": {
                            "kind": "CloseParenToken",
                            "fullStart": 1129,
                            "fullEnd": 1130,
                            "start": 1129,
                            "end": 1130,
                            "fullWidth": 1,
                            "width": 1,
                            "text": ")",
                            "value": ")",
                            "valueText": ")"
                        }
                    }
                },
                "semicolonToken": {
                    "kind": "SemicolonToken",
                    "fullStart": 1130,
                    "fullEnd": 1133,
                    "start": 1130,
                    "end": 1131,
                    "fullWidth": 3,
                    "width": 1,
                    "text": ";",
                    "value": ";",
                    "valueText": ";",
                    "hasTrailingTrivia": true,
                    "hasTrailingNewLine": true,
                    "trailingTrivia": [
                        {
                            "kind": "NewLineTrivia",
                            "text": "\r\n"
                        }
                    ]
                }
            }
        ],
        "endOfFileToken": {
            "kind": "EndOfFileToken",
            "fullStart": 1133,
            "fullEnd": 1133,
            "start": 1133,
            "end": 1133,
            "fullWidth": 0,
            "width": 0,
            "text": ""
        }
    },
    "lineMap": {
        "lineStarts": [
            0,
            67,
            152,
            232,
            308,
            380,
            385,
            441,
            650,
            655,
            657,
            659,
            682,
            684,
            718,
            749,
            764,
            766,
            816,
            842,
            872,
            904,
            917,
            919,
            969,
            994,
            1007,
            1009,
            1102,
            1109,
            1133
        ],
        "length": 1133
    }
}<|MERGE_RESOLUTION|>--- conflicted
+++ resolved
@@ -250,12 +250,8 @@
                                         "start": 696,
                                         "end": 761,
                                         "fullWidth": 65,
-<<<<<<< HEAD
                                         "width": 65,
-                                        "identifier": {
-=======
                                         "propertyName": {
->>>>>>> 85e84683
                                             "kind": "IdentifierName",
                                             "fullStart": 696,
                                             "fullEnd": 700,
