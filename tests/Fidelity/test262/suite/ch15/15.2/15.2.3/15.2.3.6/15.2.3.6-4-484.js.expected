{
    "isDeclaration": false,
    "languageVersion": "EcmaScript5",
    "parseOptions": {
        "allowAutomaticSemicolonInsertion": true
    },
    "sourceUnit": {
        "kind": "SourceUnit",
        "fullStart": 0,
        "fullEnd": 1325,
        "start": 638,
        "end": 1325,
        "fullWidth": 1325,
        "width": 687,
        "isIncrementallyUnusable": true,
        "moduleElements": [
            {
                "kind": "FunctionDeclaration",
                "fullStart": 0,
                "fullEnd": 1301,
                "start": 638,
                "end": 1299,
                "fullWidth": 1301,
                "width": 661,
                "isIncrementallyUnusable": true,
                "modifiers": [],
                "functionKeyword": {
                    "kind": "FunctionKeyword",
                    "fullStart": 0,
                    "fullEnd": 647,
                    "start": 638,
                    "end": 646,
                    "fullWidth": 647,
                    "width": 8,
                    "text": "function",
                    "value": "function",
                    "valueText": "function",
                    "hasLeadingTrivia": true,
                    "hasLeadingComment": true,
                    "hasLeadingNewLine": true,
                    "hasTrailingTrivia": true,
                    "leadingTrivia": [
                        {
                            "kind": "SingleLineCommentTrivia",
                            "text": "/// Copyright (c) 2012 Ecma International.  All rights reserved. "
                        },
                        {
                            "kind": "NewLineTrivia",
                            "text": "\r\n"
                        },
                        {
                            "kind": "SingleLineCommentTrivia",
                            "text": "/// Ecma International makes this code available under the terms and conditions set"
                        },
                        {
                            "kind": "NewLineTrivia",
                            "text": "\r\n"
                        },
                        {
                            "kind": "SingleLineCommentTrivia",
                            "text": "/// forth on http://hg.ecmascript.org/tests/test262/raw-file/tip/LICENSE (the "
                        },
                        {
                            "kind": "NewLineTrivia",
                            "text": "\r\n"
                        },
                        {
                            "kind": "SingleLineCommentTrivia",
                            "text": "/// \"Use Terms\").   Any redistribution of this code must retain the above "
                        },
                        {
                            "kind": "NewLineTrivia",
                            "text": "\r\n"
                        },
                        {
                            "kind": "SingleLineCommentTrivia",
                            "text": "/// copyright and this notice and otherwise comply with the Use Terms."
                        },
                        {
                            "kind": "NewLineTrivia",
                            "text": "\r\n"
                        },
                        {
                            "kind": "MultiLineCommentTrivia",
                            "text": "/**\r\n * @path ch15/15.2/15.2.3/15.2.3.6/15.2.3.6-4-484.js\r\n * @description ES5 Attributes - success to update the accessor property ([[Get]] is undefined, [[Set]] is a Function, [[Enumerable]] is false, [[Configurable]] is true) to a data property\r\n */"
                        },
                        {
                            "kind": "NewLineTrivia",
                            "text": "\r\n"
                        },
                        {
                            "kind": "NewLineTrivia",
                            "text": "\r\n"
                        },
                        {
                            "kind": "NewLineTrivia",
                            "text": "\r\n"
                        }
                    ],
                    "trailingTrivia": [
                        {
                            "kind": "WhitespaceTrivia",
                            "text": " "
                        }
                    ]
                },
                "identifier": {
                    "kind": "IdentifierName",
                    "fullStart": 647,
                    "fullEnd": 655,
                    "start": 647,
                    "end": 655,
                    "fullWidth": 8,
                    "width": 8,
                    "text": "testcase",
                    "value": "testcase",
                    "valueText": "testcase"
                },
                "callSignature": {
                    "kind": "CallSignature",
                    "fullStart": 655,
                    "fullEnd": 658,
                    "start": 655,
                    "end": 657,
                    "fullWidth": 3,
                    "width": 2,
                    "parameterList": {
                        "kind": "ParameterList",
                        "fullStart": 655,
                        "fullEnd": 658,
                        "start": 655,
                        "end": 657,
                        "fullWidth": 3,
                        "width": 2,
                        "openParenToken": {
                            "kind": "OpenParenToken",
                            "fullStart": 655,
                            "fullEnd": 656,
                            "start": 655,
                            "end": 656,
                            "fullWidth": 1,
                            "width": 1,
                            "text": "(",
                            "value": "(",
                            "valueText": "("
                        },
                        "parameters": [],
                        "closeParenToken": {
                            "kind": "CloseParenToken",
                            "fullStart": 656,
                            "fullEnd": 658,
                            "start": 656,
                            "end": 657,
                            "fullWidth": 2,
                            "width": 1,
                            "text": ")",
                            "value": ")",
                            "valueText": ")",
                            "hasTrailingTrivia": true,
                            "trailingTrivia": [
                                {
                                    "kind": "WhitespaceTrivia",
                                    "text": " "
                                }
                            ]
                        }
                    }
                },
                "block": {
                    "kind": "Block",
                    "fullStart": 658,
                    "fullEnd": 1301,
                    "start": 658,
                    "end": 1299,
                    "fullWidth": 643,
                    "width": 641,
                    "isIncrementallyUnusable": true,
                    "openBraceToken": {
                        "kind": "OpenBraceToken",
                        "fullStart": 658,
                        "fullEnd": 661,
                        "start": 658,
                        "end": 659,
                        "fullWidth": 3,
                        "width": 1,
                        "text": "{",
                        "value": "{",
                        "valueText": "{",
                        "hasTrailingTrivia": true,
                        "hasTrailingNewLine": true,
                        "trailingTrivia": [
                            {
                                "kind": "NewLineTrivia",
                                "text": "\r\n"
                            }
                        ]
                    },
                    "statements": [
                        {
                            "kind": "VariableStatement",
                            "fullStart": 661,
                            "fullEnd": 684,
                            "start": 669,
                            "end": 682,
                            "fullWidth": 23,
                            "width": 13,
                            "modifiers": [],
                            "variableDeclaration": {
                                "kind": "VariableDeclaration",
                                "fullStart": 661,
                                "fullEnd": 681,
                                "start": 669,
                                "end": 681,
                                "fullWidth": 20,
                                "width": 12,
                                "varKeyword": {
                                    "kind": "VarKeyword",
                                    "fullStart": 661,
                                    "fullEnd": 673,
                                    "start": 669,
                                    "end": 672,
                                    "fullWidth": 12,
                                    "width": 3,
                                    "text": "var",
                                    "value": "var",
                                    "valueText": "var",
                                    "hasLeadingTrivia": true,
                                    "hasTrailingTrivia": true,
                                    "leadingTrivia": [
                                        {
                                            "kind": "WhitespaceTrivia",
                                            "text": "        "
                                        }
                                    ],
                                    "trailingTrivia": [
                                        {
                                            "kind": "WhitespaceTrivia",
                                            "text": " "
                                        }
                                    ]
                                },
                                "variableDeclarators": [
                                    {
                                        "kind": "VariableDeclarator",
                                        "fullStart": 673,
                                        "fullEnd": 681,
                                        "start": 673,
                                        "end": 681,
                                        "fullWidth": 8,
<<<<<<< HEAD
                                        "width": 8,
                                        "identifier": {
=======
                                        "propertyName": {
>>>>>>> 85e84683
                                            "kind": "IdentifierName",
                                            "fullStart": 673,
                                            "fullEnd": 677,
                                            "start": 673,
                                            "end": 676,
                                            "fullWidth": 4,
                                            "width": 3,
                                            "text": "obj",
                                            "value": "obj",
                                            "valueText": "obj",
                                            "hasTrailingTrivia": true,
                                            "trailingTrivia": [
                                                {
                                                    "kind": "WhitespaceTrivia",
                                                    "text": " "
                                                }
                                            ]
                                        },
                                        "equalsValueClause": {
                                            "kind": "EqualsValueClause",
                                            "fullStart": 677,
                                            "fullEnd": 681,
                                            "start": 677,
                                            "end": 681,
                                            "fullWidth": 4,
                                            "width": 4,
                                            "equalsToken": {
                                                "kind": "EqualsToken",
                                                "fullStart": 677,
                                                "fullEnd": 679,
                                                "start": 677,
                                                "end": 678,
                                                "fullWidth": 2,
                                                "width": 1,
                                                "text": "=",
                                                "value": "=",
                                                "valueText": "=",
                                                "hasTrailingTrivia": true,
                                                "trailingTrivia": [
                                                    {
                                                        "kind": "WhitespaceTrivia",
                                                        "text": " "
                                                    }
                                                ]
                                            },
                                            "value": {
                                                "kind": "ObjectLiteralExpression",
                                                "fullStart": 679,
                                                "fullEnd": 681,
                                                "start": 679,
                                                "end": 681,
                                                "fullWidth": 2,
                                                "width": 2,
                                                "openBraceToken": {
                                                    "kind": "OpenBraceToken",
                                                    "fullStart": 679,
                                                    "fullEnd": 680,
                                                    "start": 679,
                                                    "end": 680,
                                                    "fullWidth": 1,
                                                    "width": 1,
                                                    "text": "{",
                                                    "value": "{",
                                                    "valueText": "{"
                                                },
                                                "propertyAssignments": [],
                                                "closeBraceToken": {
                                                    "kind": "CloseBraceToken",
                                                    "fullStart": 680,
                                                    "fullEnd": 681,
                                                    "start": 680,
                                                    "end": 681,
                                                    "fullWidth": 1,
                                                    "width": 1,
                                                    "text": "}",
                                                    "value": "}",
                                                    "valueText": "}"
                                                }
                                            }
                                        }
                                    }
                                ]
                            },
                            "semicolonToken": {
                                "kind": "SemicolonToken",
                                "fullStart": 681,
                                "fullEnd": 684,
                                "start": 681,
                                "end": 682,
                                "fullWidth": 3,
                                "width": 1,
                                "text": ";",
                                "value": ";",
                                "valueText": ";",
                                "hasTrailingTrivia": true,
                                "hasTrailingNewLine": true,
                                "trailingTrivia": [
                                    {
                                        "kind": "NewLineTrivia",
                                        "text": "\r\n"
                                    }
                                ]
                            }
                        },
                        {
                            "kind": "VariableStatement",
                            "fullStart": 684,
                            "fullEnd": 723,
                            "start": 694,
                            "end": 721,
                            "fullWidth": 39,
                            "width": 27,
                            "modifiers": [],
                            "variableDeclaration": {
                                "kind": "VariableDeclaration",
                                "fullStart": 684,
                                "fullEnd": 720,
                                "start": 694,
                                "end": 720,
                                "fullWidth": 36,
                                "width": 26,
                                "varKeyword": {
                                    "kind": "VarKeyword",
                                    "fullStart": 684,
                                    "fullEnd": 698,
                                    "start": 694,
                                    "end": 697,
                                    "fullWidth": 14,
                                    "width": 3,
                                    "text": "var",
                                    "value": "var",
                                    "valueText": "var",
                                    "hasLeadingTrivia": true,
                                    "hasLeadingNewLine": true,
                                    "hasTrailingTrivia": true,
                                    "leadingTrivia": [
                                        {
                                            "kind": "NewLineTrivia",
                                            "text": "\r\n"
                                        },
                                        {
                                            "kind": "WhitespaceTrivia",
                                            "text": "        "
                                        }
                                    ],
                                    "trailingTrivia": [
                                        {
                                            "kind": "WhitespaceTrivia",
                                            "text": " "
                                        }
                                    ]
                                },
                                "variableDeclarators": [
                                    {
                                        "kind": "VariableDeclarator",
                                        "fullStart": 698,
                                        "fullEnd": 720,
                                        "start": 698,
                                        "end": 720,
                                        "fullWidth": 22,
<<<<<<< HEAD
                                        "width": 22,
                                        "identifier": {
=======
                                        "propertyName": {
>>>>>>> 85e84683
                                            "kind": "IdentifierName",
                                            "fullStart": 698,
                                            "fullEnd": 712,
                                            "start": 698,
                                            "end": 711,
                                            "fullWidth": 14,
                                            "width": 13,
                                            "text": "verifySetFunc",
                                            "value": "verifySetFunc",
                                            "valueText": "verifySetFunc",
                                            "hasTrailingTrivia": true,
                                            "trailingTrivia": [
                                                {
                                                    "kind": "WhitespaceTrivia",
                                                    "text": " "
                                                }
                                            ]
                                        },
                                        "equalsValueClause": {
                                            "kind": "EqualsValueClause",
                                            "fullStart": 712,
                                            "fullEnd": 720,
                                            "start": 712,
                                            "end": 720,
                                            "fullWidth": 8,
                                            "width": 8,
                                            "equalsToken": {
                                                "kind": "EqualsToken",
                                                "fullStart": 712,
                                                "fullEnd": 714,
                                                "start": 712,
                                                "end": 713,
                                                "fullWidth": 2,
                                                "width": 1,
                                                "text": "=",
                                                "value": "=",
                                                "valueText": "=",
                                                "hasTrailingTrivia": true,
                                                "trailingTrivia": [
                                                    {
                                                        "kind": "WhitespaceTrivia",
                                                        "text": " "
                                                    }
                                                ]
                                            },
                                            "value": {
                                                "kind": "StringLiteral",
                                                "fullStart": 714,
                                                "fullEnd": 720,
                                                "start": 714,
                                                "end": 720,
                                                "fullWidth": 6,
                                                "width": 6,
                                                "text": "\"data\"",
                                                "value": "data",
                                                "valueText": "data"
                                            }
                                        }
                                    }
                                ]
                            },
                            "semicolonToken": {
                                "kind": "SemicolonToken",
                                "fullStart": 720,
                                "fullEnd": 723,
                                "start": 720,
                                "end": 721,
                                "fullWidth": 3,
                                "width": 1,
                                "text": ";",
                                "value": ";",
                                "valueText": ";",
                                "hasTrailingTrivia": true,
                                "hasTrailingNewLine": true,
                                "trailingTrivia": [
                                    {
                                        "kind": "NewLineTrivia",
                                        "text": "\r\n"
                                    }
                                ]
                            }
                        },
                        {
                            "kind": "VariableStatement",
                            "fullStart": 723,
                            "fullEnd": 813,
                            "start": 731,
                            "end": 811,
                            "fullWidth": 90,
                            "width": 80,
                            "modifiers": [],
                            "variableDeclaration": {
                                "kind": "VariableDeclaration",
                                "fullStart": 723,
                                "fullEnd": 810,
                                "start": 731,
                                "end": 810,
                                "fullWidth": 87,
                                "width": 79,
                                "varKeyword": {
                                    "kind": "VarKeyword",
                                    "fullStart": 723,
                                    "fullEnd": 735,
                                    "start": 731,
                                    "end": 734,
                                    "fullWidth": 12,
                                    "width": 3,
                                    "text": "var",
                                    "value": "var",
                                    "valueText": "var",
                                    "hasLeadingTrivia": true,
                                    "hasTrailingTrivia": true,
                                    "leadingTrivia": [
                                        {
                                            "kind": "WhitespaceTrivia",
                                            "text": "        "
                                        }
                                    ],
                                    "trailingTrivia": [
                                        {
                                            "kind": "WhitespaceTrivia",
                                            "text": " "
                                        }
                                    ]
                                },
                                "variableDeclarators": [
                                    {
                                        "kind": "VariableDeclarator",
                                        "fullStart": 735,
                                        "fullEnd": 810,
                                        "start": 735,
                                        "end": 810,
                                        "fullWidth": 75,
<<<<<<< HEAD
                                        "width": 75,
                                        "identifier": {
=======
                                        "propertyName": {
>>>>>>> 85e84683
                                            "kind": "IdentifierName",
                                            "fullStart": 735,
                                            "fullEnd": 743,
                                            "start": 735,
                                            "end": 742,
                                            "fullWidth": 8,
                                            "width": 7,
                                            "text": "setFunc",
                                            "value": "setFunc",
                                            "valueText": "setFunc",
                                            "hasTrailingTrivia": true,
                                            "trailingTrivia": [
                                                {
                                                    "kind": "WhitespaceTrivia",
                                                    "text": " "
                                                }
                                            ]
                                        },
                                        "equalsValueClause": {
                                            "kind": "EqualsValueClause",
                                            "fullStart": 743,
                                            "fullEnd": 810,
                                            "start": 743,
                                            "end": 810,
                                            "fullWidth": 67,
                                            "width": 67,
                                            "equalsToken": {
                                                "kind": "EqualsToken",
                                                "fullStart": 743,
                                                "fullEnd": 745,
                                                "start": 743,
                                                "end": 744,
                                                "fullWidth": 2,
                                                "width": 1,
                                                "text": "=",
                                                "value": "=",
                                                "valueText": "=",
                                                "hasTrailingTrivia": true,
                                                "trailingTrivia": [
                                                    {
                                                        "kind": "WhitespaceTrivia",
                                                        "text": " "
                                                    }
                                                ]
                                            },
                                            "value": {
                                                "kind": "FunctionExpression",
                                                "fullStart": 745,
                                                "fullEnd": 810,
                                                "start": 745,
                                                "end": 810,
                                                "fullWidth": 65,
                                                "width": 65,
                                                "functionKeyword": {
                                                    "kind": "FunctionKeyword",
                                                    "fullStart": 745,
                                                    "fullEnd": 754,
                                                    "start": 745,
                                                    "end": 753,
                                                    "fullWidth": 9,
                                                    "width": 8,
                                                    "text": "function",
                                                    "value": "function",
                                                    "valueText": "function",
                                                    "hasTrailingTrivia": true,
                                                    "trailingTrivia": [
                                                        {
                                                            "kind": "WhitespaceTrivia",
                                                            "text": " "
                                                        }
                                                    ]
                                                },
                                                "callSignature": {
                                                    "kind": "CallSignature",
                                                    "fullStart": 754,
                                                    "fullEnd": 762,
                                                    "start": 754,
                                                    "end": 761,
                                                    "fullWidth": 8,
                                                    "width": 7,
                                                    "parameterList": {
                                                        "kind": "ParameterList",
                                                        "fullStart": 754,
                                                        "fullEnd": 762,
                                                        "start": 754,
                                                        "end": 761,
                                                        "fullWidth": 8,
                                                        "width": 7,
                                                        "openParenToken": {
                                                            "kind": "OpenParenToken",
                                                            "fullStart": 754,
                                                            "fullEnd": 755,
                                                            "start": 754,
                                                            "end": 755,
                                                            "fullWidth": 1,
                                                            "width": 1,
                                                            "text": "(",
                                                            "value": "(",
                                                            "valueText": "("
                                                        },
                                                        "parameters": [
                                                            {
                                                                "kind": "Parameter",
                                                                "fullStart": 755,
                                                                "fullEnd": 760,
                                                                "start": 755,
                                                                "end": 760,
                                                                "fullWidth": 5,
                                                                "width": 5,
                                                                "modifiers": [],
                                                                "identifier": {
                                                                    "kind": "IdentifierName",
                                                                    "fullStart": 755,
                                                                    "fullEnd": 760,
                                                                    "start": 755,
                                                                    "end": 760,
                                                                    "fullWidth": 5,
                                                                    "width": 5,
                                                                    "text": "value",
                                                                    "value": "value",
                                                                    "valueText": "value"
                                                                }
                                                            }
                                                        ],
                                                        "closeParenToken": {
                                                            "kind": "CloseParenToken",
                                                            "fullStart": 760,
                                                            "fullEnd": 762,
                                                            "start": 760,
                                                            "end": 761,
                                                            "fullWidth": 2,
                                                            "width": 1,
                                                            "text": ")",
                                                            "value": ")",
                                                            "valueText": ")",
                                                            "hasTrailingTrivia": true,
                                                            "trailingTrivia": [
                                                                {
                                                                    "kind": "WhitespaceTrivia",
                                                                    "text": " "
                                                                }
                                                            ]
                                                        }
                                                    }
                                                },
                                                "block": {
                                                    "kind": "Block",
                                                    "fullStart": 762,
                                                    "fullEnd": 810,
                                                    "start": 762,
                                                    "end": 810,
                                                    "fullWidth": 48,
                                                    "width": 48,
                                                    "openBraceToken": {
                                                        "kind": "OpenBraceToken",
                                                        "fullStart": 762,
                                                        "fullEnd": 765,
                                                        "start": 762,
                                                        "end": 763,
                                                        "fullWidth": 3,
                                                        "width": 1,
                                                        "text": "{",
                                                        "value": "{",
                                                        "valueText": "{",
                                                        "hasTrailingTrivia": true,
                                                        "hasTrailingNewLine": true,
                                                        "trailingTrivia": [
                                                            {
                                                                "kind": "NewLineTrivia",
                                                                "text": "\r\n"
                                                            }
                                                        ]
                                                    },
                                                    "statements": [
                                                        {
                                                            "kind": "ExpressionStatement",
                                                            "fullStart": 765,
                                                            "fullEnd": 801,
                                                            "start": 777,
                                                            "end": 799,
                                                            "fullWidth": 36,
                                                            "width": 22,
                                                            "expression": {
                                                                "kind": "AssignmentExpression",
                                                                "fullStart": 765,
                                                                "fullEnd": 798,
                                                                "start": 777,
                                                                "end": 798,
                                                                "fullWidth": 33,
                                                                "width": 21,
                                                                "left": {
                                                                    "kind": "IdentifierName",
                                                                    "fullStart": 765,
                                                                    "fullEnd": 791,
                                                                    "start": 777,
                                                                    "end": 790,
                                                                    "fullWidth": 26,
                                                                    "width": 13,
                                                                    "text": "verifySetFunc",
                                                                    "value": "verifySetFunc",
                                                                    "valueText": "verifySetFunc",
                                                                    "hasLeadingTrivia": true,
                                                                    "hasTrailingTrivia": true,
                                                                    "leadingTrivia": [
                                                                        {
                                                                            "kind": "WhitespaceTrivia",
                                                                            "text": "            "
                                                                        }
                                                                    ],
                                                                    "trailingTrivia": [
                                                                        {
                                                                            "kind": "WhitespaceTrivia",
                                                                            "text": " "
                                                                        }
                                                                    ]
                                                                },
                                                                "operatorToken": {
                                                                    "kind": "EqualsToken",
                                                                    "fullStart": 791,
                                                                    "fullEnd": 793,
                                                                    "start": 791,
                                                                    "end": 792,
                                                                    "fullWidth": 2,
                                                                    "width": 1,
                                                                    "text": "=",
                                                                    "value": "=",
                                                                    "valueText": "=",
                                                                    "hasTrailingTrivia": true,
                                                                    "trailingTrivia": [
                                                                        {
                                                                            "kind": "WhitespaceTrivia",
                                                                            "text": " "
                                                                        }
                                                                    ]
                                                                },
                                                                "right": {
                                                                    "kind": "IdentifierName",
                                                                    "fullStart": 793,
                                                                    "fullEnd": 798,
                                                                    "start": 793,
                                                                    "end": 798,
                                                                    "fullWidth": 5,
                                                                    "width": 5,
                                                                    "text": "value",
                                                                    "value": "value",
                                                                    "valueText": "value"
                                                                }
                                                            },
                                                            "semicolonToken": {
                                                                "kind": "SemicolonToken",
                                                                "fullStart": 798,
                                                                "fullEnd": 801,
                                                                "start": 798,
                                                                "end": 799,
                                                                "fullWidth": 3,
                                                                "width": 1,
                                                                "text": ";",
                                                                "value": ";",
                                                                "valueText": ";",
                                                                "hasTrailingTrivia": true,
                                                                "hasTrailingNewLine": true,
                                                                "trailingTrivia": [
                                                                    {
                                                                        "kind": "NewLineTrivia",
                                                                        "text": "\r\n"
                                                                    }
                                                                ]
                                                            }
                                                        }
                                                    ],
                                                    "closeBraceToken": {
                                                        "kind": "CloseBraceToken",
                                                        "fullStart": 801,
                                                        "fullEnd": 810,
                                                        "start": 809,
                                                        "end": 810,
                                                        "fullWidth": 9,
                                                        "width": 1,
                                                        "text": "}",
                                                        "value": "}",
                                                        "valueText": "}",
                                                        "hasLeadingTrivia": true,
                                                        "leadingTrivia": [
                                                            {
                                                                "kind": "WhitespaceTrivia",
                                                                "text": "        "
                                                            }
                                                        ]
                                                    }
                                                }
                                            }
                                        }
                                    }
                                ]
                            },
                            "semicolonToken": {
                                "kind": "SemicolonToken",
                                "fullStart": 810,
                                "fullEnd": 813,
                                "start": 810,
                                "end": 811,
                                "fullWidth": 3,
                                "width": 1,
                                "text": ";",
                                "value": ";",
                                "valueText": ";",
                                "hasTrailingTrivia": true,
                                "hasTrailingNewLine": true,
                                "trailingTrivia": [
                                    {
                                        "kind": "NewLineTrivia",
                                        "text": "\r\n"
                                    }
                                ]
                            }
                        },
                        {
                            "kind": "ExpressionStatement",
                            "fullStart": 813,
                            "fullEnd": 994,
                            "start": 823,
                            "end": 992,
                            "fullWidth": 181,
                            "width": 169,
                            "isIncrementallyUnusable": true,
                            "expression": {
                                "kind": "InvocationExpression",
                                "fullStart": 813,
                                "fullEnd": 991,
                                "start": 823,
                                "end": 991,
                                "fullWidth": 178,
                                "width": 168,
                                "isIncrementallyUnusable": true,
                                "expression": {
                                    "kind": "MemberAccessExpression",
                                    "fullStart": 813,
                                    "fullEnd": 844,
                                    "start": 823,
                                    "end": 844,
                                    "fullWidth": 31,
                                    "width": 21,
                                    "expression": {
                                        "kind": "IdentifierName",
                                        "fullStart": 813,
                                        "fullEnd": 829,
                                        "start": 823,
                                        "end": 829,
                                        "fullWidth": 16,
                                        "width": 6,
                                        "text": "Object",
                                        "value": "Object",
                                        "valueText": "Object",
                                        "hasLeadingTrivia": true,
                                        "hasLeadingNewLine": true,
                                        "leadingTrivia": [
                                            {
                                                "kind": "NewLineTrivia",
                                                "text": "\r\n"
                                            },
                                            {
                                                "kind": "WhitespaceTrivia",
                                                "text": "        "
                                            }
                                        ]
                                    },
                                    "dotToken": {
                                        "kind": "DotToken",
                                        "fullStart": 829,
                                        "fullEnd": 830,
                                        "start": 829,
                                        "end": 830,
                                        "fullWidth": 1,
                                        "width": 1,
                                        "text": ".",
                                        "value": ".",
                                        "valueText": "."
                                    },
                                    "name": {
                                        "kind": "IdentifierName",
                                        "fullStart": 830,
                                        "fullEnd": 844,
                                        "start": 830,
                                        "end": 844,
                                        "fullWidth": 14,
                                        "width": 14,
                                        "text": "defineProperty",
                                        "value": "defineProperty",
                                        "valueText": "defineProperty"
                                    }
                                },
                                "argumentList": {
                                    "kind": "ArgumentList",
                                    "fullStart": 844,
                                    "fullEnd": 991,
                                    "start": 844,
                                    "end": 991,
                                    "fullWidth": 147,
                                    "width": 147,
                                    "isIncrementallyUnusable": true,
                                    "openParenToken": {
                                        "kind": "OpenParenToken",
                                        "fullStart": 844,
                                        "fullEnd": 845,
                                        "start": 844,
                                        "end": 845,
                                        "fullWidth": 1,
                                        "width": 1,
                                        "text": "(",
                                        "value": "(",
                                        "valueText": "("
                                    },
                                    "arguments": [
                                        {
                                            "kind": "IdentifierName",
                                            "fullStart": 845,
                                            "fullEnd": 848,
                                            "start": 845,
                                            "end": 848,
                                            "fullWidth": 3,
                                            "width": 3,
                                            "text": "obj",
                                            "value": "obj",
                                            "valueText": "obj"
                                        },
                                        {
                                            "kind": "CommaToken",
                                            "fullStart": 848,
                                            "fullEnd": 850,
                                            "start": 848,
                                            "end": 849,
                                            "fullWidth": 2,
                                            "width": 1,
                                            "text": ",",
                                            "value": ",",
                                            "valueText": ",",
                                            "hasTrailingTrivia": true,
                                            "trailingTrivia": [
                                                {
                                                    "kind": "WhitespaceTrivia",
                                                    "text": " "
                                                }
                                            ]
                                        },
                                        {
                                            "kind": "StringLiteral",
                                            "fullStart": 850,
                                            "fullEnd": 856,
                                            "start": 850,
                                            "end": 856,
                                            "fullWidth": 6,
                                            "width": 6,
                                            "text": "\"prop\"",
                                            "value": "prop",
                                            "valueText": "prop"
                                        },
                                        {
                                            "kind": "CommaToken",
                                            "fullStart": 856,
                                            "fullEnd": 858,
                                            "start": 856,
                                            "end": 857,
                                            "fullWidth": 2,
                                            "width": 1,
                                            "text": ",",
                                            "value": ",",
                                            "valueText": ",",
                                            "hasTrailingTrivia": true,
                                            "trailingTrivia": [
                                                {
                                                    "kind": "WhitespaceTrivia",
                                                    "text": " "
                                                }
                                            ]
                                        },
                                        {
                                            "kind": "ObjectLiteralExpression",
                                            "fullStart": 858,
                                            "fullEnd": 990,
                                            "start": 858,
                                            "end": 990,
                                            "fullWidth": 132,
                                            "width": 132,
                                            "isIncrementallyUnusable": true,
                                            "openBraceToken": {
                                                "kind": "OpenBraceToken",
                                                "fullStart": 858,
                                                "fullEnd": 861,
                                                "start": 858,
                                                "end": 859,
                                                "fullWidth": 3,
                                                "width": 1,
                                                "text": "{",
                                                "value": "{",
                                                "valueText": "{",
                                                "hasTrailingTrivia": true,
                                                "hasTrailingNewLine": true,
                                                "trailingTrivia": [
                                                    {
                                                        "kind": "NewLineTrivia",
                                                        "text": "\r\n"
                                                    }
                                                ]
                                            },
                                            "propertyAssignments": [
                                                {
                                                    "kind": "SimplePropertyAssignment",
                                                    "fullStart": 861,
                                                    "fullEnd": 887,
                                                    "start": 873,
                                                    "end": 887,
                                                    "fullWidth": 26,
                                                    "width": 14,
                                                    "isIncrementallyUnusable": true,
                                                    "propertyName": {
                                                        "kind": "IdentifierName",
                                                        "fullStart": 861,
                                                        "fullEnd": 876,
                                                        "start": 873,
                                                        "end": 876,
                                                        "fullWidth": 15,
                                                        "width": 3,
                                                        "text": "get",
                                                        "value": "get",
                                                        "valueText": "get",
                                                        "hasLeadingTrivia": true,
                                                        "leadingTrivia": [
                                                            {
                                                                "kind": "WhitespaceTrivia",
                                                                "text": "            "
                                                            }
                                                        ]
                                                    },
                                                    "colonToken": {
                                                        "kind": "ColonToken",
                                                        "fullStart": 876,
                                                        "fullEnd": 878,
                                                        "start": 876,
                                                        "end": 877,
                                                        "fullWidth": 2,
                                                        "width": 1,
                                                        "text": ":",
                                                        "value": ":",
                                                        "valueText": ":",
                                                        "hasTrailingTrivia": true,
                                                        "trailingTrivia": [
                                                            {
                                                                "kind": "WhitespaceTrivia",
                                                                "text": " "
                                                            }
                                                        ]
                                                    },
                                                    "expression": {
                                                        "kind": "IdentifierName",
                                                        "fullStart": 878,
                                                        "fullEnd": 887,
                                                        "start": 878,
                                                        "end": 887,
                                                        "fullWidth": 9,
                                                        "width": 9,
                                                        "text": "undefined",
                                                        "value": "undefined",
                                                        "valueText": "undefined"
                                                    }
                                                },
                                                {
                                                    "kind": "CommaToken",
                                                    "fullStart": 887,
                                                    "fullEnd": 890,
                                                    "start": 887,
                                                    "end": 888,
                                                    "fullWidth": 3,
                                                    "width": 1,
                                                    "text": ",",
                                                    "value": ",",
                                                    "valueText": ",",
                                                    "hasTrailingTrivia": true,
                                                    "hasTrailingNewLine": true,
                                                    "trailingTrivia": [
                                                        {
                                                            "kind": "NewLineTrivia",
                                                            "text": "\r\n"
                                                        }
                                                    ]
                                                },
                                                {
                                                    "kind": "SimplePropertyAssignment",
                                                    "fullStart": 890,
                                                    "fullEnd": 914,
                                                    "start": 902,
                                                    "end": 914,
                                                    "fullWidth": 24,
                                                    "width": 12,
                                                    "isIncrementallyUnusable": true,
                                                    "propertyName": {
                                                        "kind": "IdentifierName",
                                                        "fullStart": 890,
                                                        "fullEnd": 905,
                                                        "start": 902,
                                                        "end": 905,
                                                        "fullWidth": 15,
                                                        "width": 3,
                                                        "text": "set",
                                                        "value": "set",
                                                        "valueText": "set",
                                                        "hasLeadingTrivia": true,
                                                        "leadingTrivia": [
                                                            {
                                                                "kind": "WhitespaceTrivia",
                                                                "text": "            "
                                                            }
                                                        ]
                                                    },
                                                    "colonToken": {
                                                        "kind": "ColonToken",
                                                        "fullStart": 905,
                                                        "fullEnd": 907,
                                                        "start": 905,
                                                        "end": 906,
                                                        "fullWidth": 2,
                                                        "width": 1,
                                                        "text": ":",
                                                        "value": ":",
                                                        "valueText": ":",
                                                        "hasTrailingTrivia": true,
                                                        "trailingTrivia": [
                                                            {
                                                                "kind": "WhitespaceTrivia",
                                                                "text": " "
                                                            }
                                                        ]
                                                    },
                                                    "expression": {
                                                        "kind": "IdentifierName",
                                                        "fullStart": 907,
                                                        "fullEnd": 914,
                                                        "start": 907,
                                                        "end": 914,
                                                        "fullWidth": 7,
                                                        "width": 7,
                                                        "text": "setFunc",
                                                        "value": "setFunc",
                                                        "valueText": "setFunc"
                                                    }
                                                },
                                                {
                                                    "kind": "CommaToken",
                                                    "fullStart": 914,
                                                    "fullEnd": 917,
                                                    "start": 914,
                                                    "end": 915,
                                                    "fullWidth": 3,
                                                    "width": 1,
                                                    "text": ",",
                                                    "value": ",",
                                                    "valueText": ",",
                                                    "hasTrailingTrivia": true,
                                                    "hasTrailingNewLine": true,
                                                    "trailingTrivia": [
                                                        {
                                                            "kind": "NewLineTrivia",
                                                            "text": "\r\n"
                                                        }
                                                    ]
                                                },
                                                {
                                                    "kind": "SimplePropertyAssignment",
                                                    "fullStart": 917,
                                                    "fullEnd": 946,
                                                    "start": 929,
                                                    "end": 946,
                                                    "fullWidth": 29,
                                                    "width": 17,
                                                    "propertyName": {
                                                        "kind": "IdentifierName",
                                                        "fullStart": 917,
                                                        "fullEnd": 939,
                                                        "start": 929,
                                                        "end": 939,
                                                        "fullWidth": 22,
                                                        "width": 10,
                                                        "text": "enumerable",
                                                        "value": "enumerable",
                                                        "valueText": "enumerable",
                                                        "hasLeadingTrivia": true,
                                                        "leadingTrivia": [
                                                            {
                                                                "kind": "WhitespaceTrivia",
                                                                "text": "            "
                                                            }
                                                        ]
                                                    },
                                                    "colonToken": {
                                                        "kind": "ColonToken",
                                                        "fullStart": 939,
                                                        "fullEnd": 941,
                                                        "start": 939,
                                                        "end": 940,
                                                        "fullWidth": 2,
                                                        "width": 1,
                                                        "text": ":",
                                                        "value": ":",
                                                        "valueText": ":",
                                                        "hasTrailingTrivia": true,
                                                        "trailingTrivia": [
                                                            {
                                                                "kind": "WhitespaceTrivia",
                                                                "text": " "
                                                            }
                                                        ]
                                                    },
                                                    "expression": {
                                                        "kind": "FalseKeyword",
                                                        "fullStart": 941,
                                                        "fullEnd": 946,
                                                        "start": 941,
                                                        "end": 946,
                                                        "fullWidth": 5,
                                                        "width": 5,
                                                        "text": "false",
                                                        "value": false,
                                                        "valueText": "false"
                                                    }
                                                },
                                                {
                                                    "kind": "CommaToken",
                                                    "fullStart": 946,
                                                    "fullEnd": 949,
                                                    "start": 946,
                                                    "end": 947,
                                                    "fullWidth": 3,
                                                    "width": 1,
                                                    "text": ",",
                                                    "value": ",",
                                                    "valueText": ",",
                                                    "hasTrailingTrivia": true,
                                                    "hasTrailingNewLine": true,
                                                    "trailingTrivia": [
                                                        {
                                                            "kind": "NewLineTrivia",
                                                            "text": "\r\n"
                                                        }
                                                    ]
                                                },
                                                {
                                                    "kind": "SimplePropertyAssignment",
                                                    "fullStart": 949,
                                                    "fullEnd": 981,
                                                    "start": 961,
                                                    "end": 979,
                                                    "fullWidth": 32,
                                                    "width": 18,
                                                    "propertyName": {
                                                        "kind": "IdentifierName",
                                                        "fullStart": 949,
                                                        "fullEnd": 973,
                                                        "start": 961,
                                                        "end": 973,
                                                        "fullWidth": 24,
                                                        "width": 12,
                                                        "text": "configurable",
                                                        "value": "configurable",
                                                        "valueText": "configurable",
                                                        "hasLeadingTrivia": true,
                                                        "leadingTrivia": [
                                                            {
                                                                "kind": "WhitespaceTrivia",
                                                                "text": "            "
                                                            }
                                                        ]
                                                    },
                                                    "colonToken": {
                                                        "kind": "ColonToken",
                                                        "fullStart": 973,
                                                        "fullEnd": 975,
                                                        "start": 973,
                                                        "end": 974,
                                                        "fullWidth": 2,
                                                        "width": 1,
                                                        "text": ":",
                                                        "value": ":",
                                                        "valueText": ":",
                                                        "hasTrailingTrivia": true,
                                                        "trailingTrivia": [
                                                            {
                                                                "kind": "WhitespaceTrivia",
                                                                "text": " "
                                                            }
                                                        ]
                                                    },
                                                    "expression": {
                                                        "kind": "TrueKeyword",
                                                        "fullStart": 975,
                                                        "fullEnd": 981,
                                                        "start": 975,
                                                        "end": 979,
                                                        "fullWidth": 6,
                                                        "width": 4,
                                                        "text": "true",
                                                        "value": true,
                                                        "valueText": "true",
                                                        "hasTrailingTrivia": true,
                                                        "hasTrailingNewLine": true,
                                                        "trailingTrivia": [
                                                            {
                                                                "kind": "NewLineTrivia",
                                                                "text": "\r\n"
                                                            }
                                                        ]
                                                    }
                                                }
                                            ],
                                            "closeBraceToken": {
                                                "kind": "CloseBraceToken",
                                                "fullStart": 981,
                                                "fullEnd": 990,
                                                "start": 989,
                                                "end": 990,
                                                "fullWidth": 9,
                                                "width": 1,
                                                "text": "}",
                                                "value": "}",
                                                "valueText": "}",
                                                "hasLeadingTrivia": true,
                                                "leadingTrivia": [
                                                    {
                                                        "kind": "WhitespaceTrivia",
                                                        "text": "        "
                                                    }
                                                ]
                                            }
                                        }
                                    ],
                                    "closeParenToken": {
                                        "kind": "CloseParenToken",
                                        "fullStart": 990,
                                        "fullEnd": 991,
                                        "start": 990,
                                        "end": 991,
                                        "fullWidth": 1,
                                        "width": 1,
                                        "text": ")",
                                        "value": ")",
                                        "valueText": ")"
                                    }
                                }
                            },
                            "semicolonToken": {
                                "kind": "SemicolonToken",
                                "fullStart": 991,
                                "fullEnd": 994,
                                "start": 991,
                                "end": 992,
                                "fullWidth": 3,
                                "width": 1,
                                "text": ";",
                                "value": ";",
                                "valueText": ";",
                                "hasTrailingTrivia": true,
                                "hasTrailingNewLine": true,
                                "trailingTrivia": [
                                    {
                                        "kind": "NewLineTrivia",
                                        "text": "\r\n"
                                    }
                                ]
                            }
                        },
                        {
                            "kind": "VariableStatement",
                            "fullStart": 994,
                            "fullEnd": 1061,
                            "start": 1002,
                            "end": 1059,
                            "fullWidth": 67,
                            "width": 57,
                            "modifiers": [],
                            "variableDeclaration": {
                                "kind": "VariableDeclaration",
                                "fullStart": 994,
                                "fullEnd": 1058,
                                "start": 1002,
                                "end": 1058,
                                "fullWidth": 64,
                                "width": 56,
                                "varKeyword": {
                                    "kind": "VarKeyword",
                                    "fullStart": 994,
                                    "fullEnd": 1006,
                                    "start": 1002,
                                    "end": 1005,
                                    "fullWidth": 12,
                                    "width": 3,
                                    "text": "var",
                                    "value": "var",
                                    "valueText": "var",
                                    "hasLeadingTrivia": true,
                                    "hasTrailingTrivia": true,
                                    "leadingTrivia": [
                                        {
                                            "kind": "WhitespaceTrivia",
                                            "text": "        "
                                        }
                                    ],
                                    "trailingTrivia": [
                                        {
                                            "kind": "WhitespaceTrivia",
                                            "text": " "
                                        }
                                    ]
                                },
                                "variableDeclarators": [
                                    {
                                        "kind": "VariableDeclarator",
                                        "fullStart": 1006,
                                        "fullEnd": 1058,
                                        "start": 1006,
                                        "end": 1058,
                                        "fullWidth": 52,
<<<<<<< HEAD
                                        "width": 52,
                                        "identifier": {
=======
                                        "propertyName": {
>>>>>>> 85e84683
                                            "kind": "IdentifierName",
                                            "fullStart": 1006,
                                            "fullEnd": 1012,
                                            "start": 1006,
                                            "end": 1011,
                                            "fullWidth": 6,
                                            "width": 5,
                                            "text": "desc1",
                                            "value": "desc1",
                                            "valueText": "desc1",
                                            "hasTrailingTrivia": true,
                                            "trailingTrivia": [
                                                {
                                                    "kind": "WhitespaceTrivia",
                                                    "text": " "
                                                }
                                            ]
                                        },
                                        "equalsValueClause": {
                                            "kind": "EqualsValueClause",
                                            "fullStart": 1012,
                                            "fullEnd": 1058,
                                            "start": 1012,
                                            "end": 1058,
                                            "fullWidth": 46,
                                            "width": 46,
                                            "equalsToken": {
                                                "kind": "EqualsToken",
                                                "fullStart": 1012,
                                                "fullEnd": 1014,
                                                "start": 1012,
                                                "end": 1013,
                                                "fullWidth": 2,
                                                "width": 1,
                                                "text": "=",
                                                "value": "=",
                                                "valueText": "=",
                                                "hasTrailingTrivia": true,
                                                "trailingTrivia": [
                                                    {
                                                        "kind": "WhitespaceTrivia",
                                                        "text": " "
                                                    }
                                                ]
                                            },
                                            "value": {
                                                "kind": "InvocationExpression",
                                                "fullStart": 1014,
                                                "fullEnd": 1058,
                                                "start": 1014,
                                                "end": 1058,
                                                "fullWidth": 44,
                                                "width": 44,
                                                "expression": {
                                                    "kind": "MemberAccessExpression",
                                                    "fullStart": 1014,
                                                    "fullEnd": 1045,
                                                    "start": 1014,
                                                    "end": 1045,
                                                    "fullWidth": 31,
                                                    "width": 31,
                                                    "expression": {
                                                        "kind": "IdentifierName",
                                                        "fullStart": 1014,
                                                        "fullEnd": 1020,
                                                        "start": 1014,
                                                        "end": 1020,
                                                        "fullWidth": 6,
                                                        "width": 6,
                                                        "text": "Object",
                                                        "value": "Object",
                                                        "valueText": "Object"
                                                    },
                                                    "dotToken": {
                                                        "kind": "DotToken",
                                                        "fullStart": 1020,
                                                        "fullEnd": 1021,
                                                        "start": 1020,
                                                        "end": 1021,
                                                        "fullWidth": 1,
                                                        "width": 1,
                                                        "text": ".",
                                                        "value": ".",
                                                        "valueText": "."
                                                    },
                                                    "name": {
                                                        "kind": "IdentifierName",
                                                        "fullStart": 1021,
                                                        "fullEnd": 1045,
                                                        "start": 1021,
                                                        "end": 1045,
                                                        "fullWidth": 24,
                                                        "width": 24,
                                                        "text": "getOwnPropertyDescriptor",
                                                        "value": "getOwnPropertyDescriptor",
                                                        "valueText": "getOwnPropertyDescriptor"
                                                    }
                                                },
                                                "argumentList": {
                                                    "kind": "ArgumentList",
                                                    "fullStart": 1045,
                                                    "fullEnd": 1058,
                                                    "start": 1045,
                                                    "end": 1058,
                                                    "fullWidth": 13,
                                                    "width": 13,
                                                    "openParenToken": {
                                                        "kind": "OpenParenToken",
                                                        "fullStart": 1045,
                                                        "fullEnd": 1046,
                                                        "start": 1045,
                                                        "end": 1046,
                                                        "fullWidth": 1,
                                                        "width": 1,
                                                        "text": "(",
                                                        "value": "(",
                                                        "valueText": "("
                                                    },
                                                    "arguments": [
                                                        {
                                                            "kind": "IdentifierName",
                                                            "fullStart": 1046,
                                                            "fullEnd": 1049,
                                                            "start": 1046,
                                                            "end": 1049,
                                                            "fullWidth": 3,
                                                            "width": 3,
                                                            "text": "obj",
                                                            "value": "obj",
                                                            "valueText": "obj"
                                                        },
                                                        {
                                                            "kind": "CommaToken",
                                                            "fullStart": 1049,
                                                            "fullEnd": 1051,
                                                            "start": 1049,
                                                            "end": 1050,
                                                            "fullWidth": 2,
                                                            "width": 1,
                                                            "text": ",",
                                                            "value": ",",
                                                            "valueText": ",",
                                                            "hasTrailingTrivia": true,
                                                            "trailingTrivia": [
                                                                {
                                                                    "kind": "WhitespaceTrivia",
                                                                    "text": " "
                                                                }
                                                            ]
                                                        },
                                                        {
                                                            "kind": "StringLiteral",
                                                            "fullStart": 1051,
                                                            "fullEnd": 1057,
                                                            "start": 1051,
                                                            "end": 1057,
                                                            "fullWidth": 6,
                                                            "width": 6,
                                                            "text": "\"prop\"",
                                                            "value": "prop",
                                                            "valueText": "prop"
                                                        }
                                                    ],
                                                    "closeParenToken": {
                                                        "kind": "CloseParenToken",
                                                        "fullStart": 1057,
                                                        "fullEnd": 1058,
                                                        "start": 1057,
                                                        "end": 1058,
                                                        "fullWidth": 1,
                                                        "width": 1,
                                                        "text": ")",
                                                        "value": ")",
                                                        "valueText": ")"
                                                    }
                                                }
                                            }
                                        }
                                    }
                                ]
                            },
                            "semicolonToken": {
                                "kind": "SemicolonToken",
                                "fullStart": 1058,
                                "fullEnd": 1061,
                                "start": 1058,
                                "end": 1059,
                                "fullWidth": 3,
                                "width": 1,
                                "text": ";",
                                "value": ";",
                                "valueText": ";",
                                "hasTrailingTrivia": true,
                                "hasTrailingNewLine": true,
                                "trailingTrivia": [
                                    {
                                        "kind": "NewLineTrivia",
                                        "text": "\r\n"
                                    }
                                ]
                            }
                        },
                        {
                            "kind": "ExpressionStatement",
                            "fullStart": 1061,
                            "fullEnd": 1147,
                            "start": 1071,
                            "end": 1145,
                            "fullWidth": 86,
                            "width": 74,
                            "expression": {
                                "kind": "InvocationExpression",
                                "fullStart": 1061,
                                "fullEnd": 1144,
                                "start": 1071,
                                "end": 1144,
                                "fullWidth": 83,
                                "width": 73,
                                "expression": {
                                    "kind": "MemberAccessExpression",
                                    "fullStart": 1061,
                                    "fullEnd": 1092,
                                    "start": 1071,
                                    "end": 1092,
                                    "fullWidth": 31,
                                    "width": 21,
                                    "expression": {
                                        "kind": "IdentifierName",
                                        "fullStart": 1061,
                                        "fullEnd": 1077,
                                        "start": 1071,
                                        "end": 1077,
                                        "fullWidth": 16,
                                        "width": 6,
                                        "text": "Object",
                                        "value": "Object",
                                        "valueText": "Object",
                                        "hasLeadingTrivia": true,
                                        "hasLeadingNewLine": true,
                                        "leadingTrivia": [
                                            {
                                                "kind": "NewLineTrivia",
                                                "text": "\r\n"
                                            },
                                            {
                                                "kind": "WhitespaceTrivia",
                                                "text": "        "
                                            }
                                        ]
                                    },
                                    "dotToken": {
                                        "kind": "DotToken",
                                        "fullStart": 1077,
                                        "fullEnd": 1078,
                                        "start": 1077,
                                        "end": 1078,
                                        "fullWidth": 1,
                                        "width": 1,
                                        "text": ".",
                                        "value": ".",
                                        "valueText": "."
                                    },
                                    "name": {
                                        "kind": "IdentifierName",
                                        "fullStart": 1078,
                                        "fullEnd": 1092,
                                        "start": 1078,
                                        "end": 1092,
                                        "fullWidth": 14,
                                        "width": 14,
                                        "text": "defineProperty",
                                        "value": "defineProperty",
                                        "valueText": "defineProperty"
                                    }
                                },
                                "argumentList": {
                                    "kind": "ArgumentList",
                                    "fullStart": 1092,
                                    "fullEnd": 1144,
                                    "start": 1092,
                                    "end": 1144,
                                    "fullWidth": 52,
                                    "width": 52,
                                    "openParenToken": {
                                        "kind": "OpenParenToken",
                                        "fullStart": 1092,
                                        "fullEnd": 1093,
                                        "start": 1092,
                                        "end": 1093,
                                        "fullWidth": 1,
                                        "width": 1,
                                        "text": "(",
                                        "value": "(",
                                        "valueText": "("
                                    },
                                    "arguments": [
                                        {
                                            "kind": "IdentifierName",
                                            "fullStart": 1093,
                                            "fullEnd": 1096,
                                            "start": 1093,
                                            "end": 1096,
                                            "fullWidth": 3,
                                            "width": 3,
                                            "text": "obj",
                                            "value": "obj",
                                            "valueText": "obj"
                                        },
                                        {
                                            "kind": "CommaToken",
                                            "fullStart": 1096,
                                            "fullEnd": 1098,
                                            "start": 1096,
                                            "end": 1097,
                                            "fullWidth": 2,
                                            "width": 1,
                                            "text": ",",
                                            "value": ",",
                                            "valueText": ",",
                                            "hasTrailingTrivia": true,
                                            "trailingTrivia": [
                                                {
                                                    "kind": "WhitespaceTrivia",
                                                    "text": " "
                                                }
                                            ]
                                        },
                                        {
                                            "kind": "StringLiteral",
                                            "fullStart": 1098,
                                            "fullEnd": 1104,
                                            "start": 1098,
                                            "end": 1104,
                                            "fullWidth": 6,
                                            "width": 6,
                                            "text": "\"prop\"",
                                            "value": "prop",
                                            "valueText": "prop"
                                        },
                                        {
                                            "kind": "CommaToken",
                                            "fullStart": 1104,
                                            "fullEnd": 1106,
                                            "start": 1104,
                                            "end": 1105,
                                            "fullWidth": 2,
                                            "width": 1,
                                            "text": ",",
                                            "value": ",",
                                            "valueText": ",",
                                            "hasTrailingTrivia": true,
                                            "trailingTrivia": [
                                                {
                                                    "kind": "WhitespaceTrivia",
                                                    "text": " "
                                                }
                                            ]
                                        },
                                        {
                                            "kind": "ObjectLiteralExpression",
                                            "fullStart": 1106,
                                            "fullEnd": 1143,
                                            "start": 1106,
                                            "end": 1143,
                                            "fullWidth": 37,
                                            "width": 37,
                                            "openBraceToken": {
                                                "kind": "OpenBraceToken",
                                                "fullStart": 1106,
                                                "fullEnd": 1109,
                                                "start": 1106,
                                                "end": 1107,
                                                "fullWidth": 3,
                                                "width": 1,
                                                "text": "{",
                                                "value": "{",
                                                "valueText": "{",
                                                "hasTrailingTrivia": true,
                                                "hasTrailingNewLine": true,
                                                "trailingTrivia": [
                                                    {
                                                        "kind": "NewLineTrivia",
                                                        "text": "\r\n"
                                                    }
                                                ]
                                            },
                                            "propertyAssignments": [
                                                {
                                                    "kind": "SimplePropertyAssignment",
                                                    "fullStart": 1109,
                                                    "fullEnd": 1134,
                                                    "start": 1121,
                                                    "end": 1132,
                                                    "fullWidth": 25,
                                                    "width": 11,
                                                    "propertyName": {
                                                        "kind": "IdentifierName",
                                                        "fullStart": 1109,
                                                        "fullEnd": 1126,
                                                        "start": 1121,
                                                        "end": 1126,
                                                        "fullWidth": 17,
                                                        "width": 5,
                                                        "text": "value",
                                                        "value": "value",
                                                        "valueText": "value",
                                                        "hasLeadingTrivia": true,
                                                        "leadingTrivia": [
                                                            {
                                                                "kind": "WhitespaceTrivia",
                                                                "text": "            "
                                                            }
                                                        ]
                                                    },
                                                    "colonToken": {
                                                        "kind": "ColonToken",
                                                        "fullStart": 1126,
                                                        "fullEnd": 1128,
                                                        "start": 1126,
                                                        "end": 1127,
                                                        "fullWidth": 2,
                                                        "width": 1,
                                                        "text": ":",
                                                        "value": ":",
                                                        "valueText": ":",
                                                        "hasTrailingTrivia": true,
                                                        "trailingTrivia": [
                                                            {
                                                                "kind": "WhitespaceTrivia",
                                                                "text": " "
                                                            }
                                                        ]
                                                    },
                                                    "expression": {
                                                        "kind": "NumericLiteral",
                                                        "fullStart": 1128,
                                                        "fullEnd": 1134,
                                                        "start": 1128,
                                                        "end": 1132,
                                                        "fullWidth": 6,
                                                        "width": 4,
                                                        "text": "1001",
                                                        "value": 1001,
                                                        "valueText": "1001",
                                                        "hasTrailingTrivia": true,
                                                        "hasTrailingNewLine": true,
                                                        "trailingTrivia": [
                                                            {
                                                                "kind": "NewLineTrivia",
                                                                "text": "\r\n"
                                                            }
                                                        ]
                                                    }
                                                }
                                            ],
                                            "closeBraceToken": {
                                                "kind": "CloseBraceToken",
                                                "fullStart": 1134,
                                                "fullEnd": 1143,
                                                "start": 1142,
                                                "end": 1143,
                                                "fullWidth": 9,
                                                "width": 1,
                                                "text": "}",
                                                "value": "}",
                                                "valueText": "}",
                                                "hasLeadingTrivia": true,
                                                "leadingTrivia": [
                                                    {
                                                        "kind": "WhitespaceTrivia",
                                                        "text": "        "
                                                    }
                                                ]
                                            }
                                        }
                                    ],
                                    "closeParenToken": {
                                        "kind": "CloseParenToken",
                                        "fullStart": 1143,
                                        "fullEnd": 1144,
                                        "start": 1143,
                                        "end": 1144,
                                        "fullWidth": 1,
                                        "width": 1,
                                        "text": ")",
                                        "value": ")",
                                        "valueText": ")"
                                    }
                                }
                            },
                            "semicolonToken": {
                                "kind": "SemicolonToken",
                                "fullStart": 1144,
                                "fullEnd": 1147,
                                "start": 1144,
                                "end": 1145,
                                "fullWidth": 3,
                                "width": 1,
                                "text": ";",
                                "value": ";",
                                "valueText": ";",
                                "hasTrailingTrivia": true,
                                "hasTrailingNewLine": true,
                                "trailingTrivia": [
                                    {
                                        "kind": "NewLineTrivia",
                                        "text": "\r\n"
                                    }
                                ]
                            }
                        },
                        {
                            "kind": "VariableStatement",
                            "fullStart": 1147,
                            "fullEnd": 1214,
                            "start": 1155,
                            "end": 1212,
                            "fullWidth": 67,
                            "width": 57,
                            "modifiers": [],
                            "variableDeclaration": {
                                "kind": "VariableDeclaration",
                                "fullStart": 1147,
                                "fullEnd": 1211,
                                "start": 1155,
                                "end": 1211,
                                "fullWidth": 64,
                                "width": 56,
                                "varKeyword": {
                                    "kind": "VarKeyword",
                                    "fullStart": 1147,
                                    "fullEnd": 1159,
                                    "start": 1155,
                                    "end": 1158,
                                    "fullWidth": 12,
                                    "width": 3,
                                    "text": "var",
                                    "value": "var",
                                    "valueText": "var",
                                    "hasLeadingTrivia": true,
                                    "hasTrailingTrivia": true,
                                    "leadingTrivia": [
                                        {
                                            "kind": "WhitespaceTrivia",
                                            "text": "        "
                                        }
                                    ],
                                    "trailingTrivia": [
                                        {
                                            "kind": "WhitespaceTrivia",
                                            "text": " "
                                        }
                                    ]
                                },
                                "variableDeclarators": [
                                    {
                                        "kind": "VariableDeclarator",
                                        "fullStart": 1159,
                                        "fullEnd": 1211,
                                        "start": 1159,
                                        "end": 1211,
                                        "fullWidth": 52,
<<<<<<< HEAD
                                        "width": 52,
                                        "identifier": {
=======
                                        "propertyName": {
>>>>>>> 85e84683
                                            "kind": "IdentifierName",
                                            "fullStart": 1159,
                                            "fullEnd": 1165,
                                            "start": 1159,
                                            "end": 1164,
                                            "fullWidth": 6,
                                            "width": 5,
                                            "text": "desc2",
                                            "value": "desc2",
                                            "valueText": "desc2",
                                            "hasTrailingTrivia": true,
                                            "trailingTrivia": [
                                                {
                                                    "kind": "WhitespaceTrivia",
                                                    "text": " "
                                                }
                                            ]
                                        },
                                        "equalsValueClause": {
                                            "kind": "EqualsValueClause",
                                            "fullStart": 1165,
                                            "fullEnd": 1211,
                                            "start": 1165,
                                            "end": 1211,
                                            "fullWidth": 46,
                                            "width": 46,
                                            "equalsToken": {
                                                "kind": "EqualsToken",
                                                "fullStart": 1165,
                                                "fullEnd": 1167,
                                                "start": 1165,
                                                "end": 1166,
                                                "fullWidth": 2,
                                                "width": 1,
                                                "text": "=",
                                                "value": "=",
                                                "valueText": "=",
                                                "hasTrailingTrivia": true,
                                                "trailingTrivia": [
                                                    {
                                                        "kind": "WhitespaceTrivia",
                                                        "text": " "
                                                    }
                                                ]
                                            },
                                            "value": {
                                                "kind": "InvocationExpression",
                                                "fullStart": 1167,
                                                "fullEnd": 1211,
                                                "start": 1167,
                                                "end": 1211,
                                                "fullWidth": 44,
                                                "width": 44,
                                                "expression": {
                                                    "kind": "MemberAccessExpression",
                                                    "fullStart": 1167,
                                                    "fullEnd": 1198,
                                                    "start": 1167,
                                                    "end": 1198,
                                                    "fullWidth": 31,
                                                    "width": 31,
                                                    "expression": {
                                                        "kind": "IdentifierName",
                                                        "fullStart": 1167,
                                                        "fullEnd": 1173,
                                                        "start": 1167,
                                                        "end": 1173,
                                                        "fullWidth": 6,
                                                        "width": 6,
                                                        "text": "Object",
                                                        "value": "Object",
                                                        "valueText": "Object"
                                                    },
                                                    "dotToken": {
                                                        "kind": "DotToken",
                                                        "fullStart": 1173,
                                                        "fullEnd": 1174,
                                                        "start": 1173,
                                                        "end": 1174,
                                                        "fullWidth": 1,
                                                        "width": 1,
                                                        "text": ".",
                                                        "value": ".",
                                                        "valueText": "."
                                                    },
                                                    "name": {
                                                        "kind": "IdentifierName",
                                                        "fullStart": 1174,
                                                        "fullEnd": 1198,
                                                        "start": 1174,
                                                        "end": 1198,
                                                        "fullWidth": 24,
                                                        "width": 24,
                                                        "text": "getOwnPropertyDescriptor",
                                                        "value": "getOwnPropertyDescriptor",
                                                        "valueText": "getOwnPropertyDescriptor"
                                                    }
                                                },
                                                "argumentList": {
                                                    "kind": "ArgumentList",
                                                    "fullStart": 1198,
                                                    "fullEnd": 1211,
                                                    "start": 1198,
                                                    "end": 1211,
                                                    "fullWidth": 13,
                                                    "width": 13,
                                                    "openParenToken": {
                                                        "kind": "OpenParenToken",
                                                        "fullStart": 1198,
                                                        "fullEnd": 1199,
                                                        "start": 1198,
                                                        "end": 1199,
                                                        "fullWidth": 1,
                                                        "width": 1,
                                                        "text": "(",
                                                        "value": "(",
                                                        "valueText": "("
                                                    },
                                                    "arguments": [
                                                        {
                                                            "kind": "IdentifierName",
                                                            "fullStart": 1199,
                                                            "fullEnd": 1202,
                                                            "start": 1199,
                                                            "end": 1202,
                                                            "fullWidth": 3,
                                                            "width": 3,
                                                            "text": "obj",
                                                            "value": "obj",
                                                            "valueText": "obj"
                                                        },
                                                        {
                                                            "kind": "CommaToken",
                                                            "fullStart": 1202,
                                                            "fullEnd": 1204,
                                                            "start": 1202,
                                                            "end": 1203,
                                                            "fullWidth": 2,
                                                            "width": 1,
                                                            "text": ",",
                                                            "value": ",",
                                                            "valueText": ",",
                                                            "hasTrailingTrivia": true,
                                                            "trailingTrivia": [
                                                                {
                                                                    "kind": "WhitespaceTrivia",
                                                                    "text": " "
                                                                }
                                                            ]
                                                        },
                                                        {
                                                            "kind": "StringLiteral",
                                                            "fullStart": 1204,
                                                            "fullEnd": 1210,
                                                            "start": 1204,
                                                            "end": 1210,
                                                            "fullWidth": 6,
                                                            "width": 6,
                                                            "text": "\"prop\"",
                                                            "value": "prop",
                                                            "valueText": "prop"
                                                        }
                                                    ],
                                                    "closeParenToken": {
                                                        "kind": "CloseParenToken",
                                                        "fullStart": 1210,
                                                        "fullEnd": 1211,
                                                        "start": 1210,
                                                        "end": 1211,
                                                        "fullWidth": 1,
                                                        "width": 1,
                                                        "text": ")",
                                                        "value": ")",
                                                        "valueText": ")"
                                                    }
                                                }
                                            }
                                        }
                                    }
                                ]
                            },
                            "semicolonToken": {
                                "kind": "SemicolonToken",
                                "fullStart": 1211,
                                "fullEnd": 1214,
                                "start": 1211,
                                "end": 1212,
                                "fullWidth": 3,
                                "width": 1,
                                "text": ";",
                                "value": ";",
                                "valueText": ";",
                                "hasTrailingTrivia": true,
                                "hasTrailingNewLine": true,
                                "trailingTrivia": [
                                    {
                                        "kind": "NewLineTrivia",
                                        "text": "\r\n"
                                    }
                                ]
                            }
                        },
                        {
                            "kind": "ReturnStatement",
                            "fullStart": 1214,
                            "fullEnd": 1294,
                            "start": 1224,
                            "end": 1292,
                            "fullWidth": 80,
                            "width": 68,
                            "returnKeyword": {
                                "kind": "ReturnKeyword",
                                "fullStart": 1214,
                                "fullEnd": 1231,
                                "start": 1224,
                                "end": 1230,
                                "fullWidth": 17,
                                "width": 6,
                                "text": "return",
                                "value": "return",
                                "valueText": "return",
                                "hasLeadingTrivia": true,
                                "hasLeadingNewLine": true,
                                "hasTrailingTrivia": true,
                                "leadingTrivia": [
                                    {
                                        "kind": "NewLineTrivia",
                                        "text": "\r\n"
                                    },
                                    {
                                        "kind": "WhitespaceTrivia",
                                        "text": "        "
                                    }
                                ],
                                "trailingTrivia": [
                                    {
                                        "kind": "WhitespaceTrivia",
                                        "text": " "
                                    }
                                ]
                            },
                            "expression": {
                                "kind": "LogicalAndExpression",
                                "fullStart": 1231,
                                "fullEnd": 1291,
                                "start": 1231,
                                "end": 1291,
                                "fullWidth": 60,
                                "width": 60,
                                "left": {
                                    "kind": "InvocationExpression",
                                    "fullStart": 1231,
                                    "fullEnd": 1259,
                                    "start": 1231,
                                    "end": 1258,
                                    "fullWidth": 28,
                                    "width": 27,
                                    "expression": {
                                        "kind": "MemberAccessExpression",
                                        "fullStart": 1231,
                                        "fullEnd": 1251,
                                        "start": 1231,
                                        "end": 1251,
                                        "fullWidth": 20,
                                        "width": 20,
                                        "expression": {
                                            "kind": "IdentifierName",
                                            "fullStart": 1231,
                                            "fullEnd": 1236,
                                            "start": 1231,
                                            "end": 1236,
                                            "fullWidth": 5,
                                            "width": 5,
                                            "text": "desc1",
                                            "value": "desc1",
                                            "valueText": "desc1"
                                        },
                                        "dotToken": {
                                            "kind": "DotToken",
                                            "fullStart": 1236,
                                            "fullEnd": 1237,
                                            "start": 1236,
                                            "end": 1237,
                                            "fullWidth": 1,
                                            "width": 1,
                                            "text": ".",
                                            "value": ".",
                                            "valueText": "."
                                        },
                                        "name": {
                                            "kind": "IdentifierName",
                                            "fullStart": 1237,
                                            "fullEnd": 1251,
                                            "start": 1237,
                                            "end": 1251,
                                            "fullWidth": 14,
                                            "width": 14,
                                            "text": "hasOwnProperty",
                                            "value": "hasOwnProperty",
                                            "valueText": "hasOwnProperty"
                                        }
                                    },
                                    "argumentList": {
                                        "kind": "ArgumentList",
                                        "fullStart": 1251,
                                        "fullEnd": 1259,
                                        "start": 1251,
                                        "end": 1258,
                                        "fullWidth": 8,
                                        "width": 7,
                                        "openParenToken": {
                                            "kind": "OpenParenToken",
                                            "fullStart": 1251,
                                            "fullEnd": 1252,
                                            "start": 1251,
                                            "end": 1252,
                                            "fullWidth": 1,
                                            "width": 1,
                                            "text": "(",
                                            "value": "(",
                                            "valueText": "("
                                        },
                                        "arguments": [
                                            {
                                                "kind": "StringLiteral",
                                                "fullStart": 1252,
                                                "fullEnd": 1257,
                                                "start": 1252,
                                                "end": 1257,
                                                "fullWidth": 5,
                                                "width": 5,
                                                "text": "\"get\"",
                                                "value": "get",
                                                "valueText": "get"
                                            }
                                        ],
                                        "closeParenToken": {
                                            "kind": "CloseParenToken",
                                            "fullStart": 1257,
                                            "fullEnd": 1259,
                                            "start": 1257,
                                            "end": 1258,
                                            "fullWidth": 2,
                                            "width": 1,
                                            "text": ")",
                                            "value": ")",
                                            "valueText": ")",
                                            "hasTrailingTrivia": true,
                                            "trailingTrivia": [
                                                {
                                                    "kind": "WhitespaceTrivia",
                                                    "text": " "
                                                }
                                            ]
                                        }
                                    }
                                },
                                "operatorToken": {
                                    "kind": "AmpersandAmpersandToken",
                                    "fullStart": 1259,
                                    "fullEnd": 1262,
                                    "start": 1259,
                                    "end": 1261,
                                    "fullWidth": 3,
                                    "width": 2,
                                    "text": "&&",
                                    "value": "&&",
                                    "valueText": "&&",
                                    "hasTrailingTrivia": true,
                                    "trailingTrivia": [
                                        {
                                            "kind": "WhitespaceTrivia",
                                            "text": " "
                                        }
                                    ]
                                },
                                "right": {
                                    "kind": "InvocationExpression",
                                    "fullStart": 1262,
                                    "fullEnd": 1291,
                                    "start": 1262,
                                    "end": 1291,
                                    "fullWidth": 29,
                                    "width": 29,
                                    "expression": {
                                        "kind": "MemberAccessExpression",
                                        "fullStart": 1262,
                                        "fullEnd": 1282,
                                        "start": 1262,
                                        "end": 1282,
                                        "fullWidth": 20,
                                        "width": 20,
                                        "expression": {
                                            "kind": "IdentifierName",
                                            "fullStart": 1262,
                                            "fullEnd": 1267,
                                            "start": 1262,
                                            "end": 1267,
                                            "fullWidth": 5,
                                            "width": 5,
                                            "text": "desc2",
                                            "value": "desc2",
                                            "valueText": "desc2"
                                        },
                                        "dotToken": {
                                            "kind": "DotToken",
                                            "fullStart": 1267,
                                            "fullEnd": 1268,
                                            "start": 1267,
                                            "end": 1268,
                                            "fullWidth": 1,
                                            "width": 1,
                                            "text": ".",
                                            "value": ".",
                                            "valueText": "."
                                        },
                                        "name": {
                                            "kind": "IdentifierName",
                                            "fullStart": 1268,
                                            "fullEnd": 1282,
                                            "start": 1268,
                                            "end": 1282,
                                            "fullWidth": 14,
                                            "width": 14,
                                            "text": "hasOwnProperty",
                                            "value": "hasOwnProperty",
                                            "valueText": "hasOwnProperty"
                                        }
                                    },
                                    "argumentList": {
                                        "kind": "ArgumentList",
                                        "fullStart": 1282,
                                        "fullEnd": 1291,
                                        "start": 1282,
                                        "end": 1291,
                                        "fullWidth": 9,
                                        "width": 9,
                                        "openParenToken": {
                                            "kind": "OpenParenToken",
                                            "fullStart": 1282,
                                            "fullEnd": 1283,
                                            "start": 1282,
                                            "end": 1283,
                                            "fullWidth": 1,
                                            "width": 1,
                                            "text": "(",
                                            "value": "(",
                                            "valueText": "("
                                        },
                                        "arguments": [
                                            {
                                                "kind": "StringLiteral",
                                                "fullStart": 1283,
                                                "fullEnd": 1290,
                                                "start": 1283,
                                                "end": 1290,
                                                "fullWidth": 7,
                                                "width": 7,
                                                "text": "\"value\"",
                                                "value": "value",
                                                "valueText": "value"
                                            }
                                        ],
                                        "closeParenToken": {
                                            "kind": "CloseParenToken",
                                            "fullStart": 1290,
                                            "fullEnd": 1291,
                                            "start": 1290,
                                            "end": 1291,
                                            "fullWidth": 1,
                                            "width": 1,
                                            "text": ")",
                                            "value": ")",
                                            "valueText": ")"
                                        }
                                    }
                                }
                            },
                            "semicolonToken": {
                                "kind": "SemicolonToken",
                                "fullStart": 1291,
                                "fullEnd": 1294,
                                "start": 1291,
                                "end": 1292,
                                "fullWidth": 3,
                                "width": 1,
                                "text": ";",
                                "value": ";",
                                "valueText": ";",
                                "hasTrailingTrivia": true,
                                "hasTrailingNewLine": true,
                                "trailingTrivia": [
                                    {
                                        "kind": "NewLineTrivia",
                                        "text": "\r\n"
                                    }
                                ]
                            }
                        }
                    ],
                    "closeBraceToken": {
                        "kind": "CloseBraceToken",
                        "fullStart": 1294,
                        "fullEnd": 1301,
                        "start": 1298,
                        "end": 1299,
                        "fullWidth": 7,
                        "width": 1,
                        "text": "}",
                        "value": "}",
                        "valueText": "}",
                        "hasLeadingTrivia": true,
                        "hasTrailingTrivia": true,
                        "hasTrailingNewLine": true,
                        "leadingTrivia": [
                            {
                                "kind": "WhitespaceTrivia",
                                "text": "    "
                            }
                        ],
                        "trailingTrivia": [
                            {
                                "kind": "NewLineTrivia",
                                "text": "\r\n"
                            }
                        ]
                    }
                }
            },
            {
                "kind": "ExpressionStatement",
                "fullStart": 1301,
                "fullEnd": 1325,
                "start": 1301,
                "end": 1323,
                "fullWidth": 24,
                "width": 22,
                "expression": {
                    "kind": "InvocationExpression",
                    "fullStart": 1301,
                    "fullEnd": 1322,
                    "start": 1301,
                    "end": 1322,
                    "fullWidth": 21,
                    "width": 21,
                    "expression": {
                        "kind": "IdentifierName",
                        "fullStart": 1301,
                        "fullEnd": 1312,
                        "start": 1301,
                        "end": 1312,
                        "fullWidth": 11,
                        "width": 11,
                        "text": "runTestCase",
                        "value": "runTestCase",
                        "valueText": "runTestCase"
                    },
                    "argumentList": {
                        "kind": "ArgumentList",
                        "fullStart": 1312,
                        "fullEnd": 1322,
                        "start": 1312,
                        "end": 1322,
                        "fullWidth": 10,
                        "width": 10,
                        "openParenToken": {
                            "kind": "OpenParenToken",
                            "fullStart": 1312,
                            "fullEnd": 1313,
                            "start": 1312,
                            "end": 1313,
                            "fullWidth": 1,
                            "width": 1,
                            "text": "(",
                            "value": "(",
                            "valueText": "("
                        },
                        "arguments": [
                            {
                                "kind": "IdentifierName",
                                "fullStart": 1313,
                                "fullEnd": 1321,
                                "start": 1313,
                                "end": 1321,
                                "fullWidth": 8,
                                "width": 8,
                                "text": "testcase",
                                "value": "testcase",
                                "valueText": "testcase"
                            }
                        ],
                        "closeParenToken": {
                            "kind": "CloseParenToken",
                            "fullStart": 1321,
                            "fullEnd": 1322,
                            "start": 1321,
                            "end": 1322,
                            "fullWidth": 1,
                            "width": 1,
                            "text": ")",
                            "value": ")",
                            "valueText": ")"
                        }
                    }
                },
                "semicolonToken": {
                    "kind": "SemicolonToken",
                    "fullStart": 1322,
                    "fullEnd": 1325,
                    "start": 1322,
                    "end": 1323,
                    "fullWidth": 3,
                    "width": 1,
                    "text": ";",
                    "value": ";",
                    "valueText": ";",
                    "hasTrailingTrivia": true,
                    "hasTrailingNewLine": true,
                    "trailingTrivia": [
                        {
                            "kind": "NewLineTrivia",
                            "text": "\r\n"
                        }
                    ]
                }
            }
        ],
        "endOfFileToken": {
            "kind": "EndOfFileToken",
            "fullStart": 1325,
            "fullEnd": 1325,
            "start": 1325,
            "end": 1325,
            "fullWidth": 0,
            "width": 0,
            "text": ""
        }
    },
    "lineMap": {
        "lineStarts": [
            0,
            67,
            152,
            232,
            308,
            380,
            385,
            439,
            629,
            634,
            636,
            638,
            661,
            684,
            686,
            723,
            765,
            801,
            813,
            815,
            861,
            890,
            917,
            949,
            981,
            994,
            1061,
            1063,
            1109,
            1134,
            1147,
            1214,
            1216,
            1294,
            1301,
            1325
        ],
        "length": 1325
    }
}<|MERGE_RESOLUTION|>--- conflicted
+++ resolved
@@ -247,12 +247,8 @@
                                         "start": 673,
                                         "end": 681,
                                         "fullWidth": 8,
-<<<<<<< HEAD
                                         "width": 8,
-                                        "identifier": {
-=======
                                         "propertyName": {
->>>>>>> 85e84683
                                             "kind": "IdentifierName",
                                             "fullStart": 673,
                                             "fullEnd": 677,
@@ -413,12 +409,8 @@
                                         "start": 698,
                                         "end": 720,
                                         "fullWidth": 22,
-<<<<<<< HEAD
                                         "width": 22,
-                                        "identifier": {
-=======
                                         "propertyName": {
->>>>>>> 85e84683
                                             "kind": "IdentifierName",
                                             "fullStart": 698,
                                             "fullEnd": 712,
@@ -552,12 +544,8 @@
                                         "start": 735,
                                         "end": 810,
                                         "fullWidth": 75,
-<<<<<<< HEAD
                                         "width": 75,
-                                        "identifier": {
-=======
                                         "propertyName": {
->>>>>>> 85e84683
                                             "kind": "IdentifierName",
                                             "fullStart": 735,
                                             "fullEnd": 743,
@@ -1477,12 +1465,8 @@
                                         "start": 1006,
                                         "end": 1058,
                                         "fullWidth": 52,
-<<<<<<< HEAD
                                         "width": 52,
-                                        "identifier": {
-=======
                                         "propertyName": {
->>>>>>> 85e84683
                                             "kind": "IdentifierName",
                                             "fullStart": 1006,
                                             "fullEnd": 1012,
@@ -2045,12 +2029,8 @@
                                         "start": 1159,
                                         "end": 1211,
                                         "fullWidth": 52,
-<<<<<<< HEAD
                                         "width": 52,
-                                        "identifier": {
-=======
                                         "propertyName": {
->>>>>>> 85e84683
                                             "kind": "IdentifierName",
                                             "fullStart": 1159,
                                             "fullEnd": 1165,
