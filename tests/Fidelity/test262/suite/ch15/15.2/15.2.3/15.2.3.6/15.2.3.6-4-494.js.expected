{
    "isDeclaration": false,
    "languageVersion": "EcmaScript5",
    "parseOptions": {
        "allowAutomaticSemicolonInsertion": true
    },
    "sourceUnit": {
        "kind": "SourceUnit",
        "fullStart": 0,
        "fullEnd": 1195,
        "start": 642,
        "end": 1195,
        "fullWidth": 1195,
        "width": 553,
        "isIncrementallyUnusable": true,
        "moduleElements": [
            {
                "kind": "FunctionDeclaration",
                "fullStart": 0,
                "fullEnd": 1171,
                "start": 642,
                "end": 1169,
                "fullWidth": 1171,
                "width": 527,
                "isIncrementallyUnusable": true,
                "modifiers": [],
                "functionKeyword": {
                    "kind": "FunctionKeyword",
                    "fullStart": 0,
                    "fullEnd": 651,
                    "start": 642,
                    "end": 650,
                    "fullWidth": 651,
                    "width": 8,
                    "text": "function",
                    "value": "function",
                    "valueText": "function",
                    "hasLeadingTrivia": true,
                    "hasLeadingComment": true,
                    "hasLeadingNewLine": true,
                    "hasTrailingTrivia": true,
                    "leadingTrivia": [
                        {
                            "kind": "SingleLineCommentTrivia",
                            "text": "/// Copyright (c) 2012 Ecma International.  All rights reserved. "
                        },
                        {
                            "kind": "NewLineTrivia",
                            "text": "\r\n"
                        },
                        {
                            "kind": "SingleLineCommentTrivia",
                            "text": "/// Ecma International makes this code available under the terms and conditions set"
                        },
                        {
                            "kind": "NewLineTrivia",
                            "text": "\r\n"
                        },
                        {
                            "kind": "SingleLineCommentTrivia",
                            "text": "/// forth on http://hg.ecmascript.org/tests/test262/raw-file/tip/LICENSE (the "
                        },
                        {
                            "kind": "NewLineTrivia",
                            "text": "\r\n"
                        },
                        {
                            "kind": "SingleLineCommentTrivia",
                            "text": "/// \"Use Terms\").   Any redistribution of this code must retain the above "
                        },
                        {
                            "kind": "NewLineTrivia",
                            "text": "\r\n"
                        },
                        {
                            "kind": "SingleLineCommentTrivia",
                            "text": "/// copyright and this notice and otherwise comply with the Use Terms."
                        },
                        {
                            "kind": "NewLineTrivia",
                            "text": "\r\n"
                        },
                        {
                            "kind": "MultiLineCommentTrivia",
                            "text": "/**\r\n * @path ch15/15.2/15.2.3/15.2.3.6/15.2.3.6-4-494.js\r\n * @description ES5 Attributes - [[Get]] attribute of accessor property ([[Get]] is a Function, [[Set]] is undefined, [[Enumerable]] is true, [[Configurable]] is true) is the expected function\r\n */"
                        },
                        {
                            "kind": "NewLineTrivia",
                            "text": "\r\n"
                        },
                        {
                            "kind": "NewLineTrivia",
                            "text": "\r\n"
                        },
                        {
                            "kind": "NewLineTrivia",
                            "text": "\r\n"
                        }
                    ],
                    "trailingTrivia": [
                        {
                            "kind": "WhitespaceTrivia",
                            "text": " "
                        }
                    ]
                },
                "identifier": {
                    "kind": "IdentifierName",
                    "fullStart": 651,
                    "fullEnd": 659,
                    "start": 651,
                    "end": 659,
                    "fullWidth": 8,
                    "width": 8,
                    "text": "testcase",
                    "value": "testcase",
                    "valueText": "testcase"
                },
                "callSignature": {
                    "kind": "CallSignature",
                    "fullStart": 659,
                    "fullEnd": 662,
                    "start": 659,
                    "end": 661,
                    "fullWidth": 3,
                    "width": 2,
                    "parameterList": {
                        "kind": "ParameterList",
                        "fullStart": 659,
                        "fullEnd": 662,
                        "start": 659,
                        "end": 661,
                        "fullWidth": 3,
                        "width": 2,
                        "openParenToken": {
                            "kind": "OpenParenToken",
                            "fullStart": 659,
                            "fullEnd": 660,
                            "start": 659,
                            "end": 660,
                            "fullWidth": 1,
                            "width": 1,
                            "text": "(",
                            "value": "(",
                            "valueText": "("
                        },
                        "parameters": [],
                        "closeParenToken": {
                            "kind": "CloseParenToken",
                            "fullStart": 660,
                            "fullEnd": 662,
                            "start": 660,
                            "end": 661,
                            "fullWidth": 2,
                            "width": 1,
                            "text": ")",
                            "value": ")",
                            "valueText": ")",
                            "hasTrailingTrivia": true,
                            "trailingTrivia": [
                                {
                                    "kind": "WhitespaceTrivia",
                                    "text": " "
                                }
                            ]
                        }
                    }
                },
                "block": {
                    "kind": "Block",
                    "fullStart": 662,
                    "fullEnd": 1171,
                    "start": 662,
                    "end": 1169,
                    "fullWidth": 509,
                    "width": 507,
                    "isIncrementallyUnusable": true,
                    "openBraceToken": {
                        "kind": "OpenBraceToken",
                        "fullStart": 662,
                        "fullEnd": 665,
                        "start": 662,
                        "end": 663,
                        "fullWidth": 3,
                        "width": 1,
                        "text": "{",
                        "value": "{",
                        "valueText": "{",
                        "hasTrailingTrivia": true,
                        "hasTrailingNewLine": true,
                        "trailingTrivia": [
                            {
                                "kind": "NewLineTrivia",
                                "text": "\r\n"
                            }
                        ]
                    },
                    "statements": [
                        {
                            "kind": "VariableStatement",
                            "fullStart": 665,
                            "fullEnd": 688,
                            "start": 673,
                            "end": 686,
                            "fullWidth": 23,
                            "width": 13,
                            "modifiers": [],
                            "variableDeclaration": {
                                "kind": "VariableDeclaration",
                                "fullStart": 665,
                                "fullEnd": 685,
                                "start": 673,
                                "end": 685,
                                "fullWidth": 20,
                                "width": 12,
                                "varKeyword": {
                                    "kind": "VarKeyword",
                                    "fullStart": 665,
                                    "fullEnd": 677,
                                    "start": 673,
                                    "end": 676,
                                    "fullWidth": 12,
                                    "width": 3,
                                    "text": "var",
                                    "value": "var",
                                    "valueText": "var",
                                    "hasLeadingTrivia": true,
                                    "hasTrailingTrivia": true,
                                    "leadingTrivia": [
                                        {
                                            "kind": "WhitespaceTrivia",
                                            "text": "        "
                                        }
                                    ],
                                    "trailingTrivia": [
                                        {
                                            "kind": "WhitespaceTrivia",
                                            "text": " "
                                        }
                                    ]
                                },
                                "variableDeclarators": [
                                    {
                                        "kind": "VariableDeclarator",
                                        "fullStart": 677,
                                        "fullEnd": 685,
                                        "start": 677,
                                        "end": 685,
                                        "fullWidth": 8,
<<<<<<< HEAD
                                        "width": 8,
                                        "identifier": {
=======
                                        "propertyName": {
>>>>>>> 85e84683
                                            "kind": "IdentifierName",
                                            "fullStart": 677,
                                            "fullEnd": 681,
                                            "start": 677,
                                            "end": 680,
                                            "fullWidth": 4,
                                            "width": 3,
                                            "text": "obj",
                                            "value": "obj",
                                            "valueText": "obj",
                                            "hasTrailingTrivia": true,
                                            "trailingTrivia": [
                                                {
                                                    "kind": "WhitespaceTrivia",
                                                    "text": " "
                                                }
                                            ]
                                        },
                                        "equalsValueClause": {
                                            "kind": "EqualsValueClause",
                                            "fullStart": 681,
                                            "fullEnd": 685,
                                            "start": 681,
                                            "end": 685,
                                            "fullWidth": 4,
                                            "width": 4,
                                            "equalsToken": {
                                                "kind": "EqualsToken",
                                                "fullStart": 681,
                                                "fullEnd": 683,
                                                "start": 681,
                                                "end": 682,
                                                "fullWidth": 2,
                                                "width": 1,
                                                "text": "=",
                                                "value": "=",
                                                "valueText": "=",
                                                "hasTrailingTrivia": true,
                                                "trailingTrivia": [
                                                    {
                                                        "kind": "WhitespaceTrivia",
                                                        "text": " "
                                                    }
                                                ]
                                            },
                                            "value": {
                                                "kind": "ObjectLiteralExpression",
                                                "fullStart": 683,
                                                "fullEnd": 685,
                                                "start": 683,
                                                "end": 685,
                                                "fullWidth": 2,
                                                "width": 2,
                                                "openBraceToken": {
                                                    "kind": "OpenBraceToken",
                                                    "fullStart": 683,
                                                    "fullEnd": 684,
                                                    "start": 683,
                                                    "end": 684,
                                                    "fullWidth": 1,
                                                    "width": 1,
                                                    "text": "{",
                                                    "value": "{",
                                                    "valueText": "{"
                                                },
                                                "propertyAssignments": [],
                                                "closeBraceToken": {
                                                    "kind": "CloseBraceToken",
                                                    "fullStart": 684,
                                                    "fullEnd": 685,
                                                    "start": 684,
                                                    "end": 685,
                                                    "fullWidth": 1,
                                                    "width": 1,
                                                    "text": "}",
                                                    "value": "}",
                                                    "valueText": "}"
                                                }
                                            }
                                        }
                                    }
                                ]
                            },
                            "semicolonToken": {
                                "kind": "SemicolonToken",
                                "fullStart": 685,
                                "fullEnd": 688,
                                "start": 685,
                                "end": 686,
                                "fullWidth": 3,
                                "width": 1,
                                "text": ";",
                                "value": ";",
                                "valueText": ";",
                                "hasTrailingTrivia": true,
                                "hasTrailingNewLine": true,
                                "trailingTrivia": [
                                    {
                                        "kind": "NewLineTrivia",
                                        "text": "\r\n"
                                    }
                                ]
                            }
                        },
                        {
                            "kind": "VariableStatement",
                            "fullStart": 688,
                            "fullEnd": 765,
                            "start": 698,
                            "end": 763,
                            "fullWidth": 77,
                            "width": 65,
                            "modifiers": [],
                            "variableDeclaration": {
                                "kind": "VariableDeclaration",
                                "fullStart": 688,
                                "fullEnd": 762,
                                "start": 698,
                                "end": 762,
                                "fullWidth": 74,
                                "width": 64,
                                "varKeyword": {
                                    "kind": "VarKeyword",
                                    "fullStart": 688,
                                    "fullEnd": 702,
                                    "start": 698,
                                    "end": 701,
                                    "fullWidth": 14,
                                    "width": 3,
                                    "text": "var",
                                    "value": "var",
                                    "valueText": "var",
                                    "hasLeadingTrivia": true,
                                    "hasLeadingNewLine": true,
                                    "hasTrailingTrivia": true,
                                    "leadingTrivia": [
                                        {
                                            "kind": "NewLineTrivia",
                                            "text": "\r\n"
                                        },
                                        {
                                            "kind": "WhitespaceTrivia",
                                            "text": "        "
                                        }
                                    ],
                                    "trailingTrivia": [
                                        {
                                            "kind": "WhitespaceTrivia",
                                            "text": " "
                                        }
                                    ]
                                },
                                "variableDeclarators": [
                                    {
                                        "kind": "VariableDeclarator",
                                        "fullStart": 702,
                                        "fullEnd": 762,
                                        "start": 702,
                                        "end": 762,
                                        "fullWidth": 60,
<<<<<<< HEAD
                                        "width": 60,
                                        "identifier": {
=======
                                        "propertyName": {
>>>>>>> 85e84683
                                            "kind": "IdentifierName",
                                            "fullStart": 702,
                                            "fullEnd": 710,
                                            "start": 702,
                                            "end": 709,
                                            "fullWidth": 8,
                                            "width": 7,
                                            "text": "getFunc",
                                            "value": "getFunc",
                                            "valueText": "getFunc",
                                            "hasTrailingTrivia": true,
                                            "trailingTrivia": [
                                                {
                                                    "kind": "WhitespaceTrivia",
                                                    "text": " "
                                                }
                                            ]
                                        },
                                        "equalsValueClause": {
                                            "kind": "EqualsValueClause",
                                            "fullStart": 710,
                                            "fullEnd": 762,
                                            "start": 710,
                                            "end": 762,
                                            "fullWidth": 52,
                                            "width": 52,
                                            "equalsToken": {
                                                "kind": "EqualsToken",
                                                "fullStart": 710,
                                                "fullEnd": 712,
                                                "start": 710,
                                                "end": 711,
                                                "fullWidth": 2,
                                                "width": 1,
                                                "text": "=",
                                                "value": "=",
                                                "valueText": "=",
                                                "hasTrailingTrivia": true,
                                                "trailingTrivia": [
                                                    {
                                                        "kind": "WhitespaceTrivia",
                                                        "text": " "
                                                    }
                                                ]
                                            },
                                            "value": {
                                                "kind": "FunctionExpression",
                                                "fullStart": 712,
                                                "fullEnd": 762,
                                                "start": 712,
                                                "end": 762,
                                                "fullWidth": 50,
                                                "width": 50,
                                                "functionKeyword": {
                                                    "kind": "FunctionKeyword",
                                                    "fullStart": 712,
                                                    "fullEnd": 721,
                                                    "start": 712,
                                                    "end": 720,
                                                    "fullWidth": 9,
                                                    "width": 8,
                                                    "text": "function",
                                                    "value": "function",
                                                    "valueText": "function",
                                                    "hasTrailingTrivia": true,
                                                    "trailingTrivia": [
                                                        {
                                                            "kind": "WhitespaceTrivia",
                                                            "text": " "
                                                        }
                                                    ]
                                                },
                                                "callSignature": {
                                                    "kind": "CallSignature",
                                                    "fullStart": 721,
                                                    "fullEnd": 724,
                                                    "start": 721,
                                                    "end": 723,
                                                    "fullWidth": 3,
                                                    "width": 2,
                                                    "parameterList": {
                                                        "kind": "ParameterList",
                                                        "fullStart": 721,
                                                        "fullEnd": 724,
                                                        "start": 721,
                                                        "end": 723,
                                                        "fullWidth": 3,
                                                        "width": 2,
                                                        "openParenToken": {
                                                            "kind": "OpenParenToken",
                                                            "fullStart": 721,
                                                            "fullEnd": 722,
                                                            "start": 721,
                                                            "end": 722,
                                                            "fullWidth": 1,
                                                            "width": 1,
                                                            "text": "(",
                                                            "value": "(",
                                                            "valueText": "("
                                                        },
                                                        "parameters": [],
                                                        "closeParenToken": {
                                                            "kind": "CloseParenToken",
                                                            "fullStart": 722,
                                                            "fullEnd": 724,
                                                            "start": 722,
                                                            "end": 723,
                                                            "fullWidth": 2,
                                                            "width": 1,
                                                            "text": ")",
                                                            "value": ")",
                                                            "valueText": ")",
                                                            "hasTrailingTrivia": true,
                                                            "trailingTrivia": [
                                                                {
                                                                    "kind": "WhitespaceTrivia",
                                                                    "text": " "
                                                                }
                                                            ]
                                                        }
                                                    }
                                                },
                                                "block": {
                                                    "kind": "Block",
                                                    "fullStart": 724,
                                                    "fullEnd": 762,
                                                    "start": 724,
                                                    "end": 762,
                                                    "fullWidth": 38,
                                                    "width": 38,
                                                    "openBraceToken": {
                                                        "kind": "OpenBraceToken",
                                                        "fullStart": 724,
                                                        "fullEnd": 727,
                                                        "start": 724,
                                                        "end": 725,
                                                        "fullWidth": 3,
                                                        "width": 1,
                                                        "text": "{",
                                                        "value": "{",
                                                        "valueText": "{",
                                                        "hasTrailingTrivia": true,
                                                        "hasTrailingNewLine": true,
                                                        "trailingTrivia": [
                                                            {
                                                                "kind": "NewLineTrivia",
                                                                "text": "\r\n"
                                                            }
                                                        ]
                                                    },
                                                    "statements": [
                                                        {
                                                            "kind": "ReturnStatement",
                                                            "fullStart": 727,
                                                            "fullEnd": 753,
                                                            "start": 739,
                                                            "end": 751,
                                                            "fullWidth": 26,
                                                            "width": 12,
                                                            "returnKeyword": {
                                                                "kind": "ReturnKeyword",
                                                                "fullStart": 727,
                                                                "fullEnd": 746,
                                                                "start": 739,
                                                                "end": 745,
                                                                "fullWidth": 19,
                                                                "width": 6,
                                                                "text": "return",
                                                                "value": "return",
                                                                "valueText": "return",
                                                                "hasLeadingTrivia": true,
                                                                "hasTrailingTrivia": true,
                                                                "leadingTrivia": [
                                                                    {
                                                                        "kind": "WhitespaceTrivia",
                                                                        "text": "            "
                                                                    }
                                                                ],
                                                                "trailingTrivia": [
                                                                    {
                                                                        "kind": "WhitespaceTrivia",
                                                                        "text": " "
                                                                    }
                                                                ]
                                                            },
                                                            "expression": {
                                                                "kind": "NumericLiteral",
                                                                "fullStart": 746,
                                                                "fullEnd": 750,
                                                                "start": 746,
                                                                "end": 750,
                                                                "fullWidth": 4,
                                                                "width": 4,
                                                                "text": "1001",
                                                                "value": 1001,
                                                                "valueText": "1001"
                                                            },
                                                            "semicolonToken": {
                                                                "kind": "SemicolonToken",
                                                                "fullStart": 750,
                                                                "fullEnd": 753,
                                                                "start": 750,
                                                                "end": 751,
                                                                "fullWidth": 3,
                                                                "width": 1,
                                                                "text": ";",
                                                                "value": ";",
                                                                "valueText": ";",
                                                                "hasTrailingTrivia": true,
                                                                "hasTrailingNewLine": true,
                                                                "trailingTrivia": [
                                                                    {
                                                                        "kind": "NewLineTrivia",
                                                                        "text": "\r\n"
                                                                    }
                                                                ]
                                                            }
                                                        }
                                                    ],
                                                    "closeBraceToken": {
                                                        "kind": "CloseBraceToken",
                                                        "fullStart": 753,
                                                        "fullEnd": 762,
                                                        "start": 761,
                                                        "end": 762,
                                                        "fullWidth": 9,
                                                        "width": 1,
                                                        "text": "}",
                                                        "value": "}",
                                                        "valueText": "}",
                                                        "hasLeadingTrivia": true,
                                                        "leadingTrivia": [
                                                            {
                                                                "kind": "WhitespaceTrivia",
                                                                "text": "        "
                                                            }
                                                        ]
                                                    }
                                                }
                                            }
                                        }
                                    }
                                ]
                            },
                            "semicolonToken": {
                                "kind": "SemicolonToken",
                                "fullStart": 762,
                                "fullEnd": 765,
                                "start": 762,
                                "end": 763,
                                "fullWidth": 3,
                                "width": 1,
                                "text": ";",
                                "value": ";",
                                "valueText": ";",
                                "hasTrailingTrivia": true,
                                "hasTrailingNewLine": true,
                                "trailingTrivia": [
                                    {
                                        "kind": "NewLineTrivia",
                                        "text": "\r\n"
                                    }
                                ]
                            }
                        },
                        {
                            "kind": "ExpressionStatement",
                            "fullStart": 765,
                            "fullEnd": 945,
                            "start": 775,
                            "end": 943,
                            "fullWidth": 180,
                            "width": 168,
                            "isIncrementallyUnusable": true,
                            "expression": {
                                "kind": "InvocationExpression",
                                "fullStart": 765,
                                "fullEnd": 942,
                                "start": 775,
                                "end": 942,
                                "fullWidth": 177,
                                "width": 167,
                                "isIncrementallyUnusable": true,
                                "expression": {
                                    "kind": "MemberAccessExpression",
                                    "fullStart": 765,
                                    "fullEnd": 796,
                                    "start": 775,
                                    "end": 796,
                                    "fullWidth": 31,
                                    "width": 21,
                                    "expression": {
                                        "kind": "IdentifierName",
                                        "fullStart": 765,
                                        "fullEnd": 781,
                                        "start": 775,
                                        "end": 781,
                                        "fullWidth": 16,
                                        "width": 6,
                                        "text": "Object",
                                        "value": "Object",
                                        "valueText": "Object",
                                        "hasLeadingTrivia": true,
                                        "hasLeadingNewLine": true,
                                        "leadingTrivia": [
                                            {
                                                "kind": "NewLineTrivia",
                                                "text": "\r\n"
                                            },
                                            {
                                                "kind": "WhitespaceTrivia",
                                                "text": "        "
                                            }
                                        ]
                                    },
                                    "dotToken": {
                                        "kind": "DotToken",
                                        "fullStart": 781,
                                        "fullEnd": 782,
                                        "start": 781,
                                        "end": 782,
                                        "fullWidth": 1,
                                        "width": 1,
                                        "text": ".",
                                        "value": ".",
                                        "valueText": "."
                                    },
                                    "name": {
                                        "kind": "IdentifierName",
                                        "fullStart": 782,
                                        "fullEnd": 796,
                                        "start": 782,
                                        "end": 796,
                                        "fullWidth": 14,
                                        "width": 14,
                                        "text": "defineProperty",
                                        "value": "defineProperty",
                                        "valueText": "defineProperty"
                                    }
                                },
                                "argumentList": {
                                    "kind": "ArgumentList",
                                    "fullStart": 796,
                                    "fullEnd": 942,
                                    "start": 796,
                                    "end": 942,
                                    "fullWidth": 146,
                                    "width": 146,
                                    "isIncrementallyUnusable": true,
                                    "openParenToken": {
                                        "kind": "OpenParenToken",
                                        "fullStart": 796,
                                        "fullEnd": 797,
                                        "start": 796,
                                        "end": 797,
                                        "fullWidth": 1,
                                        "width": 1,
                                        "text": "(",
                                        "value": "(",
                                        "valueText": "("
                                    },
                                    "arguments": [
                                        {
                                            "kind": "IdentifierName",
                                            "fullStart": 797,
                                            "fullEnd": 800,
                                            "start": 797,
                                            "end": 800,
                                            "fullWidth": 3,
                                            "width": 3,
                                            "text": "obj",
                                            "value": "obj",
                                            "valueText": "obj"
                                        },
                                        {
                                            "kind": "CommaToken",
                                            "fullStart": 800,
                                            "fullEnd": 802,
                                            "start": 800,
                                            "end": 801,
                                            "fullWidth": 2,
                                            "width": 1,
                                            "text": ",",
                                            "value": ",",
                                            "valueText": ",",
                                            "hasTrailingTrivia": true,
                                            "trailingTrivia": [
                                                {
                                                    "kind": "WhitespaceTrivia",
                                                    "text": " "
                                                }
                                            ]
                                        },
                                        {
                                            "kind": "StringLiteral",
                                            "fullStart": 802,
                                            "fullEnd": 808,
                                            "start": 802,
                                            "end": 808,
                                            "fullWidth": 6,
                                            "width": 6,
                                            "text": "\"prop\"",
                                            "value": "prop",
                                            "valueText": "prop"
                                        },
                                        {
                                            "kind": "CommaToken",
                                            "fullStart": 808,
                                            "fullEnd": 810,
                                            "start": 808,
                                            "end": 809,
                                            "fullWidth": 2,
                                            "width": 1,
                                            "text": ",",
                                            "value": ",",
                                            "valueText": ",",
                                            "hasTrailingTrivia": true,
                                            "trailingTrivia": [
                                                {
                                                    "kind": "WhitespaceTrivia",
                                                    "text": " "
                                                }
                                            ]
                                        },
                                        {
                                            "kind": "ObjectLiteralExpression",
                                            "fullStart": 810,
                                            "fullEnd": 941,
                                            "start": 810,
                                            "end": 941,
                                            "fullWidth": 131,
                                            "width": 131,
                                            "isIncrementallyUnusable": true,
                                            "openBraceToken": {
                                                "kind": "OpenBraceToken",
                                                "fullStart": 810,
                                                "fullEnd": 813,
                                                "start": 810,
                                                "end": 811,
                                                "fullWidth": 3,
                                                "width": 1,
                                                "text": "{",
                                                "value": "{",
                                                "valueText": "{",
                                                "hasTrailingTrivia": true,
                                                "hasTrailingNewLine": true,
                                                "trailingTrivia": [
                                                    {
                                                        "kind": "NewLineTrivia",
                                                        "text": "\r\n"
                                                    }
                                                ]
                                            },
                                            "propertyAssignments": [
                                                {
                                                    "kind": "SimplePropertyAssignment",
                                                    "fullStart": 813,
                                                    "fullEnd": 837,
                                                    "start": 825,
                                                    "end": 837,
                                                    "fullWidth": 24,
                                                    "width": 12,
                                                    "isIncrementallyUnusable": true,
                                                    "propertyName": {
                                                        "kind": "IdentifierName",
                                                        "fullStart": 813,
                                                        "fullEnd": 828,
                                                        "start": 825,
                                                        "end": 828,
                                                        "fullWidth": 15,
                                                        "width": 3,
                                                        "text": "get",
                                                        "value": "get",
                                                        "valueText": "get",
                                                        "hasLeadingTrivia": true,
                                                        "leadingTrivia": [
                                                            {
                                                                "kind": "WhitespaceTrivia",
                                                                "text": "            "
                                                            }
                                                        ]
                                                    },
                                                    "colonToken": {
                                                        "kind": "ColonToken",
                                                        "fullStart": 828,
                                                        "fullEnd": 830,
                                                        "start": 828,
                                                        "end": 829,
                                                        "fullWidth": 2,
                                                        "width": 1,
                                                        "text": ":",
                                                        "value": ":",
                                                        "valueText": ":",
                                                        "hasTrailingTrivia": true,
                                                        "trailingTrivia": [
                                                            {
                                                                "kind": "WhitespaceTrivia",
                                                                "text": " "
                                                            }
                                                        ]
                                                    },
                                                    "expression": {
                                                        "kind": "IdentifierName",
                                                        "fullStart": 830,
                                                        "fullEnd": 837,
                                                        "start": 830,
                                                        "end": 837,
                                                        "fullWidth": 7,
                                                        "width": 7,
                                                        "text": "getFunc",
                                                        "value": "getFunc",
                                                        "valueText": "getFunc"
                                                    }
                                                },
                                                {
                                                    "kind": "CommaToken",
                                                    "fullStart": 837,
                                                    "fullEnd": 840,
                                                    "start": 837,
                                                    "end": 838,
                                                    "fullWidth": 3,
                                                    "width": 1,
                                                    "text": ",",
                                                    "value": ",",
                                                    "valueText": ",",
                                                    "hasTrailingTrivia": true,
                                                    "hasTrailingNewLine": true,
                                                    "trailingTrivia": [
                                                        {
                                                            "kind": "NewLineTrivia",
                                                            "text": "\r\n"
                                                        }
                                                    ]
                                                },
                                                {
                                                    "kind": "SimplePropertyAssignment",
                                                    "fullStart": 840,
                                                    "fullEnd": 866,
                                                    "start": 852,
                                                    "end": 866,
                                                    "fullWidth": 26,
                                                    "width": 14,
                                                    "isIncrementallyUnusable": true,
                                                    "propertyName": {
                                                        "kind": "IdentifierName",
                                                        "fullStart": 840,
                                                        "fullEnd": 855,
                                                        "start": 852,
                                                        "end": 855,
                                                        "fullWidth": 15,
                                                        "width": 3,
                                                        "text": "set",
                                                        "value": "set",
                                                        "valueText": "set",
                                                        "hasLeadingTrivia": true,
                                                        "leadingTrivia": [
                                                            {
                                                                "kind": "WhitespaceTrivia",
                                                                "text": "            "
                                                            }
                                                        ]
                                                    },
                                                    "colonToken": {
                                                        "kind": "ColonToken",
                                                        "fullStart": 855,
                                                        "fullEnd": 857,
                                                        "start": 855,
                                                        "end": 856,
                                                        "fullWidth": 2,
                                                        "width": 1,
                                                        "text": ":",
                                                        "value": ":",
                                                        "valueText": ":",
                                                        "hasTrailingTrivia": true,
                                                        "trailingTrivia": [
                                                            {
                                                                "kind": "WhitespaceTrivia",
                                                                "text": " "
                                                            }
                                                        ]
                                                    },
                                                    "expression": {
                                                        "kind": "IdentifierName",
                                                        "fullStart": 857,
                                                        "fullEnd": 866,
                                                        "start": 857,
                                                        "end": 866,
                                                        "fullWidth": 9,
                                                        "width": 9,
                                                        "text": "undefined",
                                                        "value": "undefined",
                                                        "valueText": "undefined"
                                                    }
                                                },
                                                {
                                                    "kind": "CommaToken",
                                                    "fullStart": 866,
                                                    "fullEnd": 869,
                                                    "start": 866,
                                                    "end": 867,
                                                    "fullWidth": 3,
                                                    "width": 1,
                                                    "text": ",",
                                                    "value": ",",
                                                    "valueText": ",",
                                                    "hasTrailingTrivia": true,
                                                    "hasTrailingNewLine": true,
                                                    "trailingTrivia": [
                                                        {
                                                            "kind": "NewLineTrivia",
                                                            "text": "\r\n"
                                                        }
                                                    ]
                                                },
                                                {
                                                    "kind": "SimplePropertyAssignment",
                                                    "fullStart": 869,
                                                    "fullEnd": 897,
                                                    "start": 881,
                                                    "end": 897,
                                                    "fullWidth": 28,
                                                    "width": 16,
                                                    "propertyName": {
                                                        "kind": "IdentifierName",
                                                        "fullStart": 869,
                                                        "fullEnd": 891,
                                                        "start": 881,
                                                        "end": 891,
                                                        "fullWidth": 22,
                                                        "width": 10,
                                                        "text": "enumerable",
                                                        "value": "enumerable",
                                                        "valueText": "enumerable",
                                                        "hasLeadingTrivia": true,
                                                        "leadingTrivia": [
                                                            {
                                                                "kind": "WhitespaceTrivia",
                                                                "text": "            "
                                                            }
                                                        ]
                                                    },
                                                    "colonToken": {
                                                        "kind": "ColonToken",
                                                        "fullStart": 891,
                                                        "fullEnd": 893,
                                                        "start": 891,
                                                        "end": 892,
                                                        "fullWidth": 2,
                                                        "width": 1,
                                                        "text": ":",
                                                        "value": ":",
                                                        "valueText": ":",
                                                        "hasTrailingTrivia": true,
                                                        "trailingTrivia": [
                                                            {
                                                                "kind": "WhitespaceTrivia",
                                                                "text": " "
                                                            }
                                                        ]
                                                    },
                                                    "expression": {
                                                        "kind": "TrueKeyword",
                                                        "fullStart": 893,
                                                        "fullEnd": 897,
                                                        "start": 893,
                                                        "end": 897,
                                                        "fullWidth": 4,
                                                        "width": 4,
                                                        "text": "true",
                                                        "value": true,
                                                        "valueText": "true"
                                                    }
                                                },
                                                {
                                                    "kind": "CommaToken",
                                                    "fullStart": 897,
                                                    "fullEnd": 900,
                                                    "start": 897,
                                                    "end": 898,
                                                    "fullWidth": 3,
                                                    "width": 1,
                                                    "text": ",",
                                                    "value": ",",
                                                    "valueText": ",",
                                                    "hasTrailingTrivia": true,
                                                    "hasTrailingNewLine": true,
                                                    "trailingTrivia": [
                                                        {
                                                            "kind": "NewLineTrivia",
                                                            "text": "\r\n"
                                                        }
                                                    ]
                                                },
                                                {
                                                    "kind": "SimplePropertyAssignment",
                                                    "fullStart": 900,
                                                    "fullEnd": 932,
                                                    "start": 912,
                                                    "end": 930,
                                                    "fullWidth": 32,
                                                    "width": 18,
                                                    "propertyName": {
                                                        "kind": "IdentifierName",
                                                        "fullStart": 900,
                                                        "fullEnd": 924,
                                                        "start": 912,
                                                        "end": 924,
                                                        "fullWidth": 24,
                                                        "width": 12,
                                                        "text": "configurable",
                                                        "value": "configurable",
                                                        "valueText": "configurable",
                                                        "hasLeadingTrivia": true,
                                                        "leadingTrivia": [
                                                            {
                                                                "kind": "WhitespaceTrivia",
                                                                "text": "            "
                                                            }
                                                        ]
                                                    },
                                                    "colonToken": {
                                                        "kind": "ColonToken",
                                                        "fullStart": 924,
                                                        "fullEnd": 926,
                                                        "start": 924,
                                                        "end": 925,
                                                        "fullWidth": 2,
                                                        "width": 1,
                                                        "text": ":",
                                                        "value": ":",
                                                        "valueText": ":",
                                                        "hasTrailingTrivia": true,
                                                        "trailingTrivia": [
                                                            {
                                                                "kind": "WhitespaceTrivia",
                                                                "text": " "
                                                            }
                                                        ]
                                                    },
                                                    "expression": {
                                                        "kind": "TrueKeyword",
                                                        "fullStart": 926,
                                                        "fullEnd": 932,
                                                        "start": 926,
                                                        "end": 930,
                                                        "fullWidth": 6,
                                                        "width": 4,
                                                        "text": "true",
                                                        "value": true,
                                                        "valueText": "true",
                                                        "hasTrailingTrivia": true,
                                                        "hasTrailingNewLine": true,
                                                        "trailingTrivia": [
                                                            {
                                                                "kind": "NewLineTrivia",
                                                                "text": "\r\n"
                                                            }
                                                        ]
                                                    }
                                                }
                                            ],
                                            "closeBraceToken": {
                                                "kind": "CloseBraceToken",
                                                "fullStart": 932,
                                                "fullEnd": 941,
                                                "start": 940,
                                                "end": 941,
                                                "fullWidth": 9,
                                                "width": 1,
                                                "text": "}",
                                                "value": "}",
                                                "valueText": "}",
                                                "hasLeadingTrivia": true,
                                                "leadingTrivia": [
                                                    {
                                                        "kind": "WhitespaceTrivia",
                                                        "text": "        "
                                                    }
                                                ]
                                            }
                                        }
                                    ],
                                    "closeParenToken": {
                                        "kind": "CloseParenToken",
                                        "fullStart": 941,
                                        "fullEnd": 942,
                                        "start": 941,
                                        "end": 942,
                                        "fullWidth": 1,
                                        "width": 1,
                                        "text": ")",
                                        "value": ")",
                                        "valueText": ")"
                                    }
                                }
                            },
                            "semicolonToken": {
                                "kind": "SemicolonToken",
                                "fullStart": 942,
                                "fullEnd": 945,
                                "start": 942,
                                "end": 943,
                                "fullWidth": 3,
                                "width": 1,
                                "text": ";",
                                "value": ";",
                                "valueText": ";",
                                "hasTrailingTrivia": true,
                                "hasTrailingNewLine": true,
                                "trailingTrivia": [
                                    {
                                        "kind": "NewLineTrivia",
                                        "text": "\r\n"
                                    }
                                ]
                            }
                        },
                        {
                            "kind": "VariableStatement",
                            "fullStart": 945,
                            "fullEnd": 1012,
                            "start": 955,
                            "end": 1010,
                            "fullWidth": 67,
                            "width": 55,
                            "modifiers": [],
                            "variableDeclaration": {
                                "kind": "VariableDeclaration",
                                "fullStart": 945,
                                "fullEnd": 1009,
                                "start": 955,
                                "end": 1009,
                                "fullWidth": 64,
                                "width": 54,
                                "varKeyword": {
                                    "kind": "VarKeyword",
                                    "fullStart": 945,
                                    "fullEnd": 959,
                                    "start": 955,
                                    "end": 958,
                                    "fullWidth": 14,
                                    "width": 3,
                                    "text": "var",
                                    "value": "var",
                                    "valueText": "var",
                                    "hasLeadingTrivia": true,
                                    "hasLeadingNewLine": true,
                                    "hasTrailingTrivia": true,
                                    "leadingTrivia": [
                                        {
                                            "kind": "NewLineTrivia",
                                            "text": "\r\n"
                                        },
                                        {
                                            "kind": "WhitespaceTrivia",
                                            "text": "        "
                                        }
                                    ],
                                    "trailingTrivia": [
                                        {
                                            "kind": "WhitespaceTrivia",
                                            "text": " "
                                        }
                                    ]
                                },
                                "variableDeclarators": [
                                    {
                                        "kind": "VariableDeclarator",
                                        "fullStart": 959,
                                        "fullEnd": 1009,
                                        "start": 959,
                                        "end": 1009,
                                        "fullWidth": 50,
<<<<<<< HEAD
                                        "width": 50,
                                        "identifier": {
=======
                                        "propertyName": {
>>>>>>> 85e84683
                                            "kind": "IdentifierName",
                                            "fullStart": 959,
                                            "fullEnd": 981,
                                            "start": 959,
                                            "end": 980,
                                            "fullWidth": 22,
                                            "width": 21,
                                            "text": "propertyDefineCorrect",
                                            "value": "propertyDefineCorrect",
                                            "valueText": "propertyDefineCorrect",
                                            "hasTrailingTrivia": true,
                                            "trailingTrivia": [
                                                {
                                                    "kind": "WhitespaceTrivia",
                                                    "text": " "
                                                }
                                            ]
                                        },
                                        "equalsValueClause": {
                                            "kind": "EqualsValueClause",
                                            "fullStart": 981,
                                            "fullEnd": 1009,
                                            "start": 981,
                                            "end": 1009,
                                            "fullWidth": 28,
                                            "width": 28,
                                            "equalsToken": {
                                                "kind": "EqualsToken",
                                                "fullStart": 981,
                                                "fullEnd": 983,
                                                "start": 981,
                                                "end": 982,
                                                "fullWidth": 2,
                                                "width": 1,
                                                "text": "=",
                                                "value": "=",
                                                "valueText": "=",
                                                "hasTrailingTrivia": true,
                                                "trailingTrivia": [
                                                    {
                                                        "kind": "WhitespaceTrivia",
                                                        "text": " "
                                                    }
                                                ]
                                            },
                                            "value": {
                                                "kind": "InvocationExpression",
                                                "fullStart": 983,
                                                "fullEnd": 1009,
                                                "start": 983,
                                                "end": 1009,
                                                "fullWidth": 26,
                                                "width": 26,
                                                "expression": {
                                                    "kind": "MemberAccessExpression",
                                                    "fullStart": 983,
                                                    "fullEnd": 1001,
                                                    "start": 983,
                                                    "end": 1001,
                                                    "fullWidth": 18,
                                                    "width": 18,
                                                    "expression": {
                                                        "kind": "IdentifierName",
                                                        "fullStart": 983,
                                                        "fullEnd": 986,
                                                        "start": 983,
                                                        "end": 986,
                                                        "fullWidth": 3,
                                                        "width": 3,
                                                        "text": "obj",
                                                        "value": "obj",
                                                        "valueText": "obj"
                                                    },
                                                    "dotToken": {
                                                        "kind": "DotToken",
                                                        "fullStart": 986,
                                                        "fullEnd": 987,
                                                        "start": 986,
                                                        "end": 987,
                                                        "fullWidth": 1,
                                                        "width": 1,
                                                        "text": ".",
                                                        "value": ".",
                                                        "valueText": "."
                                                    },
                                                    "name": {
                                                        "kind": "IdentifierName",
                                                        "fullStart": 987,
                                                        "fullEnd": 1001,
                                                        "start": 987,
                                                        "end": 1001,
                                                        "fullWidth": 14,
                                                        "width": 14,
                                                        "text": "hasOwnProperty",
                                                        "value": "hasOwnProperty",
                                                        "valueText": "hasOwnProperty"
                                                    }
                                                },
                                                "argumentList": {
                                                    "kind": "ArgumentList",
                                                    "fullStart": 1001,
                                                    "fullEnd": 1009,
                                                    "start": 1001,
                                                    "end": 1009,
                                                    "fullWidth": 8,
                                                    "width": 8,
                                                    "openParenToken": {
                                                        "kind": "OpenParenToken",
                                                        "fullStart": 1001,
                                                        "fullEnd": 1002,
                                                        "start": 1001,
                                                        "end": 1002,
                                                        "fullWidth": 1,
                                                        "width": 1,
                                                        "text": "(",
                                                        "value": "(",
                                                        "valueText": "("
                                                    },
                                                    "arguments": [
                                                        {
                                                            "kind": "StringLiteral",
                                                            "fullStart": 1002,
                                                            "fullEnd": 1008,
                                                            "start": 1002,
                                                            "end": 1008,
                                                            "fullWidth": 6,
                                                            "width": 6,
                                                            "text": "\"prop\"",
                                                            "value": "prop",
                                                            "valueText": "prop"
                                                        }
                                                    ],
                                                    "closeParenToken": {
                                                        "kind": "CloseParenToken",
                                                        "fullStart": 1008,
                                                        "fullEnd": 1009,
                                                        "start": 1008,
                                                        "end": 1009,
                                                        "fullWidth": 1,
                                                        "width": 1,
                                                        "text": ")",
                                                        "value": ")",
                                                        "valueText": ")"
                                                    }
                                                }
                                            }
                                        }
                                    }
                                ]
                            },
                            "semicolonToken": {
                                "kind": "SemicolonToken",
                                "fullStart": 1009,
                                "fullEnd": 1012,
                                "start": 1009,
                                "end": 1010,
                                "fullWidth": 3,
                                "width": 1,
                                "text": ";",
                                "value": ";",
                                "valueText": ";",
                                "hasTrailingTrivia": true,
                                "hasTrailingNewLine": true,
                                "trailingTrivia": [
                                    {
                                        "kind": "NewLineTrivia",
                                        "text": "\r\n"
                                    }
                                ]
                            }
                        },
                        {
                            "kind": "VariableStatement",
                            "fullStart": 1012,
                            "fullEnd": 1078,
                            "start": 1020,
                            "end": 1076,
                            "fullWidth": 66,
                            "width": 56,
                            "modifiers": [],
                            "variableDeclaration": {
                                "kind": "VariableDeclaration",
                                "fullStart": 1012,
                                "fullEnd": 1075,
                                "start": 1020,
                                "end": 1075,
                                "fullWidth": 63,
                                "width": 55,
                                "varKeyword": {
                                    "kind": "VarKeyword",
                                    "fullStart": 1012,
                                    "fullEnd": 1024,
                                    "start": 1020,
                                    "end": 1023,
                                    "fullWidth": 12,
                                    "width": 3,
                                    "text": "var",
                                    "value": "var",
                                    "valueText": "var",
                                    "hasLeadingTrivia": true,
                                    "hasTrailingTrivia": true,
                                    "leadingTrivia": [
                                        {
                                            "kind": "WhitespaceTrivia",
                                            "text": "        "
                                        }
                                    ],
                                    "trailingTrivia": [
                                        {
                                            "kind": "WhitespaceTrivia",
                                            "text": " "
                                        }
                                    ]
                                },
                                "variableDeclarators": [
                                    {
                                        "kind": "VariableDeclarator",
                                        "fullStart": 1024,
                                        "fullEnd": 1075,
                                        "start": 1024,
                                        "end": 1075,
                                        "fullWidth": 51,
<<<<<<< HEAD
                                        "width": 51,
                                        "identifier": {
=======
                                        "propertyName": {
>>>>>>> 85e84683
                                            "kind": "IdentifierName",
                                            "fullStart": 1024,
                                            "fullEnd": 1029,
                                            "start": 1024,
                                            "end": 1028,
                                            "fullWidth": 5,
                                            "width": 4,
                                            "text": "desc",
                                            "value": "desc",
                                            "valueText": "desc",
                                            "hasTrailingTrivia": true,
                                            "trailingTrivia": [
                                                {
                                                    "kind": "WhitespaceTrivia",
                                                    "text": " "
                                                }
                                            ]
                                        },
                                        "equalsValueClause": {
                                            "kind": "EqualsValueClause",
                                            "fullStart": 1029,
                                            "fullEnd": 1075,
                                            "start": 1029,
                                            "end": 1075,
                                            "fullWidth": 46,
                                            "width": 46,
                                            "equalsToken": {
                                                "kind": "EqualsToken",
                                                "fullStart": 1029,
                                                "fullEnd": 1031,
                                                "start": 1029,
                                                "end": 1030,
                                                "fullWidth": 2,
                                                "width": 1,
                                                "text": "=",
                                                "value": "=",
                                                "valueText": "=",
                                                "hasTrailingTrivia": true,
                                                "trailingTrivia": [
                                                    {
                                                        "kind": "WhitespaceTrivia",
                                                        "text": " "
                                                    }
                                                ]
                                            },
                                            "value": {
                                                "kind": "InvocationExpression",
                                                "fullStart": 1031,
                                                "fullEnd": 1075,
                                                "start": 1031,
                                                "end": 1075,
                                                "fullWidth": 44,
                                                "width": 44,
                                                "expression": {
                                                    "kind": "MemberAccessExpression",
                                                    "fullStart": 1031,
                                                    "fullEnd": 1062,
                                                    "start": 1031,
                                                    "end": 1062,
                                                    "fullWidth": 31,
                                                    "width": 31,
                                                    "expression": {
                                                        "kind": "IdentifierName",
                                                        "fullStart": 1031,
                                                        "fullEnd": 1037,
                                                        "start": 1031,
                                                        "end": 1037,
                                                        "fullWidth": 6,
                                                        "width": 6,
                                                        "text": "Object",
                                                        "value": "Object",
                                                        "valueText": "Object"
                                                    },
                                                    "dotToken": {
                                                        "kind": "DotToken",
                                                        "fullStart": 1037,
                                                        "fullEnd": 1038,
                                                        "start": 1037,
                                                        "end": 1038,
                                                        "fullWidth": 1,
                                                        "width": 1,
                                                        "text": ".",
                                                        "value": ".",
                                                        "valueText": "."
                                                    },
                                                    "name": {
                                                        "kind": "IdentifierName",
                                                        "fullStart": 1038,
                                                        "fullEnd": 1062,
                                                        "start": 1038,
                                                        "end": 1062,
                                                        "fullWidth": 24,
                                                        "width": 24,
                                                        "text": "getOwnPropertyDescriptor",
                                                        "value": "getOwnPropertyDescriptor",
                                                        "valueText": "getOwnPropertyDescriptor"
                                                    }
                                                },
                                                "argumentList": {
                                                    "kind": "ArgumentList",
                                                    "fullStart": 1062,
                                                    "fullEnd": 1075,
                                                    "start": 1062,
                                                    "end": 1075,
                                                    "fullWidth": 13,
                                                    "width": 13,
                                                    "openParenToken": {
                                                        "kind": "OpenParenToken",
                                                        "fullStart": 1062,
                                                        "fullEnd": 1063,
                                                        "start": 1062,
                                                        "end": 1063,
                                                        "fullWidth": 1,
                                                        "width": 1,
                                                        "text": "(",
                                                        "value": "(",
                                                        "valueText": "("
                                                    },
                                                    "arguments": [
                                                        {
                                                            "kind": "IdentifierName",
                                                            "fullStart": 1063,
                                                            "fullEnd": 1066,
                                                            "start": 1063,
                                                            "end": 1066,
                                                            "fullWidth": 3,
                                                            "width": 3,
                                                            "text": "obj",
                                                            "value": "obj",
                                                            "valueText": "obj"
                                                        },
                                                        {
                                                            "kind": "CommaToken",
                                                            "fullStart": 1066,
                                                            "fullEnd": 1068,
                                                            "start": 1066,
                                                            "end": 1067,
                                                            "fullWidth": 2,
                                                            "width": 1,
                                                            "text": ",",
                                                            "value": ",",
                                                            "valueText": ",",
                                                            "hasTrailingTrivia": true,
                                                            "trailingTrivia": [
                                                                {
                                                                    "kind": "WhitespaceTrivia",
                                                                    "text": " "
                                                                }
                                                            ]
                                                        },
                                                        {
                                                            "kind": "StringLiteral",
                                                            "fullStart": 1068,
                                                            "fullEnd": 1074,
                                                            "start": 1068,
                                                            "end": 1074,
                                                            "fullWidth": 6,
                                                            "width": 6,
                                                            "text": "\"prop\"",
                                                            "value": "prop",
                                                            "valueText": "prop"
                                                        }
                                                    ],
                                                    "closeParenToken": {
                                                        "kind": "CloseParenToken",
                                                        "fullStart": 1074,
                                                        "fullEnd": 1075,
                                                        "start": 1074,
                                                        "end": 1075,
                                                        "fullWidth": 1,
                                                        "width": 1,
                                                        "text": ")",
                                                        "value": ")",
                                                        "valueText": ")"
                                                    }
                                                }
                                            }
                                        }
                                    }
                                ]
                            },
                            "semicolonToken": {
                                "kind": "SemicolonToken",
                                "fullStart": 1075,
                                "fullEnd": 1078,
                                "start": 1075,
                                "end": 1076,
                                "fullWidth": 3,
                                "width": 1,
                                "text": ";",
                                "value": ";",
                                "valueText": ";",
                                "hasTrailingTrivia": true,
                                "hasTrailingNewLine": true,
                                "trailingTrivia": [
                                    {
                                        "kind": "NewLineTrivia",
                                        "text": "\r\n"
                                    }
                                ]
                            }
                        },
                        {
                            "kind": "ReturnStatement",
                            "fullStart": 1078,
                            "fullEnd": 1164,
                            "start": 1088,
                            "end": 1162,
                            "fullWidth": 86,
                            "width": 74,
                            "isIncrementallyUnusable": true,
                            "returnKeyword": {
                                "kind": "ReturnKeyword",
                                "fullStart": 1078,
                                "fullEnd": 1095,
                                "start": 1088,
                                "end": 1094,
                                "fullWidth": 17,
                                "width": 6,
                                "text": "return",
                                "value": "return",
                                "valueText": "return",
                                "hasLeadingTrivia": true,
                                "hasLeadingNewLine": true,
                                "hasTrailingTrivia": true,
                                "leadingTrivia": [
                                    {
                                        "kind": "NewLineTrivia",
                                        "text": "\r\n"
                                    },
                                    {
                                        "kind": "WhitespaceTrivia",
                                        "text": "        "
                                    }
                                ],
                                "trailingTrivia": [
                                    {
                                        "kind": "WhitespaceTrivia",
                                        "text": " "
                                    }
                                ]
                            },
                            "expression": {
                                "kind": "LogicalAndExpression",
                                "fullStart": 1095,
                                "fullEnd": 1161,
                                "start": 1095,
                                "end": 1161,
                                "fullWidth": 66,
                                "width": 66,
                                "isIncrementallyUnusable": true,
                                "left": {
                                    "kind": "LogicalAndExpression",
                                    "fullStart": 1095,
                                    "fullEnd": 1141,
                                    "start": 1095,
                                    "end": 1140,
                                    "fullWidth": 46,
                                    "width": 45,
                                    "isIncrementallyUnusable": true,
                                    "left": {
                                        "kind": "IdentifierName",
                                        "fullStart": 1095,
                                        "fullEnd": 1117,
                                        "start": 1095,
                                        "end": 1116,
                                        "fullWidth": 22,
                                        "width": 21,
                                        "text": "propertyDefineCorrect",
                                        "value": "propertyDefineCorrect",
                                        "valueText": "propertyDefineCorrect",
                                        "hasTrailingTrivia": true,
                                        "trailingTrivia": [
                                            {
                                                "kind": "WhitespaceTrivia",
                                                "text": " "
                                            }
                                        ]
                                    },
                                    "operatorToken": {
                                        "kind": "AmpersandAmpersandToken",
                                        "fullStart": 1117,
                                        "fullEnd": 1120,
                                        "start": 1117,
                                        "end": 1119,
                                        "fullWidth": 3,
                                        "width": 2,
                                        "text": "&&",
                                        "value": "&&",
                                        "valueText": "&&",
                                        "hasTrailingTrivia": true,
                                        "trailingTrivia": [
                                            {
                                                "kind": "WhitespaceTrivia",
                                                "text": " "
                                            }
                                        ]
                                    },
                                    "right": {
                                        "kind": "EqualsExpression",
                                        "fullStart": 1120,
                                        "fullEnd": 1141,
                                        "start": 1120,
                                        "end": 1140,
                                        "fullWidth": 21,
                                        "width": 20,
                                        "isIncrementallyUnusable": true,
                                        "left": {
                                            "kind": "MemberAccessExpression",
                                            "fullStart": 1120,
                                            "fullEnd": 1129,
                                            "start": 1120,
                                            "end": 1128,
                                            "fullWidth": 9,
                                            "width": 8,
                                            "isIncrementallyUnusable": true,
                                            "expression": {
                                                "kind": "IdentifierName",
                                                "fullStart": 1120,
                                                "fullEnd": 1124,
                                                "start": 1120,
                                                "end": 1124,
                                                "fullWidth": 4,
                                                "width": 4,
                                                "text": "desc",
                                                "value": "desc",
                                                "valueText": "desc"
                                            },
                                            "dotToken": {
                                                "kind": "DotToken",
                                                "fullStart": 1124,
                                                "fullEnd": 1125,
                                                "start": 1124,
                                                "end": 1125,
                                                "fullWidth": 1,
                                                "width": 1,
                                                "text": ".",
                                                "value": ".",
                                                "valueText": "."
                                            },
                                            "name": {
                                                "kind": "IdentifierName",
                                                "fullStart": 1125,
                                                "fullEnd": 1129,
                                                "start": 1125,
                                                "end": 1128,
                                                "fullWidth": 4,
                                                "width": 3,
                                                "text": "get",
                                                "value": "get",
                                                "valueText": "get",
                                                "hasTrailingTrivia": true,
                                                "trailingTrivia": [
                                                    {
                                                        "kind": "WhitespaceTrivia",
                                                        "text": " "
                                                    }
                                                ]
                                            }
                                        },
                                        "operatorToken": {
                                            "kind": "EqualsEqualsEqualsToken",
                                            "fullStart": 1129,
                                            "fullEnd": 1133,
                                            "start": 1129,
                                            "end": 1132,
                                            "fullWidth": 4,
                                            "width": 3,
                                            "text": "===",
                                            "value": "===",
                                            "valueText": "===",
                                            "hasTrailingTrivia": true,
                                            "trailingTrivia": [
                                                {
                                                    "kind": "WhitespaceTrivia",
                                                    "text": " "
                                                }
                                            ]
                                        },
                                        "right": {
                                            "kind": "IdentifierName",
                                            "fullStart": 1133,
                                            "fullEnd": 1141,
                                            "start": 1133,
                                            "end": 1140,
                                            "fullWidth": 8,
                                            "width": 7,
                                            "text": "getFunc",
                                            "value": "getFunc",
                                            "valueText": "getFunc",
                                            "hasTrailingTrivia": true,
                                            "trailingTrivia": [
                                                {
                                                    "kind": "WhitespaceTrivia",
                                                    "text": " "
                                                }
                                            ]
                                        }
                                    }
                                },
                                "operatorToken": {
                                    "kind": "AmpersandAmpersandToken",
                                    "fullStart": 1141,
                                    "fullEnd": 1144,
                                    "start": 1141,
                                    "end": 1143,
                                    "fullWidth": 3,
                                    "width": 2,
                                    "text": "&&",
                                    "value": "&&",
                                    "valueText": "&&",
                                    "hasTrailingTrivia": true,
                                    "trailingTrivia": [
                                        {
                                            "kind": "WhitespaceTrivia",
                                            "text": " "
                                        }
                                    ]
                                },
                                "right": {
                                    "kind": "EqualsExpression",
                                    "fullStart": 1144,
                                    "fullEnd": 1161,
                                    "start": 1144,
                                    "end": 1161,
                                    "fullWidth": 17,
                                    "width": 17,
                                    "left": {
                                        "kind": "MemberAccessExpression",
                                        "fullStart": 1144,
                                        "fullEnd": 1153,
                                        "start": 1144,
                                        "end": 1152,
                                        "fullWidth": 9,
                                        "width": 8,
                                        "expression": {
                                            "kind": "IdentifierName",
                                            "fullStart": 1144,
                                            "fullEnd": 1147,
                                            "start": 1144,
                                            "end": 1147,
                                            "fullWidth": 3,
                                            "width": 3,
                                            "text": "obj",
                                            "value": "obj",
                                            "valueText": "obj"
                                        },
                                        "dotToken": {
                                            "kind": "DotToken",
                                            "fullStart": 1147,
                                            "fullEnd": 1148,
                                            "start": 1147,
                                            "end": 1148,
                                            "fullWidth": 1,
                                            "width": 1,
                                            "text": ".",
                                            "value": ".",
                                            "valueText": "."
                                        },
                                        "name": {
                                            "kind": "IdentifierName",
                                            "fullStart": 1148,
                                            "fullEnd": 1153,
                                            "start": 1148,
                                            "end": 1152,
                                            "fullWidth": 5,
                                            "width": 4,
                                            "text": "prop",
                                            "value": "prop",
                                            "valueText": "prop",
                                            "hasTrailingTrivia": true,
                                            "trailingTrivia": [
                                                {
                                                    "kind": "WhitespaceTrivia",
                                                    "text": " "
                                                }
                                            ]
                                        }
                                    },
                                    "operatorToken": {
                                        "kind": "EqualsEqualsEqualsToken",
                                        "fullStart": 1153,
                                        "fullEnd": 1157,
                                        "start": 1153,
                                        "end": 1156,
                                        "fullWidth": 4,
                                        "width": 3,
                                        "text": "===",
                                        "value": "===",
                                        "valueText": "===",
                                        "hasTrailingTrivia": true,
                                        "trailingTrivia": [
                                            {
                                                "kind": "WhitespaceTrivia",
                                                "text": " "
                                            }
                                        ]
                                    },
                                    "right": {
                                        "kind": "NumericLiteral",
                                        "fullStart": 1157,
                                        "fullEnd": 1161,
                                        "start": 1157,
                                        "end": 1161,
                                        "fullWidth": 4,
                                        "width": 4,
                                        "text": "1001",
                                        "value": 1001,
                                        "valueText": "1001"
                                    }
                                }
                            },
                            "semicolonToken": {
                                "kind": "SemicolonToken",
                                "fullStart": 1161,
                                "fullEnd": 1164,
                                "start": 1161,
                                "end": 1162,
                                "fullWidth": 3,
                                "width": 1,
                                "text": ";",
                                "value": ";",
                                "valueText": ";",
                                "hasTrailingTrivia": true,
                                "hasTrailingNewLine": true,
                                "trailingTrivia": [
                                    {
                                        "kind": "NewLineTrivia",
                                        "text": "\r\n"
                                    }
                                ]
                            }
                        }
                    ],
                    "closeBraceToken": {
                        "kind": "CloseBraceToken",
                        "fullStart": 1164,
                        "fullEnd": 1171,
                        "start": 1168,
                        "end": 1169,
                        "fullWidth": 7,
                        "width": 1,
                        "text": "}",
                        "value": "}",
                        "valueText": "}",
                        "hasLeadingTrivia": true,
                        "hasTrailingTrivia": true,
                        "hasTrailingNewLine": true,
                        "leadingTrivia": [
                            {
                                "kind": "WhitespaceTrivia",
                                "text": "    "
                            }
                        ],
                        "trailingTrivia": [
                            {
                                "kind": "NewLineTrivia",
                                "text": "\r\n"
                            }
                        ]
                    }
                }
            },
            {
                "kind": "ExpressionStatement",
                "fullStart": 1171,
                "fullEnd": 1195,
                "start": 1171,
                "end": 1193,
                "fullWidth": 24,
                "width": 22,
                "expression": {
                    "kind": "InvocationExpression",
                    "fullStart": 1171,
                    "fullEnd": 1192,
                    "start": 1171,
                    "end": 1192,
                    "fullWidth": 21,
                    "width": 21,
                    "expression": {
                        "kind": "IdentifierName",
                        "fullStart": 1171,
                        "fullEnd": 1182,
                        "start": 1171,
                        "end": 1182,
                        "fullWidth": 11,
                        "width": 11,
                        "text": "runTestCase",
                        "value": "runTestCase",
                        "valueText": "runTestCase"
                    },
                    "argumentList": {
                        "kind": "ArgumentList",
                        "fullStart": 1182,
                        "fullEnd": 1192,
                        "start": 1182,
                        "end": 1192,
                        "fullWidth": 10,
                        "width": 10,
                        "openParenToken": {
                            "kind": "OpenParenToken",
                            "fullStart": 1182,
                            "fullEnd": 1183,
                            "start": 1182,
                            "end": 1183,
                            "fullWidth": 1,
                            "width": 1,
                            "text": "(",
                            "value": "(",
                            "valueText": "("
                        },
                        "arguments": [
                            {
                                "kind": "IdentifierName",
                                "fullStart": 1183,
                                "fullEnd": 1191,
                                "start": 1183,
                                "end": 1191,
                                "fullWidth": 8,
                                "width": 8,
                                "text": "testcase",
                                "value": "testcase",
                                "valueText": "testcase"
                            }
                        ],
                        "closeParenToken": {
                            "kind": "CloseParenToken",
                            "fullStart": 1191,
                            "fullEnd": 1192,
                            "start": 1191,
                            "end": 1192,
                            "fullWidth": 1,
                            "width": 1,
                            "text": ")",
                            "value": ")",
                            "valueText": ")"
                        }
                    }
                },
                "semicolonToken": {
                    "kind": "SemicolonToken",
                    "fullStart": 1192,
                    "fullEnd": 1195,
                    "start": 1192,
                    "end": 1193,
                    "fullWidth": 3,
                    "width": 1,
                    "text": ";",
                    "value": ";",
                    "valueText": ";",
                    "hasTrailingTrivia": true,
                    "hasTrailingNewLine": true,
                    "trailingTrivia": [
                        {
                            "kind": "NewLineTrivia",
                            "text": "\r\n"
                        }
                    ]
                }
            }
        ],
        "endOfFileToken": {
            "kind": "EndOfFileToken",
            "fullStart": 1195,
            "fullEnd": 1195,
            "start": 1195,
            "end": 1195,
            "fullWidth": 0,
            "width": 0,
            "text": ""
        }
    },
    "lineMap": {
        "lineStarts": [
            0,
            67,
            152,
            232,
            308,
            380,
            385,
            439,
            633,
            638,
            640,
            642,
            665,
            688,
            690,
            727,
            753,
            765,
            767,
            813,
            840,
            869,
            900,
            932,
            945,
            947,
            1012,
            1078,
            1080,
            1164,
            1171,
            1195
        ],
        "length": 1195
    }
}<|MERGE_RESOLUTION|>--- conflicted
+++ resolved
@@ -247,12 +247,8 @@
                                         "start": 677,
                                         "end": 685,
                                         "fullWidth": 8,
-<<<<<<< HEAD
                                         "width": 8,
-                                        "identifier": {
-=======
                                         "propertyName": {
->>>>>>> 85e84683
                                             "kind": "IdentifierName",
                                             "fullStart": 677,
                                             "fullEnd": 681,
@@ -413,12 +409,8 @@
                                         "start": 702,
                                         "end": 762,
                                         "fullWidth": 60,
-<<<<<<< HEAD
                                         "width": 60,
-                                        "identifier": {
-=======
                                         "propertyName": {
->>>>>>> 85e84683
                                             "kind": "IdentifierName",
                                             "fullStart": 702,
                                             "fullEnd": 710,
@@ -1292,12 +1284,8 @@
                                         "start": 959,
                                         "end": 1009,
                                         "fullWidth": 50,
-<<<<<<< HEAD
                                         "width": 50,
-                                        "identifier": {
-=======
                                         "propertyName": {
->>>>>>> 85e84683
                                             "kind": "IdentifierName",
                                             "fullStart": 959,
                                             "fullEnd": 981,
@@ -1520,12 +1508,8 @@
                                         "start": 1024,
                                         "end": 1075,
                                         "fullWidth": 51,
-<<<<<<< HEAD
                                         "width": 51,
-                                        "identifier": {
-=======
                                         "propertyName": {
->>>>>>> 85e84683
                                             "kind": "IdentifierName",
                                             "fullStart": 1024,
                                             "fullEnd": 1029,
