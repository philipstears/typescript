{
    "isDeclaration": false,
    "languageVersion": "EcmaScript5",
    "parseOptions": {
        "allowAutomaticSemicolonInsertion": true
    },
    "sourceUnit": {
        "kind": "SourceUnit",
        "fullStart": 0,
        "fullEnd": 1149,
        "start": 709,
        "end": 1149,
        "fullWidth": 1149,
        "width": 440,
        "isIncrementallyUnusable": true,
        "moduleElements": [
            {
                "kind": "FunctionDeclaration",
                "fullStart": 0,
                "fullEnd": 1125,
                "start": 709,
                "end": 1123,
                "fullWidth": 1125,
                "width": 414,
                "modifiers": [],
                "functionKeyword": {
                    "kind": "FunctionKeyword",
                    "fullStart": 0,
                    "fullEnd": 718,
                    "start": 709,
                    "end": 717,
                    "fullWidth": 718,
                    "width": 8,
                    "text": "function",
                    "value": "function",
                    "valueText": "function",
                    "hasLeadingTrivia": true,
                    "hasLeadingComment": true,
                    "hasLeadingNewLine": true,
                    "hasTrailingTrivia": true,
                    "leadingTrivia": [
                        {
                            "kind": "SingleLineCommentTrivia",
                            "text": "/// Copyright (c) 2012 Ecma International.  All rights reserved. "
                        },
                        {
                            "kind": "NewLineTrivia",
                            "text": "\r\n"
                        },
                        {
                            "kind": "SingleLineCommentTrivia",
                            "text": "/// Ecma International makes this code available under the terms and conditions set"
                        },
                        {
                            "kind": "NewLineTrivia",
                            "text": "\r\n"
                        },
                        {
                            "kind": "SingleLineCommentTrivia",
                            "text": "/// forth on http://hg.ecmascript.org/tests/test262/raw-file/tip/LICENSE (the "
                        },
                        {
                            "kind": "NewLineTrivia",
                            "text": "\r\n"
                        },
                        {
                            "kind": "SingleLineCommentTrivia",
                            "text": "/// \"Use Terms\").   Any redistribution of this code must retain the above "
                        },
                        {
                            "kind": "NewLineTrivia",
                            "text": "\r\n"
                        },
                        {
                            "kind": "SingleLineCommentTrivia",
                            "text": "/// copyright and this notice and otherwise comply with the Use Terms."
                        },
                        {
                            "kind": "NewLineTrivia",
                            "text": "\r\n"
                        },
                        {
                            "kind": "MultiLineCommentTrivia",
                            "text": "/**\r\n * @path ch15/15.2/15.2.3/15.2.3.6/15.2.3.6-4-313-1.js\r\n * @description Object.defineProperty - 'O' is an Arguments object of a function that has formal parameters, 'P' is own property, and 'desc' is data descriptor, test 'P' is defined in 'O' with all correct attribute values (10.6 [[DefineOwnProperty]] step 3)\r\n */"
                        },
                        {
                            "kind": "NewLineTrivia",
                            "text": "\r\n"
                        },
                        {
                            "kind": "NewLineTrivia",
                            "text": "\r\n"
                        },
                        {
                            "kind": "NewLineTrivia",
                            "text": "\r\n"
                        }
                    ],
                    "trailingTrivia": [
                        {
                            "kind": "WhitespaceTrivia",
                            "text": " "
                        }
                    ]
                },
                "identifier": {
                    "kind": "IdentifierName",
                    "fullStart": 718,
                    "fullEnd": 726,
                    "start": 718,
                    "end": 726,
                    "fullWidth": 8,
                    "width": 8,
                    "text": "testcase",
                    "value": "testcase",
                    "valueText": "testcase"
                },
                "callSignature": {
                    "kind": "CallSignature",
                    "fullStart": 726,
                    "fullEnd": 729,
                    "start": 726,
                    "end": 728,
                    "fullWidth": 3,
                    "width": 2,
                    "parameterList": {
                        "kind": "ParameterList",
                        "fullStart": 726,
                        "fullEnd": 729,
                        "start": 726,
                        "end": 728,
                        "fullWidth": 3,
                        "width": 2,
                        "openParenToken": {
                            "kind": "OpenParenToken",
                            "fullStart": 726,
                            "fullEnd": 727,
                            "start": 726,
                            "end": 727,
                            "fullWidth": 1,
                            "width": 1,
                            "text": "(",
                            "value": "(",
                            "valueText": "("
                        },
                        "parameters": [],
                        "closeParenToken": {
                            "kind": "CloseParenToken",
                            "fullStart": 727,
                            "fullEnd": 729,
                            "start": 727,
                            "end": 728,
                            "fullWidth": 2,
                            "width": 1,
                            "text": ")",
                            "value": ")",
                            "valueText": ")",
                            "hasTrailingTrivia": true,
                            "trailingTrivia": [
                                {
                                    "kind": "WhitespaceTrivia",
                                    "text": " "
                                }
                            ]
                        }
                    }
                },
                "block": {
                    "kind": "Block",
                    "fullStart": 729,
                    "fullEnd": 1125,
                    "start": 729,
                    "end": 1123,
                    "fullWidth": 396,
                    "width": 394,
                    "openBraceToken": {
                        "kind": "OpenBraceToken",
                        "fullStart": 729,
                        "fullEnd": 732,
                        "start": 729,
                        "end": 730,
                        "fullWidth": 3,
                        "width": 1,
                        "text": "{",
                        "value": "{",
                        "valueText": "{",
                        "hasTrailingTrivia": true,
                        "hasTrailingNewLine": true,
                        "trailingTrivia": [
                            {
                                "kind": "NewLineTrivia",
                                "text": "\r\n"
                            }
                        ]
                    },
                    "statements": [
                        {
                            "kind": "ReturnStatement",
                            "fullStart": 732,
                            "fullEnd": 1118,
                            "start": 740,
                            "end": 1116,
                            "fullWidth": 386,
                            "width": 376,
                            "returnKeyword": {
                                "kind": "ReturnKeyword",
                                "fullStart": 732,
                                "fullEnd": 747,
                                "start": 740,
                                "end": 746,
                                "fullWidth": 15,
                                "width": 6,
                                "text": "return",
                                "value": "return",
                                "valueText": "return",
                                "hasLeadingTrivia": true,
                                "hasTrailingTrivia": true,
                                "leadingTrivia": [
                                    {
                                        "kind": "WhitespaceTrivia",
                                        "text": "        "
                                    }
                                ],
                                "trailingTrivia": [
                                    {
                                        "kind": "WhitespaceTrivia",
                                        "text": " "
                                    }
                                ]
                            },
                            "expression": {
                                "kind": "ParenthesizedExpression",
                                "fullStart": 747,
                                "fullEnd": 1115,
                                "start": 747,
                                "end": 1115,
                                "fullWidth": 368,
                                "width": 368,
                                "openParenToken": {
                                    "kind": "OpenParenToken",
                                    "fullStart": 747,
                                    "fullEnd": 748,
                                    "start": 747,
                                    "end": 748,
                                    "fullWidth": 1,
                                    "width": 1,
                                    "text": "(",
                                    "value": "(",
                                    "valueText": "("
                                },
                                "expression": {
                                    "kind": "InvocationExpression",
                                    "fullStart": 748,
                                    "fullEnd": 1114,
                                    "start": 748,
                                    "end": 1114,
                                    "fullWidth": 366,
                                    "width": 366,
                                    "expression": {
                                        "kind": "FunctionExpression",
                                        "fullStart": 748,
                                        "fullEnd": 1105,
                                        "start": 748,
                                        "end": 1105,
                                        "fullWidth": 357,
                                        "width": 357,
                                        "functionKeyword": {
                                            "kind": "FunctionKeyword",
                                            "fullStart": 748,
                                            "fullEnd": 757,
                                            "start": 748,
                                            "end": 756,
                                            "fullWidth": 9,
                                            "width": 8,
                                            "text": "function",
                                            "value": "function",
                                            "valueText": "function",
                                            "hasTrailingTrivia": true,
                                            "trailingTrivia": [
                                                {
                                                    "kind": "WhitespaceTrivia",
                                                    "text": " "
                                                }
                                            ]
                                        },
                                        "callSignature": {
                                            "kind": "CallSignature",
                                            "fullStart": 757,
                                            "fullEnd": 767,
                                            "start": 757,
                                            "end": 766,
                                            "fullWidth": 10,
                                            "width": 9,
                                            "parameterList": {
                                                "kind": "ParameterList",
                                                "fullStart": 757,
                                                "fullEnd": 767,
                                                "start": 757,
                                                "end": 766,
                                                "fullWidth": 10,
                                                "width": 9,
                                                "openParenToken": {
                                                    "kind": "OpenParenToken",
                                                    "fullStart": 757,
                                                    "fullEnd": 758,
                                                    "start": 757,
                                                    "end": 758,
                                                    "fullWidth": 1,
                                                    "width": 1,
                                                    "text": "(",
                                                    "value": "(",
                                                    "valueText": "("
                                                },
                                                "parameters": [
                                                    {
                                                        "kind": "Parameter",
                                                        "fullStart": 758,
                                                        "fullEnd": 759,
                                                        "start": 758,
                                                        "end": 759,
                                                        "fullWidth": 1,
<<<<<<< HEAD
                                                        "width": 1,
=======
                                                        "modifiers": [],
>>>>>>> e3c38734
                                                        "identifier": {
                                                            "kind": "IdentifierName",
                                                            "fullStart": 758,
                                                            "fullEnd": 759,
                                                            "start": 758,
                                                            "end": 759,
                                                            "fullWidth": 1,
                                                            "width": 1,
                                                            "text": "a",
                                                            "value": "a",
                                                            "valueText": "a"
                                                        }
                                                    },
                                                    {
                                                        "kind": "CommaToken",
                                                        "fullStart": 759,
                                                        "fullEnd": 761,
                                                        "start": 759,
                                                        "end": 760,
                                                        "fullWidth": 2,
                                                        "width": 1,
                                                        "text": ",",
                                                        "value": ",",
                                                        "valueText": ",",
                                                        "hasTrailingTrivia": true,
                                                        "trailingTrivia": [
                                                            {
                                                                "kind": "WhitespaceTrivia",
                                                                "text": " "
                                                            }
                                                        ]
                                                    },
                                                    {
                                                        "kind": "Parameter",
                                                        "fullStart": 761,
                                                        "fullEnd": 762,
                                                        "start": 761,
                                                        "end": 762,
                                                        "fullWidth": 1,
<<<<<<< HEAD
                                                        "width": 1,
=======
                                                        "modifiers": [],
>>>>>>> e3c38734
                                                        "identifier": {
                                                            "kind": "IdentifierName",
                                                            "fullStart": 761,
                                                            "fullEnd": 762,
                                                            "start": 761,
                                                            "end": 762,
                                                            "fullWidth": 1,
                                                            "width": 1,
                                                            "text": "b",
                                                            "value": "b",
                                                            "valueText": "b"
                                                        }
                                                    },
                                                    {
                                                        "kind": "CommaToken",
                                                        "fullStart": 762,
                                                        "fullEnd": 764,
                                                        "start": 762,
                                                        "end": 763,
                                                        "fullWidth": 2,
                                                        "width": 1,
                                                        "text": ",",
                                                        "value": ",",
                                                        "valueText": ",",
                                                        "hasTrailingTrivia": true,
                                                        "trailingTrivia": [
                                                            {
                                                                "kind": "WhitespaceTrivia",
                                                                "text": " "
                                                            }
                                                        ]
                                                    },
                                                    {
                                                        "kind": "Parameter",
                                                        "fullStart": 764,
                                                        "fullEnd": 765,
                                                        "start": 764,
                                                        "end": 765,
                                                        "fullWidth": 1,
<<<<<<< HEAD
                                                        "width": 1,
=======
                                                        "modifiers": [],
>>>>>>> e3c38734
                                                        "identifier": {
                                                            "kind": "IdentifierName",
                                                            "fullStart": 764,
                                                            "fullEnd": 765,
                                                            "start": 764,
                                                            "end": 765,
                                                            "fullWidth": 1,
                                                            "width": 1,
                                                            "text": "c",
                                                            "value": "c",
                                                            "valueText": "c"
                                                        }
                                                    }
                                                ],
                                                "closeParenToken": {
                                                    "kind": "CloseParenToken",
                                                    "fullStart": 765,
                                                    "fullEnd": 767,
                                                    "start": 765,
                                                    "end": 766,
                                                    "fullWidth": 2,
                                                    "width": 1,
                                                    "text": ")",
                                                    "value": ")",
                                                    "valueText": ")",
                                                    "hasTrailingTrivia": true,
                                                    "trailingTrivia": [
                                                        {
                                                            "kind": "WhitespaceTrivia",
                                                            "text": " "
                                                        }
                                                    ]
                                                }
                                            }
                                        },
                                        "block": {
                                            "kind": "Block",
                                            "fullStart": 767,
                                            "fullEnd": 1105,
                                            "start": 767,
                                            "end": 1105,
                                            "fullWidth": 338,
                                            "width": 338,
                                            "openBraceToken": {
                                                "kind": "OpenBraceToken",
                                                "fullStart": 767,
                                                "fullEnd": 770,
                                                "start": 767,
                                                "end": 768,
                                                "fullWidth": 3,
                                                "width": 1,
                                                "text": "{",
                                                "value": "{",
                                                "valueText": "{",
                                                "hasTrailingTrivia": true,
                                                "hasTrailingNewLine": true,
                                                "trailingTrivia": [
                                                    {
                                                        "kind": "NewLineTrivia",
                                                        "text": "\r\n"
                                                    }
                                                ]
                                            },
                                            "statements": [
                                                {
                                                    "kind": "ExpressionStatement",
                                                    "fullStart": 770,
                                                    "fullEnd": 988,
                                                    "start": 782,
                                                    "end": 986,
                                                    "fullWidth": 218,
                                                    "width": 204,
                                                    "expression": {
                                                        "kind": "InvocationExpression",
                                                        "fullStart": 770,
                                                        "fullEnd": 985,
                                                        "start": 782,
                                                        "end": 985,
                                                        "fullWidth": 215,
                                                        "width": 203,
                                                        "expression": {
                                                            "kind": "MemberAccessExpression",
                                                            "fullStart": 770,
                                                            "fullEnd": 803,
                                                            "start": 782,
                                                            "end": 803,
                                                            "fullWidth": 33,
                                                            "width": 21,
                                                            "expression": {
                                                                "kind": "IdentifierName",
                                                                "fullStart": 770,
                                                                "fullEnd": 788,
                                                                "start": 782,
                                                                "end": 788,
                                                                "fullWidth": 18,
                                                                "width": 6,
                                                                "text": "Object",
                                                                "value": "Object",
                                                                "valueText": "Object",
                                                                "hasLeadingTrivia": true,
                                                                "leadingTrivia": [
                                                                    {
                                                                        "kind": "WhitespaceTrivia",
                                                                        "text": "            "
                                                                    }
                                                                ]
                                                            },
                                                            "dotToken": {
                                                                "kind": "DotToken",
                                                                "fullStart": 788,
                                                                "fullEnd": 789,
                                                                "start": 788,
                                                                "end": 789,
                                                                "fullWidth": 1,
                                                                "width": 1,
                                                                "text": ".",
                                                                "value": ".",
                                                                "valueText": "."
                                                            },
                                                            "name": {
                                                                "kind": "IdentifierName",
                                                                "fullStart": 789,
                                                                "fullEnd": 803,
                                                                "start": 789,
                                                                "end": 803,
                                                                "fullWidth": 14,
                                                                "width": 14,
                                                                "text": "defineProperty",
                                                                "value": "defineProperty",
                                                                "valueText": "defineProperty"
                                                            }
                                                        },
                                                        "argumentList": {
                                                            "kind": "ArgumentList",
                                                            "fullStart": 803,
                                                            "fullEnd": 985,
                                                            "start": 803,
                                                            "end": 985,
                                                            "fullWidth": 182,
                                                            "width": 182,
                                                            "openParenToken": {
                                                                "kind": "OpenParenToken",
                                                                "fullStart": 803,
                                                                "fullEnd": 804,
                                                                "start": 803,
                                                                "end": 804,
                                                                "fullWidth": 1,
                                                                "width": 1,
                                                                "text": "(",
                                                                "value": "(",
                                                                "valueText": "("
                                                            },
                                                            "arguments": [
                                                                {
                                                                    "kind": "IdentifierName",
                                                                    "fullStart": 804,
                                                                    "fullEnd": 813,
                                                                    "start": 804,
                                                                    "end": 813,
                                                                    "fullWidth": 9,
                                                                    "width": 9,
                                                                    "text": "arguments",
                                                                    "value": "arguments",
                                                                    "valueText": "arguments"
                                                                },
                                                                {
                                                                    "kind": "CommaToken",
                                                                    "fullStart": 813,
                                                                    "fullEnd": 815,
                                                                    "start": 813,
                                                                    "end": 814,
                                                                    "fullWidth": 2,
                                                                    "width": 1,
                                                                    "text": ",",
                                                                    "value": ",",
                                                                    "valueText": ",",
                                                                    "hasTrailingTrivia": true,
                                                                    "trailingTrivia": [
                                                                        {
                                                                            "kind": "WhitespaceTrivia",
                                                                            "text": " "
                                                                        }
                                                                    ]
                                                                },
                                                                {
                                                                    "kind": "StringLiteral",
                                                                    "fullStart": 815,
                                                                    "fullEnd": 832,
                                                                    "start": 815,
                                                                    "end": 832,
                                                                    "fullWidth": 17,
                                                                    "width": 17,
                                                                    "text": "\"genericProperty\"",
                                                                    "value": "genericProperty",
                                                                    "valueText": "genericProperty"
                                                                },
                                                                {
                                                                    "kind": "CommaToken",
                                                                    "fullStart": 832,
                                                                    "fullEnd": 834,
                                                                    "start": 832,
                                                                    "end": 833,
                                                                    "fullWidth": 2,
                                                                    "width": 1,
                                                                    "text": ",",
                                                                    "value": ",",
                                                                    "valueText": ",",
                                                                    "hasTrailingTrivia": true,
                                                                    "trailingTrivia": [
                                                                        {
                                                                            "kind": "WhitespaceTrivia",
                                                                            "text": " "
                                                                        }
                                                                    ]
                                                                },
                                                                {
                                                                    "kind": "ObjectLiteralExpression",
                                                                    "fullStart": 834,
                                                                    "fullEnd": 984,
                                                                    "start": 834,
                                                                    "end": 984,
                                                                    "fullWidth": 150,
                                                                    "width": 150,
                                                                    "openBraceToken": {
                                                                        "kind": "OpenBraceToken",
                                                                        "fullStart": 834,
                                                                        "fullEnd": 837,
                                                                        "start": 834,
                                                                        "end": 835,
                                                                        "fullWidth": 3,
                                                                        "width": 1,
                                                                        "text": "{",
                                                                        "value": "{",
                                                                        "valueText": "{",
                                                                        "hasTrailingTrivia": true,
                                                                        "hasTrailingNewLine": true,
                                                                        "trailingTrivia": [
                                                                            {
                                                                                "kind": "NewLineTrivia",
                                                                                "text": "\r\n"
                                                                            }
                                                                        ]
                                                                    },
                                                                    "propertyAssignments": [
                                                                        {
                                                                            "kind": "SimplePropertyAssignment",
                                                                            "fullStart": 837,
                                                                            "fullEnd": 864,
                                                                            "start": 853,
                                                                            "end": 864,
                                                                            "fullWidth": 27,
                                                                            "width": 11,
                                                                            "propertyName": {
                                                                                "kind": "IdentifierName",
                                                                                "fullStart": 837,
                                                                                "fullEnd": 858,
                                                                                "start": 853,
                                                                                "end": 858,
                                                                                "fullWidth": 21,
                                                                                "width": 5,
                                                                                "text": "value",
                                                                                "value": "value",
                                                                                "valueText": "value",
                                                                                "hasLeadingTrivia": true,
                                                                                "leadingTrivia": [
                                                                                    {
                                                                                        "kind": "WhitespaceTrivia",
                                                                                        "text": "                "
                                                                                    }
                                                                                ]
                                                                            },
                                                                            "colonToken": {
                                                                                "kind": "ColonToken",
                                                                                "fullStart": 858,
                                                                                "fullEnd": 860,
                                                                                "start": 858,
                                                                                "end": 859,
                                                                                "fullWidth": 2,
                                                                                "width": 1,
                                                                                "text": ":",
                                                                                "value": ":",
                                                                                "valueText": ":",
                                                                                "hasTrailingTrivia": true,
                                                                                "trailingTrivia": [
                                                                                    {
                                                                                        "kind": "WhitespaceTrivia",
                                                                                        "text": " "
                                                                                    }
                                                                                ]
                                                                            },
                                                                            "expression": {
                                                                                "kind": "NumericLiteral",
                                                                                "fullStart": 860,
                                                                                "fullEnd": 864,
                                                                                "start": 860,
                                                                                "end": 864,
                                                                                "fullWidth": 4,
                                                                                "width": 4,
                                                                                "text": "1001",
                                                                                "value": 1001,
                                                                                "valueText": "1001"
                                                                            }
                                                                        },
                                                                        {
                                                                            "kind": "CommaToken",
                                                                            "fullStart": 864,
                                                                            "fullEnd": 867,
                                                                            "start": 864,
                                                                            "end": 865,
                                                                            "fullWidth": 3,
                                                                            "width": 1,
                                                                            "text": ",",
                                                                            "value": ",",
                                                                            "valueText": ",",
                                                                            "hasTrailingTrivia": true,
                                                                            "hasTrailingNewLine": true,
                                                                            "trailingTrivia": [
                                                                                {
                                                                                    "kind": "NewLineTrivia",
                                                                                    "text": "\r\n"
                                                                                }
                                                                            ]
                                                                        },
                                                                        {
                                                                            "kind": "SimplePropertyAssignment",
                                                                            "fullStart": 867,
                                                                            "fullEnd": 897,
                                                                            "start": 883,
                                                                            "end": 897,
                                                                            "fullWidth": 30,
                                                                            "width": 14,
                                                                            "propertyName": {
                                                                                "kind": "IdentifierName",
                                                                                "fullStart": 867,
                                                                                "fullEnd": 891,
                                                                                "start": 883,
                                                                                "end": 891,
                                                                                "fullWidth": 24,
                                                                                "width": 8,
                                                                                "text": "writable",
                                                                                "value": "writable",
                                                                                "valueText": "writable",
                                                                                "hasLeadingTrivia": true,
                                                                                "leadingTrivia": [
                                                                                    {
                                                                                        "kind": "WhitespaceTrivia",
                                                                                        "text": "                "
                                                                                    }
                                                                                ]
                                                                            },
                                                                            "colonToken": {
                                                                                "kind": "ColonToken",
                                                                                "fullStart": 891,
                                                                                "fullEnd": 893,
                                                                                "start": 891,
                                                                                "end": 892,
                                                                                "fullWidth": 2,
                                                                                "width": 1,
                                                                                "text": ":",
                                                                                "value": ":",
                                                                                "valueText": ":",
                                                                                "hasTrailingTrivia": true,
                                                                                "trailingTrivia": [
                                                                                    {
                                                                                        "kind": "WhitespaceTrivia",
                                                                                        "text": " "
                                                                                    }
                                                                                ]
                                                                            },
                                                                            "expression": {
                                                                                "kind": "TrueKeyword",
                                                                                "fullStart": 893,
                                                                                "fullEnd": 897,
                                                                                "start": 893,
                                                                                "end": 897,
                                                                                "fullWidth": 4,
                                                                                "width": 4,
                                                                                "text": "true",
                                                                                "value": true,
                                                                                "valueText": "true"
                                                                            }
                                                                        },
                                                                        {
                                                                            "kind": "CommaToken",
                                                                            "fullStart": 897,
                                                                            "fullEnd": 900,
                                                                            "start": 897,
                                                                            "end": 898,
                                                                            "fullWidth": 3,
                                                                            "width": 1,
                                                                            "text": ",",
                                                                            "value": ",",
                                                                            "valueText": ",",
                                                                            "hasTrailingTrivia": true,
                                                                            "hasTrailingNewLine": true,
                                                                            "trailingTrivia": [
                                                                                {
                                                                                    "kind": "NewLineTrivia",
                                                                                    "text": "\r\n"
                                                                                }
                                                                            ]
                                                                        },
                                                                        {
                                                                            "kind": "SimplePropertyAssignment",
                                                                            "fullStart": 900,
                                                                            "fullEnd": 932,
                                                                            "start": 916,
                                                                            "end": 932,
                                                                            "fullWidth": 32,
                                                                            "width": 16,
                                                                            "propertyName": {
                                                                                "kind": "IdentifierName",
                                                                                "fullStart": 900,
                                                                                "fullEnd": 926,
                                                                                "start": 916,
                                                                                "end": 926,
                                                                                "fullWidth": 26,
                                                                                "width": 10,
                                                                                "text": "enumerable",
                                                                                "value": "enumerable",
                                                                                "valueText": "enumerable",
                                                                                "hasLeadingTrivia": true,
                                                                                "leadingTrivia": [
                                                                                    {
                                                                                        "kind": "WhitespaceTrivia",
                                                                                        "text": "                "
                                                                                    }
                                                                                ]
                                                                            },
                                                                            "colonToken": {
                                                                                "kind": "ColonToken",
                                                                                "fullStart": 926,
                                                                                "fullEnd": 928,
                                                                                "start": 926,
                                                                                "end": 927,
                                                                                "fullWidth": 2,
                                                                                "width": 1,
                                                                                "text": ":",
                                                                                "value": ":",
                                                                                "valueText": ":",
                                                                                "hasTrailingTrivia": true,
                                                                                "trailingTrivia": [
                                                                                    {
                                                                                        "kind": "WhitespaceTrivia",
                                                                                        "text": " "
                                                                                    }
                                                                                ]
                                                                            },
                                                                            "expression": {
                                                                                "kind": "TrueKeyword",
                                                                                "fullStart": 928,
                                                                                "fullEnd": 932,
                                                                                "start": 928,
                                                                                "end": 932,
                                                                                "fullWidth": 4,
                                                                                "width": 4,
                                                                                "text": "true",
                                                                                "value": true,
                                                                                "valueText": "true"
                                                                            }
                                                                        },
                                                                        {
                                                                            "kind": "CommaToken",
                                                                            "fullStart": 932,
                                                                            "fullEnd": 935,
                                                                            "start": 932,
                                                                            "end": 933,
                                                                            "fullWidth": 3,
                                                                            "width": 1,
                                                                            "text": ",",
                                                                            "value": ",",
                                                                            "valueText": ",",
                                                                            "hasTrailingTrivia": true,
                                                                            "hasTrailingNewLine": true,
                                                                            "trailingTrivia": [
                                                                                {
                                                                                    "kind": "NewLineTrivia",
                                                                                    "text": "\r\n"
                                                                                }
                                                                            ]
                                                                        },
                                                                        {
                                                                            "kind": "SimplePropertyAssignment",
                                                                            "fullStart": 935,
                                                                            "fullEnd": 971,
                                                                            "start": 951,
                                                                            "end": 969,
                                                                            "fullWidth": 36,
                                                                            "width": 18,
                                                                            "propertyName": {
                                                                                "kind": "IdentifierName",
                                                                                "fullStart": 935,
                                                                                "fullEnd": 963,
                                                                                "start": 951,
                                                                                "end": 963,
                                                                                "fullWidth": 28,
                                                                                "width": 12,
                                                                                "text": "configurable",
                                                                                "value": "configurable",
                                                                                "valueText": "configurable",
                                                                                "hasLeadingTrivia": true,
                                                                                "leadingTrivia": [
                                                                                    {
                                                                                        "kind": "WhitespaceTrivia",
                                                                                        "text": "                "
                                                                                    }
                                                                                ]
                                                                            },
                                                                            "colonToken": {
                                                                                "kind": "ColonToken",
                                                                                "fullStart": 963,
                                                                                "fullEnd": 965,
                                                                                "start": 963,
                                                                                "end": 964,
                                                                                "fullWidth": 2,
                                                                                "width": 1,
                                                                                "text": ":",
                                                                                "value": ":",
                                                                                "valueText": ":",
                                                                                "hasTrailingTrivia": true,
                                                                                "trailingTrivia": [
                                                                                    {
                                                                                        "kind": "WhitespaceTrivia",
                                                                                        "text": " "
                                                                                    }
                                                                                ]
                                                                            },
                                                                            "expression": {
                                                                                "kind": "TrueKeyword",
                                                                                "fullStart": 965,
                                                                                "fullEnd": 971,
                                                                                "start": 965,
                                                                                "end": 969,
                                                                                "fullWidth": 6,
                                                                                "width": 4,
                                                                                "text": "true",
                                                                                "value": true,
                                                                                "valueText": "true",
                                                                                "hasTrailingTrivia": true,
                                                                                "hasTrailingNewLine": true,
                                                                                "trailingTrivia": [
                                                                                    {
                                                                                        "kind": "NewLineTrivia",
                                                                                        "text": "\r\n"
                                                                                    }
                                                                                ]
                                                                            }
                                                                        }
                                                                    ],
                                                                    "closeBraceToken": {
                                                                        "kind": "CloseBraceToken",
                                                                        "fullStart": 971,
                                                                        "fullEnd": 984,
                                                                        "start": 983,
                                                                        "end": 984,
                                                                        "fullWidth": 13,
                                                                        "width": 1,
                                                                        "text": "}",
                                                                        "value": "}",
                                                                        "valueText": "}",
                                                                        "hasLeadingTrivia": true,
                                                                        "leadingTrivia": [
                                                                            {
                                                                                "kind": "WhitespaceTrivia",
                                                                                "text": "            "
                                                                            }
                                                                        ]
                                                                    }
                                                                }
                                                            ],
                                                            "closeParenToken": {
                                                                "kind": "CloseParenToken",
                                                                "fullStart": 984,
                                                                "fullEnd": 985,
                                                                "start": 984,
                                                                "end": 985,
                                                                "fullWidth": 1,
                                                                "width": 1,
                                                                "text": ")",
                                                                "value": ")",
                                                                "valueText": ")"
                                                            }
                                                        }
                                                    },
                                                    "semicolonToken": {
                                                        "kind": "SemicolonToken",
                                                        "fullStart": 985,
                                                        "fullEnd": 988,
                                                        "start": 985,
                                                        "end": 986,
                                                        "fullWidth": 3,
                                                        "width": 1,
                                                        "text": ";",
                                                        "value": ";",
                                                        "valueText": ";",
                                                        "hasTrailingTrivia": true,
                                                        "hasTrailingNewLine": true,
                                                        "trailingTrivia": [
                                                            {
                                                                "kind": "NewLineTrivia",
                                                                "text": "\r\n"
                                                            }
                                                        ]
                                                    }
                                                },
                                                {
                                                    "kind": "ReturnStatement",
                                                    "fullStart": 988,
                                                    "fullEnd": 1096,
                                                    "start": 1000,
                                                    "end": 1094,
                                                    "fullWidth": 108,
                                                    "width": 94,
                                                    "returnKeyword": {
                                                        "kind": "ReturnKeyword",
                                                        "fullStart": 988,
                                                        "fullEnd": 1007,
                                                        "start": 1000,
                                                        "end": 1006,
                                                        "fullWidth": 19,
                                                        "width": 6,
                                                        "text": "return",
                                                        "value": "return",
                                                        "valueText": "return",
                                                        "hasLeadingTrivia": true,
                                                        "hasTrailingTrivia": true,
                                                        "leadingTrivia": [
                                                            {
                                                                "kind": "WhitespaceTrivia",
                                                                "text": "            "
                                                            }
                                                        ],
                                                        "trailingTrivia": [
                                                            {
                                                                "kind": "WhitespaceTrivia",
                                                                "text": " "
                                                            }
                                                        ]
                                                    },
                                                    "expression": {
                                                        "kind": "InvocationExpression",
                                                        "fullStart": 1007,
                                                        "fullEnd": 1093,
                                                        "start": 1007,
                                                        "end": 1093,
                                                        "fullWidth": 86,
                                                        "width": 86,
                                                        "expression": {
                                                            "kind": "IdentifierName",
                                                            "fullStart": 1007,
                                                            "fullEnd": 1039,
                                                            "start": 1007,
                                                            "end": 1039,
                                                            "fullWidth": 32,
                                                            "width": 32,
                                                            "text": "dataPropertyAttributesAreCorrect",
                                                            "value": "dataPropertyAttributesAreCorrect",
                                                            "valueText": "dataPropertyAttributesAreCorrect"
                                                        },
                                                        "argumentList": {
                                                            "kind": "ArgumentList",
                                                            "fullStart": 1039,
                                                            "fullEnd": 1093,
                                                            "start": 1039,
                                                            "end": 1093,
                                                            "fullWidth": 54,
                                                            "width": 54,
                                                            "openParenToken": {
                                                                "kind": "OpenParenToken",
                                                                "fullStart": 1039,
                                                                "fullEnd": 1040,
                                                                "start": 1039,
                                                                "end": 1040,
                                                                "fullWidth": 1,
                                                                "width": 1,
                                                                "text": "(",
                                                                "value": "(",
                                                                "valueText": "("
                                                            },
                                                            "arguments": [
                                                                {
                                                                    "kind": "IdentifierName",
                                                                    "fullStart": 1040,
                                                                    "fullEnd": 1049,
                                                                    "start": 1040,
                                                                    "end": 1049,
                                                                    "fullWidth": 9,
                                                                    "width": 9,
                                                                    "text": "arguments",
                                                                    "value": "arguments",
                                                                    "valueText": "arguments"
                                                                },
                                                                {
                                                                    "kind": "CommaToken",
                                                                    "fullStart": 1049,
                                                                    "fullEnd": 1051,
                                                                    "start": 1049,
                                                                    "end": 1050,
                                                                    "fullWidth": 2,
                                                                    "width": 1,
                                                                    "text": ",",
                                                                    "value": ",",
                                                                    "valueText": ",",
                                                                    "hasTrailingTrivia": true,
                                                                    "trailingTrivia": [
                                                                        {
                                                                            "kind": "WhitespaceTrivia",
                                                                            "text": " "
                                                                        }
                                                                    ]
                                                                },
                                                                {
                                                                    "kind": "StringLiteral",
                                                                    "fullStart": 1051,
                                                                    "fullEnd": 1068,
                                                                    "start": 1051,
                                                                    "end": 1068,
                                                                    "fullWidth": 17,
                                                                    "width": 17,
                                                                    "text": "\"genericProperty\"",
                                                                    "value": "genericProperty",
                                                                    "valueText": "genericProperty"
                                                                },
                                                                {
                                                                    "kind": "CommaToken",
                                                                    "fullStart": 1068,
                                                                    "fullEnd": 1070,
                                                                    "start": 1068,
                                                                    "end": 1069,
                                                                    "fullWidth": 2,
                                                                    "width": 1,
                                                                    "text": ",",
                                                                    "value": ",",
                                                                    "valueText": ",",
                                                                    "hasTrailingTrivia": true,
                                                                    "trailingTrivia": [
                                                                        {
                                                                            "kind": "WhitespaceTrivia",
                                                                            "text": " "
                                                                        }
                                                                    ]
                                                                },
                                                                {
                                                                    "kind": "NumericLiteral",
                                                                    "fullStart": 1070,
                                                                    "fullEnd": 1074,
                                                                    "start": 1070,
                                                                    "end": 1074,
                                                                    "fullWidth": 4,
                                                                    "width": 4,
                                                                    "text": "1001",
                                                                    "value": 1001,
                                                                    "valueText": "1001"
                                                                },
                                                                {
                                                                    "kind": "CommaToken",
                                                                    "fullStart": 1074,
                                                                    "fullEnd": 1076,
                                                                    "start": 1074,
                                                                    "end": 1075,
                                                                    "fullWidth": 2,
                                                                    "width": 1,
                                                                    "text": ",",
                                                                    "value": ",",
                                                                    "valueText": ",",
                                                                    "hasTrailingTrivia": true,
                                                                    "trailingTrivia": [
                                                                        {
                                                                            "kind": "WhitespaceTrivia",
                                                                            "text": " "
                                                                        }
                                                                    ]
                                                                },
                                                                {
                                                                    "kind": "TrueKeyword",
                                                                    "fullStart": 1076,
                                                                    "fullEnd": 1080,
                                                                    "start": 1076,
                                                                    "end": 1080,
                                                                    "fullWidth": 4,
                                                                    "width": 4,
                                                                    "text": "true",
                                                                    "value": true,
                                                                    "valueText": "true"
                                                                },
                                                                {
                                                                    "kind": "CommaToken",
                                                                    "fullStart": 1080,
                                                                    "fullEnd": 1082,
                                                                    "start": 1080,
                                                                    "end": 1081,
                                                                    "fullWidth": 2,
                                                                    "width": 1,
                                                                    "text": ",",
                                                                    "value": ",",
                                                                    "valueText": ",",
                                                                    "hasTrailingTrivia": true,
                                                                    "trailingTrivia": [
                                                                        {
                                                                            "kind": "WhitespaceTrivia",
                                                                            "text": " "
                                                                        }
                                                                    ]
                                                                },
                                                                {
                                                                    "kind": "TrueKeyword",
                                                                    "fullStart": 1082,
                                                                    "fullEnd": 1086,
                                                                    "start": 1082,
                                                                    "end": 1086,
                                                                    "fullWidth": 4,
                                                                    "width": 4,
                                                                    "text": "true",
                                                                    "value": true,
                                                                    "valueText": "true"
                                                                },
                                                                {
                                                                    "kind": "CommaToken",
                                                                    "fullStart": 1086,
                                                                    "fullEnd": 1088,
                                                                    "start": 1086,
                                                                    "end": 1087,
                                                                    "fullWidth": 2,
                                                                    "width": 1,
                                                                    "text": ",",
                                                                    "value": ",",
                                                                    "valueText": ",",
                                                                    "hasTrailingTrivia": true,
                                                                    "trailingTrivia": [
                                                                        {
                                                                            "kind": "WhitespaceTrivia",
                                                                            "text": " "
                                                                        }
                                                                    ]
                                                                },
                                                                {
                                                                    "kind": "TrueKeyword",
                                                                    "fullStart": 1088,
                                                                    "fullEnd": 1092,
                                                                    "start": 1088,
                                                                    "end": 1092,
                                                                    "fullWidth": 4,
                                                                    "width": 4,
                                                                    "text": "true",
                                                                    "value": true,
                                                                    "valueText": "true"
                                                                }
                                                            ],
                                                            "closeParenToken": {
                                                                "kind": "CloseParenToken",
                                                                "fullStart": 1092,
                                                                "fullEnd": 1093,
                                                                "start": 1092,
                                                                "end": 1093,
                                                                "fullWidth": 1,
                                                                "width": 1,
                                                                "text": ")",
                                                                "value": ")",
                                                                "valueText": ")"
                                                            }
                                                        }
                                                    },
                                                    "semicolonToken": {
                                                        "kind": "SemicolonToken",
                                                        "fullStart": 1093,
                                                        "fullEnd": 1096,
                                                        "start": 1093,
                                                        "end": 1094,
                                                        "fullWidth": 3,
                                                        "width": 1,
                                                        "text": ";",
                                                        "value": ";",
                                                        "valueText": ";",
                                                        "hasTrailingTrivia": true,
                                                        "hasTrailingNewLine": true,
                                                        "trailingTrivia": [
                                                            {
                                                                "kind": "NewLineTrivia",
                                                                "text": "\r\n"
                                                            }
                                                        ]
                                                    }
                                                }
                                            ],
                                            "closeBraceToken": {
                                                "kind": "CloseBraceToken",
                                                "fullStart": 1096,
                                                "fullEnd": 1105,
                                                "start": 1104,
                                                "end": 1105,
                                                "fullWidth": 9,
                                                "width": 1,
                                                "text": "}",
                                                "value": "}",
                                                "valueText": "}",
                                                "hasLeadingTrivia": true,
                                                "leadingTrivia": [
                                                    {
                                                        "kind": "WhitespaceTrivia",
                                                        "text": "        "
                                                    }
                                                ]
                                            }
                                        }
                                    },
                                    "argumentList": {
                                        "kind": "ArgumentList",
                                        "fullStart": 1105,
                                        "fullEnd": 1114,
                                        "start": 1105,
                                        "end": 1114,
                                        "fullWidth": 9,
                                        "width": 9,
                                        "openParenToken": {
                                            "kind": "OpenParenToken",
                                            "fullStart": 1105,
                                            "fullEnd": 1106,
                                            "start": 1105,
                                            "end": 1106,
                                            "fullWidth": 1,
                                            "width": 1,
                                            "text": "(",
                                            "value": "(",
                                            "valueText": "("
                                        },
                                        "arguments": [
                                            {
                                                "kind": "NumericLiteral",
                                                "fullStart": 1106,
                                                "fullEnd": 1107,
                                                "start": 1106,
                                                "end": 1107,
                                                "fullWidth": 1,
                                                "width": 1,
                                                "text": "1",
                                                "value": 1,
                                                "valueText": "1"
                                            },
                                            {
                                                "kind": "CommaToken",
                                                "fullStart": 1107,
                                                "fullEnd": 1109,
                                                "start": 1107,
                                                "end": 1108,
                                                "fullWidth": 2,
                                                "width": 1,
                                                "text": ",",
                                                "value": ",",
                                                "valueText": ",",
                                                "hasTrailingTrivia": true,
                                                "trailingTrivia": [
                                                    {
                                                        "kind": "WhitespaceTrivia",
                                                        "text": " "
                                                    }
                                                ]
                                            },
                                            {
                                                "kind": "NumericLiteral",
                                                "fullStart": 1109,
                                                "fullEnd": 1110,
                                                "start": 1109,
                                                "end": 1110,
                                                "fullWidth": 1,
                                                "width": 1,
                                                "text": "2",
                                                "value": 2,
                                                "valueText": "2"
                                            },
                                            {
                                                "kind": "CommaToken",
                                                "fullStart": 1110,
                                                "fullEnd": 1112,
                                                "start": 1110,
                                                "end": 1111,
                                                "fullWidth": 2,
                                                "width": 1,
                                                "text": ",",
                                                "value": ",",
                                                "valueText": ",",
                                                "hasTrailingTrivia": true,
                                                "trailingTrivia": [
                                                    {
                                                        "kind": "WhitespaceTrivia",
                                                        "text": " "
                                                    }
                                                ]
                                            },
                                            {
                                                "kind": "NumericLiteral",
                                                "fullStart": 1112,
                                                "fullEnd": 1113,
                                                "start": 1112,
                                                "end": 1113,
                                                "fullWidth": 1,
                                                "width": 1,
                                                "text": "3",
                                                "value": 3,
                                                "valueText": "3"
                                            }
                                        ],
                                        "closeParenToken": {
                                            "kind": "CloseParenToken",
                                            "fullStart": 1113,
                                            "fullEnd": 1114,
                                            "start": 1113,
                                            "end": 1114,
                                            "fullWidth": 1,
                                            "width": 1,
                                            "text": ")",
                                            "value": ")",
                                            "valueText": ")"
                                        }
                                    }
                                },
                                "closeParenToken": {
                                    "kind": "CloseParenToken",
                                    "fullStart": 1114,
                                    "fullEnd": 1115,
                                    "start": 1114,
                                    "end": 1115,
                                    "fullWidth": 1,
                                    "width": 1,
                                    "text": ")",
                                    "value": ")",
                                    "valueText": ")"
                                }
                            },
                            "semicolonToken": {
                                "kind": "SemicolonToken",
                                "fullStart": 1115,
                                "fullEnd": 1118,
                                "start": 1115,
                                "end": 1116,
                                "fullWidth": 3,
                                "width": 1,
                                "text": ";",
                                "value": ";",
                                "valueText": ";",
                                "hasTrailingTrivia": true,
                                "hasTrailingNewLine": true,
                                "trailingTrivia": [
                                    {
                                        "kind": "NewLineTrivia",
                                        "text": "\r\n"
                                    }
                                ]
                            }
                        }
                    ],
                    "closeBraceToken": {
                        "kind": "CloseBraceToken",
                        "fullStart": 1118,
                        "fullEnd": 1125,
                        "start": 1122,
                        "end": 1123,
                        "fullWidth": 7,
                        "width": 1,
                        "text": "}",
                        "value": "}",
                        "valueText": "}",
                        "hasLeadingTrivia": true,
                        "hasTrailingTrivia": true,
                        "hasTrailingNewLine": true,
                        "leadingTrivia": [
                            {
                                "kind": "WhitespaceTrivia",
                                "text": "    "
                            }
                        ],
                        "trailingTrivia": [
                            {
                                "kind": "NewLineTrivia",
                                "text": "\r\n"
                            }
                        ]
                    }
                }
            },
            {
                "kind": "ExpressionStatement",
                "fullStart": 1125,
                "fullEnd": 1149,
                "start": 1125,
                "end": 1147,
                "fullWidth": 24,
                "width": 22,
                "expression": {
                    "kind": "InvocationExpression",
                    "fullStart": 1125,
                    "fullEnd": 1146,
                    "start": 1125,
                    "end": 1146,
                    "fullWidth": 21,
                    "width": 21,
                    "expression": {
                        "kind": "IdentifierName",
                        "fullStart": 1125,
                        "fullEnd": 1136,
                        "start": 1125,
                        "end": 1136,
                        "fullWidth": 11,
                        "width": 11,
                        "text": "runTestCase",
                        "value": "runTestCase",
                        "valueText": "runTestCase"
                    },
                    "argumentList": {
                        "kind": "ArgumentList",
                        "fullStart": 1136,
                        "fullEnd": 1146,
                        "start": 1136,
                        "end": 1146,
                        "fullWidth": 10,
                        "width": 10,
                        "openParenToken": {
                            "kind": "OpenParenToken",
                            "fullStart": 1136,
                            "fullEnd": 1137,
                            "start": 1136,
                            "end": 1137,
                            "fullWidth": 1,
                            "width": 1,
                            "text": "(",
                            "value": "(",
                            "valueText": "("
                        },
                        "arguments": [
                            {
                                "kind": "IdentifierName",
                                "fullStart": 1137,
                                "fullEnd": 1145,
                                "start": 1137,
                                "end": 1145,
                                "fullWidth": 8,
                                "width": 8,
                                "text": "testcase",
                                "value": "testcase",
                                "valueText": "testcase"
                            }
                        ],
                        "closeParenToken": {
                            "kind": "CloseParenToken",
                            "fullStart": 1145,
                            "fullEnd": 1146,
                            "start": 1145,
                            "end": 1146,
                            "fullWidth": 1,
                            "width": 1,
                            "text": ")",
                            "value": ")",
                            "valueText": ")"
                        }
                    }
                },
                "semicolonToken": {
                    "kind": "SemicolonToken",
                    "fullStart": 1146,
                    "fullEnd": 1149,
                    "start": 1146,
                    "end": 1147,
                    "fullWidth": 3,
                    "width": 1,
                    "text": ";",
                    "value": ";",
                    "valueText": ";",
                    "hasTrailingTrivia": true,
                    "hasTrailingNewLine": true,
                    "trailingTrivia": [
                        {
                            "kind": "NewLineTrivia",
                            "text": "\r\n"
                        }
                    ]
                }
            }
        ],
        "endOfFileToken": {
            "kind": "EndOfFileToken",
            "fullStart": 1149,
            "fullEnd": 1149,
            "start": 1149,
            "end": 1149,
            "fullWidth": 0,
            "width": 0,
            "text": ""
        }
    },
    "lineMap": {
        "lineStarts": [
            0,
            67,
            152,
            232,
            308,
            380,
            385,
            441,
            700,
            705,
            707,
            709,
            732,
            770,
            837,
            867,
            900,
            935,
            971,
            988,
            1096,
            1118,
            1125,
            1149
        ],
        "length": 1149
    }
}<|MERGE_RESOLUTION|>--- conflicted
+++ resolved
@@ -319,11 +319,8 @@
                                                         "start": 758,
                                                         "end": 759,
                                                         "fullWidth": 1,
-<<<<<<< HEAD
                                                         "width": 1,
-=======
                                                         "modifiers": [],
->>>>>>> e3c38734
                                                         "identifier": {
                                                             "kind": "IdentifierName",
                                                             "fullStart": 758,
@@ -363,11 +360,8 @@
                                                         "start": 761,
                                                         "end": 762,
                                                         "fullWidth": 1,
-<<<<<<< HEAD
                                                         "width": 1,
-=======
                                                         "modifiers": [],
->>>>>>> e3c38734
                                                         "identifier": {
                                                             "kind": "IdentifierName",
                                                             "fullStart": 761,
@@ -407,11 +401,8 @@
                                                         "start": 764,
                                                         "end": 765,
                                                         "fullWidth": 1,
-<<<<<<< HEAD
                                                         "width": 1,
-=======
                                                         "modifiers": [],
->>>>>>> e3c38734
                                                         "identifier": {
                                                             "kind": "IdentifierName",
                                                             "fullStart": 764,
