--- conflicted
+++ resolved
@@ -245,12 +245,8 @@
                                         "start": 757,
                                         "end": 768,
                                         "fullWidth": 11,
-<<<<<<< HEAD
                                         "width": 11,
-                                        "identifier": {
-=======
                                         "propertyName": {
->>>>>>> 85e84683
                                             "kind": "IdentifierName",
                                             "fullStart": 757,
                                             "fullEnd": 764,
