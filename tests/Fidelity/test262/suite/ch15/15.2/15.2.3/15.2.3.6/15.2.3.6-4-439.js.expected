--- conflicted
+++ resolved
@@ -247,12 +247,8 @@
                                         "start": 669,
                                         "end": 677,
                                         "fullWidth": 8,
-<<<<<<< HEAD
                                         "width": 8,
-                                        "identifier": {
-=======
                                         "propertyName": {
->>>>>>> 85e84683
                                             "kind": "IdentifierName",
                                             "fullStart": 669,
                                             "fullEnd": 673,
@@ -960,12 +956,8 @@
                                         "start": 875,
                                         "end": 927,
                                         "fullWidth": 52,
-<<<<<<< HEAD
                                         "width": 52,
-                                        "identifier": {
-=======
                                         "propertyName": {
->>>>>>> 85e84683
                                             "kind": "IdentifierName",
                                             "fullStart": 875,
                                             "fullEnd": 881,
@@ -1790,12 +1782,8 @@
                                                         "start": 1111,
                                                         "end": 1163,
                                                         "fullWidth": 52,
-<<<<<<< HEAD
                                                         "width": 52,
-                                                        "identifier": {
-=======
                                                         "propertyName": {
->>>>>>> 85e84683
                                                             "kind": "IdentifierName",
                                                             "fullStart": 1111,
                                                             "fullEnd": 1117,
