--- conflicted
+++ resolved
@@ -247,12 +247,8 @@
                                         "start": 635,
                                         "end": 643,
                                         "fullWidth": 8,
-<<<<<<< HEAD
                                         "width": 8,
-                                        "identifier": {
-=======
                                         "propertyName": {
->>>>>>> 85e84683
                                             "kind": "IdentifierName",
                                             "fullStart": 635,
                                             "fullEnd": 639,
@@ -965,12 +961,8 @@
                                         "start": 843,
                                         "end": 893,
                                         "fullWidth": 50,
-<<<<<<< HEAD
                                         "width": 50,
-                                        "identifier": {
-=======
                                         "propertyName": {
->>>>>>> 85e84683
                                             "kind": "IdentifierName",
                                             "fullStart": 843,
                                             "fullEnd": 865,
@@ -1193,12 +1185,8 @@
                                         "start": 908,
                                         "end": 959,
                                         "fullWidth": 51,
-<<<<<<< HEAD
                                         "width": 51,
-                                        "identifier": {
-=======
                                         "propertyName": {
->>>>>>> 85e84683
                                             "kind": "IdentifierName",
                                             "fullStart": 908,
                                             "fullEnd": 913,
