{
    "isDeclaration": false,
    "languageVersion": "EcmaScript5",
    "parseOptions": {
        "allowAutomaticSemicolonInsertion": true
    },
    "sourceUnit": {
        "kind": "SourceUnit",
        "fullStart": 0,
        "fullEnd": 1013,
        "start": 608,
        "end": 1013,
        "fullWidth": 1013,
        "width": 405,
        "isIncrementallyUnusable": true,
        "moduleElements": [
            {
                "kind": "FunctionDeclaration",
                "fullStart": 0,
                "fullEnd": 989,
                "start": 608,
                "end": 987,
                "fullWidth": 989,
                "width": 379,
                "modifiers": [],
                "functionKeyword": {
                    "kind": "FunctionKeyword",
                    "fullStart": 0,
                    "fullEnd": 617,
                    "start": 608,
                    "end": 616,
                    "fullWidth": 617,
                    "width": 8,
                    "text": "function",
                    "value": "function",
                    "valueText": "function",
                    "hasLeadingTrivia": true,
                    "hasLeadingComment": true,
                    "hasLeadingNewLine": true,
                    "hasTrailingTrivia": true,
                    "leadingTrivia": [
                        {
                            "kind": "SingleLineCommentTrivia",
                            "text": "/// Copyright (c) 2012 Ecma International.  All rights reserved. "
                        },
                        {
                            "kind": "NewLineTrivia",
                            "text": "\r\n"
                        },
                        {
                            "kind": "SingleLineCommentTrivia",
                            "text": "/// Ecma International makes this code available under the terms and conditions set"
                        },
                        {
                            "kind": "NewLineTrivia",
                            "text": "\r\n"
                        },
                        {
                            "kind": "SingleLineCommentTrivia",
                            "text": "/// forth on http://hg.ecmascript.org/tests/test262/raw-file/tip/LICENSE (the "
                        },
                        {
                            "kind": "NewLineTrivia",
                            "text": "\r\n"
                        },
                        {
                            "kind": "SingleLineCommentTrivia",
                            "text": "/// \"Use Terms\").   Any redistribution of this code must retain the above "
                        },
                        {
                            "kind": "NewLineTrivia",
                            "text": "\r\n"
                        },
                        {
                            "kind": "SingleLineCommentTrivia",
                            "text": "/// copyright and this notice and otherwise comply with the Use Terms."
                        },
                        {
                            "kind": "NewLineTrivia",
                            "text": "\r\n"
                        },
                        {
                            "kind": "MultiLineCommentTrivia",
                            "text": "/**\r\n * @path ch15/15.2/15.2.3/15.2.3.6/15.2.3.6-3-37.js\r\n * @description Object.defineProperty - 'Attributes' is a Number object that uses Object's [[Get]] method to access the 'enumerable' property (8.10.5 step 3.a)\r\n */"
                        },
                        {
                            "kind": "NewLineTrivia",
                            "text": "\r\n"
                        },
                        {
                            "kind": "NewLineTrivia",
                            "text": "\r\n"
                        },
                        {
                            "kind": "NewLineTrivia",
                            "text": "\r\n"
                        }
                    ],
                    "trailingTrivia": [
                        {
                            "kind": "WhitespaceTrivia",
                            "text": " "
                        }
                    ]
                },
                "identifier": {
                    "kind": "IdentifierName",
                    "fullStart": 617,
                    "fullEnd": 625,
                    "start": 617,
                    "end": 625,
                    "fullWidth": 8,
                    "width": 8,
                    "text": "testcase",
                    "value": "testcase",
                    "valueText": "testcase"
                },
                "callSignature": {
                    "kind": "CallSignature",
                    "fullStart": 625,
                    "fullEnd": 628,
                    "start": 625,
                    "end": 627,
                    "fullWidth": 3,
                    "width": 2,
                    "parameterList": {
                        "kind": "ParameterList",
                        "fullStart": 625,
                        "fullEnd": 628,
                        "start": 625,
                        "end": 627,
                        "fullWidth": 3,
                        "width": 2,
                        "openParenToken": {
                            "kind": "OpenParenToken",
                            "fullStart": 625,
                            "fullEnd": 626,
                            "start": 625,
                            "end": 626,
                            "fullWidth": 1,
                            "width": 1,
                            "text": "(",
                            "value": "(",
                            "valueText": "("
                        },
                        "parameters": [],
                        "closeParenToken": {
                            "kind": "CloseParenToken",
                            "fullStart": 626,
                            "fullEnd": 628,
                            "start": 626,
                            "end": 627,
                            "fullWidth": 2,
                            "width": 1,
                            "text": ")",
                            "value": ")",
                            "valueText": ")",
                            "hasTrailingTrivia": true,
                            "trailingTrivia": [
                                {
                                    "kind": "WhitespaceTrivia",
                                    "text": " "
                                }
                            ]
                        }
                    }
                },
                "block": {
                    "kind": "Block",
                    "fullStart": 628,
                    "fullEnd": 989,
                    "start": 628,
                    "end": 987,
                    "fullWidth": 361,
                    "width": 359,
                    "openBraceToken": {
                        "kind": "OpenBraceToken",
                        "fullStart": 628,
                        "fullEnd": 631,
                        "start": 628,
                        "end": 629,
                        "fullWidth": 3,
                        "width": 1,
                        "text": "{",
                        "value": "{",
                        "valueText": "{",
                        "hasTrailingTrivia": true,
                        "hasTrailingNewLine": true,
                        "trailingTrivia": [
                            {
                                "kind": "NewLineTrivia",
                                "text": "\r\n"
                            }
                        ]
                    },
                    "statements": [
                        {
                            "kind": "VariableStatement",
                            "fullStart": 631,
                            "fullEnd": 654,
                            "start": 639,
                            "end": 652,
                            "fullWidth": 23,
                            "width": 13,
                            "modifiers": [],
                            "variableDeclaration": {
                                "kind": "VariableDeclaration",
                                "fullStart": 631,
                                "fullEnd": 651,
                                "start": 639,
                                "end": 651,
                                "fullWidth": 20,
                                "width": 12,
                                "varKeyword": {
                                    "kind": "VarKeyword",
                                    "fullStart": 631,
                                    "fullEnd": 643,
                                    "start": 639,
                                    "end": 642,
                                    "fullWidth": 12,
                                    "width": 3,
                                    "text": "var",
                                    "value": "var",
                                    "valueText": "var",
                                    "hasLeadingTrivia": true,
                                    "hasTrailingTrivia": true,
                                    "leadingTrivia": [
                                        {
                                            "kind": "WhitespaceTrivia",
                                            "text": "        "
                                        }
                                    ],
                                    "trailingTrivia": [
                                        {
                                            "kind": "WhitespaceTrivia",
                                            "text": " "
                                        }
                                    ]
                                },
                                "variableDeclarators": [
                                    {
                                        "kind": "VariableDeclarator",
                                        "fullStart": 643,
                                        "fullEnd": 651,
                                        "start": 643,
                                        "end": 651,
                                        "fullWidth": 8,
<<<<<<< HEAD
                                        "width": 8,
                                        "identifier": {
=======
                                        "propertyName": {
>>>>>>> 85e84683
                                            "kind": "IdentifierName",
                                            "fullStart": 643,
                                            "fullEnd": 647,
                                            "start": 643,
                                            "end": 646,
                                            "fullWidth": 4,
                                            "width": 3,
                                            "text": "obj",
                                            "value": "obj",
                                            "valueText": "obj",
                                            "hasTrailingTrivia": true,
                                            "trailingTrivia": [
                                                {
                                                    "kind": "WhitespaceTrivia",
                                                    "text": " "
                                                }
                                            ]
                                        },
                                        "equalsValueClause": {
                                            "kind": "EqualsValueClause",
                                            "fullStart": 647,
                                            "fullEnd": 651,
                                            "start": 647,
                                            "end": 651,
                                            "fullWidth": 4,
                                            "width": 4,
                                            "equalsToken": {
                                                "kind": "EqualsToken",
                                                "fullStart": 647,
                                                "fullEnd": 649,
                                                "start": 647,
                                                "end": 648,
                                                "fullWidth": 2,
                                                "width": 1,
                                                "text": "=",
                                                "value": "=",
                                                "valueText": "=",
                                                "hasTrailingTrivia": true,
                                                "trailingTrivia": [
                                                    {
                                                        "kind": "WhitespaceTrivia",
                                                        "text": " "
                                                    }
                                                ]
                                            },
                                            "value": {
                                                "kind": "ObjectLiteralExpression",
                                                "fullStart": 649,
                                                "fullEnd": 651,
                                                "start": 649,
                                                "end": 651,
                                                "fullWidth": 2,
                                                "width": 2,
                                                "openBraceToken": {
                                                    "kind": "OpenBraceToken",
                                                    "fullStart": 649,
                                                    "fullEnd": 650,
                                                    "start": 649,
                                                    "end": 650,
                                                    "fullWidth": 1,
                                                    "width": 1,
                                                    "text": "{",
                                                    "value": "{",
                                                    "valueText": "{"
                                                },
                                                "propertyAssignments": [],
                                                "closeBraceToken": {
                                                    "kind": "CloseBraceToken",
                                                    "fullStart": 650,
                                                    "fullEnd": 651,
                                                    "start": 650,
                                                    "end": 651,
                                                    "fullWidth": 1,
                                                    "width": 1,
                                                    "text": "}",
                                                    "value": "}",
                                                    "valueText": "}"
                                                }
                                            }
                                        }
                                    }
                                ]
                            },
                            "semicolonToken": {
                                "kind": "SemicolonToken",
                                "fullStart": 651,
                                "fullEnd": 654,
                                "start": 651,
                                "end": 652,
                                "fullWidth": 3,
                                "width": 1,
                                "text": ";",
                                "value": ";",
                                "valueText": ";",
                                "hasTrailingTrivia": true,
                                "hasTrailingNewLine": true,
                                "trailingTrivia": [
                                    {
                                        "kind": "NewLineTrivia",
                                        "text": "\r\n"
                                    }
                                ]
                            }
                        },
                        {
                            "kind": "VariableStatement",
                            "fullStart": 654,
                            "fullEnd": 685,
                            "start": 662,
                            "end": 683,
                            "fullWidth": 31,
                            "width": 21,
                            "modifiers": [],
                            "variableDeclaration": {
                                "kind": "VariableDeclaration",
                                "fullStart": 654,
                                "fullEnd": 682,
                                "start": 662,
                                "end": 682,
                                "fullWidth": 28,
                                "width": 20,
                                "varKeyword": {
                                    "kind": "VarKeyword",
                                    "fullStart": 654,
                                    "fullEnd": 666,
                                    "start": 662,
                                    "end": 665,
                                    "fullWidth": 12,
                                    "width": 3,
                                    "text": "var",
                                    "value": "var",
                                    "valueText": "var",
                                    "hasLeadingTrivia": true,
                                    "hasTrailingTrivia": true,
                                    "leadingTrivia": [
                                        {
                                            "kind": "WhitespaceTrivia",
                                            "text": "        "
                                        }
                                    ],
                                    "trailingTrivia": [
                                        {
                                            "kind": "WhitespaceTrivia",
                                            "text": " "
                                        }
                                    ]
                                },
                                "variableDeclarators": [
                                    {
                                        "kind": "VariableDeclarator",
                                        "fullStart": 666,
                                        "fullEnd": 682,
                                        "start": 666,
                                        "end": 682,
                                        "fullWidth": 16,
<<<<<<< HEAD
                                        "width": 16,
                                        "identifier": {
=======
                                        "propertyName": {
>>>>>>> 85e84683
                                            "kind": "IdentifierName",
                                            "fullStart": 666,
                                            "fullEnd": 675,
                                            "start": 666,
                                            "end": 674,
                                            "fullWidth": 9,
                                            "width": 8,
                                            "text": "accessed",
                                            "value": "accessed",
                                            "valueText": "accessed",
                                            "hasTrailingTrivia": true,
                                            "trailingTrivia": [
                                                {
                                                    "kind": "WhitespaceTrivia",
                                                    "text": " "
                                                }
                                            ]
                                        },
                                        "equalsValueClause": {
                                            "kind": "EqualsValueClause",
                                            "fullStart": 675,
                                            "fullEnd": 682,
                                            "start": 675,
                                            "end": 682,
                                            "fullWidth": 7,
                                            "width": 7,
                                            "equalsToken": {
                                                "kind": "EqualsToken",
                                                "fullStart": 675,
                                                "fullEnd": 677,
                                                "start": 675,
                                                "end": 676,
                                                "fullWidth": 2,
                                                "width": 1,
                                                "text": "=",
                                                "value": "=",
                                                "valueText": "=",
                                                "hasTrailingTrivia": true,
                                                "trailingTrivia": [
                                                    {
                                                        "kind": "WhitespaceTrivia",
                                                        "text": " "
                                                    }
                                                ]
                                            },
                                            "value": {
                                                "kind": "FalseKeyword",
                                                "fullStart": 677,
                                                "fullEnd": 682,
                                                "start": 677,
                                                "end": 682,
                                                "fullWidth": 5,
                                                "width": 5,
                                                "text": "false",
                                                "value": false,
                                                "valueText": "false"
                                            }
                                        }
                                    }
                                ]
                            },
                            "semicolonToken": {
                                "kind": "SemicolonToken",
                                "fullStart": 682,
                                "fullEnd": 685,
                                "start": 682,
                                "end": 683,
                                "fullWidth": 3,
                                "width": 1,
                                "text": ";",
                                "value": ";",
                                "valueText": ";",
                                "hasTrailingTrivia": true,
                                "hasTrailingNewLine": true,
                                "trailingTrivia": [
                                    {
                                        "kind": "NewLineTrivia",
                                        "text": "\r\n"
                                    }
                                ]
                            }
                        },
                        {
                            "kind": "VariableStatement",
                            "fullStart": 685,
                            "fullEnd": 725,
                            "start": 695,
                            "end": 723,
                            "fullWidth": 40,
                            "width": 28,
                            "modifiers": [],
                            "variableDeclaration": {
                                "kind": "VariableDeclaration",
                                "fullStart": 685,
                                "fullEnd": 722,
                                "start": 695,
                                "end": 722,
                                "fullWidth": 37,
                                "width": 27,
                                "varKeyword": {
                                    "kind": "VarKeyword",
                                    "fullStart": 685,
                                    "fullEnd": 699,
                                    "start": 695,
                                    "end": 698,
                                    "fullWidth": 14,
                                    "width": 3,
                                    "text": "var",
                                    "value": "var",
                                    "valueText": "var",
                                    "hasLeadingTrivia": true,
                                    "hasLeadingNewLine": true,
                                    "hasTrailingTrivia": true,
                                    "leadingTrivia": [
                                        {
                                            "kind": "NewLineTrivia",
                                            "text": "\r\n"
                                        },
                                        {
                                            "kind": "WhitespaceTrivia",
                                            "text": "        "
                                        }
                                    ],
                                    "trailingTrivia": [
                                        {
                                            "kind": "WhitespaceTrivia",
                                            "text": " "
                                        }
                                    ]
                                },
                                "variableDeclarators": [
                                    {
                                        "kind": "VariableDeclarator",
                                        "fullStart": 699,
                                        "fullEnd": 722,
                                        "start": 699,
                                        "end": 722,
                                        "fullWidth": 23,
<<<<<<< HEAD
                                        "width": 23,
                                        "identifier": {
=======
                                        "propertyName": {
>>>>>>> 85e84683
                                            "kind": "IdentifierName",
                                            "fullStart": 699,
                                            "fullEnd": 706,
                                            "start": 699,
                                            "end": 705,
                                            "fullWidth": 7,
                                            "width": 6,
                                            "text": "numObj",
                                            "value": "numObj",
                                            "valueText": "numObj",
                                            "hasTrailingTrivia": true,
                                            "trailingTrivia": [
                                                {
                                                    "kind": "WhitespaceTrivia",
                                                    "text": " "
                                                }
                                            ]
                                        },
                                        "equalsValueClause": {
                                            "kind": "EqualsValueClause",
                                            "fullStart": 706,
                                            "fullEnd": 722,
                                            "start": 706,
                                            "end": 722,
                                            "fullWidth": 16,
                                            "width": 16,
                                            "equalsToken": {
                                                "kind": "EqualsToken",
                                                "fullStart": 706,
                                                "fullEnd": 708,
                                                "start": 706,
                                                "end": 707,
                                                "fullWidth": 2,
                                                "width": 1,
                                                "text": "=",
                                                "value": "=",
                                                "valueText": "=",
                                                "hasTrailingTrivia": true,
                                                "trailingTrivia": [
                                                    {
                                                        "kind": "WhitespaceTrivia",
                                                        "text": " "
                                                    }
                                                ]
                                            },
                                            "value": {
                                                "kind": "ObjectCreationExpression",
                                                "fullStart": 708,
                                                "fullEnd": 722,
                                                "start": 708,
                                                "end": 722,
                                                "fullWidth": 14,
                                                "width": 14,
                                                "newKeyword": {
                                                    "kind": "NewKeyword",
                                                    "fullStart": 708,
                                                    "fullEnd": 712,
                                                    "start": 708,
                                                    "end": 711,
                                                    "fullWidth": 4,
                                                    "width": 3,
                                                    "text": "new",
                                                    "value": "new",
                                                    "valueText": "new",
                                                    "hasTrailingTrivia": true,
                                                    "trailingTrivia": [
                                                        {
                                                            "kind": "WhitespaceTrivia",
                                                            "text": " "
                                                        }
                                                    ]
                                                },
                                                "expression": {
                                                    "kind": "IdentifierName",
                                                    "fullStart": 712,
                                                    "fullEnd": 718,
                                                    "start": 712,
                                                    "end": 718,
                                                    "fullWidth": 6,
                                                    "width": 6,
                                                    "text": "Number",
                                                    "value": "Number",
                                                    "valueText": "Number"
                                                },
                                                "argumentList": {
                                                    "kind": "ArgumentList",
                                                    "fullStart": 718,
                                                    "fullEnd": 722,
                                                    "start": 718,
                                                    "end": 722,
                                                    "fullWidth": 4,
                                                    "width": 4,
                                                    "openParenToken": {
                                                        "kind": "OpenParenToken",
                                                        "fullStart": 718,
                                                        "fullEnd": 719,
                                                        "start": 718,
                                                        "end": 719,
                                                        "fullWidth": 1,
                                                        "width": 1,
                                                        "text": "(",
                                                        "value": "(",
                                                        "valueText": "("
                                                    },
                                                    "arguments": [
                                                        {
                                                            "kind": "NegateExpression",
                                                            "fullStart": 719,
                                                            "fullEnd": 721,
                                                            "start": 719,
                                                            "end": 721,
                                                            "fullWidth": 2,
                                                            "width": 2,
                                                            "operatorToken": {
                                                                "kind": "MinusToken",
                                                                "fullStart": 719,
                                                                "fullEnd": 720,
                                                                "start": 719,
                                                                "end": 720,
                                                                "fullWidth": 1,
                                                                "width": 1,
                                                                "text": "-",
                                                                "value": "-",
                                                                "valueText": "-"
                                                            },
                                                            "operand": {
                                                                "kind": "NumericLiteral",
                                                                "fullStart": 720,
                                                                "fullEnd": 721,
                                                                "start": 720,
                                                                "end": 721,
                                                                "fullWidth": 1,
                                                                "width": 1,
                                                                "text": "2",
                                                                "value": 2,
                                                                "valueText": "2"
                                                            }
                                                        }
                                                    ],
                                                    "closeParenToken": {
                                                        "kind": "CloseParenToken",
                                                        "fullStart": 721,
                                                        "fullEnd": 722,
                                                        "start": 721,
                                                        "end": 722,
                                                        "fullWidth": 1,
                                                        "width": 1,
                                                        "text": ")",
                                                        "value": ")",
                                                        "valueText": ")"
                                                    }
                                                }
                                            }
                                        }
                                    }
                                ]
                            },
                            "semicolonToken": {
                                "kind": "SemicolonToken",
                                "fullStart": 722,
                                "fullEnd": 725,
                                "start": 722,
                                "end": 723,
                                "fullWidth": 3,
                                "width": 1,
                                "text": ";",
                                "value": ";",
                                "valueText": ";",
                                "hasTrailingTrivia": true,
                                "hasTrailingNewLine": true,
                                "trailingTrivia": [
                                    {
                                        "kind": "NewLineTrivia",
                                        "text": "\r\n"
                                    }
                                ]
                            }
                        },
                        {
                            "kind": "ExpressionStatement",
                            "fullStart": 725,
                            "fullEnd": 760,
                            "start": 733,
                            "end": 758,
                            "fullWidth": 35,
                            "width": 25,
                            "expression": {
                                "kind": "AssignmentExpression",
                                "fullStart": 725,
                                "fullEnd": 757,
                                "start": 733,
                                "end": 757,
                                "fullWidth": 32,
                                "width": 24,
                                "left": {
                                    "kind": "MemberAccessExpression",
                                    "fullStart": 725,
                                    "fullEnd": 751,
                                    "start": 733,
                                    "end": 750,
                                    "fullWidth": 26,
                                    "width": 17,
                                    "expression": {
                                        "kind": "IdentifierName",
                                        "fullStart": 725,
                                        "fullEnd": 739,
                                        "start": 733,
                                        "end": 739,
                                        "fullWidth": 14,
                                        "width": 6,
                                        "text": "numObj",
                                        "value": "numObj",
                                        "valueText": "numObj",
                                        "hasLeadingTrivia": true,
                                        "leadingTrivia": [
                                            {
                                                "kind": "WhitespaceTrivia",
                                                "text": "        "
                                            }
                                        ]
                                    },
                                    "dotToken": {
                                        "kind": "DotToken",
                                        "fullStart": 739,
                                        "fullEnd": 740,
                                        "start": 739,
                                        "end": 740,
                                        "fullWidth": 1,
                                        "width": 1,
                                        "text": ".",
                                        "value": ".",
                                        "valueText": "."
                                    },
                                    "name": {
                                        "kind": "IdentifierName",
                                        "fullStart": 740,
                                        "fullEnd": 751,
                                        "start": 740,
                                        "end": 750,
                                        "fullWidth": 11,
                                        "width": 10,
                                        "text": "enumerable",
                                        "value": "enumerable",
                                        "valueText": "enumerable",
                                        "hasTrailingTrivia": true,
                                        "trailingTrivia": [
                                            {
                                                "kind": "WhitespaceTrivia",
                                                "text": " "
                                            }
                                        ]
                                    }
                                },
                                "operatorToken": {
                                    "kind": "EqualsToken",
                                    "fullStart": 751,
                                    "fullEnd": 753,
                                    "start": 751,
                                    "end": 752,
                                    "fullWidth": 2,
                                    "width": 1,
                                    "text": "=",
                                    "value": "=",
                                    "valueText": "=",
                                    "hasTrailingTrivia": true,
                                    "trailingTrivia": [
                                        {
                                            "kind": "WhitespaceTrivia",
                                            "text": " "
                                        }
                                    ]
                                },
                                "right": {
                                    "kind": "TrueKeyword",
                                    "fullStart": 753,
                                    "fullEnd": 757,
                                    "start": 753,
                                    "end": 757,
                                    "fullWidth": 4,
                                    "width": 4,
                                    "text": "true",
                                    "value": true,
                                    "valueText": "true"
                                }
                            },
                            "semicolonToken": {
                                "kind": "SemicolonToken",
                                "fullStart": 757,
                                "fullEnd": 760,
                                "start": 757,
                                "end": 758,
                                "fullWidth": 3,
                                "width": 1,
                                "text": ";",
                                "value": ";",
                                "valueText": ";",
                                "hasTrailingTrivia": true,
                                "hasTrailingNewLine": true,
                                "trailingTrivia": [
                                    {
                                        "kind": "NewLineTrivia",
                                        "text": "\r\n"
                                    }
                                ]
                            }
                        },
                        {
                            "kind": "ExpressionStatement",
                            "fullStart": 760,
                            "fullEnd": 819,
                            "start": 770,
                            "end": 817,
                            "fullWidth": 59,
                            "width": 47,
                            "expression": {
                                "kind": "InvocationExpression",
                                "fullStart": 760,
                                "fullEnd": 816,
                                "start": 770,
                                "end": 816,
                                "fullWidth": 56,
                                "width": 46,
                                "expression": {
                                    "kind": "MemberAccessExpression",
                                    "fullStart": 760,
                                    "fullEnd": 791,
                                    "start": 770,
                                    "end": 791,
                                    "fullWidth": 31,
                                    "width": 21,
                                    "expression": {
                                        "kind": "IdentifierName",
                                        "fullStart": 760,
                                        "fullEnd": 776,
                                        "start": 770,
                                        "end": 776,
                                        "fullWidth": 16,
                                        "width": 6,
                                        "text": "Object",
                                        "value": "Object",
                                        "valueText": "Object",
                                        "hasLeadingTrivia": true,
                                        "hasLeadingNewLine": true,
                                        "leadingTrivia": [
                                            {
                                                "kind": "NewLineTrivia",
                                                "text": "\r\n"
                                            },
                                            {
                                                "kind": "WhitespaceTrivia",
                                                "text": "        "
                                            }
                                        ]
                                    },
                                    "dotToken": {
                                        "kind": "DotToken",
                                        "fullStart": 776,
                                        "fullEnd": 777,
                                        "start": 776,
                                        "end": 777,
                                        "fullWidth": 1,
                                        "width": 1,
                                        "text": ".",
                                        "value": ".",
                                        "valueText": "."
                                    },
                                    "name": {
                                        "kind": "IdentifierName",
                                        "fullStart": 777,
                                        "fullEnd": 791,
                                        "start": 777,
                                        "end": 791,
                                        "fullWidth": 14,
                                        "width": 14,
                                        "text": "defineProperty",
                                        "value": "defineProperty",
                                        "valueText": "defineProperty"
                                    }
                                },
                                "argumentList": {
                                    "kind": "ArgumentList",
                                    "fullStart": 791,
                                    "fullEnd": 816,
                                    "start": 791,
                                    "end": 816,
                                    "fullWidth": 25,
                                    "width": 25,
                                    "openParenToken": {
                                        "kind": "OpenParenToken",
                                        "fullStart": 791,
                                        "fullEnd": 792,
                                        "start": 791,
                                        "end": 792,
                                        "fullWidth": 1,
                                        "width": 1,
                                        "text": "(",
                                        "value": "(",
                                        "valueText": "("
                                    },
                                    "arguments": [
                                        {
                                            "kind": "IdentifierName",
                                            "fullStart": 792,
                                            "fullEnd": 795,
                                            "start": 792,
                                            "end": 795,
                                            "fullWidth": 3,
                                            "width": 3,
                                            "text": "obj",
                                            "value": "obj",
                                            "valueText": "obj"
                                        },
                                        {
                                            "kind": "CommaToken",
                                            "fullStart": 795,
                                            "fullEnd": 797,
                                            "start": 795,
                                            "end": 796,
                                            "fullWidth": 2,
                                            "width": 1,
                                            "text": ",",
                                            "value": ",",
                                            "valueText": ",",
                                            "hasTrailingTrivia": true,
                                            "trailingTrivia": [
                                                {
                                                    "kind": "WhitespaceTrivia",
                                                    "text": " "
                                                }
                                            ]
                                        },
                                        {
                                            "kind": "StringLiteral",
                                            "fullStart": 797,
                                            "fullEnd": 807,
                                            "start": 797,
                                            "end": 807,
                                            "fullWidth": 10,
                                            "width": 10,
                                            "text": "\"property\"",
                                            "value": "property",
                                            "valueText": "property"
                                        },
                                        {
                                            "kind": "CommaToken",
                                            "fullStart": 807,
                                            "fullEnd": 809,
                                            "start": 807,
                                            "end": 808,
                                            "fullWidth": 2,
                                            "width": 1,
                                            "text": ",",
                                            "value": ",",
                                            "valueText": ",",
                                            "hasTrailingTrivia": true,
                                            "trailingTrivia": [
                                                {
                                                    "kind": "WhitespaceTrivia",
                                                    "text": " "
                                                }
                                            ]
                                        },
                                        {
                                            "kind": "IdentifierName",
                                            "fullStart": 809,
                                            "fullEnd": 815,
                                            "start": 809,
                                            "end": 815,
                                            "fullWidth": 6,
                                            "width": 6,
                                            "text": "numObj",
                                            "value": "numObj",
                                            "valueText": "numObj"
                                        }
                                    ],
                                    "closeParenToken": {
                                        "kind": "CloseParenToken",
                                        "fullStart": 815,
                                        "fullEnd": 816,
                                        "start": 815,
                                        "end": 816,
                                        "fullWidth": 1,
                                        "width": 1,
                                        "text": ")",
                                        "value": ")",
                                        "valueText": ")"
                                    }
                                }
                            },
                            "semicolonToken": {
                                "kind": "SemicolonToken",
                                "fullStart": 816,
                                "fullEnd": 819,
                                "start": 816,
                                "end": 817,
                                "fullWidth": 3,
                                "width": 1,
                                "text": ";",
                                "value": ";",
                                "valueText": ";",
                                "hasTrailingTrivia": true,
                                "hasTrailingNewLine": true,
                                "trailingTrivia": [
                                    {
                                        "kind": "NewLineTrivia",
                                        "text": "\r\n"
                                    }
                                ]
                            }
                        },
                        {
                            "kind": "ForInStatement",
                            "fullStart": 819,
                            "fullEnd": 954,
                            "start": 829,
                            "end": 952,
                            "fullWidth": 135,
                            "width": 123,
                            "forKeyword": {
                                "kind": "ForKeyword",
                                "fullStart": 819,
                                "fullEnd": 833,
                                "start": 829,
                                "end": 832,
                                "fullWidth": 14,
                                "width": 3,
                                "text": "for",
                                "value": "for",
                                "valueText": "for",
                                "hasLeadingTrivia": true,
                                "hasLeadingNewLine": true,
                                "hasTrailingTrivia": true,
                                "leadingTrivia": [
                                    {
                                        "kind": "NewLineTrivia",
                                        "text": "\r\n"
                                    },
                                    {
                                        "kind": "WhitespaceTrivia",
                                        "text": "        "
                                    }
                                ],
                                "trailingTrivia": [
                                    {
                                        "kind": "WhitespaceTrivia",
                                        "text": " "
                                    }
                                ]
                            },
                            "openParenToken": {
                                "kind": "OpenParenToken",
                                "fullStart": 833,
                                "fullEnd": 834,
                                "start": 833,
                                "end": 834,
                                "fullWidth": 1,
                                "width": 1,
                                "text": "(",
                                "value": "(",
                                "valueText": "("
                            },
                            "variableDeclaration": {
                                "kind": "VariableDeclaration",
                                "fullStart": 834,
                                "fullEnd": 843,
                                "start": 834,
                                "end": 842,
                                "fullWidth": 9,
                                "width": 8,
                                "varKeyword": {
                                    "kind": "VarKeyword",
                                    "fullStart": 834,
                                    "fullEnd": 838,
                                    "start": 834,
                                    "end": 837,
                                    "fullWidth": 4,
                                    "width": 3,
                                    "text": "var",
                                    "value": "var",
                                    "valueText": "var",
                                    "hasTrailingTrivia": true,
                                    "trailingTrivia": [
                                        {
                                            "kind": "WhitespaceTrivia",
                                            "text": " "
                                        }
                                    ]
                                },
                                "variableDeclarators": [
                                    {
                                        "kind": "VariableDeclarator",
                                        "fullStart": 838,
                                        "fullEnd": 843,
                                        "start": 838,
                                        "end": 842,
                                        "fullWidth": 5,
<<<<<<< HEAD
                                        "width": 4,
                                        "identifier": {
=======
                                        "propertyName": {
>>>>>>> 85e84683
                                            "kind": "IdentifierName",
                                            "fullStart": 838,
                                            "fullEnd": 843,
                                            "start": 838,
                                            "end": 842,
                                            "fullWidth": 5,
                                            "width": 4,
                                            "text": "prop",
                                            "value": "prop",
                                            "valueText": "prop",
                                            "hasTrailingTrivia": true,
                                            "trailingTrivia": [
                                                {
                                                    "kind": "WhitespaceTrivia",
                                                    "text": " "
                                                }
                                            ]
                                        }
                                    }
                                ]
                            },
                            "inKeyword": {
                                "kind": "InKeyword",
                                "fullStart": 843,
                                "fullEnd": 846,
                                "start": 843,
                                "end": 845,
                                "fullWidth": 3,
                                "width": 2,
                                "text": "in",
                                "value": "in",
                                "valueText": "in",
                                "hasTrailingTrivia": true,
                                "trailingTrivia": [
                                    {
                                        "kind": "WhitespaceTrivia",
                                        "text": " "
                                    }
                                ]
                            },
                            "expression": {
                                "kind": "IdentifierName",
                                "fullStart": 846,
                                "fullEnd": 849,
                                "start": 846,
                                "end": 849,
                                "fullWidth": 3,
                                "width": 3,
                                "text": "obj",
                                "value": "obj",
                                "valueText": "obj"
                            },
                            "closeParenToken": {
                                "kind": "CloseParenToken",
                                "fullStart": 849,
                                "fullEnd": 851,
                                "start": 849,
                                "end": 850,
                                "fullWidth": 2,
                                "width": 1,
                                "text": ")",
                                "value": ")",
                                "valueText": ")",
                                "hasTrailingTrivia": true,
                                "trailingTrivia": [
                                    {
                                        "kind": "WhitespaceTrivia",
                                        "text": " "
                                    }
                                ]
                            },
                            "statement": {
                                "kind": "Block",
                                "fullStart": 851,
                                "fullEnd": 954,
                                "start": 851,
                                "end": 952,
                                "fullWidth": 103,
                                "width": 101,
                                "openBraceToken": {
                                    "kind": "OpenBraceToken",
                                    "fullStart": 851,
                                    "fullEnd": 854,
                                    "start": 851,
                                    "end": 852,
                                    "fullWidth": 3,
                                    "width": 1,
                                    "text": "{",
                                    "value": "{",
                                    "valueText": "{",
                                    "hasTrailingTrivia": true,
                                    "hasTrailingNewLine": true,
                                    "trailingTrivia": [
                                        {
                                            "kind": "NewLineTrivia",
                                            "text": "\r\n"
                                        }
                                    ]
                                },
                                "statements": [
                                    {
                                        "kind": "IfStatement",
                                        "fullStart": 854,
                                        "fullEnd": 943,
                                        "start": 866,
                                        "end": 941,
                                        "fullWidth": 89,
                                        "width": 75,
                                        "ifKeyword": {
                                            "kind": "IfKeyword",
                                            "fullStart": 854,
                                            "fullEnd": 869,
                                            "start": 866,
                                            "end": 868,
                                            "fullWidth": 15,
                                            "width": 2,
                                            "text": "if",
                                            "value": "if",
                                            "valueText": "if",
                                            "hasLeadingTrivia": true,
                                            "hasTrailingTrivia": true,
                                            "leadingTrivia": [
                                                {
                                                    "kind": "WhitespaceTrivia",
                                                    "text": "            "
                                                }
                                            ],
                                            "trailingTrivia": [
                                                {
                                                    "kind": "WhitespaceTrivia",
                                                    "text": " "
                                                }
                                            ]
                                        },
                                        "openParenToken": {
                                            "kind": "OpenParenToken",
                                            "fullStart": 869,
                                            "fullEnd": 870,
                                            "start": 869,
                                            "end": 870,
                                            "fullWidth": 1,
                                            "width": 1,
                                            "text": "(",
                                            "value": "(",
                                            "valueText": "("
                                        },
                                        "condition": {
                                            "kind": "EqualsExpression",
                                            "fullStart": 870,
                                            "fullEnd": 889,
                                            "start": 870,
                                            "end": 889,
                                            "fullWidth": 19,
                                            "width": 19,
                                            "left": {
                                                "kind": "IdentifierName",
                                                "fullStart": 870,
                                                "fullEnd": 875,
                                                "start": 870,
                                                "end": 874,
                                                "fullWidth": 5,
                                                "width": 4,
                                                "text": "prop",
                                                "value": "prop",
                                                "valueText": "prop",
                                                "hasTrailingTrivia": true,
                                                "trailingTrivia": [
                                                    {
                                                        "kind": "WhitespaceTrivia",
                                                        "text": " "
                                                    }
                                                ]
                                            },
                                            "operatorToken": {
                                                "kind": "EqualsEqualsEqualsToken",
                                                "fullStart": 875,
                                                "fullEnd": 879,
                                                "start": 875,
                                                "end": 878,
                                                "fullWidth": 4,
                                                "width": 3,
                                                "text": "===",
                                                "value": "===",
                                                "valueText": "===",
                                                "hasTrailingTrivia": true,
                                                "trailingTrivia": [
                                                    {
                                                        "kind": "WhitespaceTrivia",
                                                        "text": " "
                                                    }
                                                ]
                                            },
                                            "right": {
                                                "kind": "StringLiteral",
                                                "fullStart": 879,
                                                "fullEnd": 889,
                                                "start": 879,
                                                "end": 889,
                                                "fullWidth": 10,
                                                "width": 10,
                                                "text": "\"property\"",
                                                "value": "property",
                                                "valueText": "property"
                                            }
                                        },
                                        "closeParenToken": {
                                            "kind": "CloseParenToken",
                                            "fullStart": 889,
                                            "fullEnd": 891,
                                            "start": 889,
                                            "end": 890,
                                            "fullWidth": 2,
                                            "width": 1,
                                            "text": ")",
                                            "value": ")",
                                            "valueText": ")",
                                            "hasTrailingTrivia": true,
                                            "trailingTrivia": [
                                                {
                                                    "kind": "WhitespaceTrivia",
                                                    "text": " "
                                                }
                                            ]
                                        },
                                        "statement": {
                                            "kind": "Block",
                                            "fullStart": 891,
                                            "fullEnd": 943,
                                            "start": 891,
                                            "end": 941,
                                            "fullWidth": 52,
                                            "width": 50,
                                            "openBraceToken": {
                                                "kind": "OpenBraceToken",
                                                "fullStart": 891,
                                                "fullEnd": 894,
                                                "start": 891,
                                                "end": 892,
                                                "fullWidth": 3,
                                                "width": 1,
                                                "text": "{",
                                                "value": "{",
                                                "valueText": "{",
                                                "hasTrailingTrivia": true,
                                                "hasTrailingNewLine": true,
                                                "trailingTrivia": [
                                                    {
                                                        "kind": "NewLineTrivia",
                                                        "text": "\r\n"
                                                    }
                                                ]
                                            },
                                            "statements": [
                                                {
                                                    "kind": "ExpressionStatement",
                                                    "fullStart": 894,
                                                    "fullEnd": 928,
                                                    "start": 910,
                                                    "end": 926,
                                                    "fullWidth": 34,
                                                    "width": 16,
                                                    "expression": {
                                                        "kind": "AssignmentExpression",
                                                        "fullStart": 894,
                                                        "fullEnd": 925,
                                                        "start": 910,
                                                        "end": 925,
                                                        "fullWidth": 31,
                                                        "width": 15,
                                                        "left": {
                                                            "kind": "IdentifierName",
                                                            "fullStart": 894,
                                                            "fullEnd": 919,
                                                            "start": 910,
                                                            "end": 918,
                                                            "fullWidth": 25,
                                                            "width": 8,
                                                            "text": "accessed",
                                                            "value": "accessed",
                                                            "valueText": "accessed",
                                                            "hasLeadingTrivia": true,
                                                            "hasTrailingTrivia": true,
                                                            "leadingTrivia": [
                                                                {
                                                                    "kind": "WhitespaceTrivia",
                                                                    "text": "                "
                                                                }
                                                            ],
                                                            "trailingTrivia": [
                                                                {
                                                                    "kind": "WhitespaceTrivia",
                                                                    "text": " "
                                                                }
                                                            ]
                                                        },
                                                        "operatorToken": {
                                                            "kind": "EqualsToken",
                                                            "fullStart": 919,
                                                            "fullEnd": 921,
                                                            "start": 919,
                                                            "end": 920,
                                                            "fullWidth": 2,
                                                            "width": 1,
                                                            "text": "=",
                                                            "value": "=",
                                                            "valueText": "=",
                                                            "hasTrailingTrivia": true,
                                                            "trailingTrivia": [
                                                                {
                                                                    "kind": "WhitespaceTrivia",
                                                                    "text": " "
                                                                }
                                                            ]
                                                        },
                                                        "right": {
                                                            "kind": "TrueKeyword",
                                                            "fullStart": 921,
                                                            "fullEnd": 925,
                                                            "start": 921,
                                                            "end": 925,
                                                            "fullWidth": 4,
                                                            "width": 4,
                                                            "text": "true",
                                                            "value": true,
                                                            "valueText": "true"
                                                        }
                                                    },
                                                    "semicolonToken": {
                                                        "kind": "SemicolonToken",
                                                        "fullStart": 925,
                                                        "fullEnd": 928,
                                                        "start": 925,
                                                        "end": 926,
                                                        "fullWidth": 3,
                                                        "width": 1,
                                                        "text": ";",
                                                        "value": ";",
                                                        "valueText": ";",
                                                        "hasTrailingTrivia": true,
                                                        "hasTrailingNewLine": true,
                                                        "trailingTrivia": [
                                                            {
                                                                "kind": "NewLineTrivia",
                                                                "text": "\r\n"
                                                            }
                                                        ]
                                                    }
                                                }
                                            ],
                                            "closeBraceToken": {
                                                "kind": "CloseBraceToken",
                                                "fullStart": 928,
                                                "fullEnd": 943,
                                                "start": 940,
                                                "end": 941,
                                                "fullWidth": 15,
                                                "width": 1,
                                                "text": "}",
                                                "value": "}",
                                                "valueText": "}",
                                                "hasLeadingTrivia": true,
                                                "hasTrailingTrivia": true,
                                                "hasTrailingNewLine": true,
                                                "leadingTrivia": [
                                                    {
                                                        "kind": "WhitespaceTrivia",
                                                        "text": "            "
                                                    }
                                                ],
                                                "trailingTrivia": [
                                                    {
                                                        "kind": "NewLineTrivia",
                                                        "text": "\r\n"
                                                    }
                                                ]
                                            }
                                        }
                                    }
                                ],
                                "closeBraceToken": {
                                    "kind": "CloseBraceToken",
                                    "fullStart": 943,
                                    "fullEnd": 954,
                                    "start": 951,
                                    "end": 952,
                                    "fullWidth": 11,
                                    "width": 1,
                                    "text": "}",
                                    "value": "}",
                                    "valueText": "}",
                                    "hasLeadingTrivia": true,
                                    "hasTrailingTrivia": true,
                                    "hasTrailingNewLine": true,
                                    "leadingTrivia": [
                                        {
                                            "kind": "WhitespaceTrivia",
                                            "text": "        "
                                        }
                                    ],
                                    "trailingTrivia": [
                                        {
                                            "kind": "NewLineTrivia",
                                            "text": "\r\n"
                                        }
                                    ]
                                }
                            }
                        },
                        {
                            "kind": "ReturnStatement",
                            "fullStart": 954,
                            "fullEnd": 982,
                            "start": 964,
                            "end": 980,
                            "fullWidth": 28,
                            "width": 16,
                            "returnKeyword": {
                                "kind": "ReturnKeyword",
                                "fullStart": 954,
                                "fullEnd": 971,
                                "start": 964,
                                "end": 970,
                                "fullWidth": 17,
                                "width": 6,
                                "text": "return",
                                "value": "return",
                                "valueText": "return",
                                "hasLeadingTrivia": true,
                                "hasLeadingNewLine": true,
                                "hasTrailingTrivia": true,
                                "leadingTrivia": [
                                    {
                                        "kind": "NewLineTrivia",
                                        "text": "\r\n"
                                    },
                                    {
                                        "kind": "WhitespaceTrivia",
                                        "text": "        "
                                    }
                                ],
                                "trailingTrivia": [
                                    {
                                        "kind": "WhitespaceTrivia",
                                        "text": " "
                                    }
                                ]
                            },
                            "expression": {
                                "kind": "IdentifierName",
                                "fullStart": 971,
                                "fullEnd": 979,
                                "start": 971,
                                "end": 979,
                                "fullWidth": 8,
                                "width": 8,
                                "text": "accessed",
                                "value": "accessed",
                                "valueText": "accessed"
                            },
                            "semicolonToken": {
                                "kind": "SemicolonToken",
                                "fullStart": 979,
                                "fullEnd": 982,
                                "start": 979,
                                "end": 980,
                                "fullWidth": 3,
                                "width": 1,
                                "text": ";",
                                "value": ";",
                                "valueText": ";",
                                "hasTrailingTrivia": true,
                                "hasTrailingNewLine": true,
                                "trailingTrivia": [
                                    {
                                        "kind": "NewLineTrivia",
                                        "text": "\r\n"
                                    }
                                ]
                            }
                        }
                    ],
                    "closeBraceToken": {
                        "kind": "CloseBraceToken",
                        "fullStart": 982,
                        "fullEnd": 989,
                        "start": 986,
                        "end": 987,
                        "fullWidth": 7,
                        "width": 1,
                        "text": "}",
                        "value": "}",
                        "valueText": "}",
                        "hasLeadingTrivia": true,
                        "hasTrailingTrivia": true,
                        "hasTrailingNewLine": true,
                        "leadingTrivia": [
                            {
                                "kind": "WhitespaceTrivia",
                                "text": "    "
                            }
                        ],
                        "trailingTrivia": [
                            {
                                "kind": "NewLineTrivia",
                                "text": "\r\n"
                            }
                        ]
                    }
                }
            },
            {
                "kind": "ExpressionStatement",
                "fullStart": 989,
                "fullEnd": 1013,
                "start": 989,
                "end": 1011,
                "fullWidth": 24,
                "width": 22,
                "expression": {
                    "kind": "InvocationExpression",
                    "fullStart": 989,
                    "fullEnd": 1010,
                    "start": 989,
                    "end": 1010,
                    "fullWidth": 21,
                    "width": 21,
                    "expression": {
                        "kind": "IdentifierName",
                        "fullStart": 989,
                        "fullEnd": 1000,
                        "start": 989,
                        "end": 1000,
                        "fullWidth": 11,
                        "width": 11,
                        "text": "runTestCase",
                        "value": "runTestCase",
                        "valueText": "runTestCase"
                    },
                    "argumentList": {
                        "kind": "ArgumentList",
                        "fullStart": 1000,
                        "fullEnd": 1010,
                        "start": 1000,
                        "end": 1010,
                        "fullWidth": 10,
                        "width": 10,
                        "openParenToken": {
                            "kind": "OpenParenToken",
                            "fullStart": 1000,
                            "fullEnd": 1001,
                            "start": 1000,
                            "end": 1001,
                            "fullWidth": 1,
                            "width": 1,
                            "text": "(",
                            "value": "(",
                            "valueText": "("
                        },
                        "arguments": [
                            {
                                "kind": "IdentifierName",
                                "fullStart": 1001,
                                "fullEnd": 1009,
                                "start": 1001,
                                "end": 1009,
                                "fullWidth": 8,
                                "width": 8,
                                "text": "testcase",
                                "value": "testcase",
                                "valueText": "testcase"
                            }
                        ],
                        "closeParenToken": {
                            "kind": "CloseParenToken",
                            "fullStart": 1009,
                            "fullEnd": 1010,
                            "start": 1009,
                            "end": 1010,
                            "fullWidth": 1,
                            "width": 1,
                            "text": ")",
                            "value": ")",
                            "valueText": ")"
                        }
                    }
                },
                "semicolonToken": {
                    "kind": "SemicolonToken",
                    "fullStart": 1010,
                    "fullEnd": 1013,
                    "start": 1010,
                    "end": 1011,
                    "fullWidth": 3,
                    "width": 1,
                    "text": ";",
                    "value": ";",
                    "valueText": ";",
                    "hasTrailingTrivia": true,
                    "hasTrailingNewLine": true,
                    "trailingTrivia": [
                        {
                            "kind": "NewLineTrivia",
                            "text": "\r\n"
                        }
                    ]
                }
            }
        ],
        "endOfFileToken": {
            "kind": "EndOfFileToken",
            "fullStart": 1013,
            "fullEnd": 1013,
            "start": 1013,
            "end": 1013,
            "fullWidth": 0,
            "width": 0,
            "text": ""
        }
    },
    "lineMap": {
        "lineStarts": [
            0,
            67,
            152,
            232,
            308,
            380,
            385,
            438,
            599,
            604,
            606,
            608,
            631,
            654,
            685,
            687,
            725,
            760,
            762,
            819,
            821,
            854,
            894,
            928,
            943,
            954,
            956,
            982,
            989,
            1013
        ],
        "length": 1013
    }
}<|MERGE_RESOLUTION|>--- conflicted
+++ resolved
@@ -245,12 +245,8 @@
                                         "start": 643,
                                         "end": 651,
                                         "fullWidth": 8,
-<<<<<<< HEAD
                                         "width": 8,
-                                        "identifier": {
-=======
                                         "propertyName": {
->>>>>>> 85e84683
                                             "kind": "IdentifierName",
                                             "fullStart": 643,
                                             "fullEnd": 647,
@@ -406,12 +402,8 @@
                                         "start": 666,
                                         "end": 682,
                                         "fullWidth": 16,
-<<<<<<< HEAD
                                         "width": 16,
-                                        "identifier": {
-=======
                                         "propertyName": {
->>>>>>> 85e84683
                                             "kind": "IdentifierName",
                                             "fullStart": 666,
                                             "fullEnd": 675,
@@ -550,12 +542,8 @@
                                         "start": 699,
                                         "end": 722,
                                         "fullWidth": 23,
-<<<<<<< HEAD
                                         "width": 23,
-                                        "identifier": {
-=======
                                         "propertyName": {
->>>>>>> 85e84683
                                             "kind": "IdentifierName",
                                             "fullStart": 699,
                                             "fullEnd": 706,
@@ -1152,12 +1140,8 @@
                                         "start": 838,
                                         "end": 842,
                                         "fullWidth": 5,
-<<<<<<< HEAD
                                         "width": 4,
-                                        "identifier": {
-=======
                                         "propertyName": {
->>>>>>> 85e84683
                                             "kind": "IdentifierName",
                                             "fullStart": 838,
                                             "fullEnd": 843,
