--- conflicted
+++ resolved
@@ -245,12 +245,8 @@
                                         "start": 664,
                                         "end": 672,
                                         "fullWidth": 8,
-<<<<<<< HEAD
                                         "width": 8,
-                                        "identifier": {
-=======
                                         "propertyName": {
->>>>>>> 85e84683
                                             "kind": "IdentifierName",
                                             "fullStart": 664,
                                             "fullEnd": 668,
@@ -635,12 +631,8 @@
                                                     "start": 755,
                                                     "end": 776,
                                                     "fullWidth": 21,
-<<<<<<< HEAD
                                                     "width": 21,
-                                                    "identifier": {
-=======
                                                     "propertyName": {
->>>>>>> 85e84683
                                                         "kind": "IdentifierName",
                                                         "fullStart": 755,
                                                         "fullEnd": 762,
@@ -1045,12 +1037,8 @@
                                                     "start": 860,
                                                     "end": 904,
                                                     "fullWidth": 44,
-<<<<<<< HEAD
                                                     "width": 44,
-                                                    "identifier": {
-=======
                                                     "propertyName": {
->>>>>>> 85e84683
                                                         "kind": "IdentifierName",
                                                         "fullStart": 860,
                                                         "fullEnd": 872,
@@ -1411,12 +1399,8 @@
                                                     "start": 969,
                                                     "end": 1013,
                                                     "fullWidth": 44,
-<<<<<<< HEAD
                                                     "width": 44,
-                                                    "identifier": {
-=======
                                                     "propertyName": {
->>>>>>> 85e84683
                                                         "kind": "IdentifierName",
                                                         "fullStart": 969,
                                                         "fullEnd": 980,
