{
    "isDeclaration": false,
    "languageVersion": "EcmaScript5",
    "parseOptions": {
        "allowAutomaticSemicolonInsertion": true
    },
    "sourceUnit": {
        "kind": "SourceUnit",
        "fullStart": 0,
        "fullEnd": 1087,
        "start": 608,
        "end": 1087,
        "fullWidth": 1087,
        "width": 479,
        "isIncrementallyUnusable": true,
        "moduleElements": [
            {
                "kind": "FunctionDeclaration",
                "fullStart": 0,
                "fullEnd": 1063,
                "start": 608,
                "end": 1061,
                "fullWidth": 1063,
                "width": 453,
                "modifiers": [],
                "functionKeyword": {
                    "kind": "FunctionKeyword",
                    "fullStart": 0,
                    "fullEnd": 617,
                    "start": 608,
                    "end": 616,
                    "fullWidth": 617,
                    "width": 8,
                    "text": "function",
                    "value": "function",
                    "valueText": "function",
                    "hasLeadingTrivia": true,
                    "hasLeadingComment": true,
                    "hasLeadingNewLine": true,
                    "hasTrailingTrivia": true,
                    "leadingTrivia": [
                        {
                            "kind": "SingleLineCommentTrivia",
                            "text": "/// Copyright (c) 2012 Ecma International.  All rights reserved. "
                        },
                        {
                            "kind": "NewLineTrivia",
                            "text": "\r\n"
                        },
                        {
                            "kind": "SingleLineCommentTrivia",
                            "text": "/// Ecma International makes this code available under the terms and conditions set"
                        },
                        {
                            "kind": "NewLineTrivia",
                            "text": "\r\n"
                        },
                        {
                            "kind": "SingleLineCommentTrivia",
                            "text": "/// forth on http://hg.ecmascript.org/tests/test262/raw-file/tip/LICENSE (the "
                        },
                        {
                            "kind": "NewLineTrivia",
                            "text": "\r\n"
                        },
                        {
                            "kind": "SingleLineCommentTrivia",
                            "text": "/// \"Use Terms\").   Any redistribution of this code must retain the above "
                        },
                        {
                            "kind": "NewLineTrivia",
                            "text": "\r\n"
                        },
                        {
                            "kind": "SingleLineCommentTrivia",
                            "text": "/// copyright and this notice and otherwise comply with the Use Terms."
                        },
                        {
                            "kind": "NewLineTrivia",
                            "text": "\r\n"
                        },
                        {
                            "kind": "MultiLineCommentTrivia",
                            "text": "/**\r\n * @path ch15/15.2/15.2.3/15.2.3.6/15.2.3.6-4-35.js\r\n * @description Object.defineProperty - 'O' is a String object which implements its own [[GetOwnProperty]] method to access the 'name' property (8.12.9 step 1)\r\n */"
                        },
                        {
                            "kind": "NewLineTrivia",
                            "text": "\r\n"
                        },
                        {
                            "kind": "NewLineTrivia",
                            "text": "\r\n"
                        },
                        {
                            "kind": "NewLineTrivia",
                            "text": "\r\n"
                        }
                    ],
                    "trailingTrivia": [
                        {
                            "kind": "WhitespaceTrivia",
                            "text": " "
                        }
                    ]
                },
                "identifier": {
                    "kind": "IdentifierName",
                    "fullStart": 617,
                    "fullEnd": 625,
                    "start": 617,
                    "end": 625,
                    "fullWidth": 8,
                    "width": 8,
                    "text": "testcase",
                    "value": "testcase",
                    "valueText": "testcase"
                },
                "callSignature": {
                    "kind": "CallSignature",
                    "fullStart": 625,
                    "fullEnd": 628,
                    "start": 625,
                    "end": 627,
                    "fullWidth": 3,
                    "width": 2,
                    "parameterList": {
                        "kind": "ParameterList",
                        "fullStart": 625,
                        "fullEnd": 628,
                        "start": 625,
                        "end": 627,
                        "fullWidth": 3,
                        "width": 2,
                        "openParenToken": {
                            "kind": "OpenParenToken",
                            "fullStart": 625,
                            "fullEnd": 626,
                            "start": 625,
                            "end": 626,
                            "fullWidth": 1,
                            "width": 1,
                            "text": "(",
                            "value": "(",
                            "valueText": "("
                        },
                        "parameters": [],
                        "closeParenToken": {
                            "kind": "CloseParenToken",
                            "fullStart": 626,
                            "fullEnd": 628,
                            "start": 626,
                            "end": 627,
                            "fullWidth": 2,
                            "width": 1,
                            "text": ")",
                            "value": ")",
                            "valueText": ")",
                            "hasTrailingTrivia": true,
                            "trailingTrivia": [
                                {
                                    "kind": "WhitespaceTrivia",
                                    "text": " "
                                }
                            ]
                        }
                    }
                },
                "block": {
                    "kind": "Block",
                    "fullStart": 628,
                    "fullEnd": 1063,
                    "start": 628,
                    "end": 1061,
                    "fullWidth": 435,
                    "width": 433,
                    "openBraceToken": {
                        "kind": "OpenBraceToken",
                        "fullStart": 628,
                        "fullEnd": 631,
                        "start": 628,
                        "end": 629,
                        "fullWidth": 3,
                        "width": 1,
                        "text": "{",
                        "value": "{",
                        "valueText": "{",
                        "hasTrailingTrivia": true,
                        "hasTrailingNewLine": true,
                        "trailingTrivia": [
                            {
                                "kind": "NewLineTrivia",
                                "text": "\r\n"
                            }
                        ]
                    },
                    "statements": [
                        {
                            "kind": "VariableStatement",
                            "fullStart": 631,
                            "fullEnd": 669,
                            "start": 639,
                            "end": 667,
                            "fullWidth": 38,
                            "width": 28,
                            "modifiers": [],
                            "variableDeclaration": {
                                "kind": "VariableDeclaration",
                                "fullStart": 631,
                                "fullEnd": 666,
                                "start": 639,
                                "end": 666,
                                "fullWidth": 35,
                                "width": 27,
                                "varKeyword": {
                                    "kind": "VarKeyword",
                                    "fullStart": 631,
                                    "fullEnd": 643,
                                    "start": 639,
                                    "end": 642,
                                    "fullWidth": 12,
                                    "width": 3,
                                    "text": "var",
                                    "value": "var",
                                    "valueText": "var",
                                    "hasLeadingTrivia": true,
                                    "hasTrailingTrivia": true,
                                    "leadingTrivia": [
                                        {
                                            "kind": "WhitespaceTrivia",
                                            "text": "        "
                                        }
                                    ],
                                    "trailingTrivia": [
                                        {
                                            "kind": "WhitespaceTrivia",
                                            "text": " "
                                        }
                                    ]
                                },
                                "variableDeclarators": [
                                    {
                                        "kind": "VariableDeclarator",
                                        "fullStart": 643,
                                        "fullEnd": 666,
                                        "start": 643,
                                        "end": 666,
                                        "fullWidth": 23,
<<<<<<< HEAD
                                        "width": 23,
                                        "identifier": {
=======
                                        "propertyName": {
>>>>>>> 85e84683
                                            "kind": "IdentifierName",
                                            "fullStart": 643,
                                            "fullEnd": 647,
                                            "start": 643,
                                            "end": 646,
                                            "fullWidth": 4,
                                            "width": 3,
                                            "text": "str",
                                            "value": "str",
                                            "valueText": "str",
                                            "hasTrailingTrivia": true,
                                            "trailingTrivia": [
                                                {
                                                    "kind": "WhitespaceTrivia",
                                                    "text": " "
                                                }
                                            ]
                                        },
                                        "equalsValueClause": {
                                            "kind": "EqualsValueClause",
                                            "fullStart": 647,
                                            "fullEnd": 666,
                                            "start": 647,
                                            "end": 666,
                                            "fullWidth": 19,
                                            "width": 19,
                                            "equalsToken": {
                                                "kind": "EqualsToken",
                                                "fullStart": 647,
                                                "fullEnd": 649,
                                                "start": 647,
                                                "end": 648,
                                                "fullWidth": 2,
                                                "width": 1,
                                                "text": "=",
                                                "value": "=",
                                                "valueText": "=",
                                                "hasTrailingTrivia": true,
                                                "trailingTrivia": [
                                                    {
                                                        "kind": "WhitespaceTrivia",
                                                        "text": " "
                                                    }
                                                ]
                                            },
                                            "value": {
                                                "kind": "ObjectCreationExpression",
                                                "fullStart": 649,
                                                "fullEnd": 666,
                                                "start": 649,
                                                "end": 666,
                                                "fullWidth": 17,
                                                "width": 17,
                                                "newKeyword": {
                                                    "kind": "NewKeyword",
                                                    "fullStart": 649,
                                                    "fullEnd": 653,
                                                    "start": 649,
                                                    "end": 652,
                                                    "fullWidth": 4,
                                                    "width": 3,
                                                    "text": "new",
                                                    "value": "new",
                                                    "valueText": "new",
                                                    "hasTrailingTrivia": true,
                                                    "trailingTrivia": [
                                                        {
                                                            "kind": "WhitespaceTrivia",
                                                            "text": " "
                                                        }
                                                    ]
                                                },
                                                "expression": {
                                                    "kind": "IdentifierName",
                                                    "fullStart": 653,
                                                    "fullEnd": 659,
                                                    "start": 653,
                                                    "end": 659,
                                                    "fullWidth": 6,
                                                    "width": 6,
                                                    "text": "String",
                                                    "value": "String",
                                                    "valueText": "String"
                                                },
                                                "argumentList": {
                                                    "kind": "ArgumentList",
                                                    "fullStart": 659,
                                                    "fullEnd": 666,
                                                    "start": 659,
                                                    "end": 666,
                                                    "fullWidth": 7,
                                                    "width": 7,
                                                    "openParenToken": {
                                                        "kind": "OpenParenToken",
                                                        "fullStart": 659,
                                                        "fullEnd": 660,
                                                        "start": 659,
                                                        "end": 660,
                                                        "fullWidth": 1,
                                                        "width": 1,
                                                        "text": "(",
                                                        "value": "(",
                                                        "valueText": "("
                                                    },
                                                    "arguments": [
                                                        {
                                                            "kind": "StringLiteral",
                                                            "fullStart": 660,
                                                            "fullEnd": 665,
                                                            "start": 660,
                                                            "end": 665,
                                                            "fullWidth": 5,
                                                            "width": 5,
                                                            "text": "\"abc\"",
                                                            "value": "abc",
                                                            "valueText": "abc"
                                                        }
                                                    ],
                                                    "closeParenToken": {
                                                        "kind": "CloseParenToken",
                                                        "fullStart": 665,
                                                        "fullEnd": 666,
                                                        "start": 665,
                                                        "end": 666,
                                                        "fullWidth": 1,
                                                        "width": 1,
                                                        "text": ")",
                                                        "value": ")",
                                                        "valueText": ")"
                                                    }
                                                }
                                            }
                                        }
                                    }
                                ]
                            },
                            "semicolonToken": {
                                "kind": "SemicolonToken",
                                "fullStart": 666,
                                "fullEnd": 669,
                                "start": 666,
                                "end": 667,
                                "fullWidth": 3,
                                "width": 1,
                                "text": ";",
                                "value": ";",
                                "valueText": ";",
                                "hasTrailingTrivia": true,
                                "hasTrailingNewLine": true,
                                "trailingTrivia": [
                                    {
                                        "kind": "NewLineTrivia",
                                        "text": "\r\n"
                                    }
                                ]
                            }
                        },
                        {
                            "kind": "ExpressionStatement",
                            "fullStart": 669,
                            "fullEnd": 786,
                            "start": 679,
                            "end": 784,
                            "fullWidth": 117,
                            "width": 105,
                            "expression": {
                                "kind": "InvocationExpression",
                                "fullStart": 669,
                                "fullEnd": 783,
                                "start": 679,
                                "end": 783,
                                "fullWidth": 114,
                                "width": 104,
                                "expression": {
                                    "kind": "MemberAccessExpression",
                                    "fullStart": 669,
                                    "fullEnd": 700,
                                    "start": 679,
                                    "end": 700,
                                    "fullWidth": 31,
                                    "width": 21,
                                    "expression": {
                                        "kind": "IdentifierName",
                                        "fullStart": 669,
                                        "fullEnd": 685,
                                        "start": 679,
                                        "end": 685,
                                        "fullWidth": 16,
                                        "width": 6,
                                        "text": "Object",
                                        "value": "Object",
                                        "valueText": "Object",
                                        "hasLeadingTrivia": true,
                                        "hasLeadingNewLine": true,
                                        "leadingTrivia": [
                                            {
                                                "kind": "NewLineTrivia",
                                                "text": "\r\n"
                                            },
                                            {
                                                "kind": "WhitespaceTrivia",
                                                "text": "        "
                                            }
                                        ]
                                    },
                                    "dotToken": {
                                        "kind": "DotToken",
                                        "fullStart": 685,
                                        "fullEnd": 686,
                                        "start": 685,
                                        "end": 686,
                                        "fullWidth": 1,
                                        "width": 1,
                                        "text": ".",
                                        "value": ".",
                                        "valueText": "."
                                    },
                                    "name": {
                                        "kind": "IdentifierName",
                                        "fullStart": 686,
                                        "fullEnd": 700,
                                        "start": 686,
                                        "end": 700,
                                        "fullWidth": 14,
                                        "width": 14,
                                        "text": "defineProperty",
                                        "value": "defineProperty",
                                        "valueText": "defineProperty"
                                    }
                                },
                                "argumentList": {
                                    "kind": "ArgumentList",
                                    "fullStart": 700,
                                    "fullEnd": 783,
                                    "start": 700,
                                    "end": 783,
                                    "fullWidth": 83,
                                    "width": 83,
                                    "openParenToken": {
                                        "kind": "OpenParenToken",
                                        "fullStart": 700,
                                        "fullEnd": 701,
                                        "start": 700,
                                        "end": 701,
                                        "fullWidth": 1,
                                        "width": 1,
                                        "text": "(",
                                        "value": "(",
                                        "valueText": "("
                                    },
                                    "arguments": [
                                        {
                                            "kind": "IdentifierName",
                                            "fullStart": 701,
                                            "fullEnd": 704,
                                            "start": 701,
                                            "end": 704,
                                            "fullWidth": 3,
                                            "width": 3,
                                            "text": "str",
                                            "value": "str",
                                            "valueText": "str"
                                        },
                                        {
                                            "kind": "CommaToken",
                                            "fullStart": 704,
                                            "fullEnd": 706,
                                            "start": 704,
                                            "end": 705,
                                            "fullWidth": 2,
                                            "width": 1,
                                            "text": ",",
                                            "value": ",",
                                            "valueText": ",",
                                            "hasTrailingTrivia": true,
                                            "trailingTrivia": [
                                                {
                                                    "kind": "WhitespaceTrivia",
                                                    "text": " "
                                                }
                                            ]
                                        },
                                        {
                                            "kind": "StringLiteral",
                                            "fullStart": 706,
                                            "fullEnd": 711,
                                            "start": 706,
                                            "end": 711,
                                            "fullWidth": 5,
                                            "width": 5,
                                            "text": "\"foo\"",
                                            "value": "foo",
                                            "valueText": "foo"
                                        },
                                        {
                                            "kind": "CommaToken",
                                            "fullStart": 711,
                                            "fullEnd": 713,
                                            "start": 711,
                                            "end": 712,
                                            "fullWidth": 2,
                                            "width": 1,
                                            "text": ",",
                                            "value": ",",
                                            "valueText": ",",
                                            "hasTrailingTrivia": true,
                                            "trailingTrivia": [
                                                {
                                                    "kind": "WhitespaceTrivia",
                                                    "text": " "
                                                }
                                            ]
                                        },
                                        {
                                            "kind": "ObjectLiteralExpression",
                                            "fullStart": 713,
                                            "fullEnd": 782,
                                            "start": 713,
                                            "end": 782,
                                            "fullWidth": 69,
                                            "width": 69,
                                            "openBraceToken": {
                                                "kind": "OpenBraceToken",
                                                "fullStart": 713,
                                                "fullEnd": 716,
                                                "start": 713,
                                                "end": 714,
                                                "fullWidth": 3,
                                                "width": 1,
                                                "text": "{",
                                                "value": "{",
                                                "valueText": "{",
                                                "hasTrailingTrivia": true,
                                                "hasTrailingNewLine": true,
                                                "trailingTrivia": [
                                                    {
                                                        "kind": "NewLineTrivia",
                                                        "text": "\r\n"
                                                    }
                                                ]
                                            },
                                            "propertyAssignments": [
                                                {
                                                    "kind": "SimplePropertyAssignment",
                                                    "fullStart": 716,
                                                    "fullEnd": 737,
                                                    "start": 728,
                                                    "end": 737,
                                                    "fullWidth": 21,
                                                    "width": 9,
                                                    "propertyName": {
                                                        "kind": "IdentifierName",
                                                        "fullStart": 716,
                                                        "fullEnd": 733,
                                                        "start": 728,
                                                        "end": 733,
                                                        "fullWidth": 17,
                                                        "width": 5,
                                                        "text": "value",
                                                        "value": "value",
                                                        "valueText": "value",
                                                        "hasLeadingTrivia": true,
                                                        "leadingTrivia": [
                                                            {
                                                                "kind": "WhitespaceTrivia",
                                                                "text": "            "
                                                            }
                                                        ]
                                                    },
                                                    "colonToken": {
                                                        "kind": "ColonToken",
                                                        "fullStart": 733,
                                                        "fullEnd": 735,
                                                        "start": 733,
                                                        "end": 734,
                                                        "fullWidth": 2,
                                                        "width": 1,
                                                        "text": ":",
                                                        "value": ":",
                                                        "valueText": ":",
                                                        "hasTrailingTrivia": true,
                                                        "trailingTrivia": [
                                                            {
                                                                "kind": "WhitespaceTrivia",
                                                                "text": " "
                                                            }
                                                        ]
                                                    },
                                                    "expression": {
                                                        "kind": "NumericLiteral",
                                                        "fullStart": 735,
                                                        "fullEnd": 737,
                                                        "start": 735,
                                                        "end": 737,
                                                        "fullWidth": 2,
                                                        "width": 2,
                                                        "text": "12",
                                                        "value": 12,
                                                        "valueText": "12"
                                                    }
                                                },
                                                {
                                                    "kind": "CommaToken",
                                                    "fullStart": 737,
                                                    "fullEnd": 740,
                                                    "start": 737,
                                                    "end": 738,
                                                    "fullWidth": 3,
                                                    "width": 1,
                                                    "text": ",",
                                                    "value": ",",
                                                    "valueText": ",",
                                                    "hasTrailingTrivia": true,
                                                    "hasTrailingNewLine": true,
                                                    "trailingTrivia": [
                                                        {
                                                            "kind": "NewLineTrivia",
                                                            "text": "\r\n"
                                                        }
                                                    ]
                                                },
                                                {
                                                    "kind": "SimplePropertyAssignment",
                                                    "fullStart": 740,
                                                    "fullEnd": 773,
                                                    "start": 752,
                                                    "end": 771,
                                                    "fullWidth": 33,
                                                    "width": 19,
                                                    "propertyName": {
                                                        "kind": "IdentifierName",
                                                        "fullStart": 740,
                                                        "fullEnd": 764,
                                                        "start": 752,
                                                        "end": 764,
                                                        "fullWidth": 24,
                                                        "width": 12,
                                                        "text": "configurable",
                                                        "value": "configurable",
                                                        "valueText": "configurable",
                                                        "hasLeadingTrivia": true,
                                                        "leadingTrivia": [
                                                            {
                                                                "kind": "WhitespaceTrivia",
                                                                "text": "            "
                                                            }
                                                        ]
                                                    },
                                                    "colonToken": {
                                                        "kind": "ColonToken",
                                                        "fullStart": 764,
                                                        "fullEnd": 766,
                                                        "start": 764,
                                                        "end": 765,
                                                        "fullWidth": 2,
                                                        "width": 1,
                                                        "text": ":",
                                                        "value": ":",
                                                        "valueText": ":",
                                                        "hasTrailingTrivia": true,
                                                        "trailingTrivia": [
                                                            {
                                                                "kind": "WhitespaceTrivia",
                                                                "text": " "
                                                            }
                                                        ]
                                                    },
                                                    "expression": {
                                                        "kind": "FalseKeyword",
                                                        "fullStart": 766,
                                                        "fullEnd": 773,
                                                        "start": 766,
                                                        "end": 771,
                                                        "fullWidth": 7,
                                                        "width": 5,
                                                        "text": "false",
                                                        "value": false,
                                                        "valueText": "false",
                                                        "hasTrailingTrivia": true,
                                                        "hasTrailingNewLine": true,
                                                        "trailingTrivia": [
                                                            {
                                                                "kind": "NewLineTrivia",
                                                                "text": "\r\n"
                                                            }
                                                        ]
                                                    }
                                                }
                                            ],
                                            "closeBraceToken": {
                                                "kind": "CloseBraceToken",
                                                "fullStart": 773,
                                                "fullEnd": 782,
                                                "start": 781,
                                                "end": 782,
                                                "fullWidth": 9,
                                                "width": 1,
                                                "text": "}",
                                                "value": "}",
                                                "valueText": "}",
                                                "hasLeadingTrivia": true,
                                                "leadingTrivia": [
                                                    {
                                                        "kind": "WhitespaceTrivia",
                                                        "text": "        "
                                                    }
                                                ]
                                            }
                                        }
                                    ],
                                    "closeParenToken": {
                                        "kind": "CloseParenToken",
                                        "fullStart": 782,
                                        "fullEnd": 783,
                                        "start": 782,
                                        "end": 783,
                                        "fullWidth": 1,
                                        "width": 1,
                                        "text": ")",
                                        "value": ")",
                                        "valueText": ")"
                                    }
                                }
                            },
                            "semicolonToken": {
                                "kind": "SemicolonToken",
                                "fullStart": 783,
                                "fullEnd": 786,
                                "start": 783,
                                "end": 784,
                                "fullWidth": 3,
                                "width": 1,
                                "text": ";",
                                "value": ";",
                                "valueText": ";",
                                "hasTrailingTrivia": true,
                                "hasTrailingNewLine": true,
                                "trailingTrivia": [
                                    {
                                        "kind": "NewLineTrivia",
                                        "text": "\r\n"
                                    }
                                ]
                            }
                        },
                        {
                            "kind": "TryStatement",
                            "fullStart": 786,
                            "fullEnd": 1056,
                            "start": 796,
                            "end": 1054,
                            "fullWidth": 270,
                            "width": 258,
                            "tryKeyword": {
                                "kind": "TryKeyword",
                                "fullStart": 786,
                                "fullEnd": 800,
                                "start": 796,
                                "end": 799,
                                "fullWidth": 14,
                                "width": 3,
                                "text": "try",
                                "value": "try",
                                "valueText": "try",
                                "hasLeadingTrivia": true,
                                "hasLeadingNewLine": true,
                                "hasTrailingTrivia": true,
                                "leadingTrivia": [
                                    {
                                        "kind": "NewLineTrivia",
                                        "text": "\r\n"
                                    },
                                    {
                                        "kind": "WhitespaceTrivia",
                                        "text": "        "
                                    }
                                ],
                                "trailingTrivia": [
                                    {
                                        "kind": "WhitespaceTrivia",
                                        "text": " "
                                    }
                                ]
                            },
                            "block": {
                                "kind": "Block",
                                "fullStart": 800,
                                "fullEnd": 970,
                                "start": 800,
                                "end": 969,
                                "fullWidth": 170,
                                "width": 169,
                                "openBraceToken": {
                                    "kind": "OpenBraceToken",
                                    "fullStart": 800,
                                    "fullEnd": 803,
                                    "start": 800,
                                    "end": 801,
                                    "fullWidth": 3,
                                    "width": 1,
                                    "text": "{",
                                    "value": "{",
                                    "valueText": "{",
                                    "hasTrailingTrivia": true,
                                    "hasTrailingNewLine": true,
                                    "trailingTrivia": [
                                        {
                                            "kind": "NewLineTrivia",
                                            "text": "\r\n"
                                        }
                                    ]
                                },
                                "statements": [
                                    {
                                        "kind": "ExpressionStatement",
                                        "fullStart": 803,
                                        "fullEnd": 933,
                                        "start": 815,
                                        "end": 931,
                                        "fullWidth": 130,
                                        "width": 116,
                                        "expression": {
                                            "kind": "InvocationExpression",
                                            "fullStart": 803,
                                            "fullEnd": 930,
                                            "start": 815,
                                            "end": 930,
                                            "fullWidth": 127,
                                            "width": 115,
                                            "expression": {
                                                "kind": "MemberAccessExpression",
                                                "fullStart": 803,
                                                "fullEnd": 836,
                                                "start": 815,
                                                "end": 836,
                                                "fullWidth": 33,
                                                "width": 21,
                                                "expression": {
                                                    "kind": "IdentifierName",
                                                    "fullStart": 803,
                                                    "fullEnd": 821,
                                                    "start": 815,
                                                    "end": 821,
                                                    "fullWidth": 18,
                                                    "width": 6,
                                                    "text": "Object",
                                                    "value": "Object",
                                                    "valueText": "Object",
                                                    "hasLeadingTrivia": true,
                                                    "leadingTrivia": [
                                                        {
                                                            "kind": "WhitespaceTrivia",
                                                            "text": "            "
                                                        }
                                                    ]
                                                },
                                                "dotToken": {
                                                    "kind": "DotToken",
                                                    "fullStart": 821,
                                                    "fullEnd": 822,
                                                    "start": 821,
                                                    "end": 822,
                                                    "fullWidth": 1,
                                                    "width": 1,
                                                    "text": ".",
                                                    "value": ".",
                                                    "valueText": "."
                                                },
                                                "name": {
                                                    "kind": "IdentifierName",
                                                    "fullStart": 822,
                                                    "fullEnd": 836,
                                                    "start": 822,
                                                    "end": 836,
                                                    "fullWidth": 14,
                                                    "width": 14,
                                                    "text": "defineProperty",
                                                    "value": "defineProperty",
                                                    "valueText": "defineProperty"
                                                }
                                            },
                                            "argumentList": {
                                                "kind": "ArgumentList",
                                                "fullStart": 836,
                                                "fullEnd": 930,
                                                "start": 836,
                                                "end": 930,
                                                "fullWidth": 94,
                                                "width": 94,
                                                "openParenToken": {
                                                    "kind": "OpenParenToken",
                                                    "fullStart": 836,
                                                    "fullEnd": 837,
                                                    "start": 836,
                                                    "end": 837,
                                                    "fullWidth": 1,
                                                    "width": 1,
                                                    "text": "(",
                                                    "value": "(",
                                                    "valueText": "("
                                                },
                                                "arguments": [
                                                    {
                                                        "kind": "IdentifierName",
                                                        "fullStart": 837,
                                                        "fullEnd": 840,
                                                        "start": 837,
                                                        "end": 840,
                                                        "fullWidth": 3,
                                                        "width": 3,
                                                        "text": "str",
                                                        "value": "str",
                                                        "valueText": "str"
                                                    },
                                                    {
                                                        "kind": "CommaToken",
                                                        "fullStart": 840,
                                                        "fullEnd": 842,
                                                        "start": 840,
                                                        "end": 841,
                                                        "fullWidth": 2,
                                                        "width": 1,
                                                        "text": ",",
                                                        "value": ",",
                                                        "valueText": ",",
                                                        "hasTrailingTrivia": true,
                                                        "trailingTrivia": [
                                                            {
                                                                "kind": "WhitespaceTrivia",
                                                                "text": " "
                                                            }
                                                        ]
                                                    },
                                                    {
                                                        "kind": "StringLiteral",
                                                        "fullStart": 842,
                                                        "fullEnd": 847,
                                                        "start": 842,
                                                        "end": 847,
                                                        "fullWidth": 5,
                                                        "width": 5,
                                                        "text": "\"foo\"",
                                                        "value": "foo",
                                                        "valueText": "foo"
                                                    },
                                                    {
                                                        "kind": "CommaToken",
                                                        "fullStart": 847,
                                                        "fullEnd": 849,
                                                        "start": 847,
                                                        "end": 848,
                                                        "fullWidth": 2,
                                                        "width": 1,
                                                        "text": ",",
                                                        "value": ",",
                                                        "valueText": ",",
                                                        "hasTrailingTrivia": true,
                                                        "trailingTrivia": [
                                                            {
                                                                "kind": "WhitespaceTrivia",
                                                                "text": " "
                                                            }
                                                        ]
                                                    },
                                                    {
                                                        "kind": "ObjectLiteralExpression",
                                                        "fullStart": 849,
                                                        "fullEnd": 929,
                                                        "start": 849,
                                                        "end": 929,
                                                        "fullWidth": 80,
                                                        "width": 80,
                                                        "openBraceToken": {
                                                            "kind": "OpenBraceToken",
                                                            "fullStart": 849,
                                                            "fullEnd": 852,
                                                            "start": 849,
                                                            "end": 850,
                                                            "fullWidth": 3,
                                                            "width": 1,
                                                            "text": "{",
                                                            "value": "{",
                                                            "valueText": "{",
                                                            "hasTrailingTrivia": true,
                                                            "hasTrailingNewLine": true,
                                                            "trailingTrivia": [
                                                                {
                                                                    "kind": "NewLineTrivia",
                                                                    "text": "\r\n"
                                                                }
                                                            ]
                                                        },
                                                        "propertyAssignments": [
                                                            {
                                                                "kind": "SimplePropertyAssignment",
                                                                "fullStart": 852,
                                                                "fullEnd": 877,
                                                                "start": 868,
                                                                "end": 877,
                                                                "fullWidth": 25,
                                                                "width": 9,
                                                                "propertyName": {
                                                                    "kind": "IdentifierName",
                                                                    "fullStart": 852,
                                                                    "fullEnd": 873,
                                                                    "start": 868,
                                                                    "end": 873,
                                                                    "fullWidth": 21,
                                                                    "width": 5,
                                                                    "text": "value",
                                                                    "value": "value",
                                                                    "valueText": "value",
                                                                    "hasLeadingTrivia": true,
                                                                    "leadingTrivia": [
                                                                        {
                                                                            "kind": "WhitespaceTrivia",
                                                                            "text": "                "
                                                                        }
                                                                    ]
                                                                },
                                                                "colonToken": {
                                                                    "kind": "ColonToken",
                                                                    "fullStart": 873,
                                                                    "fullEnd": 875,
                                                                    "start": 873,
                                                                    "end": 874,
                                                                    "fullWidth": 2,
                                                                    "width": 1,
                                                                    "text": ":",
                                                                    "value": ":",
                                                                    "valueText": ":",
                                                                    "hasTrailingTrivia": true,
                                                                    "trailingTrivia": [
                                                                        {
                                                                            "kind": "WhitespaceTrivia",
                                                                            "text": " "
                                                                        }
                                                                    ]
                                                                },
                                                                "expression": {
                                                                    "kind": "NumericLiteral",
                                                                    "fullStart": 875,
                                                                    "fullEnd": 877,
                                                                    "start": 875,
                                                                    "end": 877,
                                                                    "fullWidth": 2,
                                                                    "width": 2,
                                                                    "text": "11",
                                                                    "value": 11,
                                                                    "valueText": "11"
                                                                }
                                                            },
                                                            {
                                                                "kind": "CommaToken",
                                                                "fullStart": 877,
                                                                "fullEnd": 880,
                                                                "start": 877,
                                                                "end": 878,
                                                                "fullWidth": 3,
                                                                "width": 1,
                                                                "text": ",",
                                                                "value": ",",
                                                                "valueText": ",",
                                                                "hasTrailingTrivia": true,
                                                                "hasTrailingNewLine": true,
                                                                "trailingTrivia": [
                                                                    {
                                                                        "kind": "NewLineTrivia",
                                                                        "text": "\r\n"
                                                                    }
                                                                ]
                                                            },
                                                            {
                                                                "kind": "SimplePropertyAssignment",
                                                                "fullStart": 880,
                                                                "fullEnd": 916,
                                                                "start": 896,
                                                                "end": 914,
                                                                "fullWidth": 36,
                                                                "width": 18,
                                                                "propertyName": {
                                                                    "kind": "IdentifierName",
                                                                    "fullStart": 880,
                                                                    "fullEnd": 908,
                                                                    "start": 896,
                                                                    "end": 908,
                                                                    "fullWidth": 28,
                                                                    "width": 12,
                                                                    "text": "configurable",
                                                                    "value": "configurable",
                                                                    "valueText": "configurable",
                                                                    "hasLeadingTrivia": true,
                                                                    "leadingTrivia": [
                                                                        {
                                                                            "kind": "WhitespaceTrivia",
                                                                            "text": "                "
                                                                        }
                                                                    ]
                                                                },
                                                                "colonToken": {
                                                                    "kind": "ColonToken",
                                                                    "fullStart": 908,
                                                                    "fullEnd": 910,
                                                                    "start": 908,
                                                                    "end": 909,
                                                                    "fullWidth": 2,
                                                                    "width": 1,
                                                                    "text": ":",
                                                                    "value": ":",
                                                                    "valueText": ":",
                                                                    "hasTrailingTrivia": true,
                                                                    "trailingTrivia": [
                                                                        {
                                                                            "kind": "WhitespaceTrivia",
                                                                            "text": " "
                                                                        }
                                                                    ]
                                                                },
                                                                "expression": {
                                                                    "kind": "TrueKeyword",
                                                                    "fullStart": 910,
                                                                    "fullEnd": 916,
                                                                    "start": 910,
                                                                    "end": 914,
                                                                    "fullWidth": 6,
                                                                    "width": 4,
                                                                    "text": "true",
                                                                    "value": true,
                                                                    "valueText": "true",
                                                                    "hasTrailingTrivia": true,
                                                                    "hasTrailingNewLine": true,
                                                                    "trailingTrivia": [
                                                                        {
                                                                            "kind": "NewLineTrivia",
                                                                            "text": "\r\n"
                                                                        }
                                                                    ]
                                                                }
                                                            }
                                                        ],
                                                        "closeBraceToken": {
                                                            "kind": "CloseBraceToken",
                                                            "fullStart": 916,
                                                            "fullEnd": 929,
                                                            "start": 928,
                                                            "end": 929,
                                                            "fullWidth": 13,
                                                            "width": 1,
                                                            "text": "}",
                                                            "value": "}",
                                                            "valueText": "}",
                                                            "hasLeadingTrivia": true,
                                                            "leadingTrivia": [
                                                                {
                                                                    "kind": "WhitespaceTrivia",
                                                                    "text": "            "
                                                                }
                                                            ]
                                                        }
                                                    }
                                                ],
                                                "closeParenToken": {
                                                    "kind": "CloseParenToken",
                                                    "fullStart": 929,
                                                    "fullEnd": 930,
                                                    "start": 929,
                                                    "end": 930,
                                                    "fullWidth": 1,
                                                    "width": 1,
                                                    "text": ")",
                                                    "value": ")",
                                                    "valueText": ")"
                                                }
                                            }
                                        },
                                        "semicolonToken": {
                                            "kind": "SemicolonToken",
                                            "fullStart": 930,
                                            "fullEnd": 933,
                                            "start": 930,
                                            "end": 931,
                                            "fullWidth": 3,
                                            "width": 1,
                                            "text": ";",
                                            "value": ";",
                                            "valueText": ";",
                                            "hasTrailingTrivia": true,
                                            "hasTrailingNewLine": true,
                                            "trailingTrivia": [
                                                {
                                                    "kind": "NewLineTrivia",
                                                    "text": "\r\n"
                                                }
                                            ]
                                        }
                                    },
                                    {
                                        "kind": "ReturnStatement",
                                        "fullStart": 933,
                                        "fullEnd": 960,
                                        "start": 945,
                                        "end": 958,
                                        "fullWidth": 27,
                                        "width": 13,
                                        "returnKeyword": {
                                            "kind": "ReturnKeyword",
                                            "fullStart": 933,
                                            "fullEnd": 952,
                                            "start": 945,
                                            "end": 951,
                                            "fullWidth": 19,
                                            "width": 6,
                                            "text": "return",
                                            "value": "return",
                                            "valueText": "return",
                                            "hasLeadingTrivia": true,
                                            "hasTrailingTrivia": true,
                                            "leadingTrivia": [
                                                {
                                                    "kind": "WhitespaceTrivia",
                                                    "text": "            "
                                                }
                                            ],
                                            "trailingTrivia": [
                                                {
                                                    "kind": "WhitespaceTrivia",
                                                    "text": " "
                                                }
                                            ]
                                        },
                                        "expression": {
                                            "kind": "FalseKeyword",
                                            "fullStart": 952,
                                            "fullEnd": 957,
                                            "start": 952,
                                            "end": 957,
                                            "fullWidth": 5,
                                            "width": 5,
                                            "text": "false",
                                            "value": false,
                                            "valueText": "false"
                                        },
                                        "semicolonToken": {
                                            "kind": "SemicolonToken",
                                            "fullStart": 957,
                                            "fullEnd": 960,
                                            "start": 957,
                                            "end": 958,
                                            "fullWidth": 3,
                                            "width": 1,
                                            "text": ";",
                                            "value": ";",
                                            "valueText": ";",
                                            "hasTrailingTrivia": true,
                                            "hasTrailingNewLine": true,
                                            "trailingTrivia": [
                                                {
                                                    "kind": "NewLineTrivia",
                                                    "text": "\r\n"
                                                }
                                            ]
                                        }
                                    }
                                ],
                                "closeBraceToken": {
                                    "kind": "CloseBraceToken",
                                    "fullStart": 960,
                                    "fullEnd": 970,
                                    "start": 968,
                                    "end": 969,
                                    "fullWidth": 10,
                                    "width": 1,
                                    "text": "}",
                                    "value": "}",
                                    "valueText": "}",
                                    "hasLeadingTrivia": true,
                                    "hasTrailingTrivia": true,
                                    "leadingTrivia": [
                                        {
                                            "kind": "WhitespaceTrivia",
                                            "text": "        "
                                        }
                                    ],
                                    "trailingTrivia": [
                                        {
                                            "kind": "WhitespaceTrivia",
                                            "text": " "
                                        }
                                    ]
                                }
                            },
                            "catchClause": {
                                "kind": "CatchClause",
                                "fullStart": 970,
                                "fullEnd": 1056,
                                "start": 970,
                                "end": 1054,
                                "fullWidth": 86,
                                "width": 84,
                                "catchKeyword": {
                                    "kind": "CatchKeyword",
                                    "fullStart": 970,
                                    "fullEnd": 976,
                                    "start": 970,
                                    "end": 975,
                                    "fullWidth": 6,
                                    "width": 5,
                                    "text": "catch",
                                    "value": "catch",
                                    "valueText": "catch",
                                    "hasTrailingTrivia": true,
                                    "trailingTrivia": [
                                        {
                                            "kind": "WhitespaceTrivia",
                                            "text": " "
                                        }
                                    ]
                                },
                                "openParenToken": {
                                    "kind": "OpenParenToken",
                                    "fullStart": 976,
                                    "fullEnd": 977,
                                    "start": 976,
                                    "end": 977,
                                    "fullWidth": 1,
                                    "width": 1,
                                    "text": "(",
                                    "value": "(",
                                    "valueText": "("
                                },
                                "identifier": {
                                    "kind": "IdentifierName",
                                    "fullStart": 977,
                                    "fullEnd": 978,
                                    "start": 977,
                                    "end": 978,
                                    "fullWidth": 1,
                                    "width": 1,
                                    "text": "e",
                                    "value": "e",
                                    "valueText": "e"
                                },
                                "closeParenToken": {
                                    "kind": "CloseParenToken",
                                    "fullStart": 978,
                                    "fullEnd": 980,
                                    "start": 978,
                                    "end": 979,
                                    "fullWidth": 2,
                                    "width": 1,
                                    "text": ")",
                                    "value": ")",
                                    "valueText": ")",
                                    "hasTrailingTrivia": true,
                                    "trailingTrivia": [
                                        {
                                            "kind": "WhitespaceTrivia",
                                            "text": " "
                                        }
                                    ]
                                },
                                "block": {
                                    "kind": "Block",
                                    "fullStart": 980,
                                    "fullEnd": 1056,
                                    "start": 980,
                                    "end": 1054,
                                    "fullWidth": 76,
                                    "width": 74,
                                    "openBraceToken": {
                                        "kind": "OpenBraceToken",
                                        "fullStart": 980,
                                        "fullEnd": 983,
                                        "start": 980,
                                        "end": 981,
                                        "fullWidth": 3,
                                        "width": 1,
                                        "text": "{",
                                        "value": "{",
                                        "valueText": "{",
                                        "hasTrailingTrivia": true,
                                        "hasTrailingNewLine": true,
                                        "trailingTrivia": [
                                            {
                                                "kind": "NewLineTrivia",
                                                "text": "\r\n"
                                            }
                                        ]
                                    },
                                    "statements": [
                                        {
                                            "kind": "ReturnStatement",
                                            "fullStart": 983,
                                            "fullEnd": 1045,
                                            "start": 995,
                                            "end": 1043,
                                            "fullWidth": 62,
                                            "width": 48,
                                            "returnKeyword": {
                                                "kind": "ReturnKeyword",
                                                "fullStart": 983,
                                                "fullEnd": 1002,
                                                "start": 995,
                                                "end": 1001,
                                                "fullWidth": 19,
                                                "width": 6,
                                                "text": "return",
                                                "value": "return",
                                                "valueText": "return",
                                                "hasLeadingTrivia": true,
                                                "hasTrailingTrivia": true,
                                                "leadingTrivia": [
                                                    {
                                                        "kind": "WhitespaceTrivia",
                                                        "text": "            "
                                                    }
                                                ],
                                                "trailingTrivia": [
                                                    {
                                                        "kind": "WhitespaceTrivia",
                                                        "text": " "
                                                    }
                                                ]
                                            },
                                            "expression": {
                                                "kind": "LogicalAndExpression",
                                                "fullStart": 1002,
                                                "fullEnd": 1042,
                                                "start": 1002,
                                                "end": 1042,
                                                "fullWidth": 40,
                                                "width": 40,
                                                "left": {
                                                    "kind": "InstanceOfExpression",
                                                    "fullStart": 1002,
                                                    "fullEnd": 1025,
                                                    "start": 1002,
                                                    "end": 1024,
                                                    "fullWidth": 23,
                                                    "width": 22,
                                                    "left": {
                                                        "kind": "IdentifierName",
                                                        "fullStart": 1002,
                                                        "fullEnd": 1004,
                                                        "start": 1002,
                                                        "end": 1003,
                                                        "fullWidth": 2,
                                                        "width": 1,
                                                        "text": "e",
                                                        "value": "e",
                                                        "valueText": "e",
                                                        "hasTrailingTrivia": true,
                                                        "trailingTrivia": [
                                                            {
                                                                "kind": "WhitespaceTrivia",
                                                                "text": " "
                                                            }
                                                        ]
                                                    },
                                                    "operatorToken": {
                                                        "kind": "InstanceOfKeyword",
                                                        "fullStart": 1004,
                                                        "fullEnd": 1015,
                                                        "start": 1004,
                                                        "end": 1014,
                                                        "fullWidth": 11,
                                                        "width": 10,
                                                        "text": "instanceof",
                                                        "value": "instanceof",
                                                        "valueText": "instanceof",
                                                        "hasTrailingTrivia": true,
                                                        "trailingTrivia": [
                                                            {
                                                                "kind": "WhitespaceTrivia",
                                                                "text": " "
                                                            }
                                                        ]
                                                    },
                                                    "right": {
                                                        "kind": "IdentifierName",
                                                        "fullStart": 1015,
                                                        "fullEnd": 1025,
                                                        "start": 1015,
                                                        "end": 1024,
                                                        "fullWidth": 10,
                                                        "width": 9,
                                                        "text": "TypeError",
                                                        "value": "TypeError",
                                                        "valueText": "TypeError",
                                                        "hasTrailingTrivia": true,
                                                        "trailingTrivia": [
                                                            {
                                                                "kind": "WhitespaceTrivia",
                                                                "text": " "
                                                            }
                                                        ]
                                                    }
                                                },
                                                "operatorToken": {
                                                    "kind": "AmpersandAmpersandToken",
                                                    "fullStart": 1025,
                                                    "fullEnd": 1028,
                                                    "start": 1025,
                                                    "end": 1027,
                                                    "fullWidth": 3,
                                                    "width": 2,
                                                    "text": "&&",
                                                    "value": "&&",
                                                    "valueText": "&&",
                                                    "hasTrailingTrivia": true,
                                                    "trailingTrivia": [
                                                        {
                                                            "kind": "WhitespaceTrivia",
                                                            "text": " "
                                                        }
                                                    ]
                                                },
                                                "right": {
                                                    "kind": "EqualsExpression",
                                                    "fullStart": 1028,
                                                    "fullEnd": 1042,
                                                    "start": 1028,
                                                    "end": 1042,
                                                    "fullWidth": 14,
                                                    "width": 14,
                                                    "left": {
                                                        "kind": "MemberAccessExpression",
                                                        "fullStart": 1028,
                                                        "fullEnd": 1036,
                                                        "start": 1028,
                                                        "end": 1035,
                                                        "fullWidth": 8,
                                                        "width": 7,
                                                        "expression": {
                                                            "kind": "IdentifierName",
                                                            "fullStart": 1028,
                                                            "fullEnd": 1031,
                                                            "start": 1028,
                                                            "end": 1031,
                                                            "fullWidth": 3,
                                                            "width": 3,
                                                            "text": "str",
                                                            "value": "str",
                                                            "valueText": "str"
                                                        },
                                                        "dotToken": {
                                                            "kind": "DotToken",
                                                            "fullStart": 1031,
                                                            "fullEnd": 1032,
                                                            "start": 1031,
                                                            "end": 1032,
                                                            "fullWidth": 1,
                                                            "width": 1,
                                                            "text": ".",
                                                            "value": ".",
                                                            "valueText": "."
                                                        },
                                                        "name": {
                                                            "kind": "IdentifierName",
                                                            "fullStart": 1032,
                                                            "fullEnd": 1036,
                                                            "start": 1032,
                                                            "end": 1035,
                                                            "fullWidth": 4,
                                                            "width": 3,
                                                            "text": "foo",
                                                            "value": "foo",
                                                            "valueText": "foo",
                                                            "hasTrailingTrivia": true,
                                                            "trailingTrivia": [
                                                                {
                                                                    "kind": "WhitespaceTrivia",
                                                                    "text": " "
                                                                }
                                                            ]
                                                        }
                                                    },
                                                    "operatorToken": {
                                                        "kind": "EqualsEqualsEqualsToken",
                                                        "fullStart": 1036,
                                                        "fullEnd": 1040,
                                                        "start": 1036,
                                                        "end": 1039,
                                                        "fullWidth": 4,
                                                        "width": 3,
                                                        "text": "===",
                                                        "value": "===",
                                                        "valueText": "===",
                                                        "hasTrailingTrivia": true,
                                                        "trailingTrivia": [
                                                            {
                                                                "kind": "WhitespaceTrivia",
                                                                "text": " "
                                                            }
                                                        ]
                                                    },
                                                    "right": {
                                                        "kind": "NumericLiteral",
                                                        "fullStart": 1040,
                                                        "fullEnd": 1042,
                                                        "start": 1040,
                                                        "end": 1042,
                                                        "fullWidth": 2,
                                                        "width": 2,
                                                        "text": "12",
                                                        "value": 12,
                                                        "valueText": "12"
                                                    }
                                                }
                                            },
                                            "semicolonToken": {
                                                "kind": "SemicolonToken",
                                                "fullStart": 1042,
                                                "fullEnd": 1045,
                                                "start": 1042,
                                                "end": 1043,
                                                "fullWidth": 3,
                                                "width": 1,
                                                "text": ";",
                                                "value": ";",
                                                "valueText": ";",
                                                "hasTrailingTrivia": true,
                                                "hasTrailingNewLine": true,
                                                "trailingTrivia": [
                                                    {
                                                        "kind": "NewLineTrivia",
                                                        "text": "\r\n"
                                                    }
                                                ]
                                            }
                                        }
                                    ],
                                    "closeBraceToken": {
                                        "kind": "CloseBraceToken",
                                        "fullStart": 1045,
                                        "fullEnd": 1056,
                                        "start": 1053,
                                        "end": 1054,
                                        "fullWidth": 11,
                                        "width": 1,
                                        "text": "}",
                                        "value": "}",
                                        "valueText": "}",
                                        "hasLeadingTrivia": true,
                                        "hasTrailingTrivia": true,
                                        "hasTrailingNewLine": true,
                                        "leadingTrivia": [
                                            {
                                                "kind": "WhitespaceTrivia",
                                                "text": "        "
                                            }
                                        ],
                                        "trailingTrivia": [
                                            {
                                                "kind": "NewLineTrivia",
                                                "text": "\r\n"
                                            }
                                        ]
                                    }
                                }
                            }
                        }
                    ],
                    "closeBraceToken": {
                        "kind": "CloseBraceToken",
                        "fullStart": 1056,
                        "fullEnd": 1063,
                        "start": 1060,
                        "end": 1061,
                        "fullWidth": 7,
                        "width": 1,
                        "text": "}",
                        "value": "}",
                        "valueText": "}",
                        "hasLeadingTrivia": true,
                        "hasTrailingTrivia": true,
                        "hasTrailingNewLine": true,
                        "leadingTrivia": [
                            {
                                "kind": "WhitespaceTrivia",
                                "text": "    "
                            }
                        ],
                        "trailingTrivia": [
                            {
                                "kind": "NewLineTrivia",
                                "text": "\r\n"
                            }
                        ]
                    }
                }
            },
            {
                "kind": "ExpressionStatement",
                "fullStart": 1063,
                "fullEnd": 1087,
                "start": 1063,
                "end": 1085,
                "fullWidth": 24,
                "width": 22,
                "expression": {
                    "kind": "InvocationExpression",
                    "fullStart": 1063,
                    "fullEnd": 1084,
                    "start": 1063,
                    "end": 1084,
                    "fullWidth": 21,
                    "width": 21,
                    "expression": {
                        "kind": "IdentifierName",
                        "fullStart": 1063,
                        "fullEnd": 1074,
                        "start": 1063,
                        "end": 1074,
                        "fullWidth": 11,
                        "width": 11,
                        "text": "runTestCase",
                        "value": "runTestCase",
                        "valueText": "runTestCase"
                    },
                    "argumentList": {
                        "kind": "ArgumentList",
                        "fullStart": 1074,
                        "fullEnd": 1084,
                        "start": 1074,
                        "end": 1084,
                        "fullWidth": 10,
                        "width": 10,
                        "openParenToken": {
                            "kind": "OpenParenToken",
                            "fullStart": 1074,
                            "fullEnd": 1075,
                            "start": 1074,
                            "end": 1075,
                            "fullWidth": 1,
                            "width": 1,
                            "text": "(",
                            "value": "(",
                            "valueText": "("
                        },
                        "arguments": [
                            {
                                "kind": "IdentifierName",
                                "fullStart": 1075,
                                "fullEnd": 1083,
                                "start": 1075,
                                "end": 1083,
                                "fullWidth": 8,
                                "width": 8,
                                "text": "testcase",
                                "value": "testcase",
                                "valueText": "testcase"
                            }
                        ],
                        "closeParenToken": {
                            "kind": "CloseParenToken",
                            "fullStart": 1083,
                            "fullEnd": 1084,
                            "start": 1083,
                            "end": 1084,
                            "fullWidth": 1,
                            "width": 1,
                            "text": ")",
                            "value": ")",
                            "valueText": ")"
                        }
                    }
                },
                "semicolonToken": {
                    "kind": "SemicolonToken",
                    "fullStart": 1084,
                    "fullEnd": 1087,
                    "start": 1084,
                    "end": 1085,
                    "fullWidth": 3,
                    "width": 1,
                    "text": ";",
                    "value": ";",
                    "valueText": ";",
                    "hasTrailingTrivia": true,
                    "hasTrailingNewLine": true,
                    "trailingTrivia": [
                        {
                            "kind": "NewLineTrivia",
                            "text": "\r\n"
                        }
                    ]
                }
            }
        ],
        "endOfFileToken": {
            "kind": "EndOfFileToken",
            "fullStart": 1087,
            "fullEnd": 1087,
            "start": 1087,
            "end": 1087,
            "fullWidth": 0,
            "width": 0,
            "text": ""
        }
    },
    "lineMap": {
        "lineStarts": [
            0,
            67,
            152,
            232,
            308,
            380,
            385,
            438,
            599,
            604,
            606,
            608,
            631,
            669,
            671,
            716,
            740,
            773,
            786,
            788,
            803,
            852,
            880,
            916,
            933,
            960,
            983,
            1045,
            1056,
            1063,
            1087
        ],
        "length": 1087
    }
}<|MERGE_RESOLUTION|>--- conflicted
+++ resolved
@@ -245,12 +245,8 @@
                                         "start": 643,
                                         "end": 666,
                                         "fullWidth": 23,
-<<<<<<< HEAD
                                         "width": 23,
-                                        "identifier": {
-=======
                                         "propertyName": {
->>>>>>> 85e84683
                                             "kind": "IdentifierName",
                                             "fullStart": 643,
                                             "fullEnd": 647,
