--- conflicted
+++ resolved
@@ -761,11 +761,8 @@
                                                                 "start": 740,
                                                                 "end": 745,
                                                                 "fullWidth": 5,
-<<<<<<< HEAD
                                                                 "width": 5,
-=======
                                                                 "modifiers": [],
->>>>>>> e3c38734
                                                                 "identifier": {
                                                                     "kind": "IdentifierName",
                                                                     "fullStart": 740,
