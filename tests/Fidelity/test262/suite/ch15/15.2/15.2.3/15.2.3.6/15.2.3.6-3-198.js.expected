--- conflicted
+++ resolved
@@ -245,12 +245,8 @@
                                         "start": 597,
                                         "end": 605,
                                         "fullWidth": 8,
-<<<<<<< HEAD
                                         "width": 8,
-                                        "identifier": {
-=======
                                         "propertyName": {
->>>>>>> 85e84683
                                             "kind": "IdentifierName",
                                             "fullStart": 597,
                                             "fullEnd": 601,
@@ -704,12 +700,8 @@
                                         "start": 693,
                                         "end": 737,
                                         "fullWidth": 44,
-<<<<<<< HEAD
                                         "width": 44,
-                                        "identifier": {
-=======
                                         "propertyName": {
->>>>>>> 85e84683
                                             "kind": "IdentifierName",
                                             "fullStart": 693,
                                             "fullEnd": 705,
@@ -1070,12 +1062,8 @@
                                         "start": 794,
                                         "end": 838,
                                         "fullWidth": 44,
-<<<<<<< HEAD
                                         "width": 44,
-                                        "identifier": {
-=======
                                         "propertyName": {
->>>>>>> 85e84683
                                             "kind": "IdentifierName",
                                             "fullStart": 794,
                                             "fullEnd": 805,
