{
    "isDeclaration": false,
    "languageVersion": "EcmaScript5",
    "parseOptions": {
        "allowAutomaticSemicolonInsertion": true
    },
    "sourceUnit": {
        "kind": "SourceUnit",
        "fullStart": 0,
        "fullEnd": 1604,
        "start": 827,
        "end": 1604,
        "fullWidth": 1604,
        "width": 777,
        "isIncrementallyUnusable": true,
        "moduleElements": [
            {
                "kind": "FunctionDeclaration",
                "fullStart": 0,
                "fullEnd": 1580,
                "start": 827,
                "end": 1578,
                "fullWidth": 1580,
                "width": 751,
                "isIncrementallyUnusable": true,
                "modifiers": [],
                "functionKeyword": {
                    "kind": "FunctionKeyword",
                    "fullStart": 0,
                    "fullEnd": 836,
                    "start": 827,
                    "end": 835,
                    "fullWidth": 836,
                    "width": 8,
                    "text": "function",
                    "value": "function",
                    "valueText": "function",
                    "hasLeadingTrivia": true,
                    "hasLeadingComment": true,
                    "hasLeadingNewLine": true,
                    "hasTrailingTrivia": true,
                    "leadingTrivia": [
                        {
                            "kind": "SingleLineCommentTrivia",
                            "text": "/// Copyright (c) 2012 Ecma International.  All rights reserved. "
                        },
                        {
                            "kind": "NewLineTrivia",
                            "text": "\r\n"
                        },
                        {
                            "kind": "SingleLineCommentTrivia",
                            "text": "/// Ecma International makes this code available under the terms and conditions set"
                        },
                        {
                            "kind": "NewLineTrivia",
                            "text": "\r\n"
                        },
                        {
                            "kind": "SingleLineCommentTrivia",
                            "text": "/// forth on http://hg.ecmascript.org/tests/test262/raw-file/tip/LICENSE (the "
                        },
                        {
                            "kind": "NewLineTrivia",
                            "text": "\r\n"
                        },
                        {
                            "kind": "SingleLineCommentTrivia",
                            "text": "/// \"Use Terms\").   Any redistribution of this code must retain the above "
                        },
                        {
                            "kind": "NewLineTrivia",
                            "text": "\r\n"
                        },
                        {
                            "kind": "SingleLineCommentTrivia",
                            "text": "/// copyright and this notice and otherwise comply with the Use Terms."
                        },
                        {
                            "kind": "NewLineTrivia",
                            "text": "\r\n"
                        },
                        {
                            "kind": "MultiLineCommentTrivia",
                            "text": "/**\r\n * Step 4 of defineProperty calls the [[DefineOwnProperty]] internal method\r\n * of O to define the property. For non-configurable properties, step 11.a.ii\r\n * of [[DefineOwnProperty]] rejects changing the getter if present.\r\n *\r\n * @path ch15/15.2/15.2.3/15.2.3.6/15.2.3.6-4-20.js\r\n * @description Object.defineProperty throws TypeError when changing getter (if present) of non-configurable accessor properties(8.12.9 step 11.a.ii)\r\n */"
                        },
                        {
                            "kind": "NewLineTrivia",
                            "text": "\r\n"
                        },
                        {
                            "kind": "NewLineTrivia",
                            "text": "\r\n"
                        },
                        {
                            "kind": "NewLineTrivia",
                            "text": "\r\n"
                        }
                    ],
                    "trailingTrivia": [
                        {
                            "kind": "WhitespaceTrivia",
                            "text": " "
                        }
                    ]
                },
                "identifier": {
                    "kind": "IdentifierName",
                    "fullStart": 836,
                    "fullEnd": 844,
                    "start": 836,
                    "end": 844,
                    "fullWidth": 8,
                    "width": 8,
                    "text": "testcase",
                    "value": "testcase",
                    "valueText": "testcase"
                },
                "callSignature": {
                    "kind": "CallSignature",
                    "fullStart": 844,
                    "fullEnd": 847,
                    "start": 844,
                    "end": 846,
                    "fullWidth": 3,
                    "width": 2,
                    "parameterList": {
                        "kind": "ParameterList",
                        "fullStart": 844,
                        "fullEnd": 847,
                        "start": 844,
                        "end": 846,
                        "fullWidth": 3,
                        "width": 2,
                        "openParenToken": {
                            "kind": "OpenParenToken",
                            "fullStart": 844,
                            "fullEnd": 845,
                            "start": 844,
                            "end": 845,
                            "fullWidth": 1,
                            "width": 1,
                            "text": "(",
                            "value": "(",
                            "valueText": "("
                        },
                        "parameters": [],
                        "closeParenToken": {
                            "kind": "CloseParenToken",
                            "fullStart": 845,
                            "fullEnd": 847,
                            "start": 845,
                            "end": 846,
                            "fullWidth": 2,
                            "width": 1,
                            "text": ")",
                            "value": ")",
                            "valueText": ")",
                            "hasTrailingTrivia": true,
                            "trailingTrivia": [
                                {
                                    "kind": "WhitespaceTrivia",
                                    "text": " "
                                }
                            ]
                        }
                    }
                },
                "block": {
                    "kind": "Block",
                    "fullStart": 847,
                    "fullEnd": 1580,
                    "start": 847,
                    "end": 1578,
                    "fullWidth": 733,
                    "width": 731,
                    "isIncrementallyUnusable": true,
                    "openBraceToken": {
                        "kind": "OpenBraceToken",
                        "fullStart": 847,
                        "fullEnd": 850,
                        "start": 847,
                        "end": 848,
                        "fullWidth": 3,
                        "width": 1,
                        "text": "{",
                        "value": "{",
                        "valueText": "{",
                        "hasTrailingTrivia": true,
                        "hasTrailingNewLine": true,
                        "trailingTrivia": [
                            {
                                "kind": "NewLineTrivia",
                                "text": "\r\n"
                            }
                        ]
                    },
                    "statements": [
                        {
                            "kind": "VariableStatement",
                            "fullStart": 850,
                            "fullEnd": 865,
                            "start": 852,
                            "end": 863,
                            "fullWidth": 15,
                            "width": 11,
                            "modifiers": [],
                            "variableDeclaration": {
                                "kind": "VariableDeclaration",
                                "fullStart": 850,
                                "fullEnd": 862,
                                "start": 852,
                                "end": 862,
                                "fullWidth": 12,
                                "width": 10,
                                "varKeyword": {
                                    "kind": "VarKeyword",
                                    "fullStart": 850,
                                    "fullEnd": 856,
                                    "start": 852,
                                    "end": 855,
                                    "fullWidth": 6,
                                    "width": 3,
                                    "text": "var",
                                    "value": "var",
                                    "valueText": "var",
                                    "hasLeadingTrivia": true,
                                    "hasTrailingTrivia": true,
                                    "leadingTrivia": [
                                        {
                                            "kind": "WhitespaceTrivia",
                                            "text": "  "
                                        }
                                    ],
                                    "trailingTrivia": [
                                        {
                                            "kind": "WhitespaceTrivia",
                                            "text": " "
                                        }
                                    ]
                                },
                                "variableDeclarators": [
                                    {
                                        "kind": "VariableDeclarator",
                                        "fullStart": 856,
                                        "fullEnd": 862,
                                        "start": 856,
                                        "end": 862,
                                        "fullWidth": 6,
<<<<<<< HEAD
                                        "width": 6,
                                        "identifier": {
=======
                                        "propertyName": {
>>>>>>> 85e84683
                                            "kind": "IdentifierName",
                                            "fullStart": 856,
                                            "fullEnd": 858,
                                            "start": 856,
                                            "end": 857,
                                            "fullWidth": 2,
                                            "width": 1,
                                            "text": "o",
                                            "value": "o",
                                            "valueText": "o",
                                            "hasTrailingTrivia": true,
                                            "trailingTrivia": [
                                                {
                                                    "kind": "WhitespaceTrivia",
                                                    "text": " "
                                                }
                                            ]
                                        },
                                        "equalsValueClause": {
                                            "kind": "EqualsValueClause",
                                            "fullStart": 858,
                                            "fullEnd": 862,
                                            "start": 858,
                                            "end": 862,
                                            "fullWidth": 4,
                                            "width": 4,
                                            "equalsToken": {
                                                "kind": "EqualsToken",
                                                "fullStart": 858,
                                                "fullEnd": 860,
                                                "start": 858,
                                                "end": 859,
                                                "fullWidth": 2,
                                                "width": 1,
                                                "text": "=",
                                                "value": "=",
                                                "valueText": "=",
                                                "hasTrailingTrivia": true,
                                                "trailingTrivia": [
                                                    {
                                                        "kind": "WhitespaceTrivia",
                                                        "text": " "
                                                    }
                                                ]
                                            },
                                            "value": {
                                                "kind": "ObjectLiteralExpression",
                                                "fullStart": 860,
                                                "fullEnd": 862,
                                                "start": 860,
                                                "end": 862,
                                                "fullWidth": 2,
                                                "width": 2,
                                                "openBraceToken": {
                                                    "kind": "OpenBraceToken",
                                                    "fullStart": 860,
                                                    "fullEnd": 861,
                                                    "start": 860,
                                                    "end": 861,
                                                    "fullWidth": 1,
                                                    "width": 1,
                                                    "text": "{",
                                                    "value": "{",
                                                    "valueText": "{"
                                                },
                                                "propertyAssignments": [],
                                                "closeBraceToken": {
                                                    "kind": "CloseBraceToken",
                                                    "fullStart": 861,
                                                    "fullEnd": 862,
                                                    "start": 861,
                                                    "end": 862,
                                                    "fullWidth": 1,
                                                    "width": 1,
                                                    "text": "}",
                                                    "value": "}",
                                                    "valueText": "}"
                                                }
                                            }
                                        }
                                    }
                                ]
                            },
                            "semicolonToken": {
                                "kind": "SemicolonToken",
                                "fullStart": 862,
                                "fullEnd": 865,
                                "start": 862,
                                "end": 863,
                                "fullWidth": 3,
                                "width": 1,
                                "text": ";",
                                "value": ";",
                                "valueText": ";",
                                "hasTrailingTrivia": true,
                                "hasTrailingNewLine": true,
                                "trailingTrivia": [
                                    {
                                        "kind": "NewLineTrivia",
                                        "text": "\r\n"
                                    }
                                ]
                            }
                        },
                        {
                            "kind": "VariableStatement",
                            "fullStart": 865,
                            "fullEnd": 1008,
                            "start": 969,
                            "end": 1006,
                            "fullWidth": 143,
                            "width": 37,
                            "isIncrementallyUnusable": true,
                            "modifiers": [],
                            "variableDeclaration": {
                                "kind": "VariableDeclaration",
                                "fullStart": 865,
                                "fullEnd": 1008,
                                "start": 969,
                                "end": 1006,
                                "fullWidth": 143,
                                "width": 37,
                                "varKeyword": {
                                    "kind": "VarKeyword",
                                    "fullStart": 865,
                                    "fullEnd": 973,
                                    "start": 969,
                                    "end": 972,
                                    "fullWidth": 108,
                                    "width": 3,
                                    "text": "var",
                                    "value": "var",
                                    "valueText": "var",
                                    "hasLeadingTrivia": true,
                                    "hasLeadingComment": true,
                                    "hasLeadingNewLine": true,
                                    "hasTrailingTrivia": true,
                                    "leadingTrivia": [
                                        {
                                            "kind": "NewLineTrivia",
                                            "text": "\r\n"
                                        },
                                        {
                                            "kind": "WhitespaceTrivia",
                                            "text": "  "
                                        },
                                        {
                                            "kind": "SingleLineCommentTrivia",
                                            "text": "// create an accessor property; all other attributes default to false."
                                        },
                                        {
                                            "kind": "NewLineTrivia",
                                            "text": "\r\n"
                                        },
                                        {
                                            "kind": "WhitespaceTrivia",
                                            "text": "  "
                                        },
                                        {
                                            "kind": "SingleLineCommentTrivia",
                                            "text": "// dummy getter/setter"
                                        },
                                        {
                                            "kind": "NewLineTrivia",
                                            "text": "\r\n"
                                        },
                                        {
                                            "kind": "WhitespaceTrivia",
                                            "text": "  "
                                        }
                                    ],
                                    "trailingTrivia": [
                                        {
                                            "kind": "WhitespaceTrivia",
                                            "text": " "
                                        }
                                    ]
                                },
                                "variableDeclarators": [
                                    {
                                        "kind": "VariableDeclarator",
                                        "fullStart": 973,
                                        "fullEnd": 1008,
                                        "start": 973,
                                        "end": 1006,
                                        "fullWidth": 35,
<<<<<<< HEAD
                                        "width": 33,
                                        "identifier": {
=======
                                        "propertyName": {
>>>>>>> 85e84683
                                            "kind": "IdentifierName",
                                            "fullStart": 973,
                                            "fullEnd": 980,
                                            "start": 973,
                                            "end": 979,
                                            "fullWidth": 7,
                                            "width": 6,
                                            "text": "getter",
                                            "value": "getter",
                                            "valueText": "getter",
                                            "hasTrailingTrivia": true,
                                            "trailingTrivia": [
                                                {
                                                    "kind": "WhitespaceTrivia",
                                                    "text": " "
                                                }
                                            ]
                                        },
                                        "equalsValueClause": {
                                            "kind": "EqualsValueClause",
                                            "fullStart": 980,
                                            "fullEnd": 1008,
                                            "start": 980,
                                            "end": 1006,
                                            "fullWidth": 28,
                                            "width": 26,
                                            "equalsToken": {
                                                "kind": "EqualsToken",
                                                "fullStart": 980,
                                                "fullEnd": 982,
                                                "start": 980,
                                                "end": 981,
                                                "fullWidth": 2,
                                                "width": 1,
                                                "text": "=",
                                                "value": "=",
                                                "valueText": "=",
                                                "hasTrailingTrivia": true,
                                                "trailingTrivia": [
                                                    {
                                                        "kind": "WhitespaceTrivia",
                                                        "text": " "
                                                    }
                                                ]
                                            },
                                            "value": {
                                                "kind": "FunctionExpression",
                                                "fullStart": 982,
                                                "fullEnd": 1008,
                                                "start": 982,
                                                "end": 1006,
                                                "fullWidth": 26,
                                                "width": 24,
                                                "functionKeyword": {
                                                    "kind": "FunctionKeyword",
                                                    "fullStart": 982,
                                                    "fullEnd": 991,
                                                    "start": 982,
                                                    "end": 990,
                                                    "fullWidth": 9,
                                                    "width": 8,
                                                    "text": "function",
                                                    "value": "function",
                                                    "valueText": "function",
                                                    "hasTrailingTrivia": true,
                                                    "trailingTrivia": [
                                                        {
                                                            "kind": "WhitespaceTrivia",
                                                            "text": " "
                                                        }
                                                    ]
                                                },
                                                "callSignature": {
                                                    "kind": "CallSignature",
                                                    "fullStart": 991,
                                                    "fullEnd": 994,
                                                    "start": 991,
                                                    "end": 993,
                                                    "fullWidth": 3,
                                                    "width": 2,
                                                    "parameterList": {
                                                        "kind": "ParameterList",
                                                        "fullStart": 991,
                                                        "fullEnd": 994,
                                                        "start": 991,
                                                        "end": 993,
                                                        "fullWidth": 3,
                                                        "width": 2,
                                                        "openParenToken": {
                                                            "kind": "OpenParenToken",
                                                            "fullStart": 991,
                                                            "fullEnd": 992,
                                                            "start": 991,
                                                            "end": 992,
                                                            "fullWidth": 1,
                                                            "width": 1,
                                                            "text": "(",
                                                            "value": "(",
                                                            "valueText": "("
                                                        },
                                                        "parameters": [],
                                                        "closeParenToken": {
                                                            "kind": "CloseParenToken",
                                                            "fullStart": 992,
                                                            "fullEnd": 994,
                                                            "start": 992,
                                                            "end": 993,
                                                            "fullWidth": 2,
                                                            "width": 1,
                                                            "text": ")",
                                                            "value": ")",
                                                            "valueText": ")",
                                                            "hasTrailingTrivia": true,
                                                            "trailingTrivia": [
                                                                {
                                                                    "kind": "WhitespaceTrivia",
                                                                    "text": " "
                                                                }
                                                            ]
                                                        }
                                                    }
                                                },
                                                "block": {
                                                    "kind": "Block",
                                                    "fullStart": 994,
                                                    "fullEnd": 1008,
                                                    "start": 994,
                                                    "end": 1006,
                                                    "fullWidth": 14,
                                                    "width": 12,
                                                    "openBraceToken": {
                                                        "kind": "OpenBraceToken",
                                                        "fullStart": 994,
                                                        "fullEnd": 996,
                                                        "start": 994,
                                                        "end": 995,
                                                        "fullWidth": 2,
                                                        "width": 1,
                                                        "text": "{",
                                                        "value": "{",
                                                        "valueText": "{",
                                                        "hasTrailingTrivia": true,
                                                        "trailingTrivia": [
                                                            {
                                                                "kind": "WhitespaceTrivia",
                                                                "text": " "
                                                            }
                                                        ]
                                                    },
                                                    "statements": [
                                                        {
                                                            "kind": "ReturnStatement",
                                                            "fullStart": 996,
                                                            "fullEnd": 1005,
                                                            "start": 996,
                                                            "end": 1005,
                                                            "fullWidth": 9,
                                                            "width": 9,
                                                            "returnKeyword": {
                                                                "kind": "ReturnKeyword",
                                                                "fullStart": 996,
                                                                "fullEnd": 1003,
                                                                "start": 996,
                                                                "end": 1002,
                                                                "fullWidth": 7,
                                                                "width": 6,
                                                                "text": "return",
                                                                "value": "return",
                                                                "valueText": "return",
                                                                "hasTrailingTrivia": true,
                                                                "trailingTrivia": [
                                                                    {
                                                                        "kind": "WhitespaceTrivia",
                                                                        "text": " "
                                                                    }
                                                                ]
                                                            },
                                                            "expression": {
                                                                "kind": "NumericLiteral",
                                                                "fullStart": 1003,
                                                                "fullEnd": 1004,
                                                                "start": 1003,
                                                                "end": 1004,
                                                                "fullWidth": 1,
                                                                "width": 1,
                                                                "text": "1",
                                                                "value": 1,
                                                                "valueText": "1"
                                                            },
                                                            "semicolonToken": {
                                                                "kind": "SemicolonToken",
                                                                "fullStart": 1004,
                                                                "fullEnd": 1005,
                                                                "start": 1004,
                                                                "end": 1005,
                                                                "fullWidth": 1,
                                                                "width": 1,
                                                                "text": ";",
                                                                "value": ";",
                                                                "valueText": ";"
                                                            }
                                                        }
                                                    ],
                                                    "closeBraceToken": {
                                                        "kind": "CloseBraceToken",
                                                        "fullStart": 1005,
                                                        "fullEnd": 1008,
                                                        "start": 1005,
                                                        "end": 1006,
                                                        "fullWidth": 3,
                                                        "width": 1,
                                                        "text": "}",
                                                        "value": "}",
                                                        "valueText": "}",
                                                        "hasTrailingTrivia": true,
                                                        "hasTrailingNewLine": true,
                                                        "trailingTrivia": [
                                                            {
                                                                "kind": "NewLineTrivia",
                                                                "text": "\r\n"
                                                            }
                                                        ]
                                                    }
                                                }
                                            }
                                        }
                                    }
                                ]
                            },
                            "semicolonToken": {
                                "kind": "SemicolonToken",
                                "fullStart": -1,
                                "fullEnd": -1,
                                "start": -1,
                                "end": -1,
                                "fullWidth": 0,
                                "width": 0,
                                "text": ""
                            }
                        },
                        {
                            "kind": "VariableStatement",
                            "fullStart": 1008,
                            "fullEnd": 1058,
                            "start": 1010,
                            "end": 1056,
                            "fullWidth": 50,
                            "width": 46,
                            "isIncrementallyUnusable": true,
                            "modifiers": [],
                            "variableDeclaration": {
                                "kind": "VariableDeclaration",
                                "fullStart": 1008,
                                "fullEnd": 1055,
                                "start": 1010,
                                "end": 1055,
                                "fullWidth": 47,
                                "width": 45,
                                "isIncrementallyUnusable": true,
                                "varKeyword": {
                                    "kind": "VarKeyword",
                                    "fullStart": 1008,
                                    "fullEnd": 1014,
                                    "start": 1010,
                                    "end": 1013,
                                    "fullWidth": 6,
                                    "width": 3,
                                    "text": "var",
                                    "value": "var",
                                    "valueText": "var",
                                    "hasLeadingTrivia": true,
                                    "hasTrailingTrivia": true,
                                    "leadingTrivia": [
                                        {
                                            "kind": "WhitespaceTrivia",
                                            "text": "  "
                                        }
                                    ],
                                    "trailingTrivia": [
                                        {
                                            "kind": "WhitespaceTrivia",
                                            "text": " "
                                        }
                                    ]
                                },
                                "variableDeclarators": [
                                    {
                                        "kind": "VariableDeclarator",
                                        "fullStart": 1014,
                                        "fullEnd": 1055,
                                        "start": 1014,
                                        "end": 1055,
                                        "fullWidth": 41,
                                        "width": 41,
                                        "isIncrementallyUnusable": true,
                                        "propertyName": {
                                            "kind": "IdentifierName",
                                            "fullStart": 1014,
                                            "fullEnd": 1017,
                                            "start": 1014,
                                            "end": 1016,
                                            "fullWidth": 3,
                                            "width": 2,
                                            "text": "d1",
                                            "value": "d1",
                                            "valueText": "d1",
                                            "hasTrailingTrivia": true,
                                            "trailingTrivia": [
                                                {
                                                    "kind": "WhitespaceTrivia",
                                                    "text": " "
                                                }
                                            ]
                                        },
                                        "equalsValueClause": {
                                            "kind": "EqualsValueClause",
                                            "fullStart": 1017,
                                            "fullEnd": 1055,
                                            "start": 1017,
                                            "end": 1055,
                                            "fullWidth": 38,
                                            "width": 38,
                                            "isIncrementallyUnusable": true,
                                            "equalsToken": {
                                                "kind": "EqualsToken",
                                                "fullStart": 1017,
                                                "fullEnd": 1019,
                                                "start": 1017,
                                                "end": 1018,
                                                "fullWidth": 2,
                                                "width": 1,
                                                "text": "=",
                                                "value": "=",
                                                "valueText": "=",
                                                "hasTrailingTrivia": true,
                                                "trailingTrivia": [
                                                    {
                                                        "kind": "WhitespaceTrivia",
                                                        "text": " "
                                                    }
                                                ]
                                            },
                                            "value": {
                                                "kind": "ObjectLiteralExpression",
                                                "fullStart": 1019,
                                                "fullEnd": 1055,
                                                "start": 1019,
                                                "end": 1055,
                                                "fullWidth": 36,
                                                "width": 36,
                                                "isIncrementallyUnusable": true,
                                                "openBraceToken": {
                                                    "kind": "OpenBraceToken",
                                                    "fullStart": 1019,
                                                    "fullEnd": 1021,
                                                    "start": 1019,
                                                    "end": 1020,
                                                    "fullWidth": 2,
                                                    "width": 1,
                                                    "text": "{",
                                                    "value": "{",
                                                    "valueText": "{",
                                                    "hasTrailingTrivia": true,
                                                    "trailingTrivia": [
                                                        {
                                                            "kind": "WhitespaceTrivia",
                                                            "text": " "
                                                        }
                                                    ]
                                                },
                                                "propertyAssignments": [
                                                    {
                                                        "kind": "SimplePropertyAssignment",
                                                        "fullStart": 1021,
                                                        "fullEnd": 1032,
                                                        "start": 1021,
                                                        "end": 1032,
                                                        "fullWidth": 11,
                                                        "width": 11,
                                                        "isIncrementallyUnusable": true,
                                                        "propertyName": {
                                                            "kind": "IdentifierName",
                                                            "fullStart": 1021,
                                                            "fullEnd": 1024,
                                                            "start": 1021,
                                                            "end": 1024,
                                                            "fullWidth": 3,
                                                            "width": 3,
                                                            "text": "get",
                                                            "value": "get",
                                                            "valueText": "get"
                                                        },
                                                        "colonToken": {
                                                            "kind": "ColonToken",
                                                            "fullStart": 1024,
                                                            "fullEnd": 1026,
                                                            "start": 1024,
                                                            "end": 1025,
                                                            "fullWidth": 2,
                                                            "width": 1,
                                                            "text": ":",
                                                            "value": ":",
                                                            "valueText": ":",
                                                            "hasTrailingTrivia": true,
                                                            "trailingTrivia": [
                                                                {
                                                                    "kind": "WhitespaceTrivia",
                                                                    "text": " "
                                                                }
                                                            ]
                                                        },
                                                        "expression": {
                                                            "kind": "IdentifierName",
                                                            "fullStart": 1026,
                                                            "fullEnd": 1032,
                                                            "start": 1026,
                                                            "end": 1032,
                                                            "fullWidth": 6,
                                                            "width": 6,
                                                            "text": "getter",
                                                            "value": "getter",
                                                            "valueText": "getter"
                                                        }
                                                    },
                                                    {
                                                        "kind": "CommaToken",
                                                        "fullStart": 1032,
                                                        "fullEnd": 1034,
                                                        "start": 1032,
                                                        "end": 1033,
                                                        "fullWidth": 2,
                                                        "width": 1,
                                                        "text": ",",
                                                        "value": ",",
                                                        "valueText": ",",
                                                        "hasTrailingTrivia": true,
                                                        "trailingTrivia": [
                                                            {
                                                                "kind": "WhitespaceTrivia",
                                                                "text": " "
                                                            }
                                                        ]
                                                    },
                                                    {
                                                        "kind": "SimplePropertyAssignment",
                                                        "fullStart": 1034,
                                                        "fullEnd": 1054,
                                                        "start": 1034,
                                                        "end": 1053,
                                                        "fullWidth": 20,
                                                        "width": 19,
                                                        "propertyName": {
                                                            "kind": "IdentifierName",
                                                            "fullStart": 1034,
                                                            "fullEnd": 1046,
                                                            "start": 1034,
                                                            "end": 1046,
                                                            "fullWidth": 12,
                                                            "width": 12,
                                                            "text": "configurable",
                                                            "value": "configurable",
                                                            "valueText": "configurable"
                                                        },
                                                        "colonToken": {
                                                            "kind": "ColonToken",
                                                            "fullStart": 1046,
                                                            "fullEnd": 1048,
                                                            "start": 1046,
                                                            "end": 1047,
                                                            "fullWidth": 2,
                                                            "width": 1,
                                                            "text": ":",
                                                            "value": ":",
                                                            "valueText": ":",
                                                            "hasTrailingTrivia": true,
                                                            "trailingTrivia": [
                                                                {
                                                                    "kind": "WhitespaceTrivia",
                                                                    "text": " "
                                                                }
                                                            ]
                                                        },
                                                        "expression": {
                                                            "kind": "FalseKeyword",
                                                            "fullStart": 1048,
                                                            "fullEnd": 1054,
                                                            "start": 1048,
                                                            "end": 1053,
                                                            "fullWidth": 6,
                                                            "width": 5,
                                                            "text": "false",
                                                            "value": false,
                                                            "valueText": "false",
                                                            "hasTrailingTrivia": true,
                                                            "trailingTrivia": [
                                                                {
                                                                    "kind": "WhitespaceTrivia",
                                                                    "text": " "
                                                                }
                                                            ]
                                                        }
                                                    }
                                                ],
                                                "closeBraceToken": {
                                                    "kind": "CloseBraceToken",
                                                    "fullStart": 1054,
                                                    "fullEnd": 1055,
                                                    "start": 1054,
                                                    "end": 1055,
                                                    "fullWidth": 1,
                                                    "width": 1,
                                                    "text": "}",
                                                    "value": "}",
                                                    "valueText": "}"
                                                }
                                            }
                                        }
                                    }
                                ]
                            },
                            "semicolonToken": {
                                "kind": "SemicolonToken",
                                "fullStart": 1055,
                                "fullEnd": 1058,
                                "start": 1055,
                                "end": 1056,
                                "fullWidth": 3,
                                "width": 1,
                                "text": ";",
                                "value": ";",
                                "valueText": ";",
                                "hasTrailingTrivia": true,
                                "hasTrailingNewLine": true,
                                "trailingTrivia": [
                                    {
                                        "kind": "NewLineTrivia",
                                        "text": "\r\n"
                                    }
                                ]
                            }
                        },
                        {
                            "kind": "ExpressionStatement",
                            "fullStart": 1058,
                            "fullEnd": 1098,
                            "start": 1060,
                            "end": 1096,
                            "fullWidth": 40,
                            "width": 36,
                            "expression": {
                                "kind": "InvocationExpression",
                                "fullStart": 1058,
                                "fullEnd": 1095,
                                "start": 1060,
                                "end": 1095,
                                "fullWidth": 37,
                                "width": 35,
                                "expression": {
                                    "kind": "MemberAccessExpression",
                                    "fullStart": 1058,
                                    "fullEnd": 1081,
                                    "start": 1060,
                                    "end": 1081,
                                    "fullWidth": 23,
                                    "width": 21,
                                    "expression": {
                                        "kind": "IdentifierName",
                                        "fullStart": 1058,
                                        "fullEnd": 1066,
                                        "start": 1060,
                                        "end": 1066,
                                        "fullWidth": 8,
                                        "width": 6,
                                        "text": "Object",
                                        "value": "Object",
                                        "valueText": "Object",
                                        "hasLeadingTrivia": true,
                                        "leadingTrivia": [
                                            {
                                                "kind": "WhitespaceTrivia",
                                                "text": "  "
                                            }
                                        ]
                                    },
                                    "dotToken": {
                                        "kind": "DotToken",
                                        "fullStart": 1066,
                                        "fullEnd": 1067,
                                        "start": 1066,
                                        "end": 1067,
                                        "fullWidth": 1,
                                        "width": 1,
                                        "text": ".",
                                        "value": ".",
                                        "valueText": "."
                                    },
                                    "name": {
                                        "kind": "IdentifierName",
                                        "fullStart": 1067,
                                        "fullEnd": 1081,
                                        "start": 1067,
                                        "end": 1081,
                                        "fullWidth": 14,
                                        "width": 14,
                                        "text": "defineProperty",
                                        "value": "defineProperty",
                                        "valueText": "defineProperty"
                                    }
                                },
                                "argumentList": {
                                    "kind": "ArgumentList",
                                    "fullStart": 1081,
                                    "fullEnd": 1095,
                                    "start": 1081,
                                    "end": 1095,
                                    "fullWidth": 14,
                                    "width": 14,
                                    "openParenToken": {
                                        "kind": "OpenParenToken",
                                        "fullStart": 1081,
                                        "fullEnd": 1082,
                                        "start": 1081,
                                        "end": 1082,
                                        "fullWidth": 1,
                                        "width": 1,
                                        "text": "(",
                                        "value": "(",
                                        "valueText": "("
                                    },
                                    "arguments": [
                                        {
                                            "kind": "IdentifierName",
                                            "fullStart": 1082,
                                            "fullEnd": 1083,
                                            "start": 1082,
                                            "end": 1083,
                                            "fullWidth": 1,
                                            "width": 1,
                                            "text": "o",
                                            "value": "o",
                                            "valueText": "o"
                                        },
                                        {
                                            "kind": "CommaToken",
                                            "fullStart": 1083,
                                            "fullEnd": 1085,
                                            "start": 1083,
                                            "end": 1084,
                                            "fullWidth": 2,
                                            "width": 1,
                                            "text": ",",
                                            "value": ",",
                                            "valueText": ",",
                                            "hasTrailingTrivia": true,
                                            "trailingTrivia": [
                                                {
                                                    "kind": "WhitespaceTrivia",
                                                    "text": " "
                                                }
                                            ]
                                        },
                                        {
                                            "kind": "StringLiteral",
                                            "fullStart": 1085,
                                            "fullEnd": 1090,
                                            "start": 1085,
                                            "end": 1090,
                                            "fullWidth": 5,
                                            "width": 5,
                                            "text": "\"foo\"",
                                            "value": "foo",
                                            "valueText": "foo"
                                        },
                                        {
                                            "kind": "CommaToken",
                                            "fullStart": 1090,
                                            "fullEnd": 1092,
                                            "start": 1090,
                                            "end": 1091,
                                            "fullWidth": 2,
                                            "width": 1,
                                            "text": ",",
                                            "value": ",",
                                            "valueText": ",",
                                            "hasTrailingTrivia": true,
                                            "trailingTrivia": [
                                                {
                                                    "kind": "WhitespaceTrivia",
                                                    "text": " "
                                                }
                                            ]
                                        },
                                        {
                                            "kind": "IdentifierName",
                                            "fullStart": 1092,
                                            "fullEnd": 1094,
                                            "start": 1092,
                                            "end": 1094,
                                            "fullWidth": 2,
                                            "width": 2,
                                            "text": "d1",
                                            "value": "d1",
                                            "valueText": "d1"
                                        }
                                    ],
                                    "closeParenToken": {
                                        "kind": "CloseParenToken",
                                        "fullStart": 1094,
                                        "fullEnd": 1095,
                                        "start": 1094,
                                        "end": 1095,
                                        "fullWidth": 1,
                                        "width": 1,
                                        "text": ")",
                                        "value": ")",
                                        "valueText": ")"
                                    }
                                }
                            },
                            "semicolonToken": {
                                "kind": "SemicolonToken",
                                "fullStart": 1095,
                                "fullEnd": 1098,
                                "start": 1095,
                                "end": 1096,
                                "fullWidth": 3,
                                "width": 1,
                                "text": ";",
                                "value": ";",
                                "valueText": ";",
                                "hasTrailingTrivia": true,
                                "hasTrailingNewLine": true,
                                "trailingTrivia": [
                                    {
                                        "kind": "NewLineTrivia",
                                        "text": "\r\n"
                                    }
                                ]
                            }
                        },
                        {
                            "kind": "VariableStatement",
                            "fullStart": 1098,
                            "fullEnd": 1255,
                            "start": 1223,
                            "end": 1253,
                            "fullWidth": 157,
                            "width": 30,
                            "isIncrementallyUnusable": true,
                            "modifiers": [],
                            "variableDeclaration": {
                                "kind": "VariableDeclaration",
                                "fullStart": 1098,
                                "fullEnd": 1252,
                                "start": 1223,
                                "end": 1252,
                                "fullWidth": 154,
                                "width": 29,
                                "isIncrementallyUnusable": true,
                                "varKeyword": {
                                    "kind": "VarKeyword",
                                    "fullStart": 1098,
                                    "fullEnd": 1227,
                                    "start": 1223,
                                    "end": 1226,
                                    "fullWidth": 129,
                                    "width": 3,
                                    "text": "var",
                                    "value": "var",
                                    "valueText": "var",
                                    "hasLeadingTrivia": true,
                                    "hasLeadingComment": true,
                                    "hasLeadingNewLine": true,
                                    "hasTrailingTrivia": true,
                                    "leadingTrivia": [
                                        {
                                            "kind": "NewLineTrivia",
                                            "text": "\r\n"
                                        },
                                        {
                                            "kind": "WhitespaceTrivia",
                                            "text": "  "
                                        },
                                        {
                                            "kind": "SingleLineCommentTrivia",
                                            "text": "// now, trying to change the setter should fail, since [[Configurable]]"
                                        },
                                        {
                                            "kind": "NewLineTrivia",
                                            "text": "\r\n"
                                        },
                                        {
                                            "kind": "WhitespaceTrivia",
                                            "text": "  "
                                        },
                                        {
                                            "kind": "SingleLineCommentTrivia",
                                            "text": "// on the original property will be false."
                                        },
                                        {
                                            "kind": "NewLineTrivia",
                                            "text": "\r\n"
                                        },
                                        {
                                            "kind": "WhitespaceTrivia",
                                            "text": "  "
                                        }
                                    ],
                                    "trailingTrivia": [
                                        {
                                            "kind": "WhitespaceTrivia",
                                            "text": " "
                                        }
                                    ]
                                },
                                "variableDeclarators": [
                                    {
                                        "kind": "VariableDeclarator",
                                        "fullStart": 1227,
                                        "fullEnd": 1252,
                                        "start": 1227,
                                        "end": 1252,
                                        "fullWidth": 25,
                                        "width": 25,
                                        "isIncrementallyUnusable": true,
                                        "propertyName": {
                                            "kind": "IdentifierName",
                                            "fullStart": 1227,
                                            "fullEnd": 1232,
                                            "start": 1227,
                                            "end": 1231,
                                            "fullWidth": 5,
                                            "width": 4,
                                            "text": "desc",
                                            "value": "desc",
                                            "valueText": "desc",
                                            "hasTrailingTrivia": true,
                                            "trailingTrivia": [
                                                {
                                                    "kind": "WhitespaceTrivia",
                                                    "text": " "
                                                }
                                            ]
                                        },
                                        "equalsValueClause": {
                                            "kind": "EqualsValueClause",
                                            "fullStart": 1232,
                                            "fullEnd": 1252,
                                            "start": 1232,
                                            "end": 1252,
                                            "fullWidth": 20,
                                            "width": 20,
                                            "isIncrementallyUnusable": true,
                                            "equalsToken": {
                                                "kind": "EqualsToken",
                                                "fullStart": 1232,
                                                "fullEnd": 1234,
                                                "start": 1232,
                                                "end": 1233,
                                                "fullWidth": 2,
                                                "width": 1,
                                                "text": "=",
                                                "value": "=",
                                                "valueText": "=",
                                                "hasTrailingTrivia": true,
                                                "trailingTrivia": [
                                                    {
                                                        "kind": "WhitespaceTrivia",
                                                        "text": " "
                                                    }
                                                ]
                                            },
                                            "value": {
                                                "kind": "ObjectLiteralExpression",
                                                "fullStart": 1234,
                                                "fullEnd": 1252,
                                                "start": 1234,
                                                "end": 1252,
                                                "fullWidth": 18,
                                                "width": 18,
                                                "isIncrementallyUnusable": true,
                                                "openBraceToken": {
                                                    "kind": "OpenBraceToken",
                                                    "fullStart": 1234,
                                                    "fullEnd": 1236,
                                                    "start": 1234,
                                                    "end": 1235,
                                                    "fullWidth": 2,
                                                    "width": 1,
                                                    "text": "{",
                                                    "value": "{",
                                                    "valueText": "{",
                                                    "hasTrailingTrivia": true,
                                                    "trailingTrivia": [
                                                        {
                                                            "kind": "WhitespaceTrivia",
                                                            "text": " "
                                                        }
                                                    ]
                                                },
                                                "propertyAssignments": [
                                                    {
                                                        "kind": "SimplePropertyAssignment",
                                                        "fullStart": 1236,
                                                        "fullEnd": 1251,
                                                        "start": 1236,
                                                        "end": 1250,
                                                        "fullWidth": 15,
                                                        "width": 14,
                                                        "isIncrementallyUnusable": true,
                                                        "propertyName": {
                                                            "kind": "IdentifierName",
                                                            "fullStart": 1236,
                                                            "fullEnd": 1239,
                                                            "start": 1236,
                                                            "end": 1239,
                                                            "fullWidth": 3,
                                                            "width": 3,
                                                            "text": "get",
                                                            "value": "get",
                                                            "valueText": "get"
                                                        },
                                                        "colonToken": {
                                                            "kind": "ColonToken",
                                                            "fullStart": 1239,
                                                            "fullEnd": 1241,
                                                            "start": 1239,
                                                            "end": 1240,
                                                            "fullWidth": 2,
                                                            "width": 1,
                                                            "text": ":",
                                                            "value": ":",
                                                            "valueText": ":",
                                                            "hasTrailingTrivia": true,
                                                            "trailingTrivia": [
                                                                {
                                                                    "kind": "WhitespaceTrivia",
                                                                    "text": " "
                                                                }
                                                            ]
                                                        },
                                                        "expression": {
                                                            "kind": "IdentifierName",
                                                            "fullStart": 1241,
                                                            "fullEnd": 1251,
                                                            "start": 1241,
                                                            "end": 1250,
                                                            "fullWidth": 10,
                                                            "width": 9,
                                                            "text": "undefined",
                                                            "value": "undefined",
                                                            "valueText": "undefined",
                                                            "hasTrailingTrivia": true,
                                                            "trailingTrivia": [
                                                                {
                                                                    "kind": "WhitespaceTrivia",
                                                                    "text": " "
                                                                }
                                                            ]
                                                        }
                                                    }
                                                ],
                                                "closeBraceToken": {
                                                    "kind": "CloseBraceToken",
                                                    "fullStart": 1251,
                                                    "fullEnd": 1252,
                                                    "start": 1251,
                                                    "end": 1252,
                                                    "fullWidth": 1,
                                                    "width": 1,
                                                    "text": "}",
                                                    "value": "}",
                                                    "valueText": "}"
                                                }
                                            }
                                        }
                                    }
                                ]
                            },
                            "semicolonToken": {
                                "kind": "SemicolonToken",
                                "fullStart": 1252,
                                "fullEnd": 1255,
                                "start": 1252,
                                "end": 1253,
                                "fullWidth": 3,
                                "width": 1,
                                "text": ";",
                                "value": ";",
                                "valueText": ";",
                                "hasTrailingTrivia": true,
                                "hasTrailingNewLine": true,
                                "trailingTrivia": [
                                    {
                                        "kind": "NewLineTrivia",
                                        "text": "\r\n"
                                    }
                                ]
                            }
                        },
                        {
                            "kind": "TryStatement",
                            "fullStart": 1255,
                            "fullEnd": 1576,
                            "start": 1259,
                            "end": 1574,
                            "fullWidth": 321,
                            "width": 315,
                            "isIncrementallyUnusable": true,
                            "tryKeyword": {
                                "kind": "TryKeyword",
                                "fullStart": 1255,
                                "fullEnd": 1263,
                                "start": 1259,
                                "end": 1262,
                                "fullWidth": 8,
                                "width": 3,
                                "text": "try",
                                "value": "try",
                                "valueText": "try",
                                "hasLeadingTrivia": true,
                                "hasLeadingNewLine": true,
                                "hasTrailingTrivia": true,
                                "leadingTrivia": [
                                    {
                                        "kind": "NewLineTrivia",
                                        "text": "\r\n"
                                    },
                                    {
                                        "kind": "WhitespaceTrivia",
                                        "text": "  "
                                    }
                                ],
                                "trailingTrivia": [
                                    {
                                        "kind": "WhitespaceTrivia",
                                        "text": " "
                                    }
                                ]
                            },
                            "block": {
                                "kind": "Block",
                                "fullStart": 1263,
                                "fullEnd": 1315,
                                "start": 1263,
                                "end": 1313,
                                "fullWidth": 52,
                                "width": 50,
                                "openBraceToken": {
                                    "kind": "OpenBraceToken",
                                    "fullStart": 1263,
                                    "fullEnd": 1266,
                                    "start": 1263,
                                    "end": 1264,
                                    "fullWidth": 3,
                                    "width": 1,
                                    "text": "{",
                                    "value": "{",
                                    "valueText": "{",
                                    "hasTrailingTrivia": true,
                                    "hasTrailingNewLine": true,
                                    "trailingTrivia": [
                                        {
                                            "kind": "NewLineTrivia",
                                            "text": "\r\n"
                                        }
                                    ]
                                },
                                "statements": [
                                    {
                                        "kind": "ExpressionStatement",
                                        "fullStart": 1266,
                                        "fullEnd": 1310,
                                        "start": 1270,
                                        "end": 1308,
                                        "fullWidth": 44,
                                        "width": 38,
                                        "expression": {
                                            "kind": "InvocationExpression",
                                            "fullStart": 1266,
                                            "fullEnd": 1307,
                                            "start": 1270,
                                            "end": 1307,
                                            "fullWidth": 41,
                                            "width": 37,
                                            "expression": {
                                                "kind": "MemberAccessExpression",
                                                "fullStart": 1266,
                                                "fullEnd": 1291,
                                                "start": 1270,
                                                "end": 1291,
                                                "fullWidth": 25,
                                                "width": 21,
                                                "expression": {
                                                    "kind": "IdentifierName",
                                                    "fullStart": 1266,
                                                    "fullEnd": 1276,
                                                    "start": 1270,
                                                    "end": 1276,
                                                    "fullWidth": 10,
                                                    "width": 6,
                                                    "text": "Object",
                                                    "value": "Object",
                                                    "valueText": "Object",
                                                    "hasLeadingTrivia": true,
                                                    "leadingTrivia": [
                                                        {
                                                            "kind": "WhitespaceTrivia",
                                                            "text": "    "
                                                        }
                                                    ]
                                                },
                                                "dotToken": {
                                                    "kind": "DotToken",
                                                    "fullStart": 1276,
                                                    "fullEnd": 1277,
                                                    "start": 1276,
                                                    "end": 1277,
                                                    "fullWidth": 1,
                                                    "width": 1,
                                                    "text": ".",
                                                    "value": ".",
                                                    "valueText": "."
                                                },
                                                "name": {
                                                    "kind": "IdentifierName",
                                                    "fullStart": 1277,
                                                    "fullEnd": 1291,
                                                    "start": 1277,
                                                    "end": 1291,
                                                    "fullWidth": 14,
                                                    "width": 14,
                                                    "text": "defineProperty",
                                                    "value": "defineProperty",
                                                    "valueText": "defineProperty"
                                                }
                                            },
                                            "argumentList": {
                                                "kind": "ArgumentList",
                                                "fullStart": 1291,
                                                "fullEnd": 1307,
                                                "start": 1291,
                                                "end": 1307,
                                                "fullWidth": 16,
                                                "width": 16,
                                                "openParenToken": {
                                                    "kind": "OpenParenToken",
                                                    "fullStart": 1291,
                                                    "fullEnd": 1292,
                                                    "start": 1291,
                                                    "end": 1292,
                                                    "fullWidth": 1,
                                                    "width": 1,
                                                    "text": "(",
                                                    "value": "(",
                                                    "valueText": "("
                                                },
                                                "arguments": [
                                                    {
                                                        "kind": "IdentifierName",
                                                        "fullStart": 1292,
                                                        "fullEnd": 1293,
                                                        "start": 1292,
                                                        "end": 1293,
                                                        "fullWidth": 1,
                                                        "width": 1,
                                                        "text": "o",
                                                        "value": "o",
                                                        "valueText": "o"
                                                    },
                                                    {
                                                        "kind": "CommaToken",
                                                        "fullStart": 1293,
                                                        "fullEnd": 1295,
                                                        "start": 1293,
                                                        "end": 1294,
                                                        "fullWidth": 2,
                                                        "width": 1,
                                                        "text": ",",
                                                        "value": ",",
                                                        "valueText": ",",
                                                        "hasTrailingTrivia": true,
                                                        "trailingTrivia": [
                                                            {
                                                                "kind": "WhitespaceTrivia",
                                                                "text": " "
                                                            }
                                                        ]
                                                    },
                                                    {
                                                        "kind": "StringLiteral",
                                                        "fullStart": 1295,
                                                        "fullEnd": 1300,
                                                        "start": 1295,
                                                        "end": 1300,
                                                        "fullWidth": 5,
                                                        "width": 5,
                                                        "text": "\"foo\"",
                                                        "value": "foo",
                                                        "valueText": "foo"
                                                    },
                                                    {
                                                        "kind": "CommaToken",
                                                        "fullStart": 1300,
                                                        "fullEnd": 1302,
                                                        "start": 1300,
                                                        "end": 1301,
                                                        "fullWidth": 2,
                                                        "width": 1,
                                                        "text": ",",
                                                        "value": ",",
                                                        "valueText": ",",
                                                        "hasTrailingTrivia": true,
                                                        "trailingTrivia": [
                                                            {
                                                                "kind": "WhitespaceTrivia",
                                                                "text": " "
                                                            }
                                                        ]
                                                    },
                                                    {
                                                        "kind": "IdentifierName",
                                                        "fullStart": 1302,
                                                        "fullEnd": 1306,
                                                        "start": 1302,
                                                        "end": 1306,
                                                        "fullWidth": 4,
                                                        "width": 4,
                                                        "text": "desc",
                                                        "value": "desc",
                                                        "valueText": "desc"
                                                    }
                                                ],
                                                "closeParenToken": {
                                                    "kind": "CloseParenToken",
                                                    "fullStart": 1306,
                                                    "fullEnd": 1307,
                                                    "start": 1306,
                                                    "end": 1307,
                                                    "fullWidth": 1,
                                                    "width": 1,
                                                    "text": ")",
                                                    "value": ")",
                                                    "valueText": ")"
                                                }
                                            }
                                        },
                                        "semicolonToken": {
                                            "kind": "SemicolonToken",
                                            "fullStart": 1307,
                                            "fullEnd": 1310,
                                            "start": 1307,
                                            "end": 1308,
                                            "fullWidth": 3,
                                            "width": 1,
                                            "text": ";",
                                            "value": ";",
                                            "valueText": ";",
                                            "hasTrailingTrivia": true,
                                            "hasTrailingNewLine": true,
                                            "trailingTrivia": [
                                                {
                                                    "kind": "NewLineTrivia",
                                                    "text": "\r\n"
                                                }
                                            ]
                                        }
                                    }
                                ],
                                "closeBraceToken": {
                                    "kind": "CloseBraceToken",
                                    "fullStart": 1310,
                                    "fullEnd": 1315,
                                    "start": 1312,
                                    "end": 1313,
                                    "fullWidth": 5,
                                    "width": 1,
                                    "text": "}",
                                    "value": "}",
                                    "valueText": "}",
                                    "hasLeadingTrivia": true,
                                    "hasTrailingTrivia": true,
                                    "hasTrailingNewLine": true,
                                    "leadingTrivia": [
                                        {
                                            "kind": "WhitespaceTrivia",
                                            "text": "  "
                                        }
                                    ],
                                    "trailingTrivia": [
                                        {
                                            "kind": "NewLineTrivia",
                                            "text": "\r\n"
                                        }
                                    ]
                                }
                            },
                            "catchClause": {
                                "kind": "CatchClause",
                                "fullStart": 1315,
                                "fullEnd": 1576,
                                "start": 1317,
                                "end": 1574,
                                "fullWidth": 261,
                                "width": 257,
                                "isIncrementallyUnusable": true,
                                "catchKeyword": {
                                    "kind": "CatchKeyword",
                                    "fullStart": 1315,
                                    "fullEnd": 1323,
                                    "start": 1317,
                                    "end": 1322,
                                    "fullWidth": 8,
                                    "width": 5,
                                    "text": "catch",
                                    "value": "catch",
                                    "valueText": "catch",
                                    "hasLeadingTrivia": true,
                                    "hasTrailingTrivia": true,
                                    "leadingTrivia": [
                                        {
                                            "kind": "WhitespaceTrivia",
                                            "text": "  "
                                        }
                                    ],
                                    "trailingTrivia": [
                                        {
                                            "kind": "WhitespaceTrivia",
                                            "text": " "
                                        }
                                    ]
                                },
                                "openParenToken": {
                                    "kind": "OpenParenToken",
                                    "fullStart": 1323,
                                    "fullEnd": 1324,
                                    "start": 1323,
                                    "end": 1324,
                                    "fullWidth": 1,
                                    "width": 1,
                                    "text": "(",
                                    "value": "(",
                                    "valueText": "("
                                },
                                "identifier": {
                                    "kind": "IdentifierName",
                                    "fullStart": 1324,
                                    "fullEnd": 1325,
                                    "start": 1324,
                                    "end": 1325,
                                    "fullWidth": 1,
                                    "width": 1,
                                    "text": "e",
                                    "value": "e",
                                    "valueText": "e"
                                },
                                "closeParenToken": {
                                    "kind": "CloseParenToken",
                                    "fullStart": 1325,
                                    "fullEnd": 1327,
                                    "start": 1325,
                                    "end": 1326,
                                    "fullWidth": 2,
                                    "width": 1,
                                    "text": ")",
                                    "value": ")",
                                    "valueText": ")",
                                    "hasTrailingTrivia": true,
                                    "trailingTrivia": [
                                        {
                                            "kind": "WhitespaceTrivia",
                                            "text": " "
                                        }
                                    ]
                                },
                                "block": {
                                    "kind": "Block",
                                    "fullStart": 1327,
                                    "fullEnd": 1576,
                                    "start": 1327,
                                    "end": 1574,
                                    "fullWidth": 249,
                                    "width": 247,
                                    "isIncrementallyUnusable": true,
                                    "openBraceToken": {
                                        "kind": "OpenBraceToken",
                                        "fullStart": 1327,
                                        "fullEnd": 1330,
                                        "start": 1327,
                                        "end": 1328,
                                        "fullWidth": 3,
                                        "width": 1,
                                        "text": "{",
                                        "value": "{",
                                        "valueText": "{",
                                        "hasTrailingTrivia": true,
                                        "hasTrailingNewLine": true,
                                        "trailingTrivia": [
                                            {
                                                "kind": "NewLineTrivia",
                                                "text": "\r\n"
                                            }
                                        ]
                                    },
                                    "statements": [
                                        {
                                            "kind": "IfStatement",
                                            "fullStart": 1330,
                                            "fullEnd": 1571,
                                            "start": 1334,
                                            "end": 1569,
                                            "fullWidth": 241,
                                            "width": 235,
                                            "isIncrementallyUnusable": true,
                                            "ifKeyword": {
                                                "kind": "IfKeyword",
                                                "fullStart": 1330,
                                                "fullEnd": 1337,
                                                "start": 1334,
                                                "end": 1336,
                                                "fullWidth": 7,
                                                "width": 2,
                                                "text": "if",
                                                "value": "if",
                                                "valueText": "if",
                                                "hasLeadingTrivia": true,
                                                "hasTrailingTrivia": true,
                                                "leadingTrivia": [
                                                    {
                                                        "kind": "WhitespaceTrivia",
                                                        "text": "    "
                                                    }
                                                ],
                                                "trailingTrivia": [
                                                    {
                                                        "kind": "WhitespaceTrivia",
                                                        "text": " "
                                                    }
                                                ]
                                            },
                                            "openParenToken": {
                                                "kind": "OpenParenToken",
                                                "fullStart": 1337,
                                                "fullEnd": 1338,
                                                "start": 1337,
                                                "end": 1338,
                                                "fullWidth": 1,
                                                "width": 1,
                                                "text": "(",
                                                "value": "(",
                                                "valueText": "("
                                            },
                                            "condition": {
                                                "kind": "InstanceOfExpression",
                                                "fullStart": 1338,
                                                "fullEnd": 1360,
                                                "start": 1338,
                                                "end": 1360,
                                                "fullWidth": 22,
                                                "width": 22,
                                                "left": {
                                                    "kind": "IdentifierName",
                                                    "fullStart": 1338,
                                                    "fullEnd": 1340,
                                                    "start": 1338,
                                                    "end": 1339,
                                                    "fullWidth": 2,
                                                    "width": 1,
                                                    "text": "e",
                                                    "value": "e",
                                                    "valueText": "e",
                                                    "hasTrailingTrivia": true,
                                                    "trailingTrivia": [
                                                        {
                                                            "kind": "WhitespaceTrivia",
                                                            "text": " "
                                                        }
                                                    ]
                                                },
                                                "operatorToken": {
                                                    "kind": "InstanceOfKeyword",
                                                    "fullStart": 1340,
                                                    "fullEnd": 1351,
                                                    "start": 1340,
                                                    "end": 1350,
                                                    "fullWidth": 11,
                                                    "width": 10,
                                                    "text": "instanceof",
                                                    "value": "instanceof",
                                                    "valueText": "instanceof",
                                                    "hasTrailingTrivia": true,
                                                    "trailingTrivia": [
                                                        {
                                                            "kind": "WhitespaceTrivia",
                                                            "text": " "
                                                        }
                                                    ]
                                                },
                                                "right": {
                                                    "kind": "IdentifierName",
                                                    "fullStart": 1351,
                                                    "fullEnd": 1360,
                                                    "start": 1351,
                                                    "end": 1360,
                                                    "fullWidth": 9,
                                                    "width": 9,
                                                    "text": "TypeError",
                                                    "value": "TypeError",
                                                    "valueText": "TypeError"
                                                }
                                            },
                                            "closeParenToken": {
                                                "kind": "CloseParenToken",
                                                "fullStart": 1360,
                                                "fullEnd": 1362,
                                                "start": 1360,
                                                "end": 1361,
                                                "fullWidth": 2,
                                                "width": 1,
                                                "text": ")",
                                                "value": ")",
                                                "valueText": ")",
                                                "hasTrailingTrivia": true,
                                                "trailingTrivia": [
                                                    {
                                                        "kind": "WhitespaceTrivia",
                                                        "text": " "
                                                    }
                                                ]
                                            },
                                            "statement": {
                                                "kind": "Block",
                                                "fullStart": 1362,
                                                "fullEnd": 1571,
                                                "start": 1362,
                                                "end": 1569,
                                                "fullWidth": 209,
                                                "width": 207,
                                                "isIncrementallyUnusable": true,
                                                "openBraceToken": {
                                                    "kind": "OpenBraceToken",
                                                    "fullStart": 1362,
                                                    "fullEnd": 1365,
                                                    "start": 1362,
                                                    "end": 1363,
                                                    "fullWidth": 3,
                                                    "width": 1,
                                                    "text": "{",
                                                    "value": "{",
                                                    "valueText": "{",
                                                    "hasTrailingTrivia": true,
                                                    "hasTrailingNewLine": true,
                                                    "trailingTrivia": [
                                                        {
                                                            "kind": "NewLineTrivia",
                                                            "text": "\r\n"
                                                        }
                                                    ]
                                                },
                                                "statements": [
                                                    {
                                                        "kind": "VariableStatement",
                                                        "fullStart": 1365,
                                                        "fullEnd": 1424,
                                                        "start": 1371,
                                                        "end": 1422,
                                                        "fullWidth": 59,
                                                        "width": 51,
                                                        "modifiers": [],
                                                        "variableDeclaration": {
                                                            "kind": "VariableDeclaration",
                                                            "fullStart": 1365,
                                                            "fullEnd": 1421,
                                                            "start": 1371,
                                                            "end": 1421,
                                                            "fullWidth": 56,
                                                            "width": 50,
                                                            "varKeyword": {
                                                                "kind": "VarKeyword",
                                                                "fullStart": 1365,
                                                                "fullEnd": 1375,
                                                                "start": 1371,
                                                                "end": 1374,
                                                                "fullWidth": 10,
                                                                "width": 3,
                                                                "text": "var",
                                                                "value": "var",
                                                                "valueText": "var",
                                                                "hasLeadingTrivia": true,
                                                                "hasTrailingTrivia": true,
                                                                "leadingTrivia": [
                                                                    {
                                                                        "kind": "WhitespaceTrivia",
                                                                        "text": "      "
                                                                    }
                                                                ],
                                                                "trailingTrivia": [
                                                                    {
                                                                        "kind": "WhitespaceTrivia",
                                                                        "text": " "
                                                                    }
                                                                ]
                                                            },
                                                            "variableDeclarators": [
                                                                {
                                                                    "kind": "VariableDeclarator",
                                                                    "fullStart": 1375,
                                                                    "fullEnd": 1421,
                                                                    "start": 1375,
                                                                    "end": 1421,
                                                                    "fullWidth": 46,
<<<<<<< HEAD
                                                                    "width": 46,
                                                                    "identifier": {
=======
                                                                    "propertyName": {
>>>>>>> 85e84683
                                                                        "kind": "IdentifierName",
                                                                        "fullStart": 1375,
                                                                        "fullEnd": 1378,
                                                                        "start": 1375,
                                                                        "end": 1377,
                                                                        "fullWidth": 3,
                                                                        "width": 2,
                                                                        "text": "d2",
                                                                        "value": "d2",
                                                                        "valueText": "d2",
                                                                        "hasTrailingTrivia": true,
                                                                        "trailingTrivia": [
                                                                            {
                                                                                "kind": "WhitespaceTrivia",
                                                                                "text": " "
                                                                            }
                                                                        ]
                                                                    },
                                                                    "equalsValueClause": {
                                                                        "kind": "EqualsValueClause",
                                                                        "fullStart": 1378,
                                                                        "fullEnd": 1421,
                                                                        "start": 1378,
                                                                        "end": 1421,
                                                                        "fullWidth": 43,
                                                                        "width": 43,
                                                                        "equalsToken": {
                                                                            "kind": "EqualsToken",
                                                                            "fullStart": 1378,
                                                                            "fullEnd": 1380,
                                                                            "start": 1378,
                                                                            "end": 1379,
                                                                            "fullWidth": 2,
                                                                            "width": 1,
                                                                            "text": "=",
                                                                            "value": "=",
                                                                            "valueText": "=",
                                                                            "hasTrailingTrivia": true,
                                                                            "trailingTrivia": [
                                                                                {
                                                                                    "kind": "WhitespaceTrivia",
                                                                                    "text": " "
                                                                                }
                                                                            ]
                                                                        },
                                                                        "value": {
                                                                            "kind": "InvocationExpression",
                                                                            "fullStart": 1380,
                                                                            "fullEnd": 1421,
                                                                            "start": 1380,
                                                                            "end": 1421,
                                                                            "fullWidth": 41,
                                                                            "width": 41,
                                                                            "expression": {
                                                                                "kind": "MemberAccessExpression",
                                                                                "fullStart": 1380,
                                                                                "fullEnd": 1411,
                                                                                "start": 1380,
                                                                                "end": 1411,
                                                                                "fullWidth": 31,
                                                                                "width": 31,
                                                                                "expression": {
                                                                                    "kind": "IdentifierName",
                                                                                    "fullStart": 1380,
                                                                                    "fullEnd": 1386,
                                                                                    "start": 1380,
                                                                                    "end": 1386,
                                                                                    "fullWidth": 6,
                                                                                    "width": 6,
                                                                                    "text": "Object",
                                                                                    "value": "Object",
                                                                                    "valueText": "Object"
                                                                                },
                                                                                "dotToken": {
                                                                                    "kind": "DotToken",
                                                                                    "fullStart": 1386,
                                                                                    "fullEnd": 1387,
                                                                                    "start": 1386,
                                                                                    "end": 1387,
                                                                                    "fullWidth": 1,
                                                                                    "width": 1,
                                                                                    "text": ".",
                                                                                    "value": ".",
                                                                                    "valueText": "."
                                                                                },
                                                                                "name": {
                                                                                    "kind": "IdentifierName",
                                                                                    "fullStart": 1387,
                                                                                    "fullEnd": 1411,
                                                                                    "start": 1387,
                                                                                    "end": 1411,
                                                                                    "fullWidth": 24,
                                                                                    "width": 24,
                                                                                    "text": "getOwnPropertyDescriptor",
                                                                                    "value": "getOwnPropertyDescriptor",
                                                                                    "valueText": "getOwnPropertyDescriptor"
                                                                                }
                                                                            },
                                                                            "argumentList": {
                                                                                "kind": "ArgumentList",
                                                                                "fullStart": 1411,
                                                                                "fullEnd": 1421,
                                                                                "start": 1411,
                                                                                "end": 1421,
                                                                                "fullWidth": 10,
                                                                                "width": 10,
                                                                                "openParenToken": {
                                                                                    "kind": "OpenParenToken",
                                                                                    "fullStart": 1411,
                                                                                    "fullEnd": 1412,
                                                                                    "start": 1411,
                                                                                    "end": 1412,
                                                                                    "fullWidth": 1,
                                                                                    "width": 1,
                                                                                    "text": "(",
                                                                                    "value": "(",
                                                                                    "valueText": "("
                                                                                },
                                                                                "arguments": [
                                                                                    {
                                                                                        "kind": "IdentifierName",
                                                                                        "fullStart": 1412,
                                                                                        "fullEnd": 1413,
                                                                                        "start": 1412,
                                                                                        "end": 1413,
                                                                                        "fullWidth": 1,
                                                                                        "width": 1,
                                                                                        "text": "o",
                                                                                        "value": "o",
                                                                                        "valueText": "o"
                                                                                    },
                                                                                    {
                                                                                        "kind": "CommaToken",
                                                                                        "fullStart": 1413,
                                                                                        "fullEnd": 1415,
                                                                                        "start": 1413,
                                                                                        "end": 1414,
                                                                                        "fullWidth": 2,
                                                                                        "width": 1,
                                                                                        "text": ",",
                                                                                        "value": ",",
                                                                                        "valueText": ",",
                                                                                        "hasTrailingTrivia": true,
                                                                                        "trailingTrivia": [
                                                                                            {
                                                                                                "kind": "WhitespaceTrivia",
                                                                                                "text": " "
                                                                                            }
                                                                                        ]
                                                                                    },
                                                                                    {
                                                                                        "kind": "StringLiteral",
                                                                                        "fullStart": 1415,
                                                                                        "fullEnd": 1420,
                                                                                        "start": 1415,
                                                                                        "end": 1420,
                                                                                        "fullWidth": 5,
                                                                                        "width": 5,
                                                                                        "text": "\"foo\"",
                                                                                        "value": "foo",
                                                                                        "valueText": "foo"
                                                                                    }
                                                                                ],
                                                                                "closeParenToken": {
                                                                                    "kind": "CloseParenToken",
                                                                                    "fullStart": 1420,
                                                                                    "fullEnd": 1421,
                                                                                    "start": 1420,
                                                                                    "end": 1421,
                                                                                    "fullWidth": 1,
                                                                                    "width": 1,
                                                                                    "text": ")",
                                                                                    "value": ")",
                                                                                    "valueText": ")"
                                                                                }
                                                                            }
                                                                        }
                                                                    }
                                                                }
                                                            ]
                                                        },
                                                        "semicolonToken": {
                                                            "kind": "SemicolonToken",
                                                            "fullStart": 1421,
                                                            "fullEnd": 1424,
                                                            "start": 1421,
                                                            "end": 1422,
                                                            "fullWidth": 3,
                                                            "width": 1,
                                                            "text": ";",
                                                            "value": ";",
                                                            "valueText": ";",
                                                            "hasTrailingTrivia": true,
                                                            "hasTrailingNewLine": true,
                                                            "trailingTrivia": [
                                                                {
                                                                    "kind": "NewLineTrivia",
                                                                    "text": "\r\n"
                                                                }
                                                            ]
                                                        }
                                                    },
                                                    {
                                                        "kind": "IfStatement",
                                                        "fullStart": 1424,
                                                        "fullEnd": 1564,
                                                        "start": 1432,
                                                        "end": 1562,
                                                        "fullWidth": 140,
                                                        "width": 130,
                                                        "isIncrementallyUnusable": true,
                                                        "ifKeyword": {
                                                            "kind": "IfKeyword",
                                                            "fullStart": 1424,
                                                            "fullEnd": 1435,
                                                            "start": 1432,
                                                            "end": 1434,
                                                            "fullWidth": 11,
                                                            "width": 2,
                                                            "text": "if",
                                                            "value": "if",
                                                            "valueText": "if",
                                                            "hasLeadingTrivia": true,
                                                            "hasLeadingNewLine": true,
                                                            "hasTrailingTrivia": true,
                                                            "leadingTrivia": [
                                                                {
                                                                    "kind": "NewLineTrivia",
                                                                    "text": "\r\n"
                                                                },
                                                                {
                                                                    "kind": "WhitespaceTrivia",
                                                                    "text": "      "
                                                                }
                                                            ],
                                                            "trailingTrivia": [
                                                                {
                                                                    "kind": "WhitespaceTrivia",
                                                                    "text": " "
                                                                }
                                                            ]
                                                        },
                                                        "openParenToken": {
                                                            "kind": "OpenParenToken",
                                                            "fullStart": 1435,
                                                            "fullEnd": 1436,
                                                            "start": 1435,
                                                            "end": 1436,
                                                            "fullWidth": 1,
                                                            "width": 1,
                                                            "text": "(",
                                                            "value": "(",
                                                            "valueText": "("
                                                        },
                                                        "condition": {
                                                            "kind": "LogicalAndExpression",
                                                            "fullStart": 1436,
                                                            "fullEnd": 1528,
                                                            "start": 1436,
                                                            "end": 1528,
                                                            "fullWidth": 92,
                                                            "width": 92,
                                                            "isIncrementallyUnusable": true,
                                                            "left": {
                                                                "kind": "LogicalAndExpression",
                                                                "fullStart": 1436,
                                                                "fullEnd": 1491,
                                                                "start": 1436,
                                                                "end": 1490,
                                                                "fullWidth": 55,
                                                                "width": 54,
                                                                "isIncrementallyUnusable": true,
                                                                "left": {
                                                                    "kind": "EqualsExpression",
                                                                    "fullStart": 1436,
                                                                    "fullEnd": 1454,
                                                                    "start": 1436,
                                                                    "end": 1453,
                                                                    "fullWidth": 18,
                                                                    "width": 17,
                                                                    "isIncrementallyUnusable": true,
                                                                    "left": {
                                                                        "kind": "MemberAccessExpression",
                                                                        "fullStart": 1436,
                                                                        "fullEnd": 1443,
                                                                        "start": 1436,
                                                                        "end": 1442,
                                                                        "fullWidth": 7,
                                                                        "width": 6,
                                                                        "isIncrementallyUnusable": true,
                                                                        "expression": {
                                                                            "kind": "IdentifierName",
                                                                            "fullStart": 1436,
                                                                            "fullEnd": 1438,
                                                                            "start": 1436,
                                                                            "end": 1438,
                                                                            "fullWidth": 2,
                                                                            "width": 2,
                                                                            "text": "d2",
                                                                            "value": "d2",
                                                                            "valueText": "d2"
                                                                        },
                                                                        "dotToken": {
                                                                            "kind": "DotToken",
                                                                            "fullStart": 1438,
                                                                            "fullEnd": 1439,
                                                                            "start": 1438,
                                                                            "end": 1439,
                                                                            "fullWidth": 1,
                                                                            "width": 1,
                                                                            "text": ".",
                                                                            "value": ".",
                                                                            "valueText": "."
                                                                        },
                                                                        "name": {
                                                                            "kind": "IdentifierName",
                                                                            "fullStart": 1439,
                                                                            "fullEnd": 1443,
                                                                            "start": 1439,
                                                                            "end": 1442,
                                                                            "fullWidth": 4,
                                                                            "width": 3,
                                                                            "text": "get",
                                                                            "value": "get",
                                                                            "valueText": "get",
                                                                            "hasTrailingTrivia": true,
                                                                            "trailingTrivia": [
                                                                                {
                                                                                    "kind": "WhitespaceTrivia",
                                                                                    "text": " "
                                                                                }
                                                                            ]
                                                                        }
                                                                    },
                                                                    "operatorToken": {
                                                                        "kind": "EqualsEqualsEqualsToken",
                                                                        "fullStart": 1443,
                                                                        "fullEnd": 1447,
                                                                        "start": 1443,
                                                                        "end": 1446,
                                                                        "fullWidth": 4,
                                                                        "width": 3,
                                                                        "text": "===",
                                                                        "value": "===",
                                                                        "valueText": "===",
                                                                        "hasTrailingTrivia": true,
                                                                        "trailingTrivia": [
                                                                            {
                                                                                "kind": "WhitespaceTrivia",
                                                                                "text": " "
                                                                            }
                                                                        ]
                                                                    },
                                                                    "right": {
                                                                        "kind": "IdentifierName",
                                                                        "fullStart": 1447,
                                                                        "fullEnd": 1454,
                                                                        "start": 1447,
                                                                        "end": 1453,
                                                                        "fullWidth": 7,
                                                                        "width": 6,
                                                                        "text": "getter",
                                                                        "value": "getter",
                                                                        "valueText": "getter",
                                                                        "hasTrailingTrivia": true,
                                                                        "trailingTrivia": [
                                                                            {
                                                                                "kind": "WhitespaceTrivia",
                                                                                "text": " "
                                                                            }
                                                                        ]
                                                                    }
                                                                },
                                                                "operatorToken": {
                                                                    "kind": "AmpersandAmpersandToken",
                                                                    "fullStart": 1454,
                                                                    "fullEnd": 1458,
                                                                    "start": 1454,
                                                                    "end": 1456,
                                                                    "fullWidth": 4,
                                                                    "width": 2,
                                                                    "text": "&&",
                                                                    "value": "&&",
                                                                    "valueText": "&&",
                                                                    "hasTrailingTrivia": true,
                                                                    "hasTrailingNewLine": true,
                                                                    "trailingTrivia": [
                                                                        {
                                                                            "kind": "NewLineTrivia",
                                                                            "text": "\r\n"
                                                                        }
                                                                    ]
                                                                },
                                                                "right": {
                                                                    "kind": "EqualsExpression",
                                                                    "fullStart": 1458,
                                                                    "fullEnd": 1491,
                                                                    "start": 1465,
                                                                    "end": 1490,
                                                                    "fullWidth": 33,
                                                                    "width": 25,
                                                                    "left": {
                                                                        "kind": "MemberAccessExpression",
                                                                        "fullStart": 1458,
                                                                        "fullEnd": 1481,
                                                                        "start": 1465,
                                                                        "end": 1480,
                                                                        "fullWidth": 23,
                                                                        "width": 15,
                                                                        "expression": {
                                                                            "kind": "IdentifierName",
                                                                            "fullStart": 1458,
                                                                            "fullEnd": 1467,
                                                                            "start": 1465,
                                                                            "end": 1467,
                                                                            "fullWidth": 9,
                                                                            "width": 2,
                                                                            "text": "d2",
                                                                            "value": "d2",
                                                                            "valueText": "d2",
                                                                            "hasLeadingTrivia": true,
                                                                            "leadingTrivia": [
                                                                                {
                                                                                    "kind": "WhitespaceTrivia",
                                                                                    "text": "\t      "
                                                                                }
                                                                            ]
                                                                        },
                                                                        "dotToken": {
                                                                            "kind": "DotToken",
                                                                            "fullStart": 1467,
                                                                            "fullEnd": 1468,
                                                                            "start": 1467,
                                                                            "end": 1468,
                                                                            "fullWidth": 1,
                                                                            "width": 1,
                                                                            "text": ".",
                                                                            "value": ".",
                                                                            "valueText": "."
                                                                        },
                                                                        "name": {
                                                                            "kind": "IdentifierName",
                                                                            "fullStart": 1468,
                                                                            "fullEnd": 1481,
                                                                            "start": 1468,
                                                                            "end": 1480,
                                                                            "fullWidth": 13,
                                                                            "width": 12,
                                                                            "text": "configurable",
                                                                            "value": "configurable",
                                                                            "valueText": "configurable",
                                                                            "hasTrailingTrivia": true,
                                                                            "trailingTrivia": [
                                                                                {
                                                                                    "kind": "WhitespaceTrivia",
                                                                                    "text": " "
                                                                                }
                                                                            ]
                                                                        }
                                                                    },
                                                                    "operatorToken": {
                                                                        "kind": "EqualsEqualsEqualsToken",
                                                                        "fullStart": 1481,
                                                                        "fullEnd": 1485,
                                                                        "start": 1481,
                                                                        "end": 1484,
                                                                        "fullWidth": 4,
                                                                        "width": 3,
                                                                        "text": "===",
                                                                        "value": "===",
                                                                        "valueText": "===",
                                                                        "hasTrailingTrivia": true,
                                                                        "trailingTrivia": [
                                                                            {
                                                                                "kind": "WhitespaceTrivia",
                                                                                "text": " "
                                                                            }
                                                                        ]
                                                                    },
                                                                    "right": {
                                                                        "kind": "FalseKeyword",
                                                                        "fullStart": 1485,
                                                                        "fullEnd": 1491,
                                                                        "start": 1485,
                                                                        "end": 1490,
                                                                        "fullWidth": 6,
                                                                        "width": 5,
                                                                        "text": "false",
                                                                        "value": false,
                                                                        "valueText": "false",
                                                                        "hasTrailingTrivia": true,
                                                                        "trailingTrivia": [
                                                                            {
                                                                                "kind": "WhitespaceTrivia",
                                                                                "text": " "
                                                                            }
                                                                        ]
                                                                    }
                                                                }
                                                            },
                                                            "operatorToken": {
                                                                "kind": "AmpersandAmpersandToken",
                                                                "fullStart": 1491,
                                                                "fullEnd": 1495,
                                                                "start": 1491,
                                                                "end": 1493,
                                                                "fullWidth": 4,
                                                                "width": 2,
                                                                "text": "&&",
                                                                "value": "&&",
                                                                "valueText": "&&",
                                                                "hasTrailingTrivia": true,
                                                                "hasTrailingNewLine": true,
                                                                "trailingTrivia": [
                                                                    {
                                                                        "kind": "NewLineTrivia",
                                                                        "text": "\r\n"
                                                                    }
                                                                ]
                                                            },
                                                            "right": {
                                                                "kind": "EqualsExpression",
                                                                "fullStart": 1495,
                                                                "fullEnd": 1528,
                                                                "start": 1505,
                                                                "end": 1528,
                                                                "fullWidth": 33,
                                                                "width": 23,
                                                                "left": {
                                                                    "kind": "MemberAccessExpression",
                                                                    "fullStart": 1495,
                                                                    "fullEnd": 1519,
                                                                    "start": 1505,
                                                                    "end": 1518,
                                                                    "fullWidth": 24,
                                                                    "width": 13,
                                                                    "expression": {
                                                                        "kind": "IdentifierName",
                                                                        "fullStart": 1495,
                                                                        "fullEnd": 1507,
                                                                        "start": 1505,
                                                                        "end": 1507,
                                                                        "fullWidth": 12,
                                                                        "width": 2,
                                                                        "text": "d2",
                                                                        "value": "d2",
                                                                        "valueText": "d2",
                                                                        "hasLeadingTrivia": true,
                                                                        "leadingTrivia": [
                                                                            {
                                                                                "kind": "WhitespaceTrivia",
                                                                                "text": "          "
                                                                            }
                                                                        ]
                                                                    },
                                                                    "dotToken": {
                                                                        "kind": "DotToken",
                                                                        "fullStart": 1507,
                                                                        "fullEnd": 1508,
                                                                        "start": 1507,
                                                                        "end": 1508,
                                                                        "fullWidth": 1,
                                                                        "width": 1,
                                                                        "text": ".",
                                                                        "value": ".",
                                                                        "valueText": "."
                                                                    },
                                                                    "name": {
                                                                        "kind": "IdentifierName",
                                                                        "fullStart": 1508,
                                                                        "fullEnd": 1519,
                                                                        "start": 1508,
                                                                        "end": 1518,
                                                                        "fullWidth": 11,
                                                                        "width": 10,
                                                                        "text": "enumerable",
                                                                        "value": "enumerable",
                                                                        "valueText": "enumerable",
                                                                        "hasTrailingTrivia": true,
                                                                        "trailingTrivia": [
                                                                            {
                                                                                "kind": "WhitespaceTrivia",
                                                                                "text": " "
                                                                            }
                                                                        ]
                                                                    }
                                                                },
                                                                "operatorToken": {
                                                                    "kind": "EqualsEqualsEqualsToken",
                                                                    "fullStart": 1519,
                                                                    "fullEnd": 1523,
                                                                    "start": 1519,
                                                                    "end": 1522,
                                                                    "fullWidth": 4,
                                                                    "width": 3,
                                                                    "text": "===",
                                                                    "value": "===",
                                                                    "valueText": "===",
                                                                    "hasTrailingTrivia": true,
                                                                    "trailingTrivia": [
                                                                        {
                                                                            "kind": "WhitespaceTrivia",
                                                                            "text": " "
                                                                        }
                                                                    ]
                                                                },
                                                                "right": {
                                                                    "kind": "FalseKeyword",
                                                                    "fullStart": 1523,
                                                                    "fullEnd": 1528,
                                                                    "start": 1523,
                                                                    "end": 1528,
                                                                    "fullWidth": 5,
                                                                    "width": 5,
                                                                    "text": "false",
                                                                    "value": false,
                                                                    "valueText": "false"
                                                                }
                                                            }
                                                        },
                                                        "closeParenToken": {
                                                            "kind": "CloseParenToken",
                                                            "fullStart": 1528,
                                                            "fullEnd": 1530,
                                                            "start": 1528,
                                                            "end": 1529,
                                                            "fullWidth": 2,
                                                            "width": 1,
                                                            "text": ")",
                                                            "value": ")",
                                                            "valueText": ")",
                                                            "hasTrailingTrivia": true,
                                                            "trailingTrivia": [
                                                                {
                                                                    "kind": "WhitespaceTrivia",
                                                                    "text": " "
                                                                }
                                                            ]
                                                        },
                                                        "statement": {
                                                            "kind": "Block",
                                                            "fullStart": 1530,
                                                            "fullEnd": 1564,
                                                            "start": 1530,
                                                            "end": 1562,
                                                            "fullWidth": 34,
                                                            "width": 32,
                                                            "openBraceToken": {
                                                                "kind": "OpenBraceToken",
                                                                "fullStart": 1530,
                                                                "fullEnd": 1533,
                                                                "start": 1530,
                                                                "end": 1531,
                                                                "fullWidth": 3,
                                                                "width": 1,
                                                                "text": "{",
                                                                "value": "{",
                                                                "valueText": "{",
                                                                "hasTrailingTrivia": true,
                                                                "hasTrailingNewLine": true,
                                                                "trailingTrivia": [
                                                                    {
                                                                        "kind": "NewLineTrivia",
                                                                        "text": "\r\n"
                                                                    }
                                                                ]
                                                            },
                                                            "statements": [
                                                                {
                                                                    "kind": "ReturnStatement",
                                                                    "fullStart": 1533,
                                                                    "fullEnd": 1555,
                                                                    "start": 1541,
                                                                    "end": 1553,
                                                                    "fullWidth": 22,
                                                                    "width": 12,
                                                                    "returnKeyword": {
                                                                        "kind": "ReturnKeyword",
                                                                        "fullStart": 1533,
                                                                        "fullEnd": 1548,
                                                                        "start": 1541,
                                                                        "end": 1547,
                                                                        "fullWidth": 15,
                                                                        "width": 6,
                                                                        "text": "return",
                                                                        "value": "return",
                                                                        "valueText": "return",
                                                                        "hasLeadingTrivia": true,
                                                                        "hasTrailingTrivia": true,
                                                                        "leadingTrivia": [
                                                                            {
                                                                                "kind": "WhitespaceTrivia",
                                                                                "text": "        "
                                                                            }
                                                                        ],
                                                                        "trailingTrivia": [
                                                                            {
                                                                                "kind": "WhitespaceTrivia",
                                                                                "text": " "
                                                                            }
                                                                        ]
                                                                    },
                                                                    "expression": {
                                                                        "kind": "TrueKeyword",
                                                                        "fullStart": 1548,
                                                                        "fullEnd": 1552,
                                                                        "start": 1548,
                                                                        "end": 1552,
                                                                        "fullWidth": 4,
                                                                        "width": 4,
                                                                        "text": "true",
                                                                        "value": true,
                                                                        "valueText": "true"
                                                                    },
                                                                    "semicolonToken": {
                                                                        "kind": "SemicolonToken",
                                                                        "fullStart": 1552,
                                                                        "fullEnd": 1555,
                                                                        "start": 1552,
                                                                        "end": 1553,
                                                                        "fullWidth": 3,
                                                                        "width": 1,
                                                                        "text": ";",
                                                                        "value": ";",
                                                                        "valueText": ";",
                                                                        "hasTrailingTrivia": true,
                                                                        "hasTrailingNewLine": true,
                                                                        "trailingTrivia": [
                                                                            {
                                                                                "kind": "NewLineTrivia",
                                                                                "text": "\r\n"
                                                                            }
                                                                        ]
                                                                    }
                                                                }
                                                            ],
                                                            "closeBraceToken": {
                                                                "kind": "CloseBraceToken",
                                                                "fullStart": 1555,
                                                                "fullEnd": 1564,
                                                                "start": 1561,
                                                                "end": 1562,
                                                                "fullWidth": 9,
                                                                "width": 1,
                                                                "text": "}",
                                                                "value": "}",
                                                                "valueText": "}",
                                                                "hasLeadingTrivia": true,
                                                                "hasTrailingTrivia": true,
                                                                "hasTrailingNewLine": true,
                                                                "leadingTrivia": [
                                                                    {
                                                                        "kind": "WhitespaceTrivia",
                                                                        "text": "      "
                                                                    }
                                                                ],
                                                                "trailingTrivia": [
                                                                    {
                                                                        "kind": "NewLineTrivia",
                                                                        "text": "\r\n"
                                                                    }
                                                                ]
                                                            }
                                                        }
                                                    }
                                                ],
                                                "closeBraceToken": {
                                                    "kind": "CloseBraceToken",
                                                    "fullStart": 1564,
                                                    "fullEnd": 1571,
                                                    "start": 1568,
                                                    "end": 1569,
                                                    "fullWidth": 7,
                                                    "width": 1,
                                                    "text": "}",
                                                    "value": "}",
                                                    "valueText": "}",
                                                    "hasLeadingTrivia": true,
                                                    "hasTrailingTrivia": true,
                                                    "hasTrailingNewLine": true,
                                                    "leadingTrivia": [
                                                        {
                                                            "kind": "WhitespaceTrivia",
                                                            "text": "    "
                                                        }
                                                    ],
                                                    "trailingTrivia": [
                                                        {
                                                            "kind": "NewLineTrivia",
                                                            "text": "\r\n"
                                                        }
                                                    ]
                                                }
                                            }
                                        }
                                    ],
                                    "closeBraceToken": {
                                        "kind": "CloseBraceToken",
                                        "fullStart": 1571,
                                        "fullEnd": 1576,
                                        "start": 1573,
                                        "end": 1574,
                                        "fullWidth": 5,
                                        "width": 1,
                                        "text": "}",
                                        "value": "}",
                                        "valueText": "}",
                                        "hasLeadingTrivia": true,
                                        "hasTrailingTrivia": true,
                                        "hasTrailingNewLine": true,
                                        "leadingTrivia": [
                                            {
                                                "kind": "WhitespaceTrivia",
                                                "text": "  "
                                            }
                                        ],
                                        "trailingTrivia": [
                                            {
                                                "kind": "NewLineTrivia",
                                                "text": "\r\n"
                                            }
                                        ]
                                    }
                                }
                            }
                        }
                    ],
                    "closeBraceToken": {
                        "kind": "CloseBraceToken",
                        "fullStart": 1576,
                        "fullEnd": 1580,
                        "start": 1577,
                        "end": 1578,
                        "fullWidth": 4,
                        "width": 1,
                        "text": "}",
                        "value": "}",
                        "valueText": "}",
                        "hasLeadingTrivia": true,
                        "hasTrailingTrivia": true,
                        "hasTrailingNewLine": true,
                        "leadingTrivia": [
                            {
                                "kind": "WhitespaceTrivia",
                                "text": " "
                            }
                        ],
                        "trailingTrivia": [
                            {
                                "kind": "NewLineTrivia",
                                "text": "\r\n"
                            }
                        ]
                    }
                }
            },
            {
                "kind": "ExpressionStatement",
                "fullStart": 1580,
                "fullEnd": 1604,
                "start": 1580,
                "end": 1602,
                "fullWidth": 24,
                "width": 22,
                "expression": {
                    "kind": "InvocationExpression",
                    "fullStart": 1580,
                    "fullEnd": 1601,
                    "start": 1580,
                    "end": 1601,
                    "fullWidth": 21,
                    "width": 21,
                    "expression": {
                        "kind": "IdentifierName",
                        "fullStart": 1580,
                        "fullEnd": 1591,
                        "start": 1580,
                        "end": 1591,
                        "fullWidth": 11,
                        "width": 11,
                        "text": "runTestCase",
                        "value": "runTestCase",
                        "valueText": "runTestCase"
                    },
                    "argumentList": {
                        "kind": "ArgumentList",
                        "fullStart": 1591,
                        "fullEnd": 1601,
                        "start": 1591,
                        "end": 1601,
                        "fullWidth": 10,
                        "width": 10,
                        "openParenToken": {
                            "kind": "OpenParenToken",
                            "fullStart": 1591,
                            "fullEnd": 1592,
                            "start": 1591,
                            "end": 1592,
                            "fullWidth": 1,
                            "width": 1,
                            "text": "(",
                            "value": "(",
                            "valueText": "("
                        },
                        "arguments": [
                            {
                                "kind": "IdentifierName",
                                "fullStart": 1592,
                                "fullEnd": 1600,
                                "start": 1592,
                                "end": 1600,
                                "fullWidth": 8,
                                "width": 8,
                                "text": "testcase",
                                "value": "testcase",
                                "valueText": "testcase"
                            }
                        ],
                        "closeParenToken": {
                            "kind": "CloseParenToken",
                            "fullStart": 1600,
                            "fullEnd": 1601,
                            "start": 1600,
                            "end": 1601,
                            "fullWidth": 1,
                            "width": 1,
                            "text": ")",
                            "value": ")",
                            "valueText": ")"
                        }
                    }
                },
                "semicolonToken": {
                    "kind": "SemicolonToken",
                    "fullStart": 1601,
                    "fullEnd": 1604,
                    "start": 1601,
                    "end": 1602,
                    "fullWidth": 3,
                    "width": 1,
                    "text": ";",
                    "value": ";",
                    "valueText": ";",
                    "hasTrailingTrivia": true,
                    "hasTrailingNewLine": true,
                    "trailingTrivia": [
                        {
                            "kind": "NewLineTrivia",
                            "text": "\r\n"
                        }
                    ]
                }
            }
        ],
        "endOfFileToken": {
            "kind": "EndOfFileToken",
            "fullStart": 1604,
            "fullEnd": 1604,
            "start": 1604,
            "end": 1604,
            "fullWidth": 0,
            "width": 0,
            "text": ""
        }
    },
    "lineMap": {
        "lineStarts": [
            0,
            67,
            152,
            232,
            308,
            380,
            385,
            462,
            541,
            610,
            614,
            667,
            818,
            823,
            825,
            827,
            850,
            865,
            867,
            941,
            967,
            1008,
            1058,
            1098,
            1100,
            1175,
            1221,
            1255,
            1257,
            1266,
            1310,
            1315,
            1330,
            1365,
            1424,
            1426,
            1458,
            1495,
            1533,
            1555,
            1564,
            1571,
            1576,
            1580,
            1604
        ],
        "length": 1604
    }
}<|MERGE_RESOLUTION|>--- conflicted
+++ resolved
@@ -247,12 +247,8 @@
                                         "start": 856,
                                         "end": 862,
                                         "fullWidth": 6,
-<<<<<<< HEAD
                                         "width": 6,
-                                        "identifier": {
-=======
                                         "propertyName": {
->>>>>>> 85e84683
                                             "kind": "IdentifierName",
                                             "fullStart": 856,
                                             "fullEnd": 858,
@@ -439,12 +435,8 @@
                                         "start": 973,
                                         "end": 1006,
                                         "fullWidth": 35,
-<<<<<<< HEAD
                                         "width": 33,
-                                        "identifier": {
-=======
                                         "propertyName": {
->>>>>>> 85e84683
                                             "kind": "IdentifierName",
                                             "fullStart": 973,
                                             "fullEnd": 980,
@@ -2056,12 +2048,8 @@
                                                                     "start": 1375,
                                                                     "end": 1421,
                                                                     "fullWidth": 46,
-<<<<<<< HEAD
                                                                     "width": 46,
-                                                                    "identifier": {
-=======
                                                                     "propertyName": {
->>>>>>> 85e84683
                                                                         "kind": "IdentifierName",
                                                                         "fullStart": 1375,
                                                                         "fullEnd": 1378,
