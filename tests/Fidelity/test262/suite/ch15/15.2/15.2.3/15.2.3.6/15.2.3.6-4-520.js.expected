--- conflicted
+++ resolved
@@ -247,12 +247,8 @@
                                         "start": 673,
                                         "end": 681,
                                         "fullWidth": 8,
-<<<<<<< HEAD
                                         "width": 8,
-                                        "identifier": {
-=======
                                         "propertyName": {
->>>>>>> 85e84683
                                             "kind": "IdentifierName",
                                             "fullStart": 673,
                                             "fullEnd": 677,
@@ -413,12 +409,8 @@
                                         "start": 698,
                                         "end": 758,
                                         "fullWidth": 60,
-<<<<<<< HEAD
                                         "width": 60,
-                                        "identifier": {
-=======
                                         "propertyName": {
->>>>>>> 85e84683
                                             "kind": "IdentifierName",
                                             "fullStart": 698,
                                             "fullEnd": 706,
@@ -1287,12 +1279,8 @@
                                         "start": 954,
                                         "end": 1006,
                                         "fullWidth": 52,
-<<<<<<< HEAD
                                         "width": 52,
-                                        "identifier": {
-=======
                                         "propertyName": {
->>>>>>> 85e84683
                                             "kind": "IdentifierName",
                                             "fullStart": 954,
                                             "fullEnd": 960,
@@ -1855,12 +1843,8 @@
                                         "start": 1107,
                                         "end": 1159,
                                         "fullWidth": 52,
-<<<<<<< HEAD
                                         "width": 52,
-                                        "identifier": {
-=======
                                         "propertyName": {
->>>>>>> 85e84683
                                             "kind": "IdentifierName",
                                             "fullStart": 1107,
                                             "fullEnd": 1113,
