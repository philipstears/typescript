--- conflicted
+++ resolved
@@ -245,12 +245,8 @@
                                         "start": 713,
                                         "end": 778,
                                         "fullWidth": 65,
-<<<<<<< HEAD
                                         "width": 65,
-                                        "identifier": {
-=======
                                         "propertyName": {
->>>>>>> 85e84683
                                             "kind": "IdentifierName",
                                             "fullStart": 713,
                                             "fullEnd": 717,
@@ -1189,12 +1185,8 @@
                                         "start": 970,
                                         "end": 1001,
                                         "fullWidth": 31,
-<<<<<<< HEAD
                                         "width": 31,
-                                        "identifier": {
-=======
                                         "propertyName": {
->>>>>>> 85e84683
                                             "kind": "IdentifierName",
                                             "fullStart": 970,
                                             "fullEnd": 982,
