--- conflicted
+++ resolved
@@ -245,12 +245,8 @@
                                         "start": 644,
                                         "end": 653,
                                         "fullWidth": 9,
-<<<<<<< HEAD
                                         "width": 9,
-                                        "identifier": {
-=======
                                         "propertyName": {
->>>>>>> 85e84683
                                             "kind": "IdentifierName",
                                             "fullStart": 644,
                                             "fullEnd": 648,
@@ -418,12 +414,8 @@
                                         "start": 670,
                                         "end": 697,
                                         "fullWidth": 27,
-<<<<<<< HEAD
                                         "width": 27,
-                                        "identifier": {
-=======
                                         "propertyName": {
->>>>>>> 85e84683
                                             "kind": "IdentifierName",
                                             "fullStart": 670,
                                             "fullEnd": 678,
@@ -974,12 +966,8 @@
                                         "start": 810,
                                         "end": 854,
                                         "fullWidth": 44,
-<<<<<<< HEAD
                                         "width": 44,
-                                        "identifier": {
-=======
                                         "propertyName": {
->>>>>>> 85e84683
                                             "kind": "IdentifierName",
                                             "fullStart": 810,
                                             "fullEnd": 822,
@@ -1340,12 +1328,8 @@
                                         "start": 911,
                                         "end": 955,
                                         "fullWidth": 44,
-<<<<<<< HEAD
                                         "width": 44,
-                                        "identifier": {
-=======
                                         "propertyName": {
->>>>>>> 85e84683
                                             "kind": "IdentifierName",
                                             "fullStart": 911,
                                             "fullEnd": 922,
