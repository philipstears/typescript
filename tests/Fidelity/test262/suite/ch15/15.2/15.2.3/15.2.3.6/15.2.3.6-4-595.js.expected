{
    "isDeclaration": false,
    "languageVersion": "EcmaScript5",
    "parseOptions": {
        "allowAutomaticSemicolonInsertion": true
    },
    "sourceUnit": {
        "kind": "SourceUnit",
        "fullStart": 0,
        "fullEnd": 1396,
        "start": 541,
        "end": 1396,
        "fullWidth": 1396,
        "width": 855,
        "isIncrementallyUnusable": true,
        "moduleElements": [
            {
                "kind": "FunctionDeclaration",
                "fullStart": 0,
                "fullEnd": 1372,
                "start": 541,
                "end": 1370,
                "fullWidth": 1372,
                "width": 829,
                "isIncrementallyUnusable": true,
                "modifiers": [],
                "functionKeyword": {
                    "kind": "FunctionKeyword",
                    "fullStart": 0,
                    "fullEnd": 550,
                    "start": 541,
                    "end": 549,
                    "fullWidth": 550,
                    "width": 8,
                    "text": "function",
                    "value": "function",
                    "valueText": "function",
                    "hasLeadingTrivia": true,
                    "hasLeadingComment": true,
                    "hasLeadingNewLine": true,
                    "hasTrailingTrivia": true,
                    "leadingTrivia": [
                        {
                            "kind": "SingleLineCommentTrivia",
                            "text": "/// Copyright (c) 2012 Ecma International.  All rights reserved. "
                        },
                        {
                            "kind": "NewLineTrivia",
                            "text": "\r\n"
                        },
                        {
                            "kind": "SingleLineCommentTrivia",
                            "text": "/// Ecma International makes this code available under the terms and conditions set"
                        },
                        {
                            "kind": "NewLineTrivia",
                            "text": "\r\n"
                        },
                        {
                            "kind": "SingleLineCommentTrivia",
                            "text": "/// forth on http://hg.ecmascript.org/tests/test262/raw-file/tip/LICENSE (the "
                        },
                        {
                            "kind": "NewLineTrivia",
                            "text": "\r\n"
                        },
                        {
                            "kind": "SingleLineCommentTrivia",
                            "text": "/// \"Use Terms\").   Any redistribution of this code must retain the above "
                        },
                        {
                            "kind": "NewLineTrivia",
                            "text": "\r\n"
                        },
                        {
                            "kind": "SingleLineCommentTrivia",
                            "text": "/// copyright and this notice and otherwise comply with the Use Terms."
                        },
                        {
                            "kind": "NewLineTrivia",
                            "text": "\r\n"
                        },
                        {
                            "kind": "MultiLineCommentTrivia",
                            "text": "/**\r\n * @path ch15/15.2/15.2.3/15.2.3.6/15.2.3.6-4-595.js\r\n * @description ES5 Attributes - Inherited property is enumerable (Function.prototype.bind)\r\n */"
                        },
                        {
                            "kind": "NewLineTrivia",
                            "text": "\r\n"
                        },
                        {
                            "kind": "NewLineTrivia",
                            "text": "\r\n"
                        },
                        {
                            "kind": "NewLineTrivia",
                            "text": "\r\n"
                        }
                    ],
                    "trailingTrivia": [
                        {
                            "kind": "WhitespaceTrivia",
                            "text": " "
                        }
                    ]
                },
                "identifier": {
                    "kind": "IdentifierName",
                    "fullStart": 550,
                    "fullEnd": 558,
                    "start": 550,
                    "end": 558,
                    "fullWidth": 8,
                    "width": 8,
                    "text": "testcase",
                    "value": "testcase",
                    "valueText": "testcase"
                },
                "callSignature": {
                    "kind": "CallSignature",
                    "fullStart": 558,
                    "fullEnd": 561,
                    "start": 558,
                    "end": 560,
                    "fullWidth": 3,
                    "width": 2,
                    "parameterList": {
                        "kind": "ParameterList",
                        "fullStart": 558,
                        "fullEnd": 561,
                        "start": 558,
                        "end": 560,
                        "fullWidth": 3,
                        "width": 2,
                        "openParenToken": {
                            "kind": "OpenParenToken",
                            "fullStart": 558,
                            "fullEnd": 559,
                            "start": 558,
                            "end": 559,
                            "fullWidth": 1,
                            "width": 1,
                            "text": "(",
                            "value": "(",
                            "valueText": "("
                        },
                        "parameters": [],
                        "closeParenToken": {
                            "kind": "CloseParenToken",
                            "fullStart": 559,
                            "fullEnd": 561,
                            "start": 559,
                            "end": 560,
                            "fullWidth": 2,
                            "width": 1,
                            "text": ")",
                            "value": ")",
                            "valueText": ")",
                            "hasTrailingTrivia": true,
                            "trailingTrivia": [
                                {
                                    "kind": "WhitespaceTrivia",
                                    "text": " "
                                }
                            ]
                        }
                    }
                },
                "block": {
                    "kind": "Block",
                    "fullStart": 561,
                    "fullEnd": 1372,
                    "start": 561,
                    "end": 1370,
                    "fullWidth": 811,
                    "width": 809,
                    "isIncrementallyUnusable": true,
                    "openBraceToken": {
                        "kind": "OpenBraceToken",
                        "fullStart": 561,
                        "fullEnd": 564,
                        "start": 561,
                        "end": 562,
                        "fullWidth": 3,
                        "width": 1,
                        "text": "{",
                        "value": "{",
                        "valueText": "{",
                        "hasTrailingTrivia": true,
                        "hasTrailingNewLine": true,
                        "trailingTrivia": [
                            {
                                "kind": "NewLineTrivia",
                                "text": "\r\n"
                            }
                        ]
                    },
                    "statements": [
                        {
                            "kind": "VariableStatement",
                            "fullStart": 564,
                            "fullEnd": 600,
                            "start": 572,
                            "end": 598,
                            "fullWidth": 36,
                            "width": 26,
                            "modifiers": [],
                            "variableDeclaration": {
                                "kind": "VariableDeclaration",
                                "fullStart": 564,
                                "fullEnd": 597,
                                "start": 572,
                                "end": 597,
                                "fullWidth": 33,
                                "width": 25,
                                "varKeyword": {
                                    "kind": "VarKeyword",
                                    "fullStart": 564,
                                    "fullEnd": 576,
                                    "start": 572,
                                    "end": 575,
                                    "fullWidth": 12,
                                    "width": 3,
                                    "text": "var",
                                    "value": "var",
                                    "valueText": "var",
                                    "hasLeadingTrivia": true,
                                    "hasTrailingTrivia": true,
                                    "leadingTrivia": [
                                        {
                                            "kind": "WhitespaceTrivia",
                                            "text": "        "
                                        }
                                    ],
                                    "trailingTrivia": [
                                        {
                                            "kind": "WhitespaceTrivia",
                                            "text": " "
                                        }
                                    ]
                                },
                                "variableDeclarators": [
                                    {
                                        "kind": "VariableDeclarator",
                                        "fullStart": 576,
                                        "fullEnd": 597,
                                        "start": 576,
                                        "end": 597,
                                        "fullWidth": 21,
<<<<<<< HEAD
                                        "width": 21,
                                        "identifier": {
=======
                                        "propertyName": {
>>>>>>> 85e84683
                                            "kind": "IdentifierName",
                                            "fullStart": 576,
                                            "fullEnd": 580,
                                            "start": 576,
                                            "end": 579,
                                            "fullWidth": 4,
                                            "width": 3,
                                            "text": "foo",
                                            "value": "foo",
                                            "valueText": "foo",
                                            "hasTrailingTrivia": true,
                                            "trailingTrivia": [
                                                {
                                                    "kind": "WhitespaceTrivia",
                                                    "text": " "
                                                }
                                            ]
                                        },
                                        "equalsValueClause": {
                                            "kind": "EqualsValueClause",
                                            "fullStart": 580,
                                            "fullEnd": 597,
                                            "start": 580,
                                            "end": 597,
                                            "fullWidth": 17,
                                            "width": 17,
                                            "equalsToken": {
                                                "kind": "EqualsToken",
                                                "fullStart": 580,
                                                "fullEnd": 582,
                                                "start": 580,
                                                "end": 581,
                                                "fullWidth": 2,
                                                "width": 1,
                                                "text": "=",
                                                "value": "=",
                                                "valueText": "=",
                                                "hasTrailingTrivia": true,
                                                "trailingTrivia": [
                                                    {
                                                        "kind": "WhitespaceTrivia",
                                                        "text": " "
                                                    }
                                                ]
                                            },
                                            "value": {
                                                "kind": "FunctionExpression",
                                                "fullStart": 582,
                                                "fullEnd": 597,
                                                "start": 582,
                                                "end": 597,
                                                "fullWidth": 15,
                                                "width": 15,
                                                "functionKeyword": {
                                                    "kind": "FunctionKeyword",
                                                    "fullStart": 582,
                                                    "fullEnd": 591,
                                                    "start": 582,
                                                    "end": 590,
                                                    "fullWidth": 9,
                                                    "width": 8,
                                                    "text": "function",
                                                    "value": "function",
                                                    "valueText": "function",
                                                    "hasTrailingTrivia": true,
                                                    "trailingTrivia": [
                                                        {
                                                            "kind": "WhitespaceTrivia",
                                                            "text": " "
                                                        }
                                                    ]
                                                },
                                                "callSignature": {
                                                    "kind": "CallSignature",
                                                    "fullStart": 591,
                                                    "fullEnd": 594,
                                                    "start": 591,
                                                    "end": 593,
                                                    "fullWidth": 3,
                                                    "width": 2,
                                                    "parameterList": {
                                                        "kind": "ParameterList",
                                                        "fullStart": 591,
                                                        "fullEnd": 594,
                                                        "start": 591,
                                                        "end": 593,
                                                        "fullWidth": 3,
                                                        "width": 2,
                                                        "openParenToken": {
                                                            "kind": "OpenParenToken",
                                                            "fullStart": 591,
                                                            "fullEnd": 592,
                                                            "start": 591,
                                                            "end": 592,
                                                            "fullWidth": 1,
                                                            "width": 1,
                                                            "text": "(",
                                                            "value": "(",
                                                            "valueText": "("
                                                        },
                                                        "parameters": [],
                                                        "closeParenToken": {
                                                            "kind": "CloseParenToken",
                                                            "fullStart": 592,
                                                            "fullEnd": 594,
                                                            "start": 592,
                                                            "end": 593,
                                                            "fullWidth": 2,
                                                            "width": 1,
                                                            "text": ")",
                                                            "value": ")",
                                                            "valueText": ")",
                                                            "hasTrailingTrivia": true,
                                                            "trailingTrivia": [
                                                                {
                                                                    "kind": "WhitespaceTrivia",
                                                                    "text": " "
                                                                }
                                                            ]
                                                        }
                                                    }
                                                },
                                                "block": {
                                                    "kind": "Block",
                                                    "fullStart": 594,
                                                    "fullEnd": 597,
                                                    "start": 594,
                                                    "end": 597,
                                                    "fullWidth": 3,
                                                    "width": 3,
                                                    "openBraceToken": {
                                                        "kind": "OpenBraceToken",
                                                        "fullStart": 594,
                                                        "fullEnd": 596,
                                                        "start": 594,
                                                        "end": 595,
                                                        "fullWidth": 2,
                                                        "width": 1,
                                                        "text": "{",
                                                        "value": "{",
                                                        "valueText": "{",
                                                        "hasTrailingTrivia": true,
                                                        "trailingTrivia": [
                                                            {
                                                                "kind": "WhitespaceTrivia",
                                                                "text": " "
                                                            }
                                                        ]
                                                    },
                                                    "statements": [],
                                                    "closeBraceToken": {
                                                        "kind": "CloseBraceToken",
                                                        "fullStart": 596,
                                                        "fullEnd": 597,
                                                        "start": 596,
                                                        "end": 597,
                                                        "fullWidth": 1,
                                                        "width": 1,
                                                        "text": "}",
                                                        "value": "}",
                                                        "valueText": "}"
                                                    }
                                                }
                                            }
                                        }
                                    }
                                ]
                            },
                            "semicolonToken": {
                                "kind": "SemicolonToken",
                                "fullStart": 597,
                                "fullEnd": 600,
                                "start": 597,
                                "end": 598,
                                "fullWidth": 3,
                                "width": 1,
                                "text": ";",
                                "value": ";",
                                "valueText": ";",
                                "hasTrailingTrivia": true,
                                "hasTrailingNewLine": true,
                                "trailingTrivia": [
                                    {
                                        "kind": "NewLineTrivia",
                                        "text": "\r\n"
                                    }
                                ]
                            }
                        },
                        {
                            "kind": "VariableStatement",
                            "fullStart": 600,
                            "fullEnd": 628,
                            "start": 608,
                            "end": 626,
                            "fullWidth": 28,
                            "width": 18,
                            "modifiers": [],
                            "variableDeclaration": {
                                "kind": "VariableDeclaration",
                                "fullStart": 600,
                                "fullEnd": 625,
                                "start": 608,
                                "end": 625,
                                "fullWidth": 25,
                                "width": 17,
                                "varKeyword": {
                                    "kind": "VarKeyword",
                                    "fullStart": 600,
                                    "fullEnd": 612,
                                    "start": 608,
                                    "end": 611,
                                    "fullWidth": 12,
                                    "width": 3,
                                    "text": "var",
                                    "value": "var",
                                    "valueText": "var",
                                    "hasLeadingTrivia": true,
                                    "hasTrailingTrivia": true,
                                    "leadingTrivia": [
                                        {
                                            "kind": "WhitespaceTrivia",
                                            "text": "        "
                                        }
                                    ],
                                    "trailingTrivia": [
                                        {
                                            "kind": "WhitespaceTrivia",
                                            "text": " "
                                        }
                                    ]
                                },
                                "variableDeclarators": [
                                    {
                                        "kind": "VariableDeclarator",
                                        "fullStart": 612,
                                        "fullEnd": 625,
                                        "start": 612,
                                        "end": 625,
                                        "fullWidth": 13,
<<<<<<< HEAD
                                        "width": 13,
                                        "identifier": {
=======
                                        "propertyName": {
>>>>>>> 85e84683
                                            "kind": "IdentifierName",
                                            "fullStart": 612,
                                            "fullEnd": 617,
                                            "start": 612,
                                            "end": 616,
                                            "fullWidth": 5,
                                            "width": 4,
                                            "text": "data",
                                            "value": "data",
                                            "valueText": "data",
                                            "hasTrailingTrivia": true,
                                            "trailingTrivia": [
                                                {
                                                    "kind": "WhitespaceTrivia",
                                                    "text": " "
                                                }
                                            ]
                                        },
                                        "equalsValueClause": {
                                            "kind": "EqualsValueClause",
                                            "fullStart": 617,
                                            "fullEnd": 625,
                                            "start": 617,
                                            "end": 625,
                                            "fullWidth": 8,
                                            "width": 8,
                                            "equalsToken": {
                                                "kind": "EqualsToken",
                                                "fullStart": 617,
                                                "fullEnd": 619,
                                                "start": 617,
                                                "end": 618,
                                                "fullWidth": 2,
                                                "width": 1,
                                                "text": "=",
                                                "value": "=",
                                                "valueText": "=",
                                                "hasTrailingTrivia": true,
                                                "trailingTrivia": [
                                                    {
                                                        "kind": "WhitespaceTrivia",
                                                        "text": " "
                                                    }
                                                ]
                                            },
                                            "value": {
                                                "kind": "StringLiteral",
                                                "fullStart": 619,
                                                "fullEnd": 625,
                                                "start": 619,
                                                "end": 625,
                                                "fullWidth": 6,
                                                "width": 6,
                                                "text": "\"data\"",
                                                "value": "data",
                                                "valueText": "data"
                                            }
                                        }
                                    }
                                ]
                            },
                            "semicolonToken": {
                                "kind": "SemicolonToken",
                                "fullStart": 625,
                                "fullEnd": 628,
                                "start": 625,
                                "end": 626,
                                "fullWidth": 3,
                                "width": 1,
                                "text": ";",
                                "value": ";",
                                "valueText": ";",
                                "hasTrailingTrivia": true,
                                "hasTrailingNewLine": true,
                                "trailingTrivia": [
                                    {
                                        "kind": "NewLineTrivia",
                                        "text": "\r\n"
                                    }
                                ]
                            }
                        },
                        {
                            "kind": "TryStatement",
                            "fullStart": 628,
                            "fullEnd": 1365,
                            "start": 636,
                            "end": 1363,
                            "fullWidth": 737,
                            "width": 727,
                            "isIncrementallyUnusable": true,
                            "tryKeyword": {
                                "kind": "TryKeyword",
                                "fullStart": 628,
                                "fullEnd": 640,
                                "start": 636,
                                "end": 639,
                                "fullWidth": 12,
                                "width": 3,
                                "text": "try",
                                "value": "try",
                                "valueText": "try",
                                "hasLeadingTrivia": true,
                                "hasTrailingTrivia": true,
                                "leadingTrivia": [
                                    {
                                        "kind": "WhitespaceTrivia",
                                        "text": "        "
                                    }
                                ],
                                "trailingTrivia": [
                                    {
                                        "kind": "WhitespaceTrivia",
                                        "text": " "
                                    }
                                ]
                            },
                            "block": {
                                "kind": "Block",
                                "fullStart": 640,
                                "fullEnd": 1298,
                                "start": 640,
                                "end": 1297,
                                "fullWidth": 658,
                                "width": 657,
                                "isIncrementallyUnusable": true,
                                "openBraceToken": {
                                    "kind": "OpenBraceToken",
                                    "fullStart": 640,
                                    "fullEnd": 643,
                                    "start": 640,
                                    "end": 641,
                                    "fullWidth": 3,
                                    "width": 1,
                                    "text": "{",
                                    "value": "{",
                                    "valueText": "{",
                                    "hasTrailingTrivia": true,
                                    "hasTrailingNewLine": true,
                                    "trailingTrivia": [
                                        {
                                            "kind": "NewLineTrivia",
                                            "text": "\r\n"
                                        }
                                    ]
                                },
                                "statements": [
                                    {
                                        "kind": "ExpressionStatement",
                                        "fullStart": 643,
                                        "fullEnd": 982,
                                        "start": 655,
                                        "end": 980,
                                        "fullWidth": 339,
                                        "width": 325,
                                        "isIncrementallyUnusable": true,
                                        "expression": {
                                            "kind": "InvocationExpression",
                                            "fullStart": 643,
                                            "fullEnd": 979,
                                            "start": 655,
                                            "end": 979,
                                            "fullWidth": 336,
                                            "width": 324,
                                            "isIncrementallyUnusable": true,
                                            "expression": {
                                                "kind": "MemberAccessExpression",
                                                "fullStart": 643,
                                                "fullEnd": 676,
                                                "start": 655,
                                                "end": 676,
                                                "fullWidth": 33,
                                                "width": 21,
                                                "expression": {
                                                    "kind": "IdentifierName",
                                                    "fullStart": 643,
                                                    "fullEnd": 661,
                                                    "start": 655,
                                                    "end": 661,
                                                    "fullWidth": 18,
                                                    "width": 6,
                                                    "text": "Object",
                                                    "value": "Object",
                                                    "valueText": "Object",
                                                    "hasLeadingTrivia": true,
                                                    "leadingTrivia": [
                                                        {
                                                            "kind": "WhitespaceTrivia",
                                                            "text": "            "
                                                        }
                                                    ]
                                                },
                                                "dotToken": {
                                                    "kind": "DotToken",
                                                    "fullStart": 661,
                                                    "fullEnd": 662,
                                                    "start": 661,
                                                    "end": 662,
                                                    "fullWidth": 1,
                                                    "width": 1,
                                                    "text": ".",
                                                    "value": ".",
                                                    "valueText": "."
                                                },
                                                "name": {
                                                    "kind": "IdentifierName",
                                                    "fullStart": 662,
                                                    "fullEnd": 676,
                                                    "start": 662,
                                                    "end": 676,
                                                    "fullWidth": 14,
                                                    "width": 14,
                                                    "text": "defineProperty",
                                                    "value": "defineProperty",
                                                    "valueText": "defineProperty"
                                                }
                                            },
                                            "argumentList": {
                                                "kind": "ArgumentList",
                                                "fullStart": 676,
                                                "fullEnd": 979,
                                                "start": 676,
                                                "end": 979,
                                                "fullWidth": 303,
                                                "width": 303,
                                                "isIncrementallyUnusable": true,
                                                "openParenToken": {
                                                    "kind": "OpenParenToken",
                                                    "fullStart": 676,
                                                    "fullEnd": 677,
                                                    "start": 676,
                                                    "end": 677,
                                                    "fullWidth": 1,
                                                    "width": 1,
                                                    "text": "(",
                                                    "value": "(",
                                                    "valueText": "("
                                                },
                                                "arguments": [
                                                    {
                                                        "kind": "MemberAccessExpression",
                                                        "fullStart": 677,
                                                        "fullEnd": 695,
                                                        "start": 677,
                                                        "end": 695,
                                                        "fullWidth": 18,
                                                        "width": 18,
                                                        "expression": {
                                                            "kind": "IdentifierName",
                                                            "fullStart": 677,
                                                            "fullEnd": 685,
                                                            "start": 677,
                                                            "end": 685,
                                                            "fullWidth": 8,
                                                            "width": 8,
                                                            "text": "Function",
                                                            "value": "Function",
                                                            "valueText": "Function"
                                                        },
                                                        "dotToken": {
                                                            "kind": "DotToken",
                                                            "fullStart": 685,
                                                            "fullEnd": 686,
                                                            "start": 685,
                                                            "end": 686,
                                                            "fullWidth": 1,
                                                            "width": 1,
                                                            "text": ".",
                                                            "value": ".",
                                                            "valueText": "."
                                                        },
                                                        "name": {
                                                            "kind": "IdentifierName",
                                                            "fullStart": 686,
                                                            "fullEnd": 695,
                                                            "start": 686,
                                                            "end": 695,
                                                            "fullWidth": 9,
                                                            "width": 9,
                                                            "text": "prototype",
                                                            "value": "prototype",
                                                            "valueText": "prototype"
                                                        }
                                                    },
                                                    {
                                                        "kind": "CommaToken",
                                                        "fullStart": 695,
                                                        "fullEnd": 697,
                                                        "start": 695,
                                                        "end": 696,
                                                        "fullWidth": 2,
                                                        "width": 1,
                                                        "text": ",",
                                                        "value": ",",
                                                        "valueText": ",",
                                                        "hasTrailingTrivia": true,
                                                        "trailingTrivia": [
                                                            {
                                                                "kind": "WhitespaceTrivia",
                                                                "text": " "
                                                            }
                                                        ]
                                                    },
                                                    {
                                                        "kind": "StringLiteral",
                                                        "fullStart": 697,
                                                        "fullEnd": 703,
                                                        "start": 697,
                                                        "end": 703,
                                                        "fullWidth": 6,
                                                        "width": 6,
                                                        "text": "\"prop\"",
                                                        "value": "prop",
                                                        "valueText": "prop"
                                                    },
                                                    {
                                                        "kind": "CommaToken",
                                                        "fullStart": 703,
                                                        "fullEnd": 705,
                                                        "start": 703,
                                                        "end": 704,
                                                        "fullWidth": 2,
                                                        "width": 1,
                                                        "text": ",",
                                                        "value": ",",
                                                        "valueText": ",",
                                                        "hasTrailingTrivia": true,
                                                        "trailingTrivia": [
                                                            {
                                                                "kind": "WhitespaceTrivia",
                                                                "text": " "
                                                            }
                                                        ]
                                                    },
                                                    {
                                                        "kind": "ObjectLiteralExpression",
                                                        "fullStart": 705,
                                                        "fullEnd": 978,
                                                        "start": 705,
                                                        "end": 978,
                                                        "fullWidth": 273,
                                                        "width": 273,
                                                        "isIncrementallyUnusable": true,
                                                        "openBraceToken": {
                                                            "kind": "OpenBraceToken",
                                                            "fullStart": 705,
                                                            "fullEnd": 708,
                                                            "start": 705,
                                                            "end": 706,
                                                            "fullWidth": 3,
                                                            "width": 1,
                                                            "text": "{",
                                                            "value": "{",
                                                            "valueText": "{",
                                                            "hasTrailingTrivia": true,
                                                            "hasTrailingNewLine": true,
                                                            "trailingTrivia": [
                                                                {
                                                                    "kind": "NewLineTrivia",
                                                                    "text": "\r\n"
                                                                }
                                                            ]
                                                        },
                                                        "propertyAssignments": [
                                                            {
                                                                "kind": "SimplePropertyAssignment",
                                                                "fullStart": 708,
                                                                "fullEnd": 795,
                                                                "start": 724,
                                                                "end": 795,
                                                                "fullWidth": 87,
                                                                "width": 71,
                                                                "isIncrementallyUnusable": true,
                                                                "propertyName": {
                                                                    "kind": "IdentifierName",
                                                                    "fullStart": 708,
                                                                    "fullEnd": 727,
                                                                    "start": 724,
                                                                    "end": 727,
                                                                    "fullWidth": 19,
                                                                    "width": 3,
                                                                    "text": "get",
                                                                    "value": "get",
                                                                    "valueText": "get",
                                                                    "hasLeadingTrivia": true,
                                                                    "leadingTrivia": [
                                                                        {
                                                                            "kind": "WhitespaceTrivia",
                                                                            "text": "                "
                                                                        }
                                                                    ]
                                                                },
                                                                "colonToken": {
                                                                    "kind": "ColonToken",
                                                                    "fullStart": 727,
                                                                    "fullEnd": 729,
                                                                    "start": 727,
                                                                    "end": 728,
                                                                    "fullWidth": 2,
                                                                    "width": 1,
                                                                    "text": ":",
                                                                    "value": ":",
                                                                    "valueText": ":",
                                                                    "hasTrailingTrivia": true,
                                                                    "trailingTrivia": [
                                                                        {
                                                                            "kind": "WhitespaceTrivia",
                                                                            "text": " "
                                                                        }
                                                                    ]
                                                                },
                                                                "expression": {
                                                                    "kind": "FunctionExpression",
                                                                    "fullStart": 729,
                                                                    "fullEnd": 795,
                                                                    "start": 729,
                                                                    "end": 795,
                                                                    "fullWidth": 66,
                                                                    "width": 66,
                                                                    "functionKeyword": {
                                                                        "kind": "FunctionKeyword",
                                                                        "fullStart": 729,
                                                                        "fullEnd": 738,
                                                                        "start": 729,
                                                                        "end": 737,
                                                                        "fullWidth": 9,
                                                                        "width": 8,
                                                                        "text": "function",
                                                                        "value": "function",
                                                                        "valueText": "function",
                                                                        "hasTrailingTrivia": true,
                                                                        "trailingTrivia": [
                                                                            {
                                                                                "kind": "WhitespaceTrivia",
                                                                                "text": " "
                                                                            }
                                                                        ]
                                                                    },
                                                                    "callSignature": {
                                                                        "kind": "CallSignature",
                                                                        "fullStart": 738,
                                                                        "fullEnd": 741,
                                                                        "start": 738,
                                                                        "end": 740,
                                                                        "fullWidth": 3,
                                                                        "width": 2,
                                                                        "parameterList": {
                                                                            "kind": "ParameterList",
                                                                            "fullStart": 738,
                                                                            "fullEnd": 741,
                                                                            "start": 738,
                                                                            "end": 740,
                                                                            "fullWidth": 3,
                                                                            "width": 2,
                                                                            "openParenToken": {
                                                                                "kind": "OpenParenToken",
                                                                                "fullStart": 738,
                                                                                "fullEnd": 739,
                                                                                "start": 738,
                                                                                "end": 739,
                                                                                "fullWidth": 1,
                                                                                "width": 1,
                                                                                "text": "(",
                                                                                "value": "(",
                                                                                "valueText": "("
                                                                            },
                                                                            "parameters": [],
                                                                            "closeParenToken": {
                                                                                "kind": "CloseParenToken",
                                                                                "fullStart": 739,
                                                                                "fullEnd": 741,
                                                                                "start": 739,
                                                                                "end": 740,
                                                                                "fullWidth": 2,
                                                                                "width": 1,
                                                                                "text": ")",
                                                                                "value": ")",
                                                                                "valueText": ")",
                                                                                "hasTrailingTrivia": true,
                                                                                "trailingTrivia": [
                                                                                    {
                                                                                        "kind": "WhitespaceTrivia",
                                                                                        "text": " "
                                                                                    }
                                                                                ]
                                                                            }
                                                                        }
                                                                    },
                                                                    "block": {
                                                                        "kind": "Block",
                                                                        "fullStart": 741,
                                                                        "fullEnd": 795,
                                                                        "start": 741,
                                                                        "end": 795,
                                                                        "fullWidth": 54,
                                                                        "width": 54,
                                                                        "openBraceToken": {
                                                                            "kind": "OpenBraceToken",
                                                                            "fullStart": 741,
                                                                            "fullEnd": 744,
                                                                            "start": 741,
                                                                            "end": 742,
                                                                            "fullWidth": 3,
                                                                            "width": 1,
                                                                            "text": "{",
                                                                            "value": "{",
                                                                            "valueText": "{",
                                                                            "hasTrailingTrivia": true,
                                                                            "hasTrailingNewLine": true,
                                                                            "trailingTrivia": [
                                                                                {
                                                                                    "kind": "NewLineTrivia",
                                                                                    "text": "\r\n"
                                                                                }
                                                                            ]
                                                                        },
                                                                        "statements": [
                                                                            {
                                                                                "kind": "ReturnStatement",
                                                                                "fullStart": 744,
                                                                                "fullEnd": 778,
                                                                                "start": 764,
                                                                                "end": 776,
                                                                                "fullWidth": 34,
                                                                                "width": 12,
                                                                                "returnKeyword": {
                                                                                    "kind": "ReturnKeyword",
                                                                                    "fullStart": 744,
                                                                                    "fullEnd": 771,
                                                                                    "start": 764,
                                                                                    "end": 770,
                                                                                    "fullWidth": 27,
                                                                                    "width": 6,
                                                                                    "text": "return",
                                                                                    "value": "return",
                                                                                    "valueText": "return",
                                                                                    "hasLeadingTrivia": true,
                                                                                    "hasTrailingTrivia": true,
                                                                                    "leadingTrivia": [
                                                                                        {
                                                                                            "kind": "WhitespaceTrivia",
                                                                                            "text": "                    "
                                                                                        }
                                                                                    ],
                                                                                    "trailingTrivia": [
                                                                                        {
                                                                                            "kind": "WhitespaceTrivia",
                                                                                            "text": " "
                                                                                        }
                                                                                    ]
                                                                                },
                                                                                "expression": {
                                                                                    "kind": "IdentifierName",
                                                                                    "fullStart": 771,
                                                                                    "fullEnd": 775,
                                                                                    "start": 771,
                                                                                    "end": 775,
                                                                                    "fullWidth": 4,
                                                                                    "width": 4,
                                                                                    "text": "data",
                                                                                    "value": "data",
                                                                                    "valueText": "data"
                                                                                },
                                                                                "semicolonToken": {
                                                                                    "kind": "SemicolonToken",
                                                                                    "fullStart": 775,
                                                                                    "fullEnd": 778,
                                                                                    "start": 775,
                                                                                    "end": 776,
                                                                                    "fullWidth": 3,
                                                                                    "width": 1,
                                                                                    "text": ";",
                                                                                    "value": ";",
                                                                                    "valueText": ";",
                                                                                    "hasTrailingTrivia": true,
                                                                                    "hasTrailingNewLine": true,
                                                                                    "trailingTrivia": [
                                                                                        {
                                                                                            "kind": "NewLineTrivia",
                                                                                            "text": "\r\n"
                                                                                        }
                                                                                    ]
                                                                                }
                                                                            }
                                                                        ],
                                                                        "closeBraceToken": {
                                                                            "kind": "CloseBraceToken",
                                                                            "fullStart": 778,
                                                                            "fullEnd": 795,
                                                                            "start": 794,
                                                                            "end": 795,
                                                                            "fullWidth": 17,
                                                                            "width": 1,
                                                                            "text": "}",
                                                                            "value": "}",
                                                                            "valueText": "}",
                                                                            "hasLeadingTrivia": true,
                                                                            "leadingTrivia": [
                                                                                {
                                                                                    "kind": "WhitespaceTrivia",
                                                                                    "text": "                "
                                                                                }
                                                                            ]
                                                                        }
                                                                    }
                                                                }
                                                            },
                                                            {
                                                                "kind": "CommaToken",
                                                                "fullStart": 795,
                                                                "fullEnd": 798,
                                                                "start": 795,
                                                                "end": 796,
                                                                "fullWidth": 3,
                                                                "width": 1,
                                                                "text": ",",
                                                                "value": ",",
                                                                "valueText": ",",
                                                                "hasTrailingTrivia": true,
                                                                "hasTrailingNewLine": true,
                                                                "trailingTrivia": [
                                                                    {
                                                                        "kind": "NewLineTrivia",
                                                                        "text": "\r\n"
                                                                    }
                                                                ]
                                                            },
                                                            {
                                                                "kind": "SimplePropertyAssignment",
                                                                "fullStart": 798,
                                                                "fullEnd": 891,
                                                                "start": 814,
                                                                "end": 891,
                                                                "fullWidth": 93,
                                                                "width": 77,
                                                                "isIncrementallyUnusable": true,
                                                                "propertyName": {
                                                                    "kind": "IdentifierName",
                                                                    "fullStart": 798,
                                                                    "fullEnd": 817,
                                                                    "start": 814,
                                                                    "end": 817,
                                                                    "fullWidth": 19,
                                                                    "width": 3,
                                                                    "text": "set",
                                                                    "value": "set",
                                                                    "valueText": "set",
                                                                    "hasLeadingTrivia": true,
                                                                    "leadingTrivia": [
                                                                        {
                                                                            "kind": "WhitespaceTrivia",
                                                                            "text": "                "
                                                                        }
                                                                    ]
                                                                },
                                                                "colonToken": {
                                                                    "kind": "ColonToken",
                                                                    "fullStart": 817,
                                                                    "fullEnd": 819,
                                                                    "start": 817,
                                                                    "end": 818,
                                                                    "fullWidth": 2,
                                                                    "width": 1,
                                                                    "text": ":",
                                                                    "value": ":",
                                                                    "valueText": ":",
                                                                    "hasTrailingTrivia": true,
                                                                    "trailingTrivia": [
                                                                        {
                                                                            "kind": "WhitespaceTrivia",
                                                                            "text": " "
                                                                        }
                                                                    ]
                                                                },
                                                                "expression": {
                                                                    "kind": "FunctionExpression",
                                                                    "fullStart": 819,
                                                                    "fullEnd": 891,
                                                                    "start": 819,
                                                                    "end": 891,
                                                                    "fullWidth": 72,
                                                                    "width": 72,
                                                                    "functionKeyword": {
                                                                        "kind": "FunctionKeyword",
                                                                        "fullStart": 819,
                                                                        "fullEnd": 828,
                                                                        "start": 819,
                                                                        "end": 827,
                                                                        "fullWidth": 9,
                                                                        "width": 8,
                                                                        "text": "function",
                                                                        "value": "function",
                                                                        "valueText": "function",
                                                                        "hasTrailingTrivia": true,
                                                                        "trailingTrivia": [
                                                                            {
                                                                                "kind": "WhitespaceTrivia",
                                                                                "text": " "
                                                                            }
                                                                        ]
                                                                    },
                                                                    "callSignature": {
                                                                        "kind": "CallSignature",
                                                                        "fullStart": 828,
                                                                        "fullEnd": 836,
                                                                        "start": 828,
                                                                        "end": 835,
                                                                        "fullWidth": 8,
                                                                        "width": 7,
                                                                        "parameterList": {
                                                                            "kind": "ParameterList",
                                                                            "fullStart": 828,
                                                                            "fullEnd": 836,
                                                                            "start": 828,
                                                                            "end": 835,
                                                                            "fullWidth": 8,
                                                                            "width": 7,
                                                                            "openParenToken": {
                                                                                "kind": "OpenParenToken",
                                                                                "fullStart": 828,
                                                                                "fullEnd": 829,
                                                                                "start": 828,
                                                                                "end": 829,
                                                                                "fullWidth": 1,
                                                                                "width": 1,
                                                                                "text": "(",
                                                                                "value": "(",
                                                                                "valueText": "("
                                                                            },
                                                                            "parameters": [
                                                                                {
                                                                                    "kind": "Parameter",
                                                                                    "fullStart": 829,
                                                                                    "fullEnd": 834,
                                                                                    "start": 829,
                                                                                    "end": 834,
                                                                                    "fullWidth": 5,
                                                                                    "width": 5,
                                                                                    "modifiers": [],
                                                                                    "identifier": {
                                                                                        "kind": "IdentifierName",
                                                                                        "fullStart": 829,
                                                                                        "fullEnd": 834,
                                                                                        "start": 829,
                                                                                        "end": 834,
                                                                                        "fullWidth": 5,
                                                                                        "width": 5,
                                                                                        "text": "value",
                                                                                        "value": "value",
                                                                                        "valueText": "value"
                                                                                    }
                                                                                }
                                                                            ],
                                                                            "closeParenToken": {
                                                                                "kind": "CloseParenToken",
                                                                                "fullStart": 834,
                                                                                "fullEnd": 836,
                                                                                "start": 834,
                                                                                "end": 835,
                                                                                "fullWidth": 2,
                                                                                "width": 1,
                                                                                "text": ")",
                                                                                "value": ")",
                                                                                "valueText": ")",
                                                                                "hasTrailingTrivia": true,
                                                                                "trailingTrivia": [
                                                                                    {
                                                                                        "kind": "WhitespaceTrivia",
                                                                                        "text": " "
                                                                                    }
                                                                                ]
                                                                            }
                                                                        }
                                                                    },
                                                                    "block": {
                                                                        "kind": "Block",
                                                                        "fullStart": 836,
                                                                        "fullEnd": 891,
                                                                        "start": 836,
                                                                        "end": 891,
                                                                        "fullWidth": 55,
                                                                        "width": 55,
                                                                        "openBraceToken": {
                                                                            "kind": "OpenBraceToken",
                                                                            "fullStart": 836,
                                                                            "fullEnd": 839,
                                                                            "start": 836,
                                                                            "end": 837,
                                                                            "fullWidth": 3,
                                                                            "width": 1,
                                                                            "text": "{",
                                                                            "value": "{",
                                                                            "valueText": "{",
                                                                            "hasTrailingTrivia": true,
                                                                            "hasTrailingNewLine": true,
                                                                            "trailingTrivia": [
                                                                                {
                                                                                    "kind": "NewLineTrivia",
                                                                                    "text": "\r\n"
                                                                                }
                                                                            ]
                                                                        },
                                                                        "statements": [
                                                                            {
                                                                                "kind": "ExpressionStatement",
                                                                                "fullStart": 839,
                                                                                "fullEnd": 874,
                                                                                "start": 859,
                                                                                "end": 872,
                                                                                "fullWidth": 35,
                                                                                "width": 13,
                                                                                "expression": {
                                                                                    "kind": "AssignmentExpression",
                                                                                    "fullStart": 839,
                                                                                    "fullEnd": 871,
                                                                                    "start": 859,
                                                                                    "end": 871,
                                                                                    "fullWidth": 32,
                                                                                    "width": 12,
                                                                                    "left": {
                                                                                        "kind": "IdentifierName",
                                                                                        "fullStart": 839,
                                                                                        "fullEnd": 864,
                                                                                        "start": 859,
                                                                                        "end": 863,
                                                                                        "fullWidth": 25,
                                                                                        "width": 4,
                                                                                        "text": "data",
                                                                                        "value": "data",
                                                                                        "valueText": "data",
                                                                                        "hasLeadingTrivia": true,
                                                                                        "hasTrailingTrivia": true,
                                                                                        "leadingTrivia": [
                                                                                            {
                                                                                                "kind": "WhitespaceTrivia",
                                                                                                "text": "                    "
                                                                                            }
                                                                                        ],
                                                                                        "trailingTrivia": [
                                                                                            {
                                                                                                "kind": "WhitespaceTrivia",
                                                                                                "text": " "
                                                                                            }
                                                                                        ]
                                                                                    },
                                                                                    "operatorToken": {
                                                                                        "kind": "EqualsToken",
                                                                                        "fullStart": 864,
                                                                                        "fullEnd": 866,
                                                                                        "start": 864,
                                                                                        "end": 865,
                                                                                        "fullWidth": 2,
                                                                                        "width": 1,
                                                                                        "text": "=",
                                                                                        "value": "=",
                                                                                        "valueText": "=",
                                                                                        "hasTrailingTrivia": true,
                                                                                        "trailingTrivia": [
                                                                                            {
                                                                                                "kind": "WhitespaceTrivia",
                                                                                                "text": " "
                                                                                            }
                                                                                        ]
                                                                                    },
                                                                                    "right": {
                                                                                        "kind": "IdentifierName",
                                                                                        "fullStart": 866,
                                                                                        "fullEnd": 871,
                                                                                        "start": 866,
                                                                                        "end": 871,
                                                                                        "fullWidth": 5,
                                                                                        "width": 5,
                                                                                        "text": "value",
                                                                                        "value": "value",
                                                                                        "valueText": "value"
                                                                                    }
                                                                                },
                                                                                "semicolonToken": {
                                                                                    "kind": "SemicolonToken",
                                                                                    "fullStart": 871,
                                                                                    "fullEnd": 874,
                                                                                    "start": 871,
                                                                                    "end": 872,
                                                                                    "fullWidth": 3,
                                                                                    "width": 1,
                                                                                    "text": ";",
                                                                                    "value": ";",
                                                                                    "valueText": ";",
                                                                                    "hasTrailingTrivia": true,
                                                                                    "hasTrailingNewLine": true,
                                                                                    "trailingTrivia": [
                                                                                        {
                                                                                            "kind": "NewLineTrivia",
                                                                                            "text": "\r\n"
                                                                                        }
                                                                                    ]
                                                                                }
                                                                            }
                                                                        ],
                                                                        "closeBraceToken": {
                                                                            "kind": "CloseBraceToken",
                                                                            "fullStart": 874,
                                                                            "fullEnd": 891,
                                                                            "start": 890,
                                                                            "end": 891,
                                                                            "fullWidth": 17,
                                                                            "width": 1,
                                                                            "text": "}",
                                                                            "value": "}",
                                                                            "valueText": "}",
                                                                            "hasLeadingTrivia": true,
                                                                            "leadingTrivia": [
                                                                                {
                                                                                    "kind": "WhitespaceTrivia",
                                                                                    "text": "                "
                                                                                }
                                                                            ]
                                                                        }
                                                                    }
                                                                }
                                                            },
                                                            {
                                                                "kind": "CommaToken",
                                                                "fullStart": 891,
                                                                "fullEnd": 894,
                                                                "start": 891,
                                                                "end": 892,
                                                                "fullWidth": 3,
                                                                "width": 1,
                                                                "text": ",",
                                                                "value": ",",
                                                                "valueText": ",",
                                                                "hasTrailingTrivia": true,
                                                                "hasTrailingNewLine": true,
                                                                "trailingTrivia": [
                                                                    {
                                                                        "kind": "NewLineTrivia",
                                                                        "text": "\r\n"
                                                                    }
                                                                ]
                                                            },
                                                            {
                                                                "kind": "SimplePropertyAssignment",
                                                                "fullStart": 894,
                                                                "fullEnd": 926,
                                                                "start": 910,
                                                                "end": 926,
                                                                "fullWidth": 32,
                                                                "width": 16,
                                                                "propertyName": {
                                                                    "kind": "IdentifierName",
                                                                    "fullStart": 894,
                                                                    "fullEnd": 920,
                                                                    "start": 910,
                                                                    "end": 920,
                                                                    "fullWidth": 26,
                                                                    "width": 10,
                                                                    "text": "enumerable",
                                                                    "value": "enumerable",
                                                                    "valueText": "enumerable",
                                                                    "hasLeadingTrivia": true,
                                                                    "leadingTrivia": [
                                                                        {
                                                                            "kind": "WhitespaceTrivia",
                                                                            "text": "                "
                                                                        }
                                                                    ]
                                                                },
                                                                "colonToken": {
                                                                    "kind": "ColonToken",
                                                                    "fullStart": 920,
                                                                    "fullEnd": 922,
                                                                    "start": 920,
                                                                    "end": 921,
                                                                    "fullWidth": 2,
                                                                    "width": 1,
                                                                    "text": ":",
                                                                    "value": ":",
                                                                    "valueText": ":",
                                                                    "hasTrailingTrivia": true,
                                                                    "trailingTrivia": [
                                                                        {
                                                                            "kind": "WhitespaceTrivia",
                                                                            "text": " "
                                                                        }
                                                                    ]
                                                                },
                                                                "expression": {
                                                                    "kind": "TrueKeyword",
                                                                    "fullStart": 922,
                                                                    "fullEnd": 926,
                                                                    "start": 922,
                                                                    "end": 926,
                                                                    "fullWidth": 4,
                                                                    "width": 4,
                                                                    "text": "true",
                                                                    "value": true,
                                                                    "valueText": "true"
                                                                }
                                                            },
                                                            {
                                                                "kind": "CommaToken",
                                                                "fullStart": 926,
                                                                "fullEnd": 929,
                                                                "start": 926,
                                                                "end": 927,
                                                                "fullWidth": 3,
                                                                "width": 1,
                                                                "text": ",",
                                                                "value": ",",
                                                                "valueText": ",",
                                                                "hasTrailingTrivia": true,
                                                                "hasTrailingNewLine": true,
                                                                "trailingTrivia": [
                                                                    {
                                                                        "kind": "NewLineTrivia",
                                                                        "text": "\r\n"
                                                                    }
                                                                ]
                                                            },
                                                            {
                                                                "kind": "SimplePropertyAssignment",
                                                                "fullStart": 929,
                                                                "fullEnd": 965,
                                                                "start": 945,
                                                                "end": 963,
                                                                "fullWidth": 36,
                                                                "width": 18,
                                                                "propertyName": {
                                                                    "kind": "IdentifierName",
                                                                    "fullStart": 929,
                                                                    "fullEnd": 957,
                                                                    "start": 945,
                                                                    "end": 957,
                                                                    "fullWidth": 28,
                                                                    "width": 12,
                                                                    "text": "configurable",
                                                                    "value": "configurable",
                                                                    "valueText": "configurable",
                                                                    "hasLeadingTrivia": true,
                                                                    "leadingTrivia": [
                                                                        {
                                                                            "kind": "WhitespaceTrivia",
                                                                            "text": "                "
                                                                        }
                                                                    ]
                                                                },
                                                                "colonToken": {
                                                                    "kind": "ColonToken",
                                                                    "fullStart": 957,
                                                                    "fullEnd": 959,
                                                                    "start": 957,
                                                                    "end": 958,
                                                                    "fullWidth": 2,
                                                                    "width": 1,
                                                                    "text": ":",
                                                                    "value": ":",
                                                                    "valueText": ":",
                                                                    "hasTrailingTrivia": true,
                                                                    "trailingTrivia": [
                                                                        {
                                                                            "kind": "WhitespaceTrivia",
                                                                            "text": " "
                                                                        }
                                                                    ]
                                                                },
                                                                "expression": {
                                                                    "kind": "TrueKeyword",
                                                                    "fullStart": 959,
                                                                    "fullEnd": 965,
                                                                    "start": 959,
                                                                    "end": 963,
                                                                    "fullWidth": 6,
                                                                    "width": 4,
                                                                    "text": "true",
                                                                    "value": true,
                                                                    "valueText": "true",
                                                                    "hasTrailingTrivia": true,
                                                                    "hasTrailingNewLine": true,
                                                                    "trailingTrivia": [
                                                                        {
                                                                            "kind": "NewLineTrivia",
                                                                            "text": "\r\n"
                                                                        }
                                                                    ]
                                                                }
                                                            }
                                                        ],
                                                        "closeBraceToken": {
                                                            "kind": "CloseBraceToken",
                                                            "fullStart": 965,
                                                            "fullEnd": 978,
                                                            "start": 977,
                                                            "end": 978,
                                                            "fullWidth": 13,
                                                            "width": 1,
                                                            "text": "}",
                                                            "value": "}",
                                                            "valueText": "}",
                                                            "hasLeadingTrivia": true,
                                                            "leadingTrivia": [
                                                                {
                                                                    "kind": "WhitespaceTrivia",
                                                                    "text": "            "
                                                                }
                                                            ]
                                                        }
                                                    }
                                                ],
                                                "closeParenToken": {
                                                    "kind": "CloseParenToken",
                                                    "fullStart": 978,
                                                    "fullEnd": 979,
                                                    "start": 978,
                                                    "end": 979,
                                                    "fullWidth": 1,
                                                    "width": 1,
                                                    "text": ")",
                                                    "value": ")",
                                                    "valueText": ")"
                                                }
                                            }
                                        },
                                        "semicolonToken": {
                                            "kind": "SemicolonToken",
                                            "fullStart": 979,
                                            "fullEnd": 982,
                                            "start": 979,
                                            "end": 980,
                                            "fullWidth": 3,
                                            "width": 1,
                                            "text": ";",
                                            "value": ";",
                                            "valueText": ";",
                                            "hasTrailingTrivia": true,
                                            "hasTrailingNewLine": true,
                                            "trailingTrivia": [
                                                {
                                                    "kind": "NewLineTrivia",
                                                    "text": "\r\n"
                                                }
                                            ]
                                        }
                                    },
                                    {
                                        "kind": "VariableStatement",
                                        "fullStart": 982,
                                        "fullEnd": 1021,
                                        "start": 996,
                                        "end": 1019,
                                        "fullWidth": 39,
                                        "width": 23,
                                        "modifiers": [],
                                        "variableDeclaration": {
                                            "kind": "VariableDeclaration",
                                            "fullStart": 982,
                                            "fullEnd": 1018,
                                            "start": 996,
                                            "end": 1018,
                                            "fullWidth": 36,
                                            "width": 22,
                                            "varKeyword": {
                                                "kind": "VarKeyword",
                                                "fullStart": 982,
                                                "fullEnd": 1000,
                                                "start": 996,
                                                "end": 999,
                                                "fullWidth": 18,
                                                "width": 3,
                                                "text": "var",
                                                "value": "var",
                                                "valueText": "var",
                                                "hasLeadingTrivia": true,
                                                "hasLeadingNewLine": true,
                                                "hasTrailingTrivia": true,
                                                "leadingTrivia": [
                                                    {
                                                        "kind": "NewLineTrivia",
                                                        "text": "\r\n"
                                                    },
                                                    {
                                                        "kind": "WhitespaceTrivia",
                                                        "text": "            "
                                                    }
                                                ],
                                                "trailingTrivia": [
                                                    {
                                                        "kind": "WhitespaceTrivia",
                                                        "text": " "
                                                    }
                                                ]
                                            },
                                            "variableDeclarators": [
                                                {
                                                    "kind": "VariableDeclarator",
                                                    "fullStart": 1000,
                                                    "fullEnd": 1018,
                                                    "start": 1000,
                                                    "end": 1018,
                                                    "fullWidth": 18,
<<<<<<< HEAD
                                                    "width": 18,
                                                    "identifier": {
=======
                                                    "propertyName": {
>>>>>>> 85e84683
                                                        "kind": "IdentifierName",
                                                        "fullStart": 1000,
                                                        "fullEnd": 1004,
                                                        "start": 1000,
                                                        "end": 1003,
                                                        "fullWidth": 4,
                                                        "width": 3,
                                                        "text": "obj",
                                                        "value": "obj",
                                                        "valueText": "obj",
                                                        "hasTrailingTrivia": true,
                                                        "trailingTrivia": [
                                                            {
                                                                "kind": "WhitespaceTrivia",
                                                                "text": " "
                                                            }
                                                        ]
                                                    },
                                                    "equalsValueClause": {
                                                        "kind": "EqualsValueClause",
                                                        "fullStart": 1004,
                                                        "fullEnd": 1018,
                                                        "start": 1004,
                                                        "end": 1018,
                                                        "fullWidth": 14,
                                                        "width": 14,
                                                        "equalsToken": {
                                                            "kind": "EqualsToken",
                                                            "fullStart": 1004,
                                                            "fullEnd": 1006,
                                                            "start": 1004,
                                                            "end": 1005,
                                                            "fullWidth": 2,
                                                            "width": 1,
                                                            "text": "=",
                                                            "value": "=",
                                                            "valueText": "=",
                                                            "hasTrailingTrivia": true,
                                                            "trailingTrivia": [
                                                                {
                                                                    "kind": "WhitespaceTrivia",
                                                                    "text": " "
                                                                }
                                                            ]
                                                        },
                                                        "value": {
                                                            "kind": "InvocationExpression",
                                                            "fullStart": 1006,
                                                            "fullEnd": 1018,
                                                            "start": 1006,
                                                            "end": 1018,
                                                            "fullWidth": 12,
                                                            "width": 12,
                                                            "expression": {
                                                                "kind": "MemberAccessExpression",
                                                                "fullStart": 1006,
                                                                "fullEnd": 1014,
                                                                "start": 1006,
                                                                "end": 1014,
                                                                "fullWidth": 8,
                                                                "width": 8,
                                                                "expression": {
                                                                    "kind": "IdentifierName",
                                                                    "fullStart": 1006,
                                                                    "fullEnd": 1009,
                                                                    "start": 1006,
                                                                    "end": 1009,
                                                                    "fullWidth": 3,
                                                                    "width": 3,
                                                                    "text": "foo",
                                                                    "value": "foo",
                                                                    "valueText": "foo"
                                                                },
                                                                "dotToken": {
                                                                    "kind": "DotToken",
                                                                    "fullStart": 1009,
                                                                    "fullEnd": 1010,
                                                                    "start": 1009,
                                                                    "end": 1010,
                                                                    "fullWidth": 1,
                                                                    "width": 1,
                                                                    "text": ".",
                                                                    "value": ".",
                                                                    "valueText": "."
                                                                },
                                                                "name": {
                                                                    "kind": "IdentifierName",
                                                                    "fullStart": 1010,
                                                                    "fullEnd": 1014,
                                                                    "start": 1010,
                                                                    "end": 1014,
                                                                    "fullWidth": 4,
                                                                    "width": 4,
                                                                    "text": "bind",
                                                                    "value": "bind",
                                                                    "valueText": "bind"
                                                                }
                                                            },
                                                            "argumentList": {
                                                                "kind": "ArgumentList",
                                                                "fullStart": 1014,
                                                                "fullEnd": 1018,
                                                                "start": 1014,
                                                                "end": 1018,
                                                                "fullWidth": 4,
                                                                "width": 4,
                                                                "openParenToken": {
                                                                    "kind": "OpenParenToken",
                                                                    "fullStart": 1014,
                                                                    "fullEnd": 1015,
                                                                    "start": 1014,
                                                                    "end": 1015,
                                                                    "fullWidth": 1,
                                                                    "width": 1,
                                                                    "text": "(",
                                                                    "value": "(",
                                                                    "valueText": "("
                                                                },
                                                                "arguments": [
                                                                    {
                                                                        "kind": "ObjectLiteralExpression",
                                                                        "fullStart": 1015,
                                                                        "fullEnd": 1017,
                                                                        "start": 1015,
                                                                        "end": 1017,
                                                                        "fullWidth": 2,
                                                                        "width": 2,
                                                                        "openBraceToken": {
                                                                            "kind": "OpenBraceToken",
                                                                            "fullStart": 1015,
                                                                            "fullEnd": 1016,
                                                                            "start": 1015,
                                                                            "end": 1016,
                                                                            "fullWidth": 1,
                                                                            "width": 1,
                                                                            "text": "{",
                                                                            "value": "{",
                                                                            "valueText": "{"
                                                                        },
                                                                        "propertyAssignments": [],
                                                                        "closeBraceToken": {
                                                                            "kind": "CloseBraceToken",
                                                                            "fullStart": 1016,
                                                                            "fullEnd": 1017,
                                                                            "start": 1016,
                                                                            "end": 1017,
                                                                            "fullWidth": 1,
                                                                            "width": 1,
                                                                            "text": "}",
                                                                            "value": "}",
                                                                            "valueText": "}"
                                                                        }
                                                                    }
                                                                ],
                                                                "closeParenToken": {
                                                                    "kind": "CloseParenToken",
                                                                    "fullStart": 1017,
                                                                    "fullEnd": 1018,
                                                                    "start": 1017,
                                                                    "end": 1018,
                                                                    "fullWidth": 1,
                                                                    "width": 1,
                                                                    "text": ")",
                                                                    "value": ")",
                                                                    "valueText": ")"
                                                                }
                                                            }
                                                        }
                                                    }
                                                }
                                            ]
                                        },
                                        "semicolonToken": {
                                            "kind": "SemicolonToken",
                                            "fullStart": 1018,
                                            "fullEnd": 1021,
                                            "start": 1018,
                                            "end": 1019,
                                            "fullWidth": 3,
                                            "width": 1,
                                            "text": ";",
                                            "value": ";",
                                            "valueText": ";",
                                            "hasTrailingTrivia": true,
                                            "hasTrailingNewLine": true,
                                            "trailingTrivia": [
                                                {
                                                    "kind": "NewLineTrivia",
                                                    "text": "\r\n"
                                                }
                                            ]
                                        }
                                    },
                                    {
                                        "kind": "VariableStatement",
                                        "fullStart": 1021,
                                        "fullEnd": 1066,
                                        "start": 1035,
                                        "end": 1064,
                                        "fullWidth": 45,
                                        "width": 29,
                                        "modifiers": [],
                                        "variableDeclaration": {
                                            "kind": "VariableDeclaration",
                                            "fullStart": 1021,
                                            "fullEnd": 1063,
                                            "start": 1035,
                                            "end": 1063,
                                            "fullWidth": 42,
                                            "width": 28,
                                            "varKeyword": {
                                                "kind": "VarKeyword",
                                                "fullStart": 1021,
                                                "fullEnd": 1039,
                                                "start": 1035,
                                                "end": 1038,
                                                "fullWidth": 18,
                                                "width": 3,
                                                "text": "var",
                                                "value": "var",
                                                "valueText": "var",
                                                "hasLeadingTrivia": true,
                                                "hasLeadingNewLine": true,
                                                "hasTrailingTrivia": true,
                                                "leadingTrivia": [
                                                    {
                                                        "kind": "NewLineTrivia",
                                                        "text": "\r\n"
                                                    },
                                                    {
                                                        "kind": "WhitespaceTrivia",
                                                        "text": "            "
                                                    }
                                                ],
                                                "trailingTrivia": [
                                                    {
                                                        "kind": "WhitespaceTrivia",
                                                        "text": " "
                                                    }
                                                ]
                                            },
                                            "variableDeclarators": [
                                                {
                                                    "kind": "VariableDeclarator",
                                                    "fullStart": 1039,
                                                    "fullEnd": 1063,
                                                    "start": 1039,
                                                    "end": 1063,
                                                    "fullWidth": 24,
<<<<<<< HEAD
                                                    "width": 24,
                                                    "identifier": {
=======
                                                    "propertyName": {
>>>>>>> 85e84683
                                                        "kind": "IdentifierName",
                                                        "fullStart": 1039,
                                                        "fullEnd": 1056,
                                                        "start": 1039,
                                                        "end": 1055,
                                                        "fullWidth": 17,
                                                        "width": 16,
                                                        "text": "verifyEnumerable",
                                                        "value": "verifyEnumerable",
                                                        "valueText": "verifyEnumerable",
                                                        "hasTrailingTrivia": true,
                                                        "trailingTrivia": [
                                                            {
                                                                "kind": "WhitespaceTrivia",
                                                                "text": " "
                                                            }
                                                        ]
                                                    },
                                                    "equalsValueClause": {
                                                        "kind": "EqualsValueClause",
                                                        "fullStart": 1056,
                                                        "fullEnd": 1063,
                                                        "start": 1056,
                                                        "end": 1063,
                                                        "fullWidth": 7,
                                                        "width": 7,
                                                        "equalsToken": {
                                                            "kind": "EqualsToken",
                                                            "fullStart": 1056,
                                                            "fullEnd": 1058,
                                                            "start": 1056,
                                                            "end": 1057,
                                                            "fullWidth": 2,
                                                            "width": 1,
                                                            "text": "=",
                                                            "value": "=",
                                                            "valueText": "=",
                                                            "hasTrailingTrivia": true,
                                                            "trailingTrivia": [
                                                                {
                                                                    "kind": "WhitespaceTrivia",
                                                                    "text": " "
                                                                }
                                                            ]
                                                        },
                                                        "value": {
                                                            "kind": "FalseKeyword",
                                                            "fullStart": 1058,
                                                            "fullEnd": 1063,
                                                            "start": 1058,
                                                            "end": 1063,
                                                            "fullWidth": 5,
                                                            "width": 5,
                                                            "text": "false",
                                                            "value": false,
                                                            "valueText": "false"
                                                        }
                                                    }
                                                }
                                            ]
                                        },
                                        "semicolonToken": {
                                            "kind": "SemicolonToken",
                                            "fullStart": 1063,
                                            "fullEnd": 1066,
                                            "start": 1063,
                                            "end": 1064,
                                            "fullWidth": 3,
                                            "width": 1,
                                            "text": ";",
                                            "value": ";",
                                            "valueText": ";",
                                            "hasTrailingTrivia": true,
                                            "hasTrailingNewLine": true,
                                            "trailingTrivia": [
                                                {
                                                    "kind": "NewLineTrivia",
                                                    "text": "\r\n"
                                                }
                                            ]
                                        }
                                    },
                                    {
                                        "kind": "ForInStatement",
                                        "fullStart": 1066,
                                        "fullEnd": 1217,
                                        "start": 1078,
                                        "end": 1215,
                                        "fullWidth": 151,
                                        "width": 137,
                                        "forKeyword": {
                                            "kind": "ForKeyword",
                                            "fullStart": 1066,
                                            "fullEnd": 1082,
                                            "start": 1078,
                                            "end": 1081,
                                            "fullWidth": 16,
                                            "width": 3,
                                            "text": "for",
                                            "value": "for",
                                            "valueText": "for",
                                            "hasLeadingTrivia": true,
                                            "hasTrailingTrivia": true,
                                            "leadingTrivia": [
                                                {
                                                    "kind": "WhitespaceTrivia",
                                                    "text": "            "
                                                }
                                            ],
                                            "trailingTrivia": [
                                                {
                                                    "kind": "WhitespaceTrivia",
                                                    "text": " "
                                                }
                                            ]
                                        },
                                        "openParenToken": {
                                            "kind": "OpenParenToken",
                                            "fullStart": 1082,
                                            "fullEnd": 1083,
                                            "start": 1082,
                                            "end": 1083,
                                            "fullWidth": 1,
                                            "width": 1,
                                            "text": "(",
                                            "value": "(",
                                            "valueText": "("
                                        },
                                        "variableDeclaration": {
                                            "kind": "VariableDeclaration",
                                            "fullStart": 1083,
                                            "fullEnd": 1089,
                                            "start": 1083,
                                            "end": 1088,
                                            "fullWidth": 6,
                                            "width": 5,
                                            "varKeyword": {
                                                "kind": "VarKeyword",
                                                "fullStart": 1083,
                                                "fullEnd": 1087,
                                                "start": 1083,
                                                "end": 1086,
                                                "fullWidth": 4,
                                                "width": 3,
                                                "text": "var",
                                                "value": "var",
                                                "valueText": "var",
                                                "hasTrailingTrivia": true,
                                                "trailingTrivia": [
                                                    {
                                                        "kind": "WhitespaceTrivia",
                                                        "text": " "
                                                    }
                                                ]
                                            },
                                            "variableDeclarators": [
                                                {
                                                    "kind": "VariableDeclarator",
                                                    "fullStart": 1087,
                                                    "fullEnd": 1089,
                                                    "start": 1087,
                                                    "end": 1088,
                                                    "fullWidth": 2,
<<<<<<< HEAD
                                                    "width": 1,
                                                    "identifier": {
=======
                                                    "propertyName": {
>>>>>>> 85e84683
                                                        "kind": "IdentifierName",
                                                        "fullStart": 1087,
                                                        "fullEnd": 1089,
                                                        "start": 1087,
                                                        "end": 1088,
                                                        "fullWidth": 2,
                                                        "width": 1,
                                                        "text": "p",
                                                        "value": "p",
                                                        "valueText": "p",
                                                        "hasTrailingTrivia": true,
                                                        "trailingTrivia": [
                                                            {
                                                                "kind": "WhitespaceTrivia",
                                                                "text": " "
                                                            }
                                                        ]
                                                    }
                                                }
                                            ]
                                        },
                                        "inKeyword": {
                                            "kind": "InKeyword",
                                            "fullStart": 1089,
                                            "fullEnd": 1092,
                                            "start": 1089,
                                            "end": 1091,
                                            "fullWidth": 3,
                                            "width": 2,
                                            "text": "in",
                                            "value": "in",
                                            "valueText": "in",
                                            "hasTrailingTrivia": true,
                                            "trailingTrivia": [
                                                {
                                                    "kind": "WhitespaceTrivia",
                                                    "text": " "
                                                }
                                            ]
                                        },
                                        "expression": {
                                            "kind": "IdentifierName",
                                            "fullStart": 1092,
                                            "fullEnd": 1095,
                                            "start": 1092,
                                            "end": 1095,
                                            "fullWidth": 3,
                                            "width": 3,
                                            "text": "obj",
                                            "value": "obj",
                                            "valueText": "obj"
                                        },
                                        "closeParenToken": {
                                            "kind": "CloseParenToken",
                                            "fullStart": 1095,
                                            "fullEnd": 1097,
                                            "start": 1095,
                                            "end": 1096,
                                            "fullWidth": 2,
                                            "width": 1,
                                            "text": ")",
                                            "value": ")",
                                            "valueText": ")",
                                            "hasTrailingTrivia": true,
                                            "trailingTrivia": [
                                                {
                                                    "kind": "WhitespaceTrivia",
                                                    "text": " "
                                                }
                                            ]
                                        },
                                        "statement": {
                                            "kind": "Block",
                                            "fullStart": 1097,
                                            "fullEnd": 1217,
                                            "start": 1097,
                                            "end": 1215,
                                            "fullWidth": 120,
                                            "width": 118,
                                            "openBraceToken": {
                                                "kind": "OpenBraceToken",
                                                "fullStart": 1097,
                                                "fullEnd": 1100,
                                                "start": 1097,
                                                "end": 1098,
                                                "fullWidth": 3,
                                                "width": 1,
                                                "text": "{",
                                                "value": "{",
                                                "valueText": "{",
                                                "hasTrailingTrivia": true,
                                                "hasTrailingNewLine": true,
                                                "trailingTrivia": [
                                                    {
                                                        "kind": "NewLineTrivia",
                                                        "text": "\r\n"
                                                    }
                                                ]
                                            },
                                            "statements": [
                                                {
                                                    "kind": "IfStatement",
                                                    "fullStart": 1100,
                                                    "fullEnd": 1202,
                                                    "start": 1116,
                                                    "end": 1200,
                                                    "fullWidth": 102,
                                                    "width": 84,
                                                    "ifKeyword": {
                                                        "kind": "IfKeyword",
                                                        "fullStart": 1100,
                                                        "fullEnd": 1119,
                                                        "start": 1116,
                                                        "end": 1118,
                                                        "fullWidth": 19,
                                                        "width": 2,
                                                        "text": "if",
                                                        "value": "if",
                                                        "valueText": "if",
                                                        "hasLeadingTrivia": true,
                                                        "hasTrailingTrivia": true,
                                                        "leadingTrivia": [
                                                            {
                                                                "kind": "WhitespaceTrivia",
                                                                "text": "                "
                                                            }
                                                        ],
                                                        "trailingTrivia": [
                                                            {
                                                                "kind": "WhitespaceTrivia",
                                                                "text": " "
                                                            }
                                                        ]
                                                    },
                                                    "openParenToken": {
                                                        "kind": "OpenParenToken",
                                                        "fullStart": 1119,
                                                        "fullEnd": 1120,
                                                        "start": 1119,
                                                        "end": 1120,
                                                        "fullWidth": 1,
                                                        "width": 1,
                                                        "text": "(",
                                                        "value": "(",
                                                        "valueText": "("
                                                    },
                                                    "condition": {
                                                        "kind": "EqualsExpression",
                                                        "fullStart": 1120,
                                                        "fullEnd": 1132,
                                                        "start": 1120,
                                                        "end": 1132,
                                                        "fullWidth": 12,
                                                        "width": 12,
                                                        "left": {
                                                            "kind": "IdentifierName",
                                                            "fullStart": 1120,
                                                            "fullEnd": 1122,
                                                            "start": 1120,
                                                            "end": 1121,
                                                            "fullWidth": 2,
                                                            "width": 1,
                                                            "text": "p",
                                                            "value": "p",
                                                            "valueText": "p",
                                                            "hasTrailingTrivia": true,
                                                            "trailingTrivia": [
                                                                {
                                                                    "kind": "WhitespaceTrivia",
                                                                    "text": " "
                                                                }
                                                            ]
                                                        },
                                                        "operatorToken": {
                                                            "kind": "EqualsEqualsEqualsToken",
                                                            "fullStart": 1122,
                                                            "fullEnd": 1126,
                                                            "start": 1122,
                                                            "end": 1125,
                                                            "fullWidth": 4,
                                                            "width": 3,
                                                            "text": "===",
                                                            "value": "===",
                                                            "valueText": "===",
                                                            "hasTrailingTrivia": true,
                                                            "trailingTrivia": [
                                                                {
                                                                    "kind": "WhitespaceTrivia",
                                                                    "text": " "
                                                                }
                                                            ]
                                                        },
                                                        "right": {
                                                            "kind": "StringLiteral",
                                                            "fullStart": 1126,
                                                            "fullEnd": 1132,
                                                            "start": 1126,
                                                            "end": 1132,
                                                            "fullWidth": 6,
                                                            "width": 6,
                                                            "text": "\"prop\"",
                                                            "value": "prop",
                                                            "valueText": "prop"
                                                        }
                                                    },
                                                    "closeParenToken": {
                                                        "kind": "CloseParenToken",
                                                        "fullStart": 1132,
                                                        "fullEnd": 1134,
                                                        "start": 1132,
                                                        "end": 1133,
                                                        "fullWidth": 2,
                                                        "width": 1,
                                                        "text": ")",
                                                        "value": ")",
                                                        "valueText": ")",
                                                        "hasTrailingTrivia": true,
                                                        "trailingTrivia": [
                                                            {
                                                                "kind": "WhitespaceTrivia",
                                                                "text": " "
                                                            }
                                                        ]
                                                    },
                                                    "statement": {
                                                        "kind": "Block",
                                                        "fullStart": 1134,
                                                        "fullEnd": 1202,
                                                        "start": 1134,
                                                        "end": 1200,
                                                        "fullWidth": 68,
                                                        "width": 66,
                                                        "openBraceToken": {
                                                            "kind": "OpenBraceToken",
                                                            "fullStart": 1134,
                                                            "fullEnd": 1137,
                                                            "start": 1134,
                                                            "end": 1135,
                                                            "fullWidth": 3,
                                                            "width": 1,
                                                            "text": "{",
                                                            "value": "{",
                                                            "valueText": "{",
                                                            "hasTrailingTrivia": true,
                                                            "hasTrailingNewLine": true,
                                                            "trailingTrivia": [
                                                                {
                                                                    "kind": "NewLineTrivia",
                                                                    "text": "\r\n"
                                                                }
                                                            ]
                                                        },
                                                        "statements": [
                                                            {
                                                                "kind": "ExpressionStatement",
                                                                "fullStart": 1137,
                                                                "fullEnd": 1183,
                                                                "start": 1157,
                                                                "end": 1181,
                                                                "fullWidth": 46,
                                                                "width": 24,
                                                                "expression": {
                                                                    "kind": "AssignmentExpression",
                                                                    "fullStart": 1137,
                                                                    "fullEnd": 1180,
                                                                    "start": 1157,
                                                                    "end": 1180,
                                                                    "fullWidth": 43,
                                                                    "width": 23,
                                                                    "left": {
                                                                        "kind": "IdentifierName",
                                                                        "fullStart": 1137,
                                                                        "fullEnd": 1174,
                                                                        "start": 1157,
                                                                        "end": 1173,
                                                                        "fullWidth": 37,
                                                                        "width": 16,
                                                                        "text": "verifyEnumerable",
                                                                        "value": "verifyEnumerable",
                                                                        "valueText": "verifyEnumerable",
                                                                        "hasLeadingTrivia": true,
                                                                        "hasTrailingTrivia": true,
                                                                        "leadingTrivia": [
                                                                            {
                                                                                "kind": "WhitespaceTrivia",
                                                                                "text": "                    "
                                                                            }
                                                                        ],
                                                                        "trailingTrivia": [
                                                                            {
                                                                                "kind": "WhitespaceTrivia",
                                                                                "text": " "
                                                                            }
                                                                        ]
                                                                    },
                                                                    "operatorToken": {
                                                                        "kind": "EqualsToken",
                                                                        "fullStart": 1174,
                                                                        "fullEnd": 1176,
                                                                        "start": 1174,
                                                                        "end": 1175,
                                                                        "fullWidth": 2,
                                                                        "width": 1,
                                                                        "text": "=",
                                                                        "value": "=",
                                                                        "valueText": "=",
                                                                        "hasTrailingTrivia": true,
                                                                        "trailingTrivia": [
                                                                            {
                                                                                "kind": "WhitespaceTrivia",
                                                                                "text": " "
                                                                            }
                                                                        ]
                                                                    },
                                                                    "right": {
                                                                        "kind": "TrueKeyword",
                                                                        "fullStart": 1176,
                                                                        "fullEnd": 1180,
                                                                        "start": 1176,
                                                                        "end": 1180,
                                                                        "fullWidth": 4,
                                                                        "width": 4,
                                                                        "text": "true",
                                                                        "value": true,
                                                                        "valueText": "true"
                                                                    }
                                                                },
                                                                "semicolonToken": {
                                                                    "kind": "SemicolonToken",
                                                                    "fullStart": 1180,
                                                                    "fullEnd": 1183,
                                                                    "start": 1180,
                                                                    "end": 1181,
                                                                    "fullWidth": 3,
                                                                    "width": 1,
                                                                    "text": ";",
                                                                    "value": ";",
                                                                    "valueText": ";",
                                                                    "hasTrailingTrivia": true,
                                                                    "hasTrailingNewLine": true,
                                                                    "trailingTrivia": [
                                                                        {
                                                                            "kind": "NewLineTrivia",
                                                                            "text": "\r\n"
                                                                        }
                                                                    ]
                                                                }
                                                            }
                                                        ],
                                                        "closeBraceToken": {
                                                            "kind": "CloseBraceToken",
                                                            "fullStart": 1183,
                                                            "fullEnd": 1202,
                                                            "start": 1199,
                                                            "end": 1200,
                                                            "fullWidth": 19,
                                                            "width": 1,
                                                            "text": "}",
                                                            "value": "}",
                                                            "valueText": "}",
                                                            "hasLeadingTrivia": true,
                                                            "hasTrailingTrivia": true,
                                                            "hasTrailingNewLine": true,
                                                            "leadingTrivia": [
                                                                {
                                                                    "kind": "WhitespaceTrivia",
                                                                    "text": "                "
                                                                }
                                                            ],
                                                            "trailingTrivia": [
                                                                {
                                                                    "kind": "NewLineTrivia",
                                                                    "text": "\r\n"
                                                                }
                                                            ]
                                                        }
                                                    }
                                                }
                                            ],
                                            "closeBraceToken": {
                                                "kind": "CloseBraceToken",
                                                "fullStart": 1202,
                                                "fullEnd": 1217,
                                                "start": 1214,
                                                "end": 1215,
                                                "fullWidth": 15,
                                                "width": 1,
                                                "text": "}",
                                                "value": "}",
                                                "valueText": "}",
                                                "hasLeadingTrivia": true,
                                                "hasTrailingTrivia": true,
                                                "hasTrailingNewLine": true,
                                                "leadingTrivia": [
                                                    {
                                                        "kind": "WhitespaceTrivia",
                                                        "text": "            "
                                                    }
                                                ],
                                                "trailingTrivia": [
                                                    {
                                                        "kind": "NewLineTrivia",
                                                        "text": "\r\n"
                                                    }
                                                ]
                                            }
                                        }
                                    },
                                    {
                                        "kind": "ReturnStatement",
                                        "fullStart": 1217,
                                        "fullEnd": 1288,
                                        "start": 1231,
                                        "end": 1286,
                                        "fullWidth": 71,
                                        "width": 55,
                                        "returnKeyword": {
                                            "kind": "ReturnKeyword",
                                            "fullStart": 1217,
                                            "fullEnd": 1238,
                                            "start": 1231,
                                            "end": 1237,
                                            "fullWidth": 21,
                                            "width": 6,
                                            "text": "return",
                                            "value": "return",
                                            "valueText": "return",
                                            "hasLeadingTrivia": true,
                                            "hasLeadingNewLine": true,
                                            "hasTrailingTrivia": true,
                                            "leadingTrivia": [
                                                {
                                                    "kind": "NewLineTrivia",
                                                    "text": "\r\n"
                                                },
                                                {
                                                    "kind": "WhitespaceTrivia",
                                                    "text": "            "
                                                }
                                            ],
                                            "trailingTrivia": [
                                                {
                                                    "kind": "WhitespaceTrivia",
                                                    "text": " "
                                                }
                                            ]
                                        },
                                        "expression": {
                                            "kind": "LogicalAndExpression",
                                            "fullStart": 1238,
                                            "fullEnd": 1285,
                                            "start": 1238,
                                            "end": 1285,
                                            "fullWidth": 47,
                                            "width": 47,
                                            "left": {
                                                "kind": "LogicalNotExpression",
                                                "fullStart": 1238,
                                                "fullEnd": 1266,
                                                "start": 1238,
                                                "end": 1265,
                                                "fullWidth": 28,
                                                "width": 27,
                                                "operatorToken": {
                                                    "kind": "ExclamationToken",
                                                    "fullStart": 1238,
                                                    "fullEnd": 1239,
                                                    "start": 1238,
                                                    "end": 1239,
                                                    "fullWidth": 1,
                                                    "width": 1,
                                                    "text": "!",
                                                    "value": "!",
                                                    "valueText": "!"
                                                },
                                                "operand": {
                                                    "kind": "InvocationExpression",
                                                    "fullStart": 1239,
                                                    "fullEnd": 1266,
                                                    "start": 1239,
                                                    "end": 1265,
                                                    "fullWidth": 27,
                                                    "width": 26,
                                                    "expression": {
                                                        "kind": "MemberAccessExpression",
                                                        "fullStart": 1239,
                                                        "fullEnd": 1257,
                                                        "start": 1239,
                                                        "end": 1257,
                                                        "fullWidth": 18,
                                                        "width": 18,
                                                        "expression": {
                                                            "kind": "IdentifierName",
                                                            "fullStart": 1239,
                                                            "fullEnd": 1242,
                                                            "start": 1239,
                                                            "end": 1242,
                                                            "fullWidth": 3,
                                                            "width": 3,
                                                            "text": "obj",
                                                            "value": "obj",
                                                            "valueText": "obj"
                                                        },
                                                        "dotToken": {
                                                            "kind": "DotToken",
                                                            "fullStart": 1242,
                                                            "fullEnd": 1243,
                                                            "start": 1242,
                                                            "end": 1243,
                                                            "fullWidth": 1,
                                                            "width": 1,
                                                            "text": ".",
                                                            "value": ".",
                                                            "valueText": "."
                                                        },
                                                        "name": {
                                                            "kind": "IdentifierName",
                                                            "fullStart": 1243,
                                                            "fullEnd": 1257,
                                                            "start": 1243,
                                                            "end": 1257,
                                                            "fullWidth": 14,
                                                            "width": 14,
                                                            "text": "hasOwnProperty",
                                                            "value": "hasOwnProperty",
                                                            "valueText": "hasOwnProperty"
                                                        }
                                                    },
                                                    "argumentList": {
                                                        "kind": "ArgumentList",
                                                        "fullStart": 1257,
                                                        "fullEnd": 1266,
                                                        "start": 1257,
                                                        "end": 1265,
                                                        "fullWidth": 9,
                                                        "width": 8,
                                                        "openParenToken": {
                                                            "kind": "OpenParenToken",
                                                            "fullStart": 1257,
                                                            "fullEnd": 1258,
                                                            "start": 1257,
                                                            "end": 1258,
                                                            "fullWidth": 1,
                                                            "width": 1,
                                                            "text": "(",
                                                            "value": "(",
                                                            "valueText": "("
                                                        },
                                                        "arguments": [
                                                            {
                                                                "kind": "StringLiteral",
                                                                "fullStart": 1258,
                                                                "fullEnd": 1264,
                                                                "start": 1258,
                                                                "end": 1264,
                                                                "fullWidth": 6,
                                                                "width": 6,
                                                                "text": "\"prop\"",
                                                                "value": "prop",
                                                                "valueText": "prop"
                                                            }
                                                        ],
                                                        "closeParenToken": {
                                                            "kind": "CloseParenToken",
                                                            "fullStart": 1264,
                                                            "fullEnd": 1266,
                                                            "start": 1264,
                                                            "end": 1265,
                                                            "fullWidth": 2,
                                                            "width": 1,
                                                            "text": ")",
                                                            "value": ")",
                                                            "valueText": ")",
                                                            "hasTrailingTrivia": true,
                                                            "trailingTrivia": [
                                                                {
                                                                    "kind": "WhitespaceTrivia",
                                                                    "text": " "
                                                                }
                                                            ]
                                                        }
                                                    }
                                                }
                                            },
                                            "operatorToken": {
                                                "kind": "AmpersandAmpersandToken",
                                                "fullStart": 1266,
                                                "fullEnd": 1269,
                                                "start": 1266,
                                                "end": 1268,
                                                "fullWidth": 3,
                                                "width": 2,
                                                "text": "&&",
                                                "value": "&&",
                                                "valueText": "&&",
                                                "hasTrailingTrivia": true,
                                                "trailingTrivia": [
                                                    {
                                                        "kind": "WhitespaceTrivia",
                                                        "text": " "
                                                    }
                                                ]
                                            },
                                            "right": {
                                                "kind": "IdentifierName",
                                                "fullStart": 1269,
                                                "fullEnd": 1285,
                                                "start": 1269,
                                                "end": 1285,
                                                "fullWidth": 16,
                                                "width": 16,
                                                "text": "verifyEnumerable",
                                                "value": "verifyEnumerable",
                                                "valueText": "verifyEnumerable"
                                            }
                                        },
                                        "semicolonToken": {
                                            "kind": "SemicolonToken",
                                            "fullStart": 1285,
                                            "fullEnd": 1288,
                                            "start": 1285,
                                            "end": 1286,
                                            "fullWidth": 3,
                                            "width": 1,
                                            "text": ";",
                                            "value": ";",
                                            "valueText": ";",
                                            "hasTrailingTrivia": true,
                                            "hasTrailingNewLine": true,
                                            "trailingTrivia": [
                                                {
                                                    "kind": "NewLineTrivia",
                                                    "text": "\r\n"
                                                }
                                            ]
                                        }
                                    }
                                ],
                                "closeBraceToken": {
                                    "kind": "CloseBraceToken",
                                    "fullStart": 1288,
                                    "fullEnd": 1298,
                                    "start": 1296,
                                    "end": 1297,
                                    "fullWidth": 10,
                                    "width": 1,
                                    "text": "}",
                                    "value": "}",
                                    "valueText": "}",
                                    "hasLeadingTrivia": true,
                                    "hasTrailingTrivia": true,
                                    "leadingTrivia": [
                                        {
                                            "kind": "WhitespaceTrivia",
                                            "text": "        "
                                        }
                                    ],
                                    "trailingTrivia": [
                                        {
                                            "kind": "WhitespaceTrivia",
                                            "text": " "
                                        }
                                    ]
                                }
                            },
                            "finallyClause": {
                                "kind": "FinallyClause",
                                "fullStart": 1298,
                                "fullEnd": 1365,
                                "start": 1298,
                                "end": 1363,
                                "fullWidth": 67,
                                "width": 65,
                                "finallyKeyword": {
                                    "kind": "FinallyKeyword",
                                    "fullStart": 1298,
                                    "fullEnd": 1306,
                                    "start": 1298,
                                    "end": 1305,
                                    "fullWidth": 8,
                                    "width": 7,
                                    "text": "finally",
                                    "value": "finally",
                                    "valueText": "finally",
                                    "hasTrailingTrivia": true,
                                    "trailingTrivia": [
                                        {
                                            "kind": "WhitespaceTrivia",
                                            "text": " "
                                        }
                                    ]
                                },
                                "block": {
                                    "kind": "Block",
                                    "fullStart": 1306,
                                    "fullEnd": 1365,
                                    "start": 1306,
                                    "end": 1363,
                                    "fullWidth": 59,
                                    "width": 57,
                                    "openBraceToken": {
                                        "kind": "OpenBraceToken",
                                        "fullStart": 1306,
                                        "fullEnd": 1309,
                                        "start": 1306,
                                        "end": 1307,
                                        "fullWidth": 3,
                                        "width": 1,
                                        "text": "{",
                                        "value": "{",
                                        "valueText": "{",
                                        "hasTrailingTrivia": true,
                                        "hasTrailingNewLine": true,
                                        "trailingTrivia": [
                                            {
                                                "kind": "NewLineTrivia",
                                                "text": "\r\n"
                                            }
                                        ]
                                    },
                                    "statements": [
                                        {
                                            "kind": "ExpressionStatement",
                                            "fullStart": 1309,
                                            "fullEnd": 1354,
                                            "start": 1321,
                                            "end": 1352,
                                            "fullWidth": 45,
                                            "width": 31,
                                            "expression": {
                                                "kind": "DeleteExpression",
                                                "fullStart": 1309,
                                                "fullEnd": 1351,
                                                "start": 1321,
                                                "end": 1351,
                                                "fullWidth": 42,
                                                "width": 30,
                                                "deleteKeyword": {
                                                    "kind": "DeleteKeyword",
                                                    "fullStart": 1309,
                                                    "fullEnd": 1328,
                                                    "start": 1321,
                                                    "end": 1327,
                                                    "fullWidth": 19,
                                                    "width": 6,
                                                    "text": "delete",
                                                    "value": "delete",
                                                    "valueText": "delete",
                                                    "hasLeadingTrivia": true,
                                                    "hasTrailingTrivia": true,
                                                    "leadingTrivia": [
                                                        {
                                                            "kind": "WhitespaceTrivia",
                                                            "text": "            "
                                                        }
                                                    ],
                                                    "trailingTrivia": [
                                                        {
                                                            "kind": "WhitespaceTrivia",
                                                            "text": " "
                                                        }
                                                    ]
                                                },
                                                "expression": {
                                                    "kind": "MemberAccessExpression",
                                                    "fullStart": 1328,
                                                    "fullEnd": 1351,
                                                    "start": 1328,
                                                    "end": 1351,
                                                    "fullWidth": 23,
                                                    "width": 23,
                                                    "expression": {
                                                        "kind": "MemberAccessExpression",
                                                        "fullStart": 1328,
                                                        "fullEnd": 1346,
                                                        "start": 1328,
                                                        "end": 1346,
                                                        "fullWidth": 18,
                                                        "width": 18,
                                                        "expression": {
                                                            "kind": "IdentifierName",
                                                            "fullStart": 1328,
                                                            "fullEnd": 1336,
                                                            "start": 1328,
                                                            "end": 1336,
                                                            "fullWidth": 8,
                                                            "width": 8,
                                                            "text": "Function",
                                                            "value": "Function",
                                                            "valueText": "Function"
                                                        },
                                                        "dotToken": {
                                                            "kind": "DotToken",
                                                            "fullStart": 1336,
                                                            "fullEnd": 1337,
                                                            "start": 1336,
                                                            "end": 1337,
                                                            "fullWidth": 1,
                                                            "width": 1,
                                                            "text": ".",
                                                            "value": ".",
                                                            "valueText": "."
                                                        },
                                                        "name": {
                                                            "kind": "IdentifierName",
                                                            "fullStart": 1337,
                                                            "fullEnd": 1346,
                                                            "start": 1337,
                                                            "end": 1346,
                                                            "fullWidth": 9,
                                                            "width": 9,
                                                            "text": "prototype",
                                                            "value": "prototype",
                                                            "valueText": "prototype"
                                                        }
                                                    },
                                                    "dotToken": {
                                                        "kind": "DotToken",
                                                        "fullStart": 1346,
                                                        "fullEnd": 1347,
                                                        "start": 1346,
                                                        "end": 1347,
                                                        "fullWidth": 1,
                                                        "width": 1,
                                                        "text": ".",
                                                        "value": ".",
                                                        "valueText": "."
                                                    },
                                                    "name": {
                                                        "kind": "IdentifierName",
                                                        "fullStart": 1347,
                                                        "fullEnd": 1351,
                                                        "start": 1347,
                                                        "end": 1351,
                                                        "fullWidth": 4,
                                                        "width": 4,
                                                        "text": "prop",
                                                        "value": "prop",
                                                        "valueText": "prop"
                                                    }
                                                }
                                            },
                                            "semicolonToken": {
                                                "kind": "SemicolonToken",
                                                "fullStart": 1351,
                                                "fullEnd": 1354,
                                                "start": 1351,
                                                "end": 1352,
                                                "fullWidth": 3,
                                                "width": 1,
                                                "text": ";",
                                                "value": ";",
                                                "valueText": ";",
                                                "hasTrailingTrivia": true,
                                                "hasTrailingNewLine": true,
                                                "trailingTrivia": [
                                                    {
                                                        "kind": "NewLineTrivia",
                                                        "text": "\r\n"
                                                    }
                                                ]
                                            }
                                        }
                                    ],
                                    "closeBraceToken": {
                                        "kind": "CloseBraceToken",
                                        "fullStart": 1354,
                                        "fullEnd": 1365,
                                        "start": 1362,
                                        "end": 1363,
                                        "fullWidth": 11,
                                        "width": 1,
                                        "text": "}",
                                        "value": "}",
                                        "valueText": "}",
                                        "hasLeadingTrivia": true,
                                        "hasTrailingTrivia": true,
                                        "hasTrailingNewLine": true,
                                        "leadingTrivia": [
                                            {
                                                "kind": "WhitespaceTrivia",
                                                "text": "        "
                                            }
                                        ],
                                        "trailingTrivia": [
                                            {
                                                "kind": "NewLineTrivia",
                                                "text": "\r\n"
                                            }
                                        ]
                                    }
                                }
                            }
                        }
                    ],
                    "closeBraceToken": {
                        "kind": "CloseBraceToken",
                        "fullStart": 1365,
                        "fullEnd": 1372,
                        "start": 1369,
                        "end": 1370,
                        "fullWidth": 7,
                        "width": 1,
                        "text": "}",
                        "value": "}",
                        "valueText": "}",
                        "hasLeadingTrivia": true,
                        "hasTrailingTrivia": true,
                        "hasTrailingNewLine": true,
                        "leadingTrivia": [
                            {
                                "kind": "WhitespaceTrivia",
                                "text": "    "
                            }
                        ],
                        "trailingTrivia": [
                            {
                                "kind": "NewLineTrivia",
                                "text": "\r\n"
                            }
                        ]
                    }
                }
            },
            {
                "kind": "ExpressionStatement",
                "fullStart": 1372,
                "fullEnd": 1396,
                "start": 1372,
                "end": 1394,
                "fullWidth": 24,
                "width": 22,
                "expression": {
                    "kind": "InvocationExpression",
                    "fullStart": 1372,
                    "fullEnd": 1393,
                    "start": 1372,
                    "end": 1393,
                    "fullWidth": 21,
                    "width": 21,
                    "expression": {
                        "kind": "IdentifierName",
                        "fullStart": 1372,
                        "fullEnd": 1383,
                        "start": 1372,
                        "end": 1383,
                        "fullWidth": 11,
                        "width": 11,
                        "text": "runTestCase",
                        "value": "runTestCase",
                        "valueText": "runTestCase"
                    },
                    "argumentList": {
                        "kind": "ArgumentList",
                        "fullStart": 1383,
                        "fullEnd": 1393,
                        "start": 1383,
                        "end": 1393,
                        "fullWidth": 10,
                        "width": 10,
                        "openParenToken": {
                            "kind": "OpenParenToken",
                            "fullStart": 1383,
                            "fullEnd": 1384,
                            "start": 1383,
                            "end": 1384,
                            "fullWidth": 1,
                            "width": 1,
                            "text": "(",
                            "value": "(",
                            "valueText": "("
                        },
                        "arguments": [
                            {
                                "kind": "IdentifierName",
                                "fullStart": 1384,
                                "fullEnd": 1392,
                                "start": 1384,
                                "end": 1392,
                                "fullWidth": 8,
                                "width": 8,
                                "text": "testcase",
                                "value": "testcase",
                                "valueText": "testcase"
                            }
                        ],
                        "closeParenToken": {
                            "kind": "CloseParenToken",
                            "fullStart": 1392,
                            "fullEnd": 1393,
                            "start": 1392,
                            "end": 1393,
                            "fullWidth": 1,
                            "width": 1,
                            "text": ")",
                            "value": ")",
                            "valueText": ")"
                        }
                    }
                },
                "semicolonToken": {
                    "kind": "SemicolonToken",
                    "fullStart": 1393,
                    "fullEnd": 1396,
                    "start": 1393,
                    "end": 1394,
                    "fullWidth": 3,
                    "width": 1,
                    "text": ";",
                    "value": ";",
                    "valueText": ";",
                    "hasTrailingTrivia": true,
                    "hasTrailingNewLine": true,
                    "trailingTrivia": [
                        {
                            "kind": "NewLineTrivia",
                            "text": "\r\n"
                        }
                    ]
                }
            }
        ],
        "endOfFileToken": {
            "kind": "EndOfFileToken",
            "fullStart": 1396,
            "fullEnd": 1396,
            "start": 1396,
            "end": 1396,
            "fullWidth": 0,
            "width": 0,
            "text": ""
        }
    },
    "lineMap": {
        "lineStarts": [
            0,
            67,
            152,
            232,
            308,
            380,
            385,
            439,
            532,
            537,
            539,
            541,
            564,
            600,
            628,
            643,
            708,
            744,
            778,
            798,
            839,
            874,
            894,
            929,
            965,
            982,
            984,
            1021,
            1023,
            1066,
            1100,
            1137,
            1183,
            1202,
            1217,
            1219,
            1288,
            1309,
            1354,
            1365,
            1372,
            1396
        ],
        "length": 1396
    }
}<|MERGE_RESOLUTION|>--- conflicted
+++ resolved
@@ -247,12 +247,8 @@
                                         "start": 576,
                                         "end": 597,
                                         "fullWidth": 21,
-<<<<<<< HEAD
                                         "width": 21,
-                                        "identifier": {
-=======
                                         "propertyName": {
->>>>>>> 85e84683
                                             "kind": "IdentifierName",
                                             "fullStart": 576,
                                             "fullEnd": 580,
@@ -493,12 +489,8 @@
                                         "start": 612,
                                         "end": 625,
                                         "fullWidth": 13,
-<<<<<<< HEAD
                                         "width": 13,
-                                        "identifier": {
-=======
                                         "propertyName": {
->>>>>>> 85e84683
                                             "kind": "IdentifierName",
                                             "fullStart": 612,
                                             "fullEnd": 617,
@@ -1699,12 +1691,8 @@
                                                     "start": 1000,
                                                     "end": 1018,
                                                     "fullWidth": 18,
-<<<<<<< HEAD
                                                     "width": 18,
-                                                    "identifier": {
-=======
                                                     "propertyName": {
->>>>>>> 85e84683
                                                         "kind": "IdentifierName",
                                                         "fullStart": 1000,
                                                         "fullEnd": 1004,
@@ -1954,12 +1942,8 @@
                                                     "start": 1039,
                                                     "end": 1063,
                                                     "fullWidth": 24,
-<<<<<<< HEAD
                                                     "width": 24,
-                                                    "identifier": {
-=======
                                                     "propertyName": {
->>>>>>> 85e84683
                                                         "kind": "IdentifierName",
                                                         "fullStart": 1039,
                                                         "fullEnd": 1056,
@@ -2123,12 +2107,8 @@
                                                     "start": 1087,
                                                     "end": 1088,
                                                     "fullWidth": 2,
-<<<<<<< HEAD
                                                     "width": 1,
-                                                    "identifier": {
-=======
                                                     "propertyName": {
->>>>>>> 85e84683
                                                         "kind": "IdentifierName",
                                                         "fullStart": 1087,
                                                         "fullEnd": 1089,
