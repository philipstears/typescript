--- conflicted
+++ resolved
@@ -247,12 +247,8 @@
                                         "start": 615,
                                         "end": 631,
                                         "fullWidth": 16,
-<<<<<<< HEAD
                                         "width": 16,
-                                        "identifier": {
-=======
                                         "propertyName": {
->>>>>>> 85e84683
                                             "kind": "IdentifierName",
                                             "fullStart": 615,
                                             "fullEnd": 627,
@@ -413,12 +409,8 @@
                                         "start": 648,
                                         "end": 660,
                                         "fullWidth": 12,
-<<<<<<< HEAD
                                         "width": 12,
-                                        "identifier": {
-=======
                                         "propertyName": {
->>>>>>> 85e84683
                                             "kind": "IdentifierName",
                                             "fullStart": 648,
                                             "fullEnd": 654,
@@ -1202,12 +1194,8 @@
                                         "start": 890,
                                         "end": 904,
                                         "fullWidth": 14,
-<<<<<<< HEAD
                                         "width": 14,
-                                        "identifier": {
-=======
                                         "propertyName": {
->>>>>>> 85e84683
                                             "kind": "IdentifierName",
                                             "fullStart": 890,
                                             "fullEnd": 896,
@@ -2310,12 +2298,8 @@
                                         "start": 1215,
                                         "end": 1251,
                                         "fullWidth": 36,
-<<<<<<< HEAD
                                         "width": 36,
-                                        "identifier": {
-=======
                                         "propertyName": {
->>>>>>> 85e84683
                                             "kind": "IdentifierName",
                                             "fullStart": 1215,
                                             "fullEnd": 1223,
@@ -2538,12 +2522,8 @@
                                         "start": 1266,
                                         "end": 1293,
                                         "fullWidth": 27,
-<<<<<<< HEAD
                                         "width": 27,
-                                        "identifier": {
-=======
                                         "propertyName": {
->>>>>>> 85e84683
                                             "kind": "IdentifierName",
                                             "fullStart": 1266,
                                             "fullEnd": 1272,
@@ -3332,12 +3312,8 @@
                                         "start": 1526,
                                         "end": 1562,
                                         "fullWidth": 36,
-<<<<<<< HEAD
                                         "width": 36,
-                                        "identifier": {
-=======
                                         "propertyName": {
->>>>>>> 85e84683
                                             "kind": "IdentifierName",
                                             "fullStart": 1526,
                                             "fullEnd": 1538,
@@ -3565,12 +3541,8 @@
                                         "start": 1579,
                                         "end": 1750,
                                         "fullWidth": 171,
-<<<<<<< HEAD
                                         "width": 171,
-                                        "identifier": {
-=======
                                         "propertyName": {
->>>>>>> 85e84683
                                             "kind": "IdentifierName",
                                             "fullStart": 1579,
                                             "fullEnd": 1594,
