--- conflicted
+++ resolved
@@ -250,12 +250,8 @@
                                         "start": 716,
                                         "end": 781,
                                         "fullWidth": 65,
-<<<<<<< HEAD
                                         "width": 65,
-                                        "identifier": {
-=======
                                         "propertyName": {
->>>>>>> 85e84683
                                             "kind": "IdentifierName",
                                             "fullStart": 716,
                                             "fullEnd": 720,
