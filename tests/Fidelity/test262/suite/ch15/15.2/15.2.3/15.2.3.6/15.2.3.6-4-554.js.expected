{
    "isDeclaration": false,
    "languageVersion": "EcmaScript5",
    "parseOptions": {
        "allowAutomaticSemicolonInsertion": true
    },
    "sourceUnit": {
        "kind": "SourceUnit",
        "fullStart": 0,
        "fullEnd": 1758,
        "start": 663,
        "end": 1758,
        "fullWidth": 1758,
        "width": 1095,
        "isIncrementallyUnusable": true,
        "moduleElements": [
            {
                "kind": "FunctionDeclaration",
                "fullStart": 0,
                "fullEnd": 1734,
                "start": 663,
                "end": 1732,
                "fullWidth": 1734,
                "width": 1069,
                "isIncrementallyUnusable": true,
                "modifiers": [],
                "functionKeyword": {
                    "kind": "FunctionKeyword",
                    "fullStart": 0,
                    "fullEnd": 672,
                    "start": 663,
                    "end": 671,
                    "fullWidth": 672,
                    "width": 8,
                    "text": "function",
                    "value": "function",
                    "valueText": "function",
                    "hasLeadingTrivia": true,
                    "hasLeadingComment": true,
                    "hasLeadingNewLine": true,
                    "hasTrailingTrivia": true,
                    "leadingTrivia": [
                        {
                            "kind": "SingleLineCommentTrivia",
                            "text": "/// Copyright (c) 2012 Ecma International.  All rights reserved. "
                        },
                        {
                            "kind": "NewLineTrivia",
                            "text": "\r\n"
                        },
                        {
                            "kind": "SingleLineCommentTrivia",
                            "text": "/// Ecma International makes this code available under the terms and conditions set"
                        },
                        {
                            "kind": "NewLineTrivia",
                            "text": "\r\n"
                        },
                        {
                            "kind": "SingleLineCommentTrivia",
                            "text": "/// forth on http://hg.ecmascript.org/tests/test262/raw-file/tip/LICENSE (the "
                        },
                        {
                            "kind": "NewLineTrivia",
                            "text": "\r\n"
                        },
                        {
                            "kind": "SingleLineCommentTrivia",
                            "text": "/// \"Use Terms\").   Any redistribution of this code must retain the above "
                        },
                        {
                            "kind": "NewLineTrivia",
                            "text": "\r\n"
                        },
                        {
                            "kind": "SingleLineCommentTrivia",
                            "text": "/// copyright and this notice and otherwise comply with the Use Terms."
                        },
                        {
                            "kind": "NewLineTrivia",
                            "text": "\r\n"
                        },
                        {
                            "kind": "MultiLineCommentTrivia",
                            "text": "/**\r\n * @path ch15/15.2/15.2.3/15.2.3.6/15.2.3.6-4-554.js\r\n * @description ES5 Attributes - success to update [[Enumerable]] attribute of accessor property ([[Get]] is a Function, [[Set]] is a Function, [[Enumerable]] is false, [[Configurable]] is true) to different value\r\n */"
                        },
                        {
                            "kind": "NewLineTrivia",
                            "text": "\r\n"
                        },
                        {
                            "kind": "NewLineTrivia",
                            "text": "\r\n"
                        },
                        {
                            "kind": "NewLineTrivia",
                            "text": "\r\n"
                        }
                    ],
                    "trailingTrivia": [
                        {
                            "kind": "WhitespaceTrivia",
                            "text": " "
                        }
                    ]
                },
                "identifier": {
                    "kind": "IdentifierName",
                    "fullStart": 672,
                    "fullEnd": 680,
                    "start": 672,
                    "end": 680,
                    "fullWidth": 8,
                    "width": 8,
                    "text": "testcase",
                    "value": "testcase",
                    "valueText": "testcase"
                },
                "callSignature": {
                    "kind": "CallSignature",
                    "fullStart": 680,
                    "fullEnd": 683,
                    "start": 680,
                    "end": 682,
                    "fullWidth": 3,
                    "width": 2,
                    "parameterList": {
                        "kind": "ParameterList",
                        "fullStart": 680,
                        "fullEnd": 683,
                        "start": 680,
                        "end": 682,
                        "fullWidth": 3,
                        "width": 2,
                        "openParenToken": {
                            "kind": "OpenParenToken",
                            "fullStart": 680,
                            "fullEnd": 681,
                            "start": 680,
                            "end": 681,
                            "fullWidth": 1,
                            "width": 1,
                            "text": "(",
                            "value": "(",
                            "valueText": "("
                        },
                        "parameters": [],
                        "closeParenToken": {
                            "kind": "CloseParenToken",
                            "fullStart": 681,
                            "fullEnd": 683,
                            "start": 681,
                            "end": 682,
                            "fullWidth": 2,
                            "width": 1,
                            "text": ")",
                            "value": ")",
                            "valueText": ")",
                            "hasTrailingTrivia": true,
                            "trailingTrivia": [
                                {
                                    "kind": "WhitespaceTrivia",
                                    "text": " "
                                }
                            ]
                        }
                    }
                },
                "block": {
                    "kind": "Block",
                    "fullStart": 683,
                    "fullEnd": 1734,
                    "start": 683,
                    "end": 1732,
                    "fullWidth": 1051,
                    "width": 1049,
                    "isIncrementallyUnusable": true,
                    "openBraceToken": {
                        "kind": "OpenBraceToken",
                        "fullStart": 683,
                        "fullEnd": 686,
                        "start": 683,
                        "end": 684,
                        "fullWidth": 3,
                        "width": 1,
                        "text": "{",
                        "value": "{",
                        "valueText": "{",
                        "hasTrailingTrivia": true,
                        "hasTrailingNewLine": true,
                        "trailingTrivia": [
                            {
                                "kind": "NewLineTrivia",
                                "text": "\r\n"
                            }
                        ]
                    },
                    "statements": [
                        {
                            "kind": "VariableStatement",
                            "fullStart": 686,
                            "fullEnd": 709,
                            "start": 694,
                            "end": 707,
                            "fullWidth": 23,
                            "width": 13,
                            "modifiers": [],
                            "variableDeclaration": {
                                "kind": "VariableDeclaration",
                                "fullStart": 686,
                                "fullEnd": 706,
                                "start": 694,
                                "end": 706,
                                "fullWidth": 20,
                                "width": 12,
                                "varKeyword": {
                                    "kind": "VarKeyword",
                                    "fullStart": 686,
                                    "fullEnd": 698,
                                    "start": 694,
                                    "end": 697,
                                    "fullWidth": 12,
                                    "width": 3,
                                    "text": "var",
                                    "value": "var",
                                    "valueText": "var",
                                    "hasLeadingTrivia": true,
                                    "hasTrailingTrivia": true,
                                    "leadingTrivia": [
                                        {
                                            "kind": "WhitespaceTrivia",
                                            "text": "        "
                                        }
                                    ],
                                    "trailingTrivia": [
                                        {
                                            "kind": "WhitespaceTrivia",
                                            "text": " "
                                        }
                                    ]
                                },
                                "variableDeclarators": [
                                    {
                                        "kind": "VariableDeclarator",
                                        "fullStart": 698,
                                        "fullEnd": 706,
                                        "start": 698,
                                        "end": 706,
                                        "fullWidth": 8,
<<<<<<< HEAD
                                        "width": 8,
                                        "identifier": {
=======
                                        "propertyName": {
>>>>>>> 85e84683
                                            "kind": "IdentifierName",
                                            "fullStart": 698,
                                            "fullEnd": 702,
                                            "start": 698,
                                            "end": 701,
                                            "fullWidth": 4,
                                            "width": 3,
                                            "text": "obj",
                                            "value": "obj",
                                            "valueText": "obj",
                                            "hasTrailingTrivia": true,
                                            "trailingTrivia": [
                                                {
                                                    "kind": "WhitespaceTrivia",
                                                    "text": " "
                                                }
                                            ]
                                        },
                                        "equalsValueClause": {
                                            "kind": "EqualsValueClause",
                                            "fullStart": 702,
                                            "fullEnd": 706,
                                            "start": 702,
                                            "end": 706,
                                            "fullWidth": 4,
                                            "width": 4,
                                            "equalsToken": {
                                                "kind": "EqualsToken",
                                                "fullStart": 702,
                                                "fullEnd": 704,
                                                "start": 702,
                                                "end": 703,
                                                "fullWidth": 2,
                                                "width": 1,
                                                "text": "=",
                                                "value": "=",
                                                "valueText": "=",
                                                "hasTrailingTrivia": true,
                                                "trailingTrivia": [
                                                    {
                                                        "kind": "WhitespaceTrivia",
                                                        "text": " "
                                                    }
                                                ]
                                            },
                                            "value": {
                                                "kind": "ObjectLiteralExpression",
                                                "fullStart": 704,
                                                "fullEnd": 706,
                                                "start": 704,
                                                "end": 706,
                                                "fullWidth": 2,
                                                "width": 2,
                                                "openBraceToken": {
                                                    "kind": "OpenBraceToken",
                                                    "fullStart": 704,
                                                    "fullEnd": 705,
                                                    "start": 704,
                                                    "end": 705,
                                                    "fullWidth": 1,
                                                    "width": 1,
                                                    "text": "{",
                                                    "value": "{",
                                                    "valueText": "{"
                                                },
                                                "propertyAssignments": [],
                                                "closeBraceToken": {
                                                    "kind": "CloseBraceToken",
                                                    "fullStart": 705,
                                                    "fullEnd": 706,
                                                    "start": 705,
                                                    "end": 706,
                                                    "fullWidth": 1,
                                                    "width": 1,
                                                    "text": "}",
                                                    "value": "}",
                                                    "valueText": "}"
                                                }
                                            }
                                        }
                                    }
                                ]
                            },
                            "semicolonToken": {
                                "kind": "SemicolonToken",
                                "fullStart": 706,
                                "fullEnd": 709,
                                "start": 706,
                                "end": 707,
                                "fullWidth": 3,
                                "width": 1,
                                "text": ";",
                                "value": ";",
                                "valueText": ";",
                                "hasTrailingTrivia": true,
                                "hasTrailingNewLine": true,
                                "trailingTrivia": [
                                    {
                                        "kind": "NewLineTrivia",
                                        "text": "\r\n"
                                    }
                                ]
                            }
                        },
                        {
                            "kind": "VariableStatement",
                            "fullStart": 709,
                            "fullEnd": 786,
                            "start": 719,
                            "end": 784,
                            "fullWidth": 77,
                            "width": 65,
                            "modifiers": [],
                            "variableDeclaration": {
                                "kind": "VariableDeclaration",
                                "fullStart": 709,
                                "fullEnd": 783,
                                "start": 719,
                                "end": 783,
                                "fullWidth": 74,
                                "width": 64,
                                "varKeyword": {
                                    "kind": "VarKeyword",
                                    "fullStart": 709,
                                    "fullEnd": 723,
                                    "start": 719,
                                    "end": 722,
                                    "fullWidth": 14,
                                    "width": 3,
                                    "text": "var",
                                    "value": "var",
                                    "valueText": "var",
                                    "hasLeadingTrivia": true,
                                    "hasLeadingNewLine": true,
                                    "hasTrailingTrivia": true,
                                    "leadingTrivia": [
                                        {
                                            "kind": "NewLineTrivia",
                                            "text": "\r\n"
                                        },
                                        {
                                            "kind": "WhitespaceTrivia",
                                            "text": "        "
                                        }
                                    ],
                                    "trailingTrivia": [
                                        {
                                            "kind": "WhitespaceTrivia",
                                            "text": " "
                                        }
                                    ]
                                },
                                "variableDeclarators": [
                                    {
                                        "kind": "VariableDeclarator",
                                        "fullStart": 723,
                                        "fullEnd": 783,
                                        "start": 723,
                                        "end": 783,
                                        "fullWidth": 60,
<<<<<<< HEAD
                                        "width": 60,
                                        "identifier": {
=======
                                        "propertyName": {
>>>>>>> 85e84683
                                            "kind": "IdentifierName",
                                            "fullStart": 723,
                                            "fullEnd": 731,
                                            "start": 723,
                                            "end": 730,
                                            "fullWidth": 8,
                                            "width": 7,
                                            "text": "getFunc",
                                            "value": "getFunc",
                                            "valueText": "getFunc",
                                            "hasTrailingTrivia": true,
                                            "trailingTrivia": [
                                                {
                                                    "kind": "WhitespaceTrivia",
                                                    "text": " "
                                                }
                                            ]
                                        },
                                        "equalsValueClause": {
                                            "kind": "EqualsValueClause",
                                            "fullStart": 731,
                                            "fullEnd": 783,
                                            "start": 731,
                                            "end": 783,
                                            "fullWidth": 52,
                                            "width": 52,
                                            "equalsToken": {
                                                "kind": "EqualsToken",
                                                "fullStart": 731,
                                                "fullEnd": 733,
                                                "start": 731,
                                                "end": 732,
                                                "fullWidth": 2,
                                                "width": 1,
                                                "text": "=",
                                                "value": "=",
                                                "valueText": "=",
                                                "hasTrailingTrivia": true,
                                                "trailingTrivia": [
                                                    {
                                                        "kind": "WhitespaceTrivia",
                                                        "text": " "
                                                    }
                                                ]
                                            },
                                            "value": {
                                                "kind": "FunctionExpression",
                                                "fullStart": 733,
                                                "fullEnd": 783,
                                                "start": 733,
                                                "end": 783,
                                                "fullWidth": 50,
                                                "width": 50,
                                                "functionKeyword": {
                                                    "kind": "FunctionKeyword",
                                                    "fullStart": 733,
                                                    "fullEnd": 742,
                                                    "start": 733,
                                                    "end": 741,
                                                    "fullWidth": 9,
                                                    "width": 8,
                                                    "text": "function",
                                                    "value": "function",
                                                    "valueText": "function",
                                                    "hasTrailingTrivia": true,
                                                    "trailingTrivia": [
                                                        {
                                                            "kind": "WhitespaceTrivia",
                                                            "text": " "
                                                        }
                                                    ]
                                                },
                                                "callSignature": {
                                                    "kind": "CallSignature",
                                                    "fullStart": 742,
                                                    "fullEnd": 745,
                                                    "start": 742,
                                                    "end": 744,
                                                    "fullWidth": 3,
                                                    "width": 2,
                                                    "parameterList": {
                                                        "kind": "ParameterList",
                                                        "fullStart": 742,
                                                        "fullEnd": 745,
                                                        "start": 742,
                                                        "end": 744,
                                                        "fullWidth": 3,
                                                        "width": 2,
                                                        "openParenToken": {
                                                            "kind": "OpenParenToken",
                                                            "fullStart": 742,
                                                            "fullEnd": 743,
                                                            "start": 742,
                                                            "end": 743,
                                                            "fullWidth": 1,
                                                            "width": 1,
                                                            "text": "(",
                                                            "value": "(",
                                                            "valueText": "("
                                                        },
                                                        "parameters": [],
                                                        "closeParenToken": {
                                                            "kind": "CloseParenToken",
                                                            "fullStart": 743,
                                                            "fullEnd": 745,
                                                            "start": 743,
                                                            "end": 744,
                                                            "fullWidth": 2,
                                                            "width": 1,
                                                            "text": ")",
                                                            "value": ")",
                                                            "valueText": ")",
                                                            "hasTrailingTrivia": true,
                                                            "trailingTrivia": [
                                                                {
                                                                    "kind": "WhitespaceTrivia",
                                                                    "text": " "
                                                                }
                                                            ]
                                                        }
                                                    }
                                                },
                                                "block": {
                                                    "kind": "Block",
                                                    "fullStart": 745,
                                                    "fullEnd": 783,
                                                    "start": 745,
                                                    "end": 783,
                                                    "fullWidth": 38,
                                                    "width": 38,
                                                    "openBraceToken": {
                                                        "kind": "OpenBraceToken",
                                                        "fullStart": 745,
                                                        "fullEnd": 748,
                                                        "start": 745,
                                                        "end": 746,
                                                        "fullWidth": 3,
                                                        "width": 1,
                                                        "text": "{",
                                                        "value": "{",
                                                        "valueText": "{",
                                                        "hasTrailingTrivia": true,
                                                        "hasTrailingNewLine": true,
                                                        "trailingTrivia": [
                                                            {
                                                                "kind": "NewLineTrivia",
                                                                "text": "\r\n"
                                                            }
                                                        ]
                                                    },
                                                    "statements": [
                                                        {
                                                            "kind": "ReturnStatement",
                                                            "fullStart": 748,
                                                            "fullEnd": 774,
                                                            "start": 760,
                                                            "end": 772,
                                                            "fullWidth": 26,
                                                            "width": 12,
                                                            "returnKeyword": {
                                                                "kind": "ReturnKeyword",
                                                                "fullStart": 748,
                                                                "fullEnd": 767,
                                                                "start": 760,
                                                                "end": 766,
                                                                "fullWidth": 19,
                                                                "width": 6,
                                                                "text": "return",
                                                                "value": "return",
                                                                "valueText": "return",
                                                                "hasLeadingTrivia": true,
                                                                "hasTrailingTrivia": true,
                                                                "leadingTrivia": [
                                                                    {
                                                                        "kind": "WhitespaceTrivia",
                                                                        "text": "            "
                                                                    }
                                                                ],
                                                                "trailingTrivia": [
                                                                    {
                                                                        "kind": "WhitespaceTrivia",
                                                                        "text": " "
                                                                    }
                                                                ]
                                                            },
                                                            "expression": {
                                                                "kind": "NumericLiteral",
                                                                "fullStart": 767,
                                                                "fullEnd": 771,
                                                                "start": 767,
                                                                "end": 771,
                                                                "fullWidth": 4,
                                                                "width": 4,
                                                                "text": "1001",
                                                                "value": 1001,
                                                                "valueText": "1001"
                                                            },
                                                            "semicolonToken": {
                                                                "kind": "SemicolonToken",
                                                                "fullStart": 771,
                                                                "fullEnd": 774,
                                                                "start": 771,
                                                                "end": 772,
                                                                "fullWidth": 3,
                                                                "width": 1,
                                                                "text": ";",
                                                                "value": ";",
                                                                "valueText": ";",
                                                                "hasTrailingTrivia": true,
                                                                "hasTrailingNewLine": true,
                                                                "trailingTrivia": [
                                                                    {
                                                                        "kind": "NewLineTrivia",
                                                                        "text": "\r\n"
                                                                    }
                                                                ]
                                                            }
                                                        }
                                                    ],
                                                    "closeBraceToken": {
                                                        "kind": "CloseBraceToken",
                                                        "fullStart": 774,
                                                        "fullEnd": 783,
                                                        "start": 782,
                                                        "end": 783,
                                                        "fullWidth": 9,
                                                        "width": 1,
                                                        "text": "}",
                                                        "value": "}",
                                                        "valueText": "}",
                                                        "hasLeadingTrivia": true,
                                                        "leadingTrivia": [
                                                            {
                                                                "kind": "WhitespaceTrivia",
                                                                "text": "        "
                                                            }
                                                        ]
                                                    }
                                                }
                                            }
                                        }
                                    }
                                ]
                            },
                            "semicolonToken": {
                                "kind": "SemicolonToken",
                                "fullStart": 783,
                                "fullEnd": 786,
                                "start": 783,
                                "end": 784,
                                "fullWidth": 3,
                                "width": 1,
                                "text": ";",
                                "value": ";",
                                "valueText": ";",
                                "hasTrailingTrivia": true,
                                "hasTrailingNewLine": true,
                                "trailingTrivia": [
                                    {
                                        "kind": "NewLineTrivia",
                                        "text": "\r\n"
                                    }
                                ]
                            }
                        },
                        {
                            "kind": "VariableStatement",
                            "fullStart": 786,
                            "fullEnd": 825,
                            "start": 796,
                            "end": 823,
                            "fullWidth": 39,
                            "width": 27,
                            "modifiers": [],
                            "variableDeclaration": {
                                "kind": "VariableDeclaration",
                                "fullStart": 786,
                                "fullEnd": 822,
                                "start": 796,
                                "end": 822,
                                "fullWidth": 36,
                                "width": 26,
                                "varKeyword": {
                                    "kind": "VarKeyword",
                                    "fullStart": 786,
                                    "fullEnd": 800,
                                    "start": 796,
                                    "end": 799,
                                    "fullWidth": 14,
                                    "width": 3,
                                    "text": "var",
                                    "value": "var",
                                    "valueText": "var",
                                    "hasLeadingTrivia": true,
                                    "hasLeadingNewLine": true,
                                    "hasTrailingTrivia": true,
                                    "leadingTrivia": [
                                        {
                                            "kind": "NewLineTrivia",
                                            "text": "\r\n"
                                        },
                                        {
                                            "kind": "WhitespaceTrivia",
                                            "text": "        "
                                        }
                                    ],
                                    "trailingTrivia": [
                                        {
                                            "kind": "WhitespaceTrivia",
                                            "text": " "
                                        }
                                    ]
                                },
                                "variableDeclarators": [
                                    {
                                        "kind": "VariableDeclarator",
                                        "fullStart": 800,
                                        "fullEnd": 822,
                                        "start": 800,
                                        "end": 822,
                                        "fullWidth": 22,
<<<<<<< HEAD
                                        "width": 22,
                                        "identifier": {
=======
                                        "propertyName": {
>>>>>>> 85e84683
                                            "kind": "IdentifierName",
                                            "fullStart": 800,
                                            "fullEnd": 814,
                                            "start": 800,
                                            "end": 813,
                                            "fullWidth": 14,
                                            "width": 13,
                                            "text": "verifySetFunc",
                                            "value": "verifySetFunc",
                                            "valueText": "verifySetFunc",
                                            "hasTrailingTrivia": true,
                                            "trailingTrivia": [
                                                {
                                                    "kind": "WhitespaceTrivia",
                                                    "text": " "
                                                }
                                            ]
                                        },
                                        "equalsValueClause": {
                                            "kind": "EqualsValueClause",
                                            "fullStart": 814,
                                            "fullEnd": 822,
                                            "start": 814,
                                            "end": 822,
                                            "fullWidth": 8,
                                            "width": 8,
                                            "equalsToken": {
                                                "kind": "EqualsToken",
                                                "fullStart": 814,
                                                "fullEnd": 816,
                                                "start": 814,
                                                "end": 815,
                                                "fullWidth": 2,
                                                "width": 1,
                                                "text": "=",
                                                "value": "=",
                                                "valueText": "=",
                                                "hasTrailingTrivia": true,
                                                "trailingTrivia": [
                                                    {
                                                        "kind": "WhitespaceTrivia",
                                                        "text": " "
                                                    }
                                                ]
                                            },
                                            "value": {
                                                "kind": "StringLiteral",
                                                "fullStart": 816,
                                                "fullEnd": 822,
                                                "start": 816,
                                                "end": 822,
                                                "fullWidth": 6,
                                                "width": 6,
                                                "text": "\"data\"",
                                                "value": "data",
                                                "valueText": "data"
                                            }
                                        }
                                    }
                                ]
                            },
                            "semicolonToken": {
                                "kind": "SemicolonToken",
                                "fullStart": 822,
                                "fullEnd": 825,
                                "start": 822,
                                "end": 823,
                                "fullWidth": 3,
                                "width": 1,
                                "text": ";",
                                "value": ";",
                                "valueText": ";",
                                "hasTrailingTrivia": true,
                                "hasTrailingNewLine": true,
                                "trailingTrivia": [
                                    {
                                        "kind": "NewLineTrivia",
                                        "text": "\r\n"
                                    }
                                ]
                            }
                        },
                        {
                            "kind": "VariableStatement",
                            "fullStart": 825,
                            "fullEnd": 915,
                            "start": 833,
                            "end": 913,
                            "fullWidth": 90,
                            "width": 80,
                            "modifiers": [],
                            "variableDeclaration": {
                                "kind": "VariableDeclaration",
                                "fullStart": 825,
                                "fullEnd": 912,
                                "start": 833,
                                "end": 912,
                                "fullWidth": 87,
                                "width": 79,
                                "varKeyword": {
                                    "kind": "VarKeyword",
                                    "fullStart": 825,
                                    "fullEnd": 837,
                                    "start": 833,
                                    "end": 836,
                                    "fullWidth": 12,
                                    "width": 3,
                                    "text": "var",
                                    "value": "var",
                                    "valueText": "var",
                                    "hasLeadingTrivia": true,
                                    "hasTrailingTrivia": true,
                                    "leadingTrivia": [
                                        {
                                            "kind": "WhitespaceTrivia",
                                            "text": "        "
                                        }
                                    ],
                                    "trailingTrivia": [
                                        {
                                            "kind": "WhitespaceTrivia",
                                            "text": " "
                                        }
                                    ]
                                },
                                "variableDeclarators": [
                                    {
                                        "kind": "VariableDeclarator",
                                        "fullStart": 837,
                                        "fullEnd": 912,
                                        "start": 837,
                                        "end": 912,
                                        "fullWidth": 75,
<<<<<<< HEAD
                                        "width": 75,
                                        "identifier": {
=======
                                        "propertyName": {
>>>>>>> 85e84683
                                            "kind": "IdentifierName",
                                            "fullStart": 837,
                                            "fullEnd": 845,
                                            "start": 837,
                                            "end": 844,
                                            "fullWidth": 8,
                                            "width": 7,
                                            "text": "setFunc",
                                            "value": "setFunc",
                                            "valueText": "setFunc",
                                            "hasTrailingTrivia": true,
                                            "trailingTrivia": [
                                                {
                                                    "kind": "WhitespaceTrivia",
                                                    "text": " "
                                                }
                                            ]
                                        },
                                        "equalsValueClause": {
                                            "kind": "EqualsValueClause",
                                            "fullStart": 845,
                                            "fullEnd": 912,
                                            "start": 845,
                                            "end": 912,
                                            "fullWidth": 67,
                                            "width": 67,
                                            "equalsToken": {
                                                "kind": "EqualsToken",
                                                "fullStart": 845,
                                                "fullEnd": 847,
                                                "start": 845,
                                                "end": 846,
                                                "fullWidth": 2,
                                                "width": 1,
                                                "text": "=",
                                                "value": "=",
                                                "valueText": "=",
                                                "hasTrailingTrivia": true,
                                                "trailingTrivia": [
                                                    {
                                                        "kind": "WhitespaceTrivia",
                                                        "text": " "
                                                    }
                                                ]
                                            },
                                            "value": {
                                                "kind": "FunctionExpression",
                                                "fullStart": 847,
                                                "fullEnd": 912,
                                                "start": 847,
                                                "end": 912,
                                                "fullWidth": 65,
                                                "width": 65,
                                                "functionKeyword": {
                                                    "kind": "FunctionKeyword",
                                                    "fullStart": 847,
                                                    "fullEnd": 856,
                                                    "start": 847,
                                                    "end": 855,
                                                    "fullWidth": 9,
                                                    "width": 8,
                                                    "text": "function",
                                                    "value": "function",
                                                    "valueText": "function",
                                                    "hasTrailingTrivia": true,
                                                    "trailingTrivia": [
                                                        {
                                                            "kind": "WhitespaceTrivia",
                                                            "text": " "
                                                        }
                                                    ]
                                                },
                                                "callSignature": {
                                                    "kind": "CallSignature",
                                                    "fullStart": 856,
                                                    "fullEnd": 864,
                                                    "start": 856,
                                                    "end": 863,
                                                    "fullWidth": 8,
                                                    "width": 7,
                                                    "parameterList": {
                                                        "kind": "ParameterList",
                                                        "fullStart": 856,
                                                        "fullEnd": 864,
                                                        "start": 856,
                                                        "end": 863,
                                                        "fullWidth": 8,
                                                        "width": 7,
                                                        "openParenToken": {
                                                            "kind": "OpenParenToken",
                                                            "fullStart": 856,
                                                            "fullEnd": 857,
                                                            "start": 856,
                                                            "end": 857,
                                                            "fullWidth": 1,
                                                            "width": 1,
                                                            "text": "(",
                                                            "value": "(",
                                                            "valueText": "("
                                                        },
                                                        "parameters": [
                                                            {
                                                                "kind": "Parameter",
                                                                "fullStart": 857,
                                                                "fullEnd": 862,
                                                                "start": 857,
                                                                "end": 862,
                                                                "fullWidth": 5,
                                                                "width": 5,
                                                                "modifiers": [],
                                                                "identifier": {
                                                                    "kind": "IdentifierName",
                                                                    "fullStart": 857,
                                                                    "fullEnd": 862,
                                                                    "start": 857,
                                                                    "end": 862,
                                                                    "fullWidth": 5,
                                                                    "width": 5,
                                                                    "text": "value",
                                                                    "value": "value",
                                                                    "valueText": "value"
                                                                }
                                                            }
                                                        ],
                                                        "closeParenToken": {
                                                            "kind": "CloseParenToken",
                                                            "fullStart": 862,
                                                            "fullEnd": 864,
                                                            "start": 862,
                                                            "end": 863,
                                                            "fullWidth": 2,
                                                            "width": 1,
                                                            "text": ")",
                                                            "value": ")",
                                                            "valueText": ")",
                                                            "hasTrailingTrivia": true,
                                                            "trailingTrivia": [
                                                                {
                                                                    "kind": "WhitespaceTrivia",
                                                                    "text": " "
                                                                }
                                                            ]
                                                        }
                                                    }
                                                },
                                                "block": {
                                                    "kind": "Block",
                                                    "fullStart": 864,
                                                    "fullEnd": 912,
                                                    "start": 864,
                                                    "end": 912,
                                                    "fullWidth": 48,
                                                    "width": 48,
                                                    "openBraceToken": {
                                                        "kind": "OpenBraceToken",
                                                        "fullStart": 864,
                                                        "fullEnd": 867,
                                                        "start": 864,
                                                        "end": 865,
                                                        "fullWidth": 3,
                                                        "width": 1,
                                                        "text": "{",
                                                        "value": "{",
                                                        "valueText": "{",
                                                        "hasTrailingTrivia": true,
                                                        "hasTrailingNewLine": true,
                                                        "trailingTrivia": [
                                                            {
                                                                "kind": "NewLineTrivia",
                                                                "text": "\r\n"
                                                            }
                                                        ]
                                                    },
                                                    "statements": [
                                                        {
                                                            "kind": "ExpressionStatement",
                                                            "fullStart": 867,
                                                            "fullEnd": 903,
                                                            "start": 879,
                                                            "end": 901,
                                                            "fullWidth": 36,
                                                            "width": 22,
                                                            "expression": {
                                                                "kind": "AssignmentExpression",
                                                                "fullStart": 867,
                                                                "fullEnd": 900,
                                                                "start": 879,
                                                                "end": 900,
                                                                "fullWidth": 33,
                                                                "width": 21,
                                                                "left": {
                                                                    "kind": "IdentifierName",
                                                                    "fullStart": 867,
                                                                    "fullEnd": 893,
                                                                    "start": 879,
                                                                    "end": 892,
                                                                    "fullWidth": 26,
                                                                    "width": 13,
                                                                    "text": "verifySetFunc",
                                                                    "value": "verifySetFunc",
                                                                    "valueText": "verifySetFunc",
                                                                    "hasLeadingTrivia": true,
                                                                    "hasTrailingTrivia": true,
                                                                    "leadingTrivia": [
                                                                        {
                                                                            "kind": "WhitespaceTrivia",
                                                                            "text": "            "
                                                                        }
                                                                    ],
                                                                    "trailingTrivia": [
                                                                        {
                                                                            "kind": "WhitespaceTrivia",
                                                                            "text": " "
                                                                        }
                                                                    ]
                                                                },
                                                                "operatorToken": {
                                                                    "kind": "EqualsToken",
                                                                    "fullStart": 893,
                                                                    "fullEnd": 895,
                                                                    "start": 893,
                                                                    "end": 894,
                                                                    "fullWidth": 2,
                                                                    "width": 1,
                                                                    "text": "=",
                                                                    "value": "=",
                                                                    "valueText": "=",
                                                                    "hasTrailingTrivia": true,
                                                                    "trailingTrivia": [
                                                                        {
                                                                            "kind": "WhitespaceTrivia",
                                                                            "text": " "
                                                                        }
                                                                    ]
                                                                },
                                                                "right": {
                                                                    "kind": "IdentifierName",
                                                                    "fullStart": 895,
                                                                    "fullEnd": 900,
                                                                    "start": 895,
                                                                    "end": 900,
                                                                    "fullWidth": 5,
                                                                    "width": 5,
                                                                    "text": "value",
                                                                    "value": "value",
                                                                    "valueText": "value"
                                                                }
                                                            },
                                                            "semicolonToken": {
                                                                "kind": "SemicolonToken",
                                                                "fullStart": 900,
                                                                "fullEnd": 903,
                                                                "start": 900,
                                                                "end": 901,
                                                                "fullWidth": 3,
                                                                "width": 1,
                                                                "text": ";",
                                                                "value": ";",
                                                                "valueText": ";",
                                                                "hasTrailingTrivia": true,
                                                                "hasTrailingNewLine": true,
                                                                "trailingTrivia": [
                                                                    {
                                                                        "kind": "NewLineTrivia",
                                                                        "text": "\r\n"
                                                                    }
                                                                ]
                                                            }
                                                        }
                                                    ],
                                                    "closeBraceToken": {
                                                        "kind": "CloseBraceToken",
                                                        "fullStart": 903,
                                                        "fullEnd": 912,
                                                        "start": 911,
                                                        "end": 912,
                                                        "fullWidth": 9,
                                                        "width": 1,
                                                        "text": "}",
                                                        "value": "}",
                                                        "valueText": "}",
                                                        "hasLeadingTrivia": true,
                                                        "leadingTrivia": [
                                                            {
                                                                "kind": "WhitespaceTrivia",
                                                                "text": "        "
                                                            }
                                                        ]
                                                    }
                                                }
                                            }
                                        }
                                    }
                                ]
                            },
                            "semicolonToken": {
                                "kind": "SemicolonToken",
                                "fullStart": 912,
                                "fullEnd": 915,
                                "start": 912,
                                "end": 913,
                                "fullWidth": 3,
                                "width": 1,
                                "text": ";",
                                "value": ";",
                                "valueText": ";",
                                "hasTrailingTrivia": true,
                                "hasTrailingNewLine": true,
                                "trailingTrivia": [
                                    {
                                        "kind": "NewLineTrivia",
                                        "text": "\r\n"
                                    }
                                ]
                            }
                        },
                        {
                            "kind": "ExpressionStatement",
                            "fullStart": 915,
                            "fullEnd": 1094,
                            "start": 925,
                            "end": 1092,
                            "fullWidth": 179,
                            "width": 167,
                            "isIncrementallyUnusable": true,
                            "expression": {
                                "kind": "InvocationExpression",
                                "fullStart": 915,
                                "fullEnd": 1091,
                                "start": 925,
                                "end": 1091,
                                "fullWidth": 176,
                                "width": 166,
                                "isIncrementallyUnusable": true,
                                "expression": {
                                    "kind": "MemberAccessExpression",
                                    "fullStart": 915,
                                    "fullEnd": 946,
                                    "start": 925,
                                    "end": 946,
                                    "fullWidth": 31,
                                    "width": 21,
                                    "expression": {
                                        "kind": "IdentifierName",
                                        "fullStart": 915,
                                        "fullEnd": 931,
                                        "start": 925,
                                        "end": 931,
                                        "fullWidth": 16,
                                        "width": 6,
                                        "text": "Object",
                                        "value": "Object",
                                        "valueText": "Object",
                                        "hasLeadingTrivia": true,
                                        "hasLeadingNewLine": true,
                                        "leadingTrivia": [
                                            {
                                                "kind": "NewLineTrivia",
                                                "text": "\r\n"
                                            },
                                            {
                                                "kind": "WhitespaceTrivia",
                                                "text": "        "
                                            }
                                        ]
                                    },
                                    "dotToken": {
                                        "kind": "DotToken",
                                        "fullStart": 931,
                                        "fullEnd": 932,
                                        "start": 931,
                                        "end": 932,
                                        "fullWidth": 1,
                                        "width": 1,
                                        "text": ".",
                                        "value": ".",
                                        "valueText": "."
                                    },
                                    "name": {
                                        "kind": "IdentifierName",
                                        "fullStart": 932,
                                        "fullEnd": 946,
                                        "start": 932,
                                        "end": 946,
                                        "fullWidth": 14,
                                        "width": 14,
                                        "text": "defineProperty",
                                        "value": "defineProperty",
                                        "valueText": "defineProperty"
                                    }
                                },
                                "argumentList": {
                                    "kind": "ArgumentList",
                                    "fullStart": 946,
                                    "fullEnd": 1091,
                                    "start": 946,
                                    "end": 1091,
                                    "fullWidth": 145,
                                    "width": 145,
                                    "isIncrementallyUnusable": true,
                                    "openParenToken": {
                                        "kind": "OpenParenToken",
                                        "fullStart": 946,
                                        "fullEnd": 947,
                                        "start": 946,
                                        "end": 947,
                                        "fullWidth": 1,
                                        "width": 1,
                                        "text": "(",
                                        "value": "(",
                                        "valueText": "("
                                    },
                                    "arguments": [
                                        {
                                            "kind": "IdentifierName",
                                            "fullStart": 947,
                                            "fullEnd": 950,
                                            "start": 947,
                                            "end": 950,
                                            "fullWidth": 3,
                                            "width": 3,
                                            "text": "obj",
                                            "value": "obj",
                                            "valueText": "obj"
                                        },
                                        {
                                            "kind": "CommaToken",
                                            "fullStart": 950,
                                            "fullEnd": 952,
                                            "start": 950,
                                            "end": 951,
                                            "fullWidth": 2,
                                            "width": 1,
                                            "text": ",",
                                            "value": ",",
                                            "valueText": ",",
                                            "hasTrailingTrivia": true,
                                            "trailingTrivia": [
                                                {
                                                    "kind": "WhitespaceTrivia",
                                                    "text": " "
                                                }
                                            ]
                                        },
                                        {
                                            "kind": "StringLiteral",
                                            "fullStart": 952,
                                            "fullEnd": 958,
                                            "start": 952,
                                            "end": 958,
                                            "fullWidth": 6,
                                            "width": 6,
                                            "text": "\"prop\"",
                                            "value": "prop",
                                            "valueText": "prop"
                                        },
                                        {
                                            "kind": "CommaToken",
                                            "fullStart": 958,
                                            "fullEnd": 960,
                                            "start": 958,
                                            "end": 959,
                                            "fullWidth": 2,
                                            "width": 1,
                                            "text": ",",
                                            "value": ",",
                                            "valueText": ",",
                                            "hasTrailingTrivia": true,
                                            "trailingTrivia": [
                                                {
                                                    "kind": "WhitespaceTrivia",
                                                    "text": " "
                                                }
                                            ]
                                        },
                                        {
                                            "kind": "ObjectLiteralExpression",
                                            "fullStart": 960,
                                            "fullEnd": 1090,
                                            "start": 960,
                                            "end": 1090,
                                            "fullWidth": 130,
                                            "width": 130,
                                            "isIncrementallyUnusable": true,
                                            "openBraceToken": {
                                                "kind": "OpenBraceToken",
                                                "fullStart": 960,
                                                "fullEnd": 963,
                                                "start": 960,
                                                "end": 961,
                                                "fullWidth": 3,
                                                "width": 1,
                                                "text": "{",
                                                "value": "{",
                                                "valueText": "{",
                                                "hasTrailingTrivia": true,
                                                "hasTrailingNewLine": true,
                                                "trailingTrivia": [
                                                    {
                                                        "kind": "NewLineTrivia",
                                                        "text": "\r\n"
                                                    }
                                                ]
                                            },
                                            "propertyAssignments": [
                                                {
                                                    "kind": "SimplePropertyAssignment",
                                                    "fullStart": 963,
                                                    "fullEnd": 987,
                                                    "start": 975,
                                                    "end": 987,
                                                    "fullWidth": 24,
                                                    "width": 12,
                                                    "isIncrementallyUnusable": true,
                                                    "propertyName": {
                                                        "kind": "IdentifierName",
                                                        "fullStart": 963,
                                                        "fullEnd": 978,
                                                        "start": 975,
                                                        "end": 978,
                                                        "fullWidth": 15,
                                                        "width": 3,
                                                        "text": "get",
                                                        "value": "get",
                                                        "valueText": "get",
                                                        "hasLeadingTrivia": true,
                                                        "leadingTrivia": [
                                                            {
                                                                "kind": "WhitespaceTrivia",
                                                                "text": "            "
                                                            }
                                                        ]
                                                    },
                                                    "colonToken": {
                                                        "kind": "ColonToken",
                                                        "fullStart": 978,
                                                        "fullEnd": 980,
                                                        "start": 978,
                                                        "end": 979,
                                                        "fullWidth": 2,
                                                        "width": 1,
                                                        "text": ":",
                                                        "value": ":",
                                                        "valueText": ":",
                                                        "hasTrailingTrivia": true,
                                                        "trailingTrivia": [
                                                            {
                                                                "kind": "WhitespaceTrivia",
                                                                "text": " "
                                                            }
                                                        ]
                                                    },
                                                    "expression": {
                                                        "kind": "IdentifierName",
                                                        "fullStart": 980,
                                                        "fullEnd": 987,
                                                        "start": 980,
                                                        "end": 987,
                                                        "fullWidth": 7,
                                                        "width": 7,
                                                        "text": "getFunc",
                                                        "value": "getFunc",
                                                        "valueText": "getFunc"
                                                    }
                                                },
                                                {
                                                    "kind": "CommaToken",
                                                    "fullStart": 987,
                                                    "fullEnd": 990,
                                                    "start": 987,
                                                    "end": 988,
                                                    "fullWidth": 3,
                                                    "width": 1,
                                                    "text": ",",
                                                    "value": ",",
                                                    "valueText": ",",
                                                    "hasTrailingTrivia": true,
                                                    "hasTrailingNewLine": true,
                                                    "trailingTrivia": [
                                                        {
                                                            "kind": "NewLineTrivia",
                                                            "text": "\r\n"
                                                        }
                                                    ]
                                                },
                                                {
                                                    "kind": "SimplePropertyAssignment",
                                                    "fullStart": 990,
                                                    "fullEnd": 1014,
                                                    "start": 1002,
                                                    "end": 1014,
                                                    "fullWidth": 24,
                                                    "width": 12,
                                                    "isIncrementallyUnusable": true,
                                                    "propertyName": {
                                                        "kind": "IdentifierName",
                                                        "fullStart": 990,
                                                        "fullEnd": 1005,
                                                        "start": 1002,
                                                        "end": 1005,
                                                        "fullWidth": 15,
                                                        "width": 3,
                                                        "text": "set",
                                                        "value": "set",
                                                        "valueText": "set",
                                                        "hasLeadingTrivia": true,
                                                        "leadingTrivia": [
                                                            {
                                                                "kind": "WhitespaceTrivia",
                                                                "text": "            "
                                                            }
                                                        ]
                                                    },
                                                    "colonToken": {
                                                        "kind": "ColonToken",
                                                        "fullStart": 1005,
                                                        "fullEnd": 1007,
                                                        "start": 1005,
                                                        "end": 1006,
                                                        "fullWidth": 2,
                                                        "width": 1,
                                                        "text": ":",
                                                        "value": ":",
                                                        "valueText": ":",
                                                        "hasTrailingTrivia": true,
                                                        "trailingTrivia": [
                                                            {
                                                                "kind": "WhitespaceTrivia",
                                                                "text": " "
                                                            }
                                                        ]
                                                    },
                                                    "expression": {
                                                        "kind": "IdentifierName",
                                                        "fullStart": 1007,
                                                        "fullEnd": 1014,
                                                        "start": 1007,
                                                        "end": 1014,
                                                        "fullWidth": 7,
                                                        "width": 7,
                                                        "text": "setFunc",
                                                        "value": "setFunc",
                                                        "valueText": "setFunc"
                                                    }
                                                },
                                                {
                                                    "kind": "CommaToken",
                                                    "fullStart": 1014,
                                                    "fullEnd": 1017,
                                                    "start": 1014,
                                                    "end": 1015,
                                                    "fullWidth": 3,
                                                    "width": 1,
                                                    "text": ",",
                                                    "value": ",",
                                                    "valueText": ",",
                                                    "hasTrailingTrivia": true,
                                                    "hasTrailingNewLine": true,
                                                    "trailingTrivia": [
                                                        {
                                                            "kind": "NewLineTrivia",
                                                            "text": "\r\n"
                                                        }
                                                    ]
                                                },
                                                {
                                                    "kind": "SimplePropertyAssignment",
                                                    "fullStart": 1017,
                                                    "fullEnd": 1046,
                                                    "start": 1029,
                                                    "end": 1046,
                                                    "fullWidth": 29,
                                                    "width": 17,
                                                    "propertyName": {
                                                        "kind": "IdentifierName",
                                                        "fullStart": 1017,
                                                        "fullEnd": 1039,
                                                        "start": 1029,
                                                        "end": 1039,
                                                        "fullWidth": 22,
                                                        "width": 10,
                                                        "text": "enumerable",
                                                        "value": "enumerable",
                                                        "valueText": "enumerable",
                                                        "hasLeadingTrivia": true,
                                                        "leadingTrivia": [
                                                            {
                                                                "kind": "WhitespaceTrivia",
                                                                "text": "            "
                                                            }
                                                        ]
                                                    },
                                                    "colonToken": {
                                                        "kind": "ColonToken",
                                                        "fullStart": 1039,
                                                        "fullEnd": 1041,
                                                        "start": 1039,
                                                        "end": 1040,
                                                        "fullWidth": 2,
                                                        "width": 1,
                                                        "text": ":",
                                                        "value": ":",
                                                        "valueText": ":",
                                                        "hasTrailingTrivia": true,
                                                        "trailingTrivia": [
                                                            {
                                                                "kind": "WhitespaceTrivia",
                                                                "text": " "
                                                            }
                                                        ]
                                                    },
                                                    "expression": {
                                                        "kind": "FalseKeyword",
                                                        "fullStart": 1041,
                                                        "fullEnd": 1046,
                                                        "start": 1041,
                                                        "end": 1046,
                                                        "fullWidth": 5,
                                                        "width": 5,
                                                        "text": "false",
                                                        "value": false,
                                                        "valueText": "false"
                                                    }
                                                },
                                                {
                                                    "kind": "CommaToken",
                                                    "fullStart": 1046,
                                                    "fullEnd": 1049,
                                                    "start": 1046,
                                                    "end": 1047,
                                                    "fullWidth": 3,
                                                    "width": 1,
                                                    "text": ",",
                                                    "value": ",",
                                                    "valueText": ",",
                                                    "hasTrailingTrivia": true,
                                                    "hasTrailingNewLine": true,
                                                    "trailingTrivia": [
                                                        {
                                                            "kind": "NewLineTrivia",
                                                            "text": "\r\n"
                                                        }
                                                    ]
                                                },
                                                {
                                                    "kind": "SimplePropertyAssignment",
                                                    "fullStart": 1049,
                                                    "fullEnd": 1081,
                                                    "start": 1061,
                                                    "end": 1079,
                                                    "fullWidth": 32,
                                                    "width": 18,
                                                    "propertyName": {
                                                        "kind": "IdentifierName",
                                                        "fullStart": 1049,
                                                        "fullEnd": 1073,
                                                        "start": 1061,
                                                        "end": 1073,
                                                        "fullWidth": 24,
                                                        "width": 12,
                                                        "text": "configurable",
                                                        "value": "configurable",
                                                        "valueText": "configurable",
                                                        "hasLeadingTrivia": true,
                                                        "leadingTrivia": [
                                                            {
                                                                "kind": "WhitespaceTrivia",
                                                                "text": "            "
                                                            }
                                                        ]
                                                    },
                                                    "colonToken": {
                                                        "kind": "ColonToken",
                                                        "fullStart": 1073,
                                                        "fullEnd": 1075,
                                                        "start": 1073,
                                                        "end": 1074,
                                                        "fullWidth": 2,
                                                        "width": 1,
                                                        "text": ":",
                                                        "value": ":",
                                                        "valueText": ":",
                                                        "hasTrailingTrivia": true,
                                                        "trailingTrivia": [
                                                            {
                                                                "kind": "WhitespaceTrivia",
                                                                "text": " "
                                                            }
                                                        ]
                                                    },
                                                    "expression": {
                                                        "kind": "TrueKeyword",
                                                        "fullStart": 1075,
                                                        "fullEnd": 1081,
                                                        "start": 1075,
                                                        "end": 1079,
                                                        "fullWidth": 6,
                                                        "width": 4,
                                                        "text": "true",
                                                        "value": true,
                                                        "valueText": "true",
                                                        "hasTrailingTrivia": true,
                                                        "hasTrailingNewLine": true,
                                                        "trailingTrivia": [
                                                            {
                                                                "kind": "NewLineTrivia",
                                                                "text": "\r\n"
                                                            }
                                                        ]
                                                    }
                                                }
                                            ],
                                            "closeBraceToken": {
                                                "kind": "CloseBraceToken",
                                                "fullStart": 1081,
                                                "fullEnd": 1090,
                                                "start": 1089,
                                                "end": 1090,
                                                "fullWidth": 9,
                                                "width": 1,
                                                "text": "}",
                                                "value": "}",
                                                "valueText": "}",
                                                "hasLeadingTrivia": true,
                                                "leadingTrivia": [
                                                    {
                                                        "kind": "WhitespaceTrivia",
                                                        "text": "        "
                                                    }
                                                ]
                                            }
                                        }
                                    ],
                                    "closeParenToken": {
                                        "kind": "CloseParenToken",
                                        "fullStart": 1090,
                                        "fullEnd": 1091,
                                        "start": 1090,
                                        "end": 1091,
                                        "fullWidth": 1,
                                        "width": 1,
                                        "text": ")",
                                        "value": ")",
                                        "valueText": ")"
                                    }
                                }
                            },
                            "semicolonToken": {
                                "kind": "SemicolonToken",
                                "fullStart": 1091,
                                "fullEnd": 1094,
                                "start": 1091,
                                "end": 1092,
                                "fullWidth": 3,
                                "width": 1,
                                "text": ";",
                                "value": ";",
                                "valueText": ";",
                                "hasTrailingTrivia": true,
                                "hasTrailingNewLine": true,
                                "trailingTrivia": [
                                    {
                                        "kind": "NewLineTrivia",
                                        "text": "\r\n"
                                    }
                                ]
                            }
                        },
                        {
                            "kind": "VariableStatement",
                            "fullStart": 1094,
                            "fullEnd": 1126,
                            "start": 1104,
                            "end": 1124,
                            "fullWidth": 32,
                            "width": 20,
                            "modifiers": [],
                            "variableDeclaration": {
                                "kind": "VariableDeclaration",
                                "fullStart": 1094,
                                "fullEnd": 1123,
                                "start": 1104,
                                "end": 1123,
                                "fullWidth": 29,
                                "width": 19,
                                "varKeyword": {
                                    "kind": "VarKeyword",
                                    "fullStart": 1094,
                                    "fullEnd": 1108,
                                    "start": 1104,
                                    "end": 1107,
                                    "fullWidth": 14,
                                    "width": 3,
                                    "text": "var",
                                    "value": "var",
                                    "valueText": "var",
                                    "hasLeadingTrivia": true,
                                    "hasLeadingNewLine": true,
                                    "hasTrailingTrivia": true,
                                    "leadingTrivia": [
                                        {
                                            "kind": "NewLineTrivia",
                                            "text": "\r\n"
                                        },
                                        {
                                            "kind": "WhitespaceTrivia",
                                            "text": "        "
                                        }
                                    ],
                                    "trailingTrivia": [
                                        {
                                            "kind": "WhitespaceTrivia",
                                            "text": " "
                                        }
                                    ]
                                },
                                "variableDeclarators": [
                                    {
                                        "kind": "VariableDeclarator",
                                        "fullStart": 1108,
                                        "fullEnd": 1123,
                                        "start": 1108,
                                        "end": 1123,
                                        "fullWidth": 15,
<<<<<<< HEAD
                                        "width": 15,
                                        "identifier": {
=======
                                        "propertyName": {
>>>>>>> 85e84683
                                            "kind": "IdentifierName",
                                            "fullStart": 1108,
                                            "fullEnd": 1116,
                                            "start": 1108,
                                            "end": 1115,
                                            "fullWidth": 8,
                                            "width": 7,
                                            "text": "result1",
                                            "value": "result1",
                                            "valueText": "result1",
                                            "hasTrailingTrivia": true,
                                            "trailingTrivia": [
                                                {
                                                    "kind": "WhitespaceTrivia",
                                                    "text": " "
                                                }
                                            ]
                                        },
                                        "equalsValueClause": {
                                            "kind": "EqualsValueClause",
                                            "fullStart": 1116,
                                            "fullEnd": 1123,
                                            "start": 1116,
                                            "end": 1123,
                                            "fullWidth": 7,
                                            "width": 7,
                                            "equalsToken": {
                                                "kind": "EqualsToken",
                                                "fullStart": 1116,
                                                "fullEnd": 1118,
                                                "start": 1116,
                                                "end": 1117,
                                                "fullWidth": 2,
                                                "width": 1,
                                                "text": "=",
                                                "value": "=",
                                                "valueText": "=",
                                                "hasTrailingTrivia": true,
                                                "trailingTrivia": [
                                                    {
                                                        "kind": "WhitespaceTrivia",
                                                        "text": " "
                                                    }
                                                ]
                                            },
                                            "value": {
                                                "kind": "FalseKeyword",
                                                "fullStart": 1118,
                                                "fullEnd": 1123,
                                                "start": 1118,
                                                "end": 1123,
                                                "fullWidth": 5,
                                                "width": 5,
                                                "text": "false",
                                                "value": false,
                                                "valueText": "false"
                                            }
                                        }
                                    }
                                ]
                            },
                            "semicolonToken": {
                                "kind": "SemicolonToken",
                                "fullStart": 1123,
                                "fullEnd": 1126,
                                "start": 1123,
                                "end": 1124,
                                "fullWidth": 3,
                                "width": 1,
                                "text": ";",
                                "value": ";",
                                "valueText": ";",
                                "hasTrailingTrivia": true,
                                "hasTrailingNewLine": true,
                                "trailingTrivia": [
                                    {
                                        "kind": "NewLineTrivia",
                                        "text": "\r\n"
                                    }
                                ]
                            }
                        },
                        {
                            "kind": "VariableStatement",
                            "fullStart": 1126,
                            "fullEnd": 1193,
                            "start": 1134,
                            "end": 1191,
                            "fullWidth": 67,
                            "width": 57,
                            "modifiers": [],
                            "variableDeclaration": {
                                "kind": "VariableDeclaration",
                                "fullStart": 1126,
                                "fullEnd": 1190,
                                "start": 1134,
                                "end": 1190,
                                "fullWidth": 64,
                                "width": 56,
                                "varKeyword": {
                                    "kind": "VarKeyword",
                                    "fullStart": 1126,
                                    "fullEnd": 1138,
                                    "start": 1134,
                                    "end": 1137,
                                    "fullWidth": 12,
                                    "width": 3,
                                    "text": "var",
                                    "value": "var",
                                    "valueText": "var",
                                    "hasLeadingTrivia": true,
                                    "hasTrailingTrivia": true,
                                    "leadingTrivia": [
                                        {
                                            "kind": "WhitespaceTrivia",
                                            "text": "        "
                                        }
                                    ],
                                    "trailingTrivia": [
                                        {
                                            "kind": "WhitespaceTrivia",
                                            "text": " "
                                        }
                                    ]
                                },
                                "variableDeclarators": [
                                    {
                                        "kind": "VariableDeclarator",
                                        "fullStart": 1138,
                                        "fullEnd": 1190,
                                        "start": 1138,
                                        "end": 1190,
                                        "fullWidth": 52,
<<<<<<< HEAD
                                        "width": 52,
                                        "identifier": {
=======
                                        "propertyName": {
>>>>>>> 85e84683
                                            "kind": "IdentifierName",
                                            "fullStart": 1138,
                                            "fullEnd": 1144,
                                            "start": 1138,
                                            "end": 1143,
                                            "fullWidth": 6,
                                            "width": 5,
                                            "text": "desc1",
                                            "value": "desc1",
                                            "valueText": "desc1",
                                            "hasTrailingTrivia": true,
                                            "trailingTrivia": [
                                                {
                                                    "kind": "WhitespaceTrivia",
                                                    "text": " "
                                                }
                                            ]
                                        },
                                        "equalsValueClause": {
                                            "kind": "EqualsValueClause",
                                            "fullStart": 1144,
                                            "fullEnd": 1190,
                                            "start": 1144,
                                            "end": 1190,
                                            "fullWidth": 46,
                                            "width": 46,
                                            "equalsToken": {
                                                "kind": "EqualsToken",
                                                "fullStart": 1144,
                                                "fullEnd": 1146,
                                                "start": 1144,
                                                "end": 1145,
                                                "fullWidth": 2,
                                                "width": 1,
                                                "text": "=",
                                                "value": "=",
                                                "valueText": "=",
                                                "hasTrailingTrivia": true,
                                                "trailingTrivia": [
                                                    {
                                                        "kind": "WhitespaceTrivia",
                                                        "text": " "
                                                    }
                                                ]
                                            },
                                            "value": {
                                                "kind": "InvocationExpression",
                                                "fullStart": 1146,
                                                "fullEnd": 1190,
                                                "start": 1146,
                                                "end": 1190,
                                                "fullWidth": 44,
                                                "width": 44,
                                                "expression": {
                                                    "kind": "MemberAccessExpression",
                                                    "fullStart": 1146,
                                                    "fullEnd": 1177,
                                                    "start": 1146,
                                                    "end": 1177,
                                                    "fullWidth": 31,
                                                    "width": 31,
                                                    "expression": {
                                                        "kind": "IdentifierName",
                                                        "fullStart": 1146,
                                                        "fullEnd": 1152,
                                                        "start": 1146,
                                                        "end": 1152,
                                                        "fullWidth": 6,
                                                        "width": 6,
                                                        "text": "Object",
                                                        "value": "Object",
                                                        "valueText": "Object"
                                                    },
                                                    "dotToken": {
                                                        "kind": "DotToken",
                                                        "fullStart": 1152,
                                                        "fullEnd": 1153,
                                                        "start": 1152,
                                                        "end": 1153,
                                                        "fullWidth": 1,
                                                        "width": 1,
                                                        "text": ".",
                                                        "value": ".",
                                                        "valueText": "."
                                                    },
                                                    "name": {
                                                        "kind": "IdentifierName",
                                                        "fullStart": 1153,
                                                        "fullEnd": 1177,
                                                        "start": 1153,
                                                        "end": 1177,
                                                        "fullWidth": 24,
                                                        "width": 24,
                                                        "text": "getOwnPropertyDescriptor",
                                                        "value": "getOwnPropertyDescriptor",
                                                        "valueText": "getOwnPropertyDescriptor"
                                                    }
                                                },
                                                "argumentList": {
                                                    "kind": "ArgumentList",
                                                    "fullStart": 1177,
                                                    "fullEnd": 1190,
                                                    "start": 1177,
                                                    "end": 1190,
                                                    "fullWidth": 13,
                                                    "width": 13,
                                                    "openParenToken": {
                                                        "kind": "OpenParenToken",
                                                        "fullStart": 1177,
                                                        "fullEnd": 1178,
                                                        "start": 1177,
                                                        "end": 1178,
                                                        "fullWidth": 1,
                                                        "width": 1,
                                                        "text": "(",
                                                        "value": "(",
                                                        "valueText": "("
                                                    },
                                                    "arguments": [
                                                        {
                                                            "kind": "IdentifierName",
                                                            "fullStart": 1178,
                                                            "fullEnd": 1181,
                                                            "start": 1178,
                                                            "end": 1181,
                                                            "fullWidth": 3,
                                                            "width": 3,
                                                            "text": "obj",
                                                            "value": "obj",
                                                            "valueText": "obj"
                                                        },
                                                        {
                                                            "kind": "CommaToken",
                                                            "fullStart": 1181,
                                                            "fullEnd": 1183,
                                                            "start": 1181,
                                                            "end": 1182,
                                                            "fullWidth": 2,
                                                            "width": 1,
                                                            "text": ",",
                                                            "value": ",",
                                                            "valueText": ",",
                                                            "hasTrailingTrivia": true,
                                                            "trailingTrivia": [
                                                                {
                                                                    "kind": "WhitespaceTrivia",
                                                                    "text": " "
                                                                }
                                                            ]
                                                        },
                                                        {
                                                            "kind": "StringLiteral",
                                                            "fullStart": 1183,
                                                            "fullEnd": 1189,
                                                            "start": 1183,
                                                            "end": 1189,
                                                            "fullWidth": 6,
                                                            "width": 6,
                                                            "text": "\"prop\"",
                                                            "value": "prop",
                                                            "valueText": "prop"
                                                        }
                                                    ],
                                                    "closeParenToken": {
                                                        "kind": "CloseParenToken",
                                                        "fullStart": 1189,
                                                        "fullEnd": 1190,
                                                        "start": 1189,
                                                        "end": 1190,
                                                        "fullWidth": 1,
                                                        "width": 1,
                                                        "text": ")",
                                                        "value": ")",
                                                        "valueText": ")"
                                                    }
                                                }
                                            }
                                        }
                                    }
                                ]
                            },
                            "semicolonToken": {
                                "kind": "SemicolonToken",
                                "fullStart": 1190,
                                "fullEnd": 1193,
                                "start": 1190,
                                "end": 1191,
                                "fullWidth": 3,
                                "width": 1,
                                "text": ";",
                                "value": ";",
                                "valueText": ";",
                                "hasTrailingTrivia": true,
                                "hasTrailingNewLine": true,
                                "trailingTrivia": [
                                    {
                                        "kind": "NewLineTrivia",
                                        "text": "\r\n"
                                    }
                                ]
                            }
                        },
                        {
                            "kind": "ForInStatement",
                            "fullStart": 1193,
                            "fullEnd": 1317,
                            "start": 1201,
                            "end": 1315,
                            "fullWidth": 124,
                            "width": 114,
                            "forKeyword": {
                                "kind": "ForKeyword",
                                "fullStart": 1193,
                                "fullEnd": 1205,
                                "start": 1201,
                                "end": 1204,
                                "fullWidth": 12,
                                "width": 3,
                                "text": "for",
                                "value": "for",
                                "valueText": "for",
                                "hasLeadingTrivia": true,
                                "hasTrailingTrivia": true,
                                "leadingTrivia": [
                                    {
                                        "kind": "WhitespaceTrivia",
                                        "text": "        "
                                    }
                                ],
                                "trailingTrivia": [
                                    {
                                        "kind": "WhitespaceTrivia",
                                        "text": " "
                                    }
                                ]
                            },
                            "openParenToken": {
                                "kind": "OpenParenToken",
                                "fullStart": 1205,
                                "fullEnd": 1206,
                                "start": 1205,
                                "end": 1206,
                                "fullWidth": 1,
                                "width": 1,
                                "text": "(",
                                "value": "(",
                                "valueText": "("
                            },
                            "variableDeclaration": {
                                "kind": "VariableDeclaration",
                                "fullStart": 1206,
                                "fullEnd": 1213,
                                "start": 1206,
                                "end": 1212,
                                "fullWidth": 7,
                                "width": 6,
                                "varKeyword": {
                                    "kind": "VarKeyword",
                                    "fullStart": 1206,
                                    "fullEnd": 1210,
                                    "start": 1206,
                                    "end": 1209,
                                    "fullWidth": 4,
                                    "width": 3,
                                    "text": "var",
                                    "value": "var",
                                    "valueText": "var",
                                    "hasTrailingTrivia": true,
                                    "trailingTrivia": [
                                        {
                                            "kind": "WhitespaceTrivia",
                                            "text": " "
                                        }
                                    ]
                                },
                                "variableDeclarators": [
                                    {
                                        "kind": "VariableDeclarator",
                                        "fullStart": 1210,
                                        "fullEnd": 1213,
                                        "start": 1210,
                                        "end": 1212,
                                        "fullWidth": 3,
<<<<<<< HEAD
                                        "width": 2,
                                        "identifier": {
=======
                                        "propertyName": {
>>>>>>> 85e84683
                                            "kind": "IdentifierName",
                                            "fullStart": 1210,
                                            "fullEnd": 1213,
                                            "start": 1210,
                                            "end": 1212,
                                            "fullWidth": 3,
                                            "width": 2,
                                            "text": "p1",
                                            "value": "p1",
                                            "valueText": "p1",
                                            "hasTrailingTrivia": true,
                                            "trailingTrivia": [
                                                {
                                                    "kind": "WhitespaceTrivia",
                                                    "text": " "
                                                }
                                            ]
                                        }
                                    }
                                ]
                            },
                            "inKeyword": {
                                "kind": "InKeyword",
                                "fullStart": 1213,
                                "fullEnd": 1216,
                                "start": 1213,
                                "end": 1215,
                                "fullWidth": 3,
                                "width": 2,
                                "text": "in",
                                "value": "in",
                                "valueText": "in",
                                "hasTrailingTrivia": true,
                                "trailingTrivia": [
                                    {
                                        "kind": "WhitespaceTrivia",
                                        "text": " "
                                    }
                                ]
                            },
                            "expression": {
                                "kind": "IdentifierName",
                                "fullStart": 1216,
                                "fullEnd": 1219,
                                "start": 1216,
                                "end": 1219,
                                "fullWidth": 3,
                                "width": 3,
                                "text": "obj",
                                "value": "obj",
                                "valueText": "obj"
                            },
                            "closeParenToken": {
                                "kind": "CloseParenToken",
                                "fullStart": 1219,
                                "fullEnd": 1221,
                                "start": 1219,
                                "end": 1220,
                                "fullWidth": 2,
                                "width": 1,
                                "text": ")",
                                "value": ")",
                                "valueText": ")",
                                "hasTrailingTrivia": true,
                                "trailingTrivia": [
                                    {
                                        "kind": "WhitespaceTrivia",
                                        "text": " "
                                    }
                                ]
                            },
                            "statement": {
                                "kind": "Block",
                                "fullStart": 1221,
                                "fullEnd": 1317,
                                "start": 1221,
                                "end": 1315,
                                "fullWidth": 96,
                                "width": 94,
                                "openBraceToken": {
                                    "kind": "OpenBraceToken",
                                    "fullStart": 1221,
                                    "fullEnd": 1224,
                                    "start": 1221,
                                    "end": 1222,
                                    "fullWidth": 3,
                                    "width": 1,
                                    "text": "{",
                                    "value": "{",
                                    "valueText": "{",
                                    "hasTrailingTrivia": true,
                                    "hasTrailingNewLine": true,
                                    "trailingTrivia": [
                                        {
                                            "kind": "NewLineTrivia",
                                            "text": "\r\n"
                                        }
                                    ]
                                },
                                "statements": [
                                    {
                                        "kind": "IfStatement",
                                        "fullStart": 1224,
                                        "fullEnd": 1306,
                                        "start": 1236,
                                        "end": 1304,
                                        "fullWidth": 82,
                                        "width": 68,
                                        "ifKeyword": {
                                            "kind": "IfKeyword",
                                            "fullStart": 1224,
                                            "fullEnd": 1239,
                                            "start": 1236,
                                            "end": 1238,
                                            "fullWidth": 15,
                                            "width": 2,
                                            "text": "if",
                                            "value": "if",
                                            "valueText": "if",
                                            "hasLeadingTrivia": true,
                                            "hasTrailingTrivia": true,
                                            "leadingTrivia": [
                                                {
                                                    "kind": "WhitespaceTrivia",
                                                    "text": "            "
                                                }
                                            ],
                                            "trailingTrivia": [
                                                {
                                                    "kind": "WhitespaceTrivia",
                                                    "text": " "
                                                }
                                            ]
                                        },
                                        "openParenToken": {
                                            "kind": "OpenParenToken",
                                            "fullStart": 1239,
                                            "fullEnd": 1240,
                                            "start": 1239,
                                            "end": 1240,
                                            "fullWidth": 1,
                                            "width": 1,
                                            "text": "(",
                                            "value": "(",
                                            "valueText": "("
                                        },
                                        "condition": {
                                            "kind": "EqualsExpression",
                                            "fullStart": 1240,
                                            "fullEnd": 1253,
                                            "start": 1240,
                                            "end": 1253,
                                            "fullWidth": 13,
                                            "width": 13,
                                            "left": {
                                                "kind": "IdentifierName",
                                                "fullStart": 1240,
                                                "fullEnd": 1243,
                                                "start": 1240,
                                                "end": 1242,
                                                "fullWidth": 3,
                                                "width": 2,
                                                "text": "p1",
                                                "value": "p1",
                                                "valueText": "p1",
                                                "hasTrailingTrivia": true,
                                                "trailingTrivia": [
                                                    {
                                                        "kind": "WhitespaceTrivia",
                                                        "text": " "
                                                    }
                                                ]
                                            },
                                            "operatorToken": {
                                                "kind": "EqualsEqualsEqualsToken",
                                                "fullStart": 1243,
                                                "fullEnd": 1247,
                                                "start": 1243,
                                                "end": 1246,
                                                "fullWidth": 4,
                                                "width": 3,
                                                "text": "===",
                                                "value": "===",
                                                "valueText": "===",
                                                "hasTrailingTrivia": true,
                                                "trailingTrivia": [
                                                    {
                                                        "kind": "WhitespaceTrivia",
                                                        "text": " "
                                                    }
                                                ]
                                            },
                                            "right": {
                                                "kind": "StringLiteral",
                                                "fullStart": 1247,
                                                "fullEnd": 1253,
                                                "start": 1247,
                                                "end": 1253,
                                                "fullWidth": 6,
                                                "width": 6,
                                                "text": "\"prop\"",
                                                "value": "prop",
                                                "valueText": "prop"
                                            }
                                        },
                                        "closeParenToken": {
                                            "kind": "CloseParenToken",
                                            "fullStart": 1253,
                                            "fullEnd": 1255,
                                            "start": 1253,
                                            "end": 1254,
                                            "fullWidth": 2,
                                            "width": 1,
                                            "text": ")",
                                            "value": ")",
                                            "valueText": ")",
                                            "hasTrailingTrivia": true,
                                            "trailingTrivia": [
                                                {
                                                    "kind": "WhitespaceTrivia",
                                                    "text": " "
                                                }
                                            ]
                                        },
                                        "statement": {
                                            "kind": "Block",
                                            "fullStart": 1255,
                                            "fullEnd": 1306,
                                            "start": 1255,
                                            "end": 1304,
                                            "fullWidth": 51,
                                            "width": 49,
                                            "openBraceToken": {
                                                "kind": "OpenBraceToken",
                                                "fullStart": 1255,
                                                "fullEnd": 1258,
                                                "start": 1255,
                                                "end": 1256,
                                                "fullWidth": 3,
                                                "width": 1,
                                                "text": "{",
                                                "value": "{",
                                                "valueText": "{",
                                                "hasTrailingTrivia": true,
                                                "hasTrailingNewLine": true,
                                                "trailingTrivia": [
                                                    {
                                                        "kind": "NewLineTrivia",
                                                        "text": "\r\n"
                                                    }
                                                ]
                                            },
                                            "statements": [
                                                {
                                                    "kind": "ExpressionStatement",
                                                    "fullStart": 1258,
                                                    "fullEnd": 1291,
                                                    "start": 1274,
                                                    "end": 1289,
                                                    "fullWidth": 33,
                                                    "width": 15,
                                                    "expression": {
                                                        "kind": "AssignmentExpression",
                                                        "fullStart": 1258,
                                                        "fullEnd": 1288,
                                                        "start": 1274,
                                                        "end": 1288,
                                                        "fullWidth": 30,
                                                        "width": 14,
                                                        "left": {
                                                            "kind": "IdentifierName",
                                                            "fullStart": 1258,
                                                            "fullEnd": 1282,
                                                            "start": 1274,
                                                            "end": 1281,
                                                            "fullWidth": 24,
                                                            "width": 7,
                                                            "text": "result1",
                                                            "value": "result1",
                                                            "valueText": "result1",
                                                            "hasLeadingTrivia": true,
                                                            "hasTrailingTrivia": true,
                                                            "leadingTrivia": [
                                                                {
                                                                    "kind": "WhitespaceTrivia",
                                                                    "text": "                "
                                                                }
                                                            ],
                                                            "trailingTrivia": [
                                                                {
                                                                    "kind": "WhitespaceTrivia",
                                                                    "text": " "
                                                                }
                                                            ]
                                                        },
                                                        "operatorToken": {
                                                            "kind": "EqualsToken",
                                                            "fullStart": 1282,
                                                            "fullEnd": 1284,
                                                            "start": 1282,
                                                            "end": 1283,
                                                            "fullWidth": 2,
                                                            "width": 1,
                                                            "text": "=",
                                                            "value": "=",
                                                            "valueText": "=",
                                                            "hasTrailingTrivia": true,
                                                            "trailingTrivia": [
                                                                {
                                                                    "kind": "WhitespaceTrivia",
                                                                    "text": " "
                                                                }
                                                            ]
                                                        },
                                                        "right": {
                                                            "kind": "TrueKeyword",
                                                            "fullStart": 1284,
                                                            "fullEnd": 1288,
                                                            "start": 1284,
                                                            "end": 1288,
                                                            "fullWidth": 4,
                                                            "width": 4,
                                                            "text": "true",
                                                            "value": true,
                                                            "valueText": "true"
                                                        }
                                                    },
                                                    "semicolonToken": {
                                                        "kind": "SemicolonToken",
                                                        "fullStart": 1288,
                                                        "fullEnd": 1291,
                                                        "start": 1288,
                                                        "end": 1289,
                                                        "fullWidth": 3,
                                                        "width": 1,
                                                        "text": ";",
                                                        "value": ";",
                                                        "valueText": ";",
                                                        "hasTrailingTrivia": true,
                                                        "hasTrailingNewLine": true,
                                                        "trailingTrivia": [
                                                            {
                                                                "kind": "NewLineTrivia",
                                                                "text": "\r\n"
                                                            }
                                                        ]
                                                    }
                                                }
                                            ],
                                            "closeBraceToken": {
                                                "kind": "CloseBraceToken",
                                                "fullStart": 1291,
                                                "fullEnd": 1306,
                                                "start": 1303,
                                                "end": 1304,
                                                "fullWidth": 15,
                                                "width": 1,
                                                "text": "}",
                                                "value": "}",
                                                "valueText": "}",
                                                "hasLeadingTrivia": true,
                                                "hasTrailingTrivia": true,
                                                "hasTrailingNewLine": true,
                                                "leadingTrivia": [
                                                    {
                                                        "kind": "WhitespaceTrivia",
                                                        "text": "            "
                                                    }
                                                ],
                                                "trailingTrivia": [
                                                    {
                                                        "kind": "NewLineTrivia",
                                                        "text": "\r\n"
                                                    }
                                                ]
                                            }
                                        }
                                    }
                                ],
                                "closeBraceToken": {
                                    "kind": "CloseBraceToken",
                                    "fullStart": 1306,
                                    "fullEnd": 1317,
                                    "start": 1314,
                                    "end": 1315,
                                    "fullWidth": 11,
                                    "width": 1,
                                    "text": "}",
                                    "value": "}",
                                    "valueText": "}",
                                    "hasLeadingTrivia": true,
                                    "hasTrailingTrivia": true,
                                    "hasTrailingNewLine": true,
                                    "leadingTrivia": [
                                        {
                                            "kind": "WhitespaceTrivia",
                                            "text": "        "
                                        }
                                    ],
                                    "trailingTrivia": [
                                        {
                                            "kind": "NewLineTrivia",
                                            "text": "\r\n"
                                        }
                                    ]
                                }
                            }
                        },
                        {
                            "kind": "ExpressionStatement",
                            "fullStart": 1317,
                            "fullEnd": 1408,
                            "start": 1327,
                            "end": 1406,
                            "fullWidth": 91,
                            "width": 79,
                            "expression": {
                                "kind": "InvocationExpression",
                                "fullStart": 1317,
                                "fullEnd": 1405,
                                "start": 1327,
                                "end": 1405,
                                "fullWidth": 88,
                                "width": 78,
                                "expression": {
                                    "kind": "MemberAccessExpression",
                                    "fullStart": 1317,
                                    "fullEnd": 1348,
                                    "start": 1327,
                                    "end": 1348,
                                    "fullWidth": 31,
                                    "width": 21,
                                    "expression": {
                                        "kind": "IdentifierName",
                                        "fullStart": 1317,
                                        "fullEnd": 1333,
                                        "start": 1327,
                                        "end": 1333,
                                        "fullWidth": 16,
                                        "width": 6,
                                        "text": "Object",
                                        "value": "Object",
                                        "valueText": "Object",
                                        "hasLeadingTrivia": true,
                                        "hasLeadingNewLine": true,
                                        "leadingTrivia": [
                                            {
                                                "kind": "NewLineTrivia",
                                                "text": "\r\n"
                                            },
                                            {
                                                "kind": "WhitespaceTrivia",
                                                "text": "        "
                                            }
                                        ]
                                    },
                                    "dotToken": {
                                        "kind": "DotToken",
                                        "fullStart": 1333,
                                        "fullEnd": 1334,
                                        "start": 1333,
                                        "end": 1334,
                                        "fullWidth": 1,
                                        "width": 1,
                                        "text": ".",
                                        "value": ".",
                                        "valueText": "."
                                    },
                                    "name": {
                                        "kind": "IdentifierName",
                                        "fullStart": 1334,
                                        "fullEnd": 1348,
                                        "start": 1334,
                                        "end": 1348,
                                        "fullWidth": 14,
                                        "width": 14,
                                        "text": "defineProperty",
                                        "value": "defineProperty",
                                        "valueText": "defineProperty"
                                    }
                                },
                                "argumentList": {
                                    "kind": "ArgumentList",
                                    "fullStart": 1348,
                                    "fullEnd": 1405,
                                    "start": 1348,
                                    "end": 1405,
                                    "fullWidth": 57,
                                    "width": 57,
                                    "openParenToken": {
                                        "kind": "OpenParenToken",
                                        "fullStart": 1348,
                                        "fullEnd": 1349,
                                        "start": 1348,
                                        "end": 1349,
                                        "fullWidth": 1,
                                        "width": 1,
                                        "text": "(",
                                        "value": "(",
                                        "valueText": "("
                                    },
                                    "arguments": [
                                        {
                                            "kind": "IdentifierName",
                                            "fullStart": 1349,
                                            "fullEnd": 1352,
                                            "start": 1349,
                                            "end": 1352,
                                            "fullWidth": 3,
                                            "width": 3,
                                            "text": "obj",
                                            "value": "obj",
                                            "valueText": "obj"
                                        },
                                        {
                                            "kind": "CommaToken",
                                            "fullStart": 1352,
                                            "fullEnd": 1354,
                                            "start": 1352,
                                            "end": 1353,
                                            "fullWidth": 2,
                                            "width": 1,
                                            "text": ",",
                                            "value": ",",
                                            "valueText": ",",
                                            "hasTrailingTrivia": true,
                                            "trailingTrivia": [
                                                {
                                                    "kind": "WhitespaceTrivia",
                                                    "text": " "
                                                }
                                            ]
                                        },
                                        {
                                            "kind": "StringLiteral",
                                            "fullStart": 1354,
                                            "fullEnd": 1360,
                                            "start": 1354,
                                            "end": 1360,
                                            "fullWidth": 6,
                                            "width": 6,
                                            "text": "\"prop\"",
                                            "value": "prop",
                                            "valueText": "prop"
                                        },
                                        {
                                            "kind": "CommaToken",
                                            "fullStart": 1360,
                                            "fullEnd": 1362,
                                            "start": 1360,
                                            "end": 1361,
                                            "fullWidth": 2,
                                            "width": 1,
                                            "text": ",",
                                            "value": ",",
                                            "valueText": ",",
                                            "hasTrailingTrivia": true,
                                            "trailingTrivia": [
                                                {
                                                    "kind": "WhitespaceTrivia",
                                                    "text": " "
                                                }
                                            ]
                                        },
                                        {
                                            "kind": "ObjectLiteralExpression",
                                            "fullStart": 1362,
                                            "fullEnd": 1404,
                                            "start": 1362,
                                            "end": 1404,
                                            "fullWidth": 42,
                                            "width": 42,
                                            "openBraceToken": {
                                                "kind": "OpenBraceToken",
                                                "fullStart": 1362,
                                                "fullEnd": 1365,
                                                "start": 1362,
                                                "end": 1363,
                                                "fullWidth": 3,
                                                "width": 1,
                                                "text": "{",
                                                "value": "{",
                                                "valueText": "{",
                                                "hasTrailingTrivia": true,
                                                "hasTrailingNewLine": true,
                                                "trailingTrivia": [
                                                    {
                                                        "kind": "NewLineTrivia",
                                                        "text": "\r\n"
                                                    }
                                                ]
                                            },
                                            "propertyAssignments": [
                                                {
                                                    "kind": "SimplePropertyAssignment",
                                                    "fullStart": 1365,
                                                    "fullEnd": 1395,
                                                    "start": 1377,
                                                    "end": 1393,
                                                    "fullWidth": 30,
                                                    "width": 16,
                                                    "propertyName": {
                                                        "kind": "IdentifierName",
                                                        "fullStart": 1365,
                                                        "fullEnd": 1387,
                                                        "start": 1377,
                                                        "end": 1387,
                                                        "fullWidth": 22,
                                                        "width": 10,
                                                        "text": "enumerable",
                                                        "value": "enumerable",
                                                        "valueText": "enumerable",
                                                        "hasLeadingTrivia": true,
                                                        "leadingTrivia": [
                                                            {
                                                                "kind": "WhitespaceTrivia",
                                                                "text": "            "
                                                            }
                                                        ]
                                                    },
                                                    "colonToken": {
                                                        "kind": "ColonToken",
                                                        "fullStart": 1387,
                                                        "fullEnd": 1389,
                                                        "start": 1387,
                                                        "end": 1388,
                                                        "fullWidth": 2,
                                                        "width": 1,
                                                        "text": ":",
                                                        "value": ":",
                                                        "valueText": ":",
                                                        "hasTrailingTrivia": true,
                                                        "trailingTrivia": [
                                                            {
                                                                "kind": "WhitespaceTrivia",
                                                                "text": " "
                                                            }
                                                        ]
                                                    },
                                                    "expression": {
                                                        "kind": "TrueKeyword",
                                                        "fullStart": 1389,
                                                        "fullEnd": 1395,
                                                        "start": 1389,
                                                        "end": 1393,
                                                        "fullWidth": 6,
                                                        "width": 4,
                                                        "text": "true",
                                                        "value": true,
                                                        "valueText": "true",
                                                        "hasTrailingTrivia": true,
                                                        "hasTrailingNewLine": true,
                                                        "trailingTrivia": [
                                                            {
                                                                "kind": "NewLineTrivia",
                                                                "text": "\r\n"
                                                            }
                                                        ]
                                                    }
                                                }
                                            ],
                                            "closeBraceToken": {
                                                "kind": "CloseBraceToken",
                                                "fullStart": 1395,
                                                "fullEnd": 1404,
                                                "start": 1403,
                                                "end": 1404,
                                                "fullWidth": 9,
                                                "width": 1,
                                                "text": "}",
                                                "value": "}",
                                                "valueText": "}",
                                                "hasLeadingTrivia": true,
                                                "leadingTrivia": [
                                                    {
                                                        "kind": "WhitespaceTrivia",
                                                        "text": "        "
                                                    }
                                                ]
                                            }
                                        }
                                    ],
                                    "closeParenToken": {
                                        "kind": "CloseParenToken",
                                        "fullStart": 1404,
                                        "fullEnd": 1405,
                                        "start": 1404,
                                        "end": 1405,
                                        "fullWidth": 1,
                                        "width": 1,
                                        "text": ")",
                                        "value": ")",
                                        "valueText": ")"
                                    }
                                }
                            },
                            "semicolonToken": {
                                "kind": "SemicolonToken",
                                "fullStart": 1405,
                                "fullEnd": 1408,
                                "start": 1405,
                                "end": 1406,
                                "fullWidth": 3,
                                "width": 1,
                                "text": ";",
                                "value": ";",
                                "valueText": ";",
                                "hasTrailingTrivia": true,
                                "hasTrailingNewLine": true,
                                "trailingTrivia": [
                                    {
                                        "kind": "NewLineTrivia",
                                        "text": "\r\n"
                                    }
                                ]
                            }
                        },
                        {
                            "kind": "VariableStatement",
                            "fullStart": 1408,
                            "fullEnd": 1438,
                            "start": 1416,
                            "end": 1436,
                            "fullWidth": 30,
                            "width": 20,
                            "modifiers": [],
                            "variableDeclaration": {
                                "kind": "VariableDeclaration",
                                "fullStart": 1408,
                                "fullEnd": 1435,
                                "start": 1416,
                                "end": 1435,
                                "fullWidth": 27,
                                "width": 19,
                                "varKeyword": {
                                    "kind": "VarKeyword",
                                    "fullStart": 1408,
                                    "fullEnd": 1420,
                                    "start": 1416,
                                    "end": 1419,
                                    "fullWidth": 12,
                                    "width": 3,
                                    "text": "var",
                                    "value": "var",
                                    "valueText": "var",
                                    "hasLeadingTrivia": true,
                                    "hasTrailingTrivia": true,
                                    "leadingTrivia": [
                                        {
                                            "kind": "WhitespaceTrivia",
                                            "text": "        "
                                        }
                                    ],
                                    "trailingTrivia": [
                                        {
                                            "kind": "WhitespaceTrivia",
                                            "text": " "
                                        }
                                    ]
                                },
                                "variableDeclarators": [
                                    {
                                        "kind": "VariableDeclarator",
                                        "fullStart": 1420,
                                        "fullEnd": 1435,
                                        "start": 1420,
                                        "end": 1435,
                                        "fullWidth": 15,
<<<<<<< HEAD
                                        "width": 15,
                                        "identifier": {
=======
                                        "propertyName": {
>>>>>>> 85e84683
                                            "kind": "IdentifierName",
                                            "fullStart": 1420,
                                            "fullEnd": 1428,
                                            "start": 1420,
                                            "end": 1427,
                                            "fullWidth": 8,
                                            "width": 7,
                                            "text": "result2",
                                            "value": "result2",
                                            "valueText": "result2",
                                            "hasTrailingTrivia": true,
                                            "trailingTrivia": [
                                                {
                                                    "kind": "WhitespaceTrivia",
                                                    "text": " "
                                                }
                                            ]
                                        },
                                        "equalsValueClause": {
                                            "kind": "EqualsValueClause",
                                            "fullStart": 1428,
                                            "fullEnd": 1435,
                                            "start": 1428,
                                            "end": 1435,
                                            "fullWidth": 7,
                                            "width": 7,
                                            "equalsToken": {
                                                "kind": "EqualsToken",
                                                "fullStart": 1428,
                                                "fullEnd": 1430,
                                                "start": 1428,
                                                "end": 1429,
                                                "fullWidth": 2,
                                                "width": 1,
                                                "text": "=",
                                                "value": "=",
                                                "valueText": "=",
                                                "hasTrailingTrivia": true,
                                                "trailingTrivia": [
                                                    {
                                                        "kind": "WhitespaceTrivia",
                                                        "text": " "
                                                    }
                                                ]
                                            },
                                            "value": {
                                                "kind": "FalseKeyword",
                                                "fullStart": 1430,
                                                "fullEnd": 1435,
                                                "start": 1430,
                                                "end": 1435,
                                                "fullWidth": 5,
                                                "width": 5,
                                                "text": "false",
                                                "value": false,
                                                "valueText": "false"
                                            }
                                        }
                                    }
                                ]
                            },
                            "semicolonToken": {
                                "kind": "SemicolonToken",
                                "fullStart": 1435,
                                "fullEnd": 1438,
                                "start": 1435,
                                "end": 1436,
                                "fullWidth": 3,
                                "width": 1,
                                "text": ";",
                                "value": ";",
                                "valueText": ";",
                                "hasTrailingTrivia": true,
                                "hasTrailingNewLine": true,
                                "trailingTrivia": [
                                    {
                                        "kind": "NewLineTrivia",
                                        "text": "\r\n"
                                    }
                                ]
                            }
                        },
                        {
                            "kind": "VariableStatement",
                            "fullStart": 1438,
                            "fullEnd": 1505,
                            "start": 1446,
                            "end": 1503,
                            "fullWidth": 67,
                            "width": 57,
                            "modifiers": [],
                            "variableDeclaration": {
                                "kind": "VariableDeclaration",
                                "fullStart": 1438,
                                "fullEnd": 1502,
                                "start": 1446,
                                "end": 1502,
                                "fullWidth": 64,
                                "width": 56,
                                "varKeyword": {
                                    "kind": "VarKeyword",
                                    "fullStart": 1438,
                                    "fullEnd": 1450,
                                    "start": 1446,
                                    "end": 1449,
                                    "fullWidth": 12,
                                    "width": 3,
                                    "text": "var",
                                    "value": "var",
                                    "valueText": "var",
                                    "hasLeadingTrivia": true,
                                    "hasTrailingTrivia": true,
                                    "leadingTrivia": [
                                        {
                                            "kind": "WhitespaceTrivia",
                                            "text": "        "
                                        }
                                    ],
                                    "trailingTrivia": [
                                        {
                                            "kind": "WhitespaceTrivia",
                                            "text": " "
                                        }
                                    ]
                                },
                                "variableDeclarators": [
                                    {
                                        "kind": "VariableDeclarator",
                                        "fullStart": 1450,
                                        "fullEnd": 1502,
                                        "start": 1450,
                                        "end": 1502,
                                        "fullWidth": 52,
<<<<<<< HEAD
                                        "width": 52,
                                        "identifier": {
=======
                                        "propertyName": {
>>>>>>> 85e84683
                                            "kind": "IdentifierName",
                                            "fullStart": 1450,
                                            "fullEnd": 1456,
                                            "start": 1450,
                                            "end": 1455,
                                            "fullWidth": 6,
                                            "width": 5,
                                            "text": "desc2",
                                            "value": "desc2",
                                            "valueText": "desc2",
                                            "hasTrailingTrivia": true,
                                            "trailingTrivia": [
                                                {
                                                    "kind": "WhitespaceTrivia",
                                                    "text": " "
                                                }
                                            ]
                                        },
                                        "equalsValueClause": {
                                            "kind": "EqualsValueClause",
                                            "fullStart": 1456,
                                            "fullEnd": 1502,
                                            "start": 1456,
                                            "end": 1502,
                                            "fullWidth": 46,
                                            "width": 46,
                                            "equalsToken": {
                                                "kind": "EqualsToken",
                                                "fullStart": 1456,
                                                "fullEnd": 1458,
                                                "start": 1456,
                                                "end": 1457,
                                                "fullWidth": 2,
                                                "width": 1,
                                                "text": "=",
                                                "value": "=",
                                                "valueText": "=",
                                                "hasTrailingTrivia": true,
                                                "trailingTrivia": [
                                                    {
                                                        "kind": "WhitespaceTrivia",
                                                        "text": " "
                                                    }
                                                ]
                                            },
                                            "value": {
                                                "kind": "InvocationExpression",
                                                "fullStart": 1458,
                                                "fullEnd": 1502,
                                                "start": 1458,
                                                "end": 1502,
                                                "fullWidth": 44,
                                                "width": 44,
                                                "expression": {
                                                    "kind": "MemberAccessExpression",
                                                    "fullStart": 1458,
                                                    "fullEnd": 1489,
                                                    "start": 1458,
                                                    "end": 1489,
                                                    "fullWidth": 31,
                                                    "width": 31,
                                                    "expression": {
                                                        "kind": "IdentifierName",
                                                        "fullStart": 1458,
                                                        "fullEnd": 1464,
                                                        "start": 1458,
                                                        "end": 1464,
                                                        "fullWidth": 6,
                                                        "width": 6,
                                                        "text": "Object",
                                                        "value": "Object",
                                                        "valueText": "Object"
                                                    },
                                                    "dotToken": {
                                                        "kind": "DotToken",
                                                        "fullStart": 1464,
                                                        "fullEnd": 1465,
                                                        "start": 1464,
                                                        "end": 1465,
                                                        "fullWidth": 1,
                                                        "width": 1,
                                                        "text": ".",
                                                        "value": ".",
                                                        "valueText": "."
                                                    },
                                                    "name": {
                                                        "kind": "IdentifierName",
                                                        "fullStart": 1465,
                                                        "fullEnd": 1489,
                                                        "start": 1465,
                                                        "end": 1489,
                                                        "fullWidth": 24,
                                                        "width": 24,
                                                        "text": "getOwnPropertyDescriptor",
                                                        "value": "getOwnPropertyDescriptor",
                                                        "valueText": "getOwnPropertyDescriptor"
                                                    }
                                                },
                                                "argumentList": {
                                                    "kind": "ArgumentList",
                                                    "fullStart": 1489,
                                                    "fullEnd": 1502,
                                                    "start": 1489,
                                                    "end": 1502,
                                                    "fullWidth": 13,
                                                    "width": 13,
                                                    "openParenToken": {
                                                        "kind": "OpenParenToken",
                                                        "fullStart": 1489,
                                                        "fullEnd": 1490,
                                                        "start": 1489,
                                                        "end": 1490,
                                                        "fullWidth": 1,
                                                        "width": 1,
                                                        "text": "(",
                                                        "value": "(",
                                                        "valueText": "("
                                                    },
                                                    "arguments": [
                                                        {
                                                            "kind": "IdentifierName",
                                                            "fullStart": 1490,
                                                            "fullEnd": 1493,
                                                            "start": 1490,
                                                            "end": 1493,
                                                            "fullWidth": 3,
                                                            "width": 3,
                                                            "text": "obj",
                                                            "value": "obj",
                                                            "valueText": "obj"
                                                        },
                                                        {
                                                            "kind": "CommaToken",
                                                            "fullStart": 1493,
                                                            "fullEnd": 1495,
                                                            "start": 1493,
                                                            "end": 1494,
                                                            "fullWidth": 2,
                                                            "width": 1,
                                                            "text": ",",
                                                            "value": ",",
                                                            "valueText": ",",
                                                            "hasTrailingTrivia": true,
                                                            "trailingTrivia": [
                                                                {
                                                                    "kind": "WhitespaceTrivia",
                                                                    "text": " "
                                                                }
                                                            ]
                                                        },
                                                        {
                                                            "kind": "StringLiteral",
                                                            "fullStart": 1495,
                                                            "fullEnd": 1501,
                                                            "start": 1495,
                                                            "end": 1501,
                                                            "fullWidth": 6,
                                                            "width": 6,
                                                            "text": "\"prop\"",
                                                            "value": "prop",
                                                            "valueText": "prop"
                                                        }
                                                    ],
                                                    "closeParenToken": {
                                                        "kind": "CloseParenToken",
                                                        "fullStart": 1501,
                                                        "fullEnd": 1502,
                                                        "start": 1501,
                                                        "end": 1502,
                                                        "fullWidth": 1,
                                                        "width": 1,
                                                        "text": ")",
                                                        "value": ")",
                                                        "valueText": ")"
                                                    }
                                                }
                                            }
                                        }
                                    }
                                ]
                            },
                            "semicolonToken": {
                                "kind": "SemicolonToken",
                                "fullStart": 1502,
                                "fullEnd": 1505,
                                "start": 1502,
                                "end": 1503,
                                "fullWidth": 3,
                                "width": 1,
                                "text": ";",
                                "value": ";",
                                "valueText": ";",
                                "hasTrailingTrivia": true,
                                "hasTrailingNewLine": true,
                                "trailingTrivia": [
                                    {
                                        "kind": "NewLineTrivia",
                                        "text": "\r\n"
                                    }
                                ]
                            }
                        },
                        {
                            "kind": "ForInStatement",
                            "fullStart": 1505,
                            "fullEnd": 1629,
                            "start": 1513,
                            "end": 1627,
                            "fullWidth": 124,
                            "width": 114,
                            "forKeyword": {
                                "kind": "ForKeyword",
                                "fullStart": 1505,
                                "fullEnd": 1517,
                                "start": 1513,
                                "end": 1516,
                                "fullWidth": 12,
                                "width": 3,
                                "text": "for",
                                "value": "for",
                                "valueText": "for",
                                "hasLeadingTrivia": true,
                                "hasTrailingTrivia": true,
                                "leadingTrivia": [
                                    {
                                        "kind": "WhitespaceTrivia",
                                        "text": "        "
                                    }
                                ],
                                "trailingTrivia": [
                                    {
                                        "kind": "WhitespaceTrivia",
                                        "text": " "
                                    }
                                ]
                            },
                            "openParenToken": {
                                "kind": "OpenParenToken",
                                "fullStart": 1517,
                                "fullEnd": 1518,
                                "start": 1517,
                                "end": 1518,
                                "fullWidth": 1,
                                "width": 1,
                                "text": "(",
                                "value": "(",
                                "valueText": "("
                            },
                            "variableDeclaration": {
                                "kind": "VariableDeclaration",
                                "fullStart": 1518,
                                "fullEnd": 1525,
                                "start": 1518,
                                "end": 1524,
                                "fullWidth": 7,
                                "width": 6,
                                "varKeyword": {
                                    "kind": "VarKeyword",
                                    "fullStart": 1518,
                                    "fullEnd": 1522,
                                    "start": 1518,
                                    "end": 1521,
                                    "fullWidth": 4,
                                    "width": 3,
                                    "text": "var",
                                    "value": "var",
                                    "valueText": "var",
                                    "hasTrailingTrivia": true,
                                    "trailingTrivia": [
                                        {
                                            "kind": "WhitespaceTrivia",
                                            "text": " "
                                        }
                                    ]
                                },
                                "variableDeclarators": [
                                    {
                                        "kind": "VariableDeclarator",
                                        "fullStart": 1522,
                                        "fullEnd": 1525,
                                        "start": 1522,
                                        "end": 1524,
                                        "fullWidth": 3,
<<<<<<< HEAD
                                        "width": 2,
                                        "identifier": {
=======
                                        "propertyName": {
>>>>>>> 85e84683
                                            "kind": "IdentifierName",
                                            "fullStart": 1522,
                                            "fullEnd": 1525,
                                            "start": 1522,
                                            "end": 1524,
                                            "fullWidth": 3,
                                            "width": 2,
                                            "text": "p2",
                                            "value": "p2",
                                            "valueText": "p2",
                                            "hasTrailingTrivia": true,
                                            "trailingTrivia": [
                                                {
                                                    "kind": "WhitespaceTrivia",
                                                    "text": " "
                                                }
                                            ]
                                        }
                                    }
                                ]
                            },
                            "inKeyword": {
                                "kind": "InKeyword",
                                "fullStart": 1525,
                                "fullEnd": 1528,
                                "start": 1525,
                                "end": 1527,
                                "fullWidth": 3,
                                "width": 2,
                                "text": "in",
                                "value": "in",
                                "valueText": "in",
                                "hasTrailingTrivia": true,
                                "trailingTrivia": [
                                    {
                                        "kind": "WhitespaceTrivia",
                                        "text": " "
                                    }
                                ]
                            },
                            "expression": {
                                "kind": "IdentifierName",
                                "fullStart": 1528,
                                "fullEnd": 1531,
                                "start": 1528,
                                "end": 1531,
                                "fullWidth": 3,
                                "width": 3,
                                "text": "obj",
                                "value": "obj",
                                "valueText": "obj"
                            },
                            "closeParenToken": {
                                "kind": "CloseParenToken",
                                "fullStart": 1531,
                                "fullEnd": 1533,
                                "start": 1531,
                                "end": 1532,
                                "fullWidth": 2,
                                "width": 1,
                                "text": ")",
                                "value": ")",
                                "valueText": ")",
                                "hasTrailingTrivia": true,
                                "trailingTrivia": [
                                    {
                                        "kind": "WhitespaceTrivia",
                                        "text": " "
                                    }
                                ]
                            },
                            "statement": {
                                "kind": "Block",
                                "fullStart": 1533,
                                "fullEnd": 1629,
                                "start": 1533,
                                "end": 1627,
                                "fullWidth": 96,
                                "width": 94,
                                "openBraceToken": {
                                    "kind": "OpenBraceToken",
                                    "fullStart": 1533,
                                    "fullEnd": 1536,
                                    "start": 1533,
                                    "end": 1534,
                                    "fullWidth": 3,
                                    "width": 1,
                                    "text": "{",
                                    "value": "{",
                                    "valueText": "{",
                                    "hasTrailingTrivia": true,
                                    "hasTrailingNewLine": true,
                                    "trailingTrivia": [
                                        {
                                            "kind": "NewLineTrivia",
                                            "text": "\r\n"
                                        }
                                    ]
                                },
                                "statements": [
                                    {
                                        "kind": "IfStatement",
                                        "fullStart": 1536,
                                        "fullEnd": 1618,
                                        "start": 1548,
                                        "end": 1616,
                                        "fullWidth": 82,
                                        "width": 68,
                                        "ifKeyword": {
                                            "kind": "IfKeyword",
                                            "fullStart": 1536,
                                            "fullEnd": 1551,
                                            "start": 1548,
                                            "end": 1550,
                                            "fullWidth": 15,
                                            "width": 2,
                                            "text": "if",
                                            "value": "if",
                                            "valueText": "if",
                                            "hasLeadingTrivia": true,
                                            "hasTrailingTrivia": true,
                                            "leadingTrivia": [
                                                {
                                                    "kind": "WhitespaceTrivia",
                                                    "text": "            "
                                                }
                                            ],
                                            "trailingTrivia": [
                                                {
                                                    "kind": "WhitespaceTrivia",
                                                    "text": " "
                                                }
                                            ]
                                        },
                                        "openParenToken": {
                                            "kind": "OpenParenToken",
                                            "fullStart": 1551,
                                            "fullEnd": 1552,
                                            "start": 1551,
                                            "end": 1552,
                                            "fullWidth": 1,
                                            "width": 1,
                                            "text": "(",
                                            "value": "(",
                                            "valueText": "("
                                        },
                                        "condition": {
                                            "kind": "EqualsExpression",
                                            "fullStart": 1552,
                                            "fullEnd": 1565,
                                            "start": 1552,
                                            "end": 1565,
                                            "fullWidth": 13,
                                            "width": 13,
                                            "left": {
                                                "kind": "IdentifierName",
                                                "fullStart": 1552,
                                                "fullEnd": 1555,
                                                "start": 1552,
                                                "end": 1554,
                                                "fullWidth": 3,
                                                "width": 2,
                                                "text": "p2",
                                                "value": "p2",
                                                "valueText": "p2",
                                                "hasTrailingTrivia": true,
                                                "trailingTrivia": [
                                                    {
                                                        "kind": "WhitespaceTrivia",
                                                        "text": " "
                                                    }
                                                ]
                                            },
                                            "operatorToken": {
                                                "kind": "EqualsEqualsEqualsToken",
                                                "fullStart": 1555,
                                                "fullEnd": 1559,
                                                "start": 1555,
                                                "end": 1558,
                                                "fullWidth": 4,
                                                "width": 3,
                                                "text": "===",
                                                "value": "===",
                                                "valueText": "===",
                                                "hasTrailingTrivia": true,
                                                "trailingTrivia": [
                                                    {
                                                        "kind": "WhitespaceTrivia",
                                                        "text": " "
                                                    }
                                                ]
                                            },
                                            "right": {
                                                "kind": "StringLiteral",
                                                "fullStart": 1559,
                                                "fullEnd": 1565,
                                                "start": 1559,
                                                "end": 1565,
                                                "fullWidth": 6,
                                                "width": 6,
                                                "text": "\"prop\"",
                                                "value": "prop",
                                                "valueText": "prop"
                                            }
                                        },
                                        "closeParenToken": {
                                            "kind": "CloseParenToken",
                                            "fullStart": 1565,
                                            "fullEnd": 1567,
                                            "start": 1565,
                                            "end": 1566,
                                            "fullWidth": 2,
                                            "width": 1,
                                            "text": ")",
                                            "value": ")",
                                            "valueText": ")",
                                            "hasTrailingTrivia": true,
                                            "trailingTrivia": [
                                                {
                                                    "kind": "WhitespaceTrivia",
                                                    "text": " "
                                                }
                                            ]
                                        },
                                        "statement": {
                                            "kind": "Block",
                                            "fullStart": 1567,
                                            "fullEnd": 1618,
                                            "start": 1567,
                                            "end": 1616,
                                            "fullWidth": 51,
                                            "width": 49,
                                            "openBraceToken": {
                                                "kind": "OpenBraceToken",
                                                "fullStart": 1567,
                                                "fullEnd": 1570,
                                                "start": 1567,
                                                "end": 1568,
                                                "fullWidth": 3,
                                                "width": 1,
                                                "text": "{",
                                                "value": "{",
                                                "valueText": "{",
                                                "hasTrailingTrivia": true,
                                                "hasTrailingNewLine": true,
                                                "trailingTrivia": [
                                                    {
                                                        "kind": "NewLineTrivia",
                                                        "text": "\r\n"
                                                    }
                                                ]
                                            },
                                            "statements": [
                                                {
                                                    "kind": "ExpressionStatement",
                                                    "fullStart": 1570,
                                                    "fullEnd": 1603,
                                                    "start": 1586,
                                                    "end": 1601,
                                                    "fullWidth": 33,
                                                    "width": 15,
                                                    "expression": {
                                                        "kind": "AssignmentExpression",
                                                        "fullStart": 1570,
                                                        "fullEnd": 1600,
                                                        "start": 1586,
                                                        "end": 1600,
                                                        "fullWidth": 30,
                                                        "width": 14,
                                                        "left": {
                                                            "kind": "IdentifierName",
                                                            "fullStart": 1570,
                                                            "fullEnd": 1594,
                                                            "start": 1586,
                                                            "end": 1593,
                                                            "fullWidth": 24,
                                                            "width": 7,
                                                            "text": "result2",
                                                            "value": "result2",
                                                            "valueText": "result2",
                                                            "hasLeadingTrivia": true,
                                                            "hasTrailingTrivia": true,
                                                            "leadingTrivia": [
                                                                {
                                                                    "kind": "WhitespaceTrivia",
                                                                    "text": "                "
                                                                }
                                                            ],
                                                            "trailingTrivia": [
                                                                {
                                                                    "kind": "WhitespaceTrivia",
                                                                    "text": " "
                                                                }
                                                            ]
                                                        },
                                                        "operatorToken": {
                                                            "kind": "EqualsToken",
                                                            "fullStart": 1594,
                                                            "fullEnd": 1596,
                                                            "start": 1594,
                                                            "end": 1595,
                                                            "fullWidth": 2,
                                                            "width": 1,
                                                            "text": "=",
                                                            "value": "=",
                                                            "valueText": "=",
                                                            "hasTrailingTrivia": true,
                                                            "trailingTrivia": [
                                                                {
                                                                    "kind": "WhitespaceTrivia",
                                                                    "text": " "
                                                                }
                                                            ]
                                                        },
                                                        "right": {
                                                            "kind": "TrueKeyword",
                                                            "fullStart": 1596,
                                                            "fullEnd": 1600,
                                                            "start": 1596,
                                                            "end": 1600,
                                                            "fullWidth": 4,
                                                            "width": 4,
                                                            "text": "true",
                                                            "value": true,
                                                            "valueText": "true"
                                                        }
                                                    },
                                                    "semicolonToken": {
                                                        "kind": "SemicolonToken",
                                                        "fullStart": 1600,
                                                        "fullEnd": 1603,
                                                        "start": 1600,
                                                        "end": 1601,
                                                        "fullWidth": 3,
                                                        "width": 1,
                                                        "text": ";",
                                                        "value": ";",
                                                        "valueText": ";",
                                                        "hasTrailingTrivia": true,
                                                        "hasTrailingNewLine": true,
                                                        "trailingTrivia": [
                                                            {
                                                                "kind": "NewLineTrivia",
                                                                "text": "\r\n"
                                                            }
                                                        ]
                                                    }
                                                }
                                            ],
                                            "closeBraceToken": {
                                                "kind": "CloseBraceToken",
                                                "fullStart": 1603,
                                                "fullEnd": 1618,
                                                "start": 1615,
                                                "end": 1616,
                                                "fullWidth": 15,
                                                "width": 1,
                                                "text": "}",
                                                "value": "}",
                                                "valueText": "}",
                                                "hasLeadingTrivia": true,
                                                "hasTrailingTrivia": true,
                                                "hasTrailingNewLine": true,
                                                "leadingTrivia": [
                                                    {
                                                        "kind": "WhitespaceTrivia",
                                                        "text": "            "
                                                    }
                                                ],
                                                "trailingTrivia": [
                                                    {
                                                        "kind": "NewLineTrivia",
                                                        "text": "\r\n"
                                                    }
                                                ]
                                            }
                                        }
                                    }
                                ],
                                "closeBraceToken": {
                                    "kind": "CloseBraceToken",
                                    "fullStart": 1618,
                                    "fullEnd": 1629,
                                    "start": 1626,
                                    "end": 1627,
                                    "fullWidth": 11,
                                    "width": 1,
                                    "text": "}",
                                    "value": "}",
                                    "valueText": "}",
                                    "hasLeadingTrivia": true,
                                    "hasTrailingTrivia": true,
                                    "hasTrailingNewLine": true,
                                    "leadingTrivia": [
                                        {
                                            "kind": "WhitespaceTrivia",
                                            "text": "        "
                                        }
                                    ],
                                    "trailingTrivia": [
                                        {
                                            "kind": "NewLineTrivia",
                                            "text": "\r\n"
                                        }
                                    ]
                                }
                            }
                        },
                        {
                            "kind": "ReturnStatement",
                            "fullStart": 1629,
                            "fullEnd": 1727,
                            "start": 1639,
                            "end": 1725,
                            "fullWidth": 98,
                            "width": 86,
                            "returnKeyword": {
                                "kind": "ReturnKeyword",
                                "fullStart": 1629,
                                "fullEnd": 1646,
                                "start": 1639,
                                "end": 1645,
                                "fullWidth": 17,
                                "width": 6,
                                "text": "return",
                                "value": "return",
                                "valueText": "return",
                                "hasLeadingTrivia": true,
                                "hasLeadingNewLine": true,
                                "hasTrailingTrivia": true,
                                "leadingTrivia": [
                                    {
                                        "kind": "NewLineTrivia",
                                        "text": "\r\n"
                                    },
                                    {
                                        "kind": "WhitespaceTrivia",
                                        "text": "        "
                                    }
                                ],
                                "trailingTrivia": [
                                    {
                                        "kind": "WhitespaceTrivia",
                                        "text": " "
                                    }
                                ]
                            },
                            "expression": {
                                "kind": "LogicalAndExpression",
                                "fullStart": 1646,
                                "fullEnd": 1724,
                                "start": 1646,
                                "end": 1724,
                                "fullWidth": 78,
                                "width": 78,
                                "left": {
                                    "kind": "LogicalAndExpression",
                                    "fullStart": 1646,
                                    "fullEnd": 1696,
                                    "start": 1646,
                                    "end": 1695,
                                    "fullWidth": 50,
                                    "width": 49,
                                    "left": {
                                        "kind": "LogicalAndExpression",
                                        "fullStart": 1646,
                                        "fullEnd": 1666,
                                        "start": 1646,
                                        "end": 1665,
                                        "fullWidth": 20,
                                        "width": 19,
                                        "left": {
                                            "kind": "LogicalNotExpression",
                                            "fullStart": 1646,
                                            "fullEnd": 1655,
                                            "start": 1646,
                                            "end": 1654,
                                            "fullWidth": 9,
                                            "width": 8,
                                            "operatorToken": {
                                                "kind": "ExclamationToken",
                                                "fullStart": 1646,
                                                "fullEnd": 1647,
                                                "start": 1646,
                                                "end": 1647,
                                                "fullWidth": 1,
                                                "width": 1,
                                                "text": "!",
                                                "value": "!",
                                                "valueText": "!"
                                            },
                                            "operand": {
                                                "kind": "IdentifierName",
                                                "fullStart": 1647,
                                                "fullEnd": 1655,
                                                "start": 1647,
                                                "end": 1654,
                                                "fullWidth": 8,
                                                "width": 7,
                                                "text": "result1",
                                                "value": "result1",
                                                "valueText": "result1",
                                                "hasTrailingTrivia": true,
                                                "trailingTrivia": [
                                                    {
                                                        "kind": "WhitespaceTrivia",
                                                        "text": " "
                                                    }
                                                ]
                                            }
                                        },
                                        "operatorToken": {
                                            "kind": "AmpersandAmpersandToken",
                                            "fullStart": 1655,
                                            "fullEnd": 1658,
                                            "start": 1655,
                                            "end": 1657,
                                            "fullWidth": 3,
                                            "width": 2,
                                            "text": "&&",
                                            "value": "&&",
                                            "valueText": "&&",
                                            "hasTrailingTrivia": true,
                                            "trailingTrivia": [
                                                {
                                                    "kind": "WhitespaceTrivia",
                                                    "text": " "
                                                }
                                            ]
                                        },
                                        "right": {
                                            "kind": "IdentifierName",
                                            "fullStart": 1658,
                                            "fullEnd": 1666,
                                            "start": 1658,
                                            "end": 1665,
                                            "fullWidth": 8,
                                            "width": 7,
                                            "text": "result2",
                                            "value": "result2",
                                            "valueText": "result2",
                                            "hasTrailingTrivia": true,
                                            "trailingTrivia": [
                                                {
                                                    "kind": "WhitespaceTrivia",
                                                    "text": " "
                                                }
                                            ]
                                        }
                                    },
                                    "operatorToken": {
                                        "kind": "AmpersandAmpersandToken",
                                        "fullStart": 1666,
                                        "fullEnd": 1669,
                                        "start": 1666,
                                        "end": 1668,
                                        "fullWidth": 3,
                                        "width": 2,
                                        "text": "&&",
                                        "value": "&&",
                                        "valueText": "&&",
                                        "hasTrailingTrivia": true,
                                        "trailingTrivia": [
                                            {
                                                "kind": "WhitespaceTrivia",
                                                "text": " "
                                            }
                                        ]
                                    },
                                    "right": {
                                        "kind": "EqualsExpression",
                                        "fullStart": 1669,
                                        "fullEnd": 1696,
                                        "start": 1669,
                                        "end": 1695,
                                        "fullWidth": 27,
                                        "width": 26,
                                        "left": {
                                            "kind": "MemberAccessExpression",
                                            "fullStart": 1669,
                                            "fullEnd": 1686,
                                            "start": 1669,
                                            "end": 1685,
                                            "fullWidth": 17,
                                            "width": 16,
                                            "expression": {
                                                "kind": "IdentifierName",
                                                "fullStart": 1669,
                                                "fullEnd": 1674,
                                                "start": 1669,
                                                "end": 1674,
                                                "fullWidth": 5,
                                                "width": 5,
                                                "text": "desc1",
                                                "value": "desc1",
                                                "valueText": "desc1"
                                            },
                                            "dotToken": {
                                                "kind": "DotToken",
                                                "fullStart": 1674,
                                                "fullEnd": 1675,
                                                "start": 1674,
                                                "end": 1675,
                                                "fullWidth": 1,
                                                "width": 1,
                                                "text": ".",
                                                "value": ".",
                                                "valueText": "."
                                            },
                                            "name": {
                                                "kind": "IdentifierName",
                                                "fullStart": 1675,
                                                "fullEnd": 1686,
                                                "start": 1675,
                                                "end": 1685,
                                                "fullWidth": 11,
                                                "width": 10,
                                                "text": "enumerable",
                                                "value": "enumerable",
                                                "valueText": "enumerable",
                                                "hasTrailingTrivia": true,
                                                "trailingTrivia": [
                                                    {
                                                        "kind": "WhitespaceTrivia",
                                                        "text": " "
                                                    }
                                                ]
                                            }
                                        },
                                        "operatorToken": {
                                            "kind": "EqualsEqualsEqualsToken",
                                            "fullStart": 1686,
                                            "fullEnd": 1690,
                                            "start": 1686,
                                            "end": 1689,
                                            "fullWidth": 4,
                                            "width": 3,
                                            "text": "===",
                                            "value": "===",
                                            "valueText": "===",
                                            "hasTrailingTrivia": true,
                                            "trailingTrivia": [
                                                {
                                                    "kind": "WhitespaceTrivia",
                                                    "text": " "
                                                }
                                            ]
                                        },
                                        "right": {
                                            "kind": "FalseKeyword",
                                            "fullStart": 1690,
                                            "fullEnd": 1696,
                                            "start": 1690,
                                            "end": 1695,
                                            "fullWidth": 6,
                                            "width": 5,
                                            "text": "false",
                                            "value": false,
                                            "valueText": "false",
                                            "hasTrailingTrivia": true,
                                            "trailingTrivia": [
                                                {
                                                    "kind": "WhitespaceTrivia",
                                                    "text": " "
                                                }
                                            ]
                                        }
                                    }
                                },
                                "operatorToken": {
                                    "kind": "AmpersandAmpersandToken",
                                    "fullStart": 1696,
                                    "fullEnd": 1699,
                                    "start": 1696,
                                    "end": 1698,
                                    "fullWidth": 3,
                                    "width": 2,
                                    "text": "&&",
                                    "value": "&&",
                                    "valueText": "&&",
                                    "hasTrailingTrivia": true,
                                    "trailingTrivia": [
                                        {
                                            "kind": "WhitespaceTrivia",
                                            "text": " "
                                        }
                                    ]
                                },
                                "right": {
                                    "kind": "EqualsExpression",
                                    "fullStart": 1699,
                                    "fullEnd": 1724,
                                    "start": 1699,
                                    "end": 1724,
                                    "fullWidth": 25,
                                    "width": 25,
                                    "left": {
                                        "kind": "MemberAccessExpression",
                                        "fullStart": 1699,
                                        "fullEnd": 1716,
                                        "start": 1699,
                                        "end": 1715,
                                        "fullWidth": 17,
                                        "width": 16,
                                        "expression": {
                                            "kind": "IdentifierName",
                                            "fullStart": 1699,
                                            "fullEnd": 1704,
                                            "start": 1699,
                                            "end": 1704,
                                            "fullWidth": 5,
                                            "width": 5,
                                            "text": "desc2",
                                            "value": "desc2",
                                            "valueText": "desc2"
                                        },
                                        "dotToken": {
                                            "kind": "DotToken",
                                            "fullStart": 1704,
                                            "fullEnd": 1705,
                                            "start": 1704,
                                            "end": 1705,
                                            "fullWidth": 1,
                                            "width": 1,
                                            "text": ".",
                                            "value": ".",
                                            "valueText": "."
                                        },
                                        "name": {
                                            "kind": "IdentifierName",
                                            "fullStart": 1705,
                                            "fullEnd": 1716,
                                            "start": 1705,
                                            "end": 1715,
                                            "fullWidth": 11,
                                            "width": 10,
                                            "text": "enumerable",
                                            "value": "enumerable",
                                            "valueText": "enumerable",
                                            "hasTrailingTrivia": true,
                                            "trailingTrivia": [
                                                {
                                                    "kind": "WhitespaceTrivia",
                                                    "text": " "
                                                }
                                            ]
                                        }
                                    },
                                    "operatorToken": {
                                        "kind": "EqualsEqualsEqualsToken",
                                        "fullStart": 1716,
                                        "fullEnd": 1720,
                                        "start": 1716,
                                        "end": 1719,
                                        "fullWidth": 4,
                                        "width": 3,
                                        "text": "===",
                                        "value": "===",
                                        "valueText": "===",
                                        "hasTrailingTrivia": true,
                                        "trailingTrivia": [
                                            {
                                                "kind": "WhitespaceTrivia",
                                                "text": " "
                                            }
                                        ]
                                    },
                                    "right": {
                                        "kind": "TrueKeyword",
                                        "fullStart": 1720,
                                        "fullEnd": 1724,
                                        "start": 1720,
                                        "end": 1724,
                                        "fullWidth": 4,
                                        "width": 4,
                                        "text": "true",
                                        "value": true,
                                        "valueText": "true"
                                    }
                                }
                            },
                            "semicolonToken": {
                                "kind": "SemicolonToken",
                                "fullStart": 1724,
                                "fullEnd": 1727,
                                "start": 1724,
                                "end": 1725,
                                "fullWidth": 3,
                                "width": 1,
                                "text": ";",
                                "value": ";",
                                "valueText": ";",
                                "hasTrailingTrivia": true,
                                "hasTrailingNewLine": true,
                                "trailingTrivia": [
                                    {
                                        "kind": "NewLineTrivia",
                                        "text": "\r\n"
                                    }
                                ]
                            }
                        }
                    ],
                    "closeBraceToken": {
                        "kind": "CloseBraceToken",
                        "fullStart": 1727,
                        "fullEnd": 1734,
                        "start": 1731,
                        "end": 1732,
                        "fullWidth": 7,
                        "width": 1,
                        "text": "}",
                        "value": "}",
                        "valueText": "}",
                        "hasLeadingTrivia": true,
                        "hasTrailingTrivia": true,
                        "hasTrailingNewLine": true,
                        "leadingTrivia": [
                            {
                                "kind": "WhitespaceTrivia",
                                "text": "    "
                            }
                        ],
                        "trailingTrivia": [
                            {
                                "kind": "NewLineTrivia",
                                "text": "\r\n"
                            }
                        ]
                    }
                }
            },
            {
                "kind": "ExpressionStatement",
                "fullStart": 1734,
                "fullEnd": 1758,
                "start": 1734,
                "end": 1756,
                "fullWidth": 24,
                "width": 22,
                "expression": {
                    "kind": "InvocationExpression",
                    "fullStart": 1734,
                    "fullEnd": 1755,
                    "start": 1734,
                    "end": 1755,
                    "fullWidth": 21,
                    "width": 21,
                    "expression": {
                        "kind": "IdentifierName",
                        "fullStart": 1734,
                        "fullEnd": 1745,
                        "start": 1734,
                        "end": 1745,
                        "fullWidth": 11,
                        "width": 11,
                        "text": "runTestCase",
                        "value": "runTestCase",
                        "valueText": "runTestCase"
                    },
                    "argumentList": {
                        "kind": "ArgumentList",
                        "fullStart": 1745,
                        "fullEnd": 1755,
                        "start": 1745,
                        "end": 1755,
                        "fullWidth": 10,
                        "width": 10,
                        "openParenToken": {
                            "kind": "OpenParenToken",
                            "fullStart": 1745,
                            "fullEnd": 1746,
                            "start": 1745,
                            "end": 1746,
                            "fullWidth": 1,
                            "width": 1,
                            "text": "(",
                            "value": "(",
                            "valueText": "("
                        },
                        "arguments": [
                            {
                                "kind": "IdentifierName",
                                "fullStart": 1746,
                                "fullEnd": 1754,
                                "start": 1746,
                                "end": 1754,
                                "fullWidth": 8,
                                "width": 8,
                                "text": "testcase",
                                "value": "testcase",
                                "valueText": "testcase"
                            }
                        ],
                        "closeParenToken": {
                            "kind": "CloseParenToken",
                            "fullStart": 1754,
                            "fullEnd": 1755,
                            "start": 1754,
                            "end": 1755,
                            "fullWidth": 1,
                            "width": 1,
                            "text": ")",
                            "value": ")",
                            "valueText": ")"
                        }
                    }
                },
                "semicolonToken": {
                    "kind": "SemicolonToken",
                    "fullStart": 1755,
                    "fullEnd": 1758,
                    "start": 1755,
                    "end": 1756,
                    "fullWidth": 3,
                    "width": 1,
                    "text": ";",
                    "value": ";",
                    "valueText": ";",
                    "hasTrailingTrivia": true,
                    "hasTrailingNewLine": true,
                    "trailingTrivia": [
                        {
                            "kind": "NewLineTrivia",
                            "text": "\r\n"
                        }
                    ]
                }
            }
        ],
        "endOfFileToken": {
            "kind": "EndOfFileToken",
            "fullStart": 1758,
            "fullEnd": 1758,
            "start": 1758,
            "end": 1758,
            "fullWidth": 0,
            "width": 0,
            "text": ""
        }
    },
    "lineMap": {
        "lineStarts": [
            0,
            67,
            152,
            232,
            308,
            380,
            385,
            439,
            654,
            659,
            661,
            663,
            686,
            709,
            711,
            748,
            774,
            786,
            788,
            825,
            867,
            903,
            915,
            917,
            963,
            990,
            1017,
            1049,
            1081,
            1094,
            1096,
            1126,
            1193,
            1224,
            1258,
            1291,
            1306,
            1317,
            1319,
            1365,
            1395,
            1408,
            1438,
            1505,
            1536,
            1570,
            1603,
            1618,
            1629,
            1631,
            1727,
            1734,
            1758
        ],
        "length": 1758
    }
}<|MERGE_RESOLUTION|>--- conflicted
+++ resolved
@@ -247,12 +247,8 @@
                                         "start": 698,
                                         "end": 706,
                                         "fullWidth": 8,
-<<<<<<< HEAD
                                         "width": 8,
-                                        "identifier": {
-=======
                                         "propertyName": {
->>>>>>> 85e84683
                                             "kind": "IdentifierName",
                                             "fullStart": 698,
                                             "fullEnd": 702,
@@ -413,12 +409,8 @@
                                         "start": 723,
                                         "end": 783,
                                         "fullWidth": 60,
-<<<<<<< HEAD
                                         "width": 60,
-                                        "identifier": {
-=======
                                         "propertyName": {
->>>>>>> 85e84683
                                             "kind": "IdentifierName",
                                             "fullStart": 723,
                                             "fullEnd": 731,
@@ -740,12 +732,8 @@
                                         "start": 800,
                                         "end": 822,
                                         "fullWidth": 22,
-<<<<<<< HEAD
                                         "width": 22,
-                                        "identifier": {
-=======
                                         "propertyName": {
->>>>>>> 85e84683
                                             "kind": "IdentifierName",
                                             "fullStart": 800,
                                             "fullEnd": 814,
@@ -879,12 +867,8 @@
                                         "start": 837,
                                         "end": 912,
                                         "fullWidth": 75,
-<<<<<<< HEAD
                                         "width": 75,
-                                        "identifier": {
-=======
                                         "propertyName": {
->>>>>>> 85e84683
                                             "kind": "IdentifierName",
                                             "fullStart": 837,
                                             "fullEnd": 845,
@@ -1809,12 +1793,8 @@
                                         "start": 1108,
                                         "end": 1123,
                                         "fullWidth": 15,
-<<<<<<< HEAD
                                         "width": 15,
-                                        "identifier": {
-=======
                                         "propertyName": {
->>>>>>> 85e84683
                                             "kind": "IdentifierName",
                                             "fullStart": 1108,
                                             "fullEnd": 1116,
@@ -1948,12 +1928,8 @@
                                         "start": 1138,
                                         "end": 1190,
                                         "fullWidth": 52,
-<<<<<<< HEAD
                                         "width": 52,
-                                        "identifier": {
-=======
                                         "propertyName": {
->>>>>>> 85e84683
                                             "kind": "IdentifierName",
                                             "fullStart": 1138,
                                             "fullEnd": 1144,
@@ -2237,12 +2213,8 @@
                                         "start": 1210,
                                         "end": 1212,
                                         "fullWidth": 3,
-<<<<<<< HEAD
                                         "width": 2,
-                                        "identifier": {
-=======
                                         "propertyName": {
->>>>>>> 85e84683
                                             "kind": "IdentifierName",
                                             "fullStart": 1210,
                                             "fullEnd": 1213,
@@ -3011,12 +2983,8 @@
                                         "start": 1420,
                                         "end": 1435,
                                         "fullWidth": 15,
-<<<<<<< HEAD
                                         "width": 15,
-                                        "identifier": {
-=======
                                         "propertyName": {
->>>>>>> 85e84683
                                             "kind": "IdentifierName",
                                             "fullStart": 1420,
                                             "fullEnd": 1428,
@@ -3150,12 +3118,8 @@
                                         "start": 1450,
                                         "end": 1502,
                                         "fullWidth": 52,
-<<<<<<< HEAD
                                         "width": 52,
-                                        "identifier": {
-=======
                                         "propertyName": {
->>>>>>> 85e84683
                                             "kind": "IdentifierName",
                                             "fullStart": 1450,
                                             "fullEnd": 1456,
@@ -3439,12 +3403,8 @@
                                         "start": 1522,
                                         "end": 1524,
                                         "fullWidth": 3,
-<<<<<<< HEAD
                                         "width": 2,
-                                        "identifier": {
-=======
                                         "propertyName": {
->>>>>>> 85e84683
                                             "kind": "IdentifierName",
                                             "fullStart": 1522,
                                             "fullEnd": 1525,
