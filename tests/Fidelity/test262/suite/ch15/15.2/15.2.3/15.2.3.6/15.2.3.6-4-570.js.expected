{
    "isDeclaration": false,
    "languageVersion": "EcmaScript5",
    "parseOptions": {
        "allowAutomaticSemicolonInsertion": true
    },
    "sourceUnit": {
        "kind": "SourceUnit",
        "fullStart": 0,
        "fullEnd": 1028,
        "start": 554,
        "end": 1028,
        "fullWidth": 1028,
        "width": 474,
        "isIncrementallyUnusable": true,
        "moduleElements": [
            {
                "kind": "FunctionDeclaration",
                "fullStart": 0,
                "fullEnd": 1004,
                "start": 554,
                "end": 1002,
                "fullWidth": 1004,
                "width": 448,
                "isIncrementallyUnusable": true,
                "modifiers": [],
                "functionKeyword": {
                    "kind": "FunctionKeyword",
                    "fullStart": 0,
                    "fullEnd": 563,
                    "start": 554,
                    "end": 562,
                    "fullWidth": 563,
                    "width": 8,
                    "text": "function",
                    "value": "function",
                    "valueText": "function",
                    "hasLeadingTrivia": true,
                    "hasLeadingComment": true,
                    "hasLeadingNewLine": true,
                    "hasTrailingTrivia": true,
                    "leadingTrivia": [
                        {
                            "kind": "SingleLineCommentTrivia",
                            "text": "/// Copyright (c) 2012 Ecma International.  All rights reserved. "
                        },
                        {
                            "kind": "NewLineTrivia",
                            "text": "\r\n"
                        },
                        {
                            "kind": "SingleLineCommentTrivia",
                            "text": "/// Ecma International makes this code available under the terms and conditions set"
                        },
                        {
                            "kind": "NewLineTrivia",
                            "text": "\r\n"
                        },
                        {
                            "kind": "SingleLineCommentTrivia",
                            "text": "/// forth on http://hg.ecmascript.org/tests/test262/raw-file/tip/LICENSE (the "
                        },
                        {
                            "kind": "NewLineTrivia",
                            "text": "\r\n"
                        },
                        {
                            "kind": "SingleLineCommentTrivia",
                            "text": "/// \"Use Terms\").   Any redistribution of this code must retain the above "
                        },
                        {
                            "kind": "NewLineTrivia",
                            "text": "\r\n"
                        },
                        {
                            "kind": "SingleLineCommentTrivia",
                            "text": "/// copyright and this notice and otherwise comply with the Use Terms."
                        },
                        {
                            "kind": "NewLineTrivia",
                            "text": "\r\n"
                        },
                        {
                            "kind": "MultiLineCommentTrivia",
                            "text": "/**\r\n * @path ch15/15.2/15.2.3/15.2.3.6/15.2.3.6-4-570.js\r\n * @description ES5 Attributes - [[Get]] attribute is a function which doesn't contains return statement\r\n */"
                        },
                        {
                            "kind": "NewLineTrivia",
                            "text": "\r\n"
                        },
                        {
                            "kind": "NewLineTrivia",
                            "text": "\r\n"
                        },
                        {
                            "kind": "NewLineTrivia",
                            "text": "\r\n"
                        }
                    ],
                    "trailingTrivia": [
                        {
                            "kind": "WhitespaceTrivia",
                            "text": " "
                        }
                    ]
                },
                "identifier": {
                    "kind": "IdentifierName",
                    "fullStart": 563,
                    "fullEnd": 571,
                    "start": 563,
                    "end": 571,
                    "fullWidth": 8,
                    "width": 8,
                    "text": "testcase",
                    "value": "testcase",
                    "valueText": "testcase"
                },
                "callSignature": {
                    "kind": "CallSignature",
                    "fullStart": 571,
                    "fullEnd": 574,
                    "start": 571,
                    "end": 573,
                    "fullWidth": 3,
                    "width": 2,
                    "parameterList": {
                        "kind": "ParameterList",
                        "fullStart": 571,
                        "fullEnd": 574,
                        "start": 571,
                        "end": 573,
                        "fullWidth": 3,
                        "width": 2,
                        "openParenToken": {
                            "kind": "OpenParenToken",
                            "fullStart": 571,
                            "fullEnd": 572,
                            "start": 571,
                            "end": 572,
                            "fullWidth": 1,
                            "width": 1,
                            "text": "(",
                            "value": "(",
                            "valueText": "("
                        },
                        "parameters": [],
                        "closeParenToken": {
                            "kind": "CloseParenToken",
                            "fullStart": 572,
                            "fullEnd": 574,
                            "start": 572,
                            "end": 573,
                            "fullWidth": 2,
                            "width": 1,
                            "text": ")",
                            "value": ")",
                            "valueText": ")",
                            "hasTrailingTrivia": true,
                            "trailingTrivia": [
                                {
                                    "kind": "WhitespaceTrivia",
                                    "text": " "
                                }
                            ]
                        }
                    }
                },
                "block": {
                    "kind": "Block",
                    "fullStart": 574,
                    "fullEnd": 1004,
                    "start": 574,
                    "end": 1002,
                    "fullWidth": 430,
                    "width": 428,
                    "isIncrementallyUnusable": true,
                    "openBraceToken": {
                        "kind": "OpenBraceToken",
                        "fullStart": 574,
                        "fullEnd": 577,
                        "start": 574,
                        "end": 575,
                        "fullWidth": 3,
                        "width": 1,
                        "text": "{",
                        "value": "{",
                        "valueText": "{",
                        "hasTrailingTrivia": true,
                        "hasTrailingNewLine": true,
                        "trailingTrivia": [
                            {
                                "kind": "NewLineTrivia",
                                "text": "\r\n"
                            }
                        ]
                    },
                    "statements": [
                        {
                            "kind": "VariableStatement",
                            "fullStart": 577,
                            "fullEnd": 600,
                            "start": 585,
                            "end": 598,
                            "fullWidth": 23,
                            "width": 13,
                            "modifiers": [],
                            "variableDeclaration": {
                                "kind": "VariableDeclaration",
                                "fullStart": 577,
                                "fullEnd": 597,
                                "start": 585,
                                "end": 597,
                                "fullWidth": 20,
                                "width": 12,
                                "varKeyword": {
                                    "kind": "VarKeyword",
                                    "fullStart": 577,
                                    "fullEnd": 589,
                                    "start": 585,
                                    "end": 588,
                                    "fullWidth": 12,
                                    "width": 3,
                                    "text": "var",
                                    "value": "var",
                                    "valueText": "var",
                                    "hasLeadingTrivia": true,
                                    "hasTrailingTrivia": true,
                                    "leadingTrivia": [
                                        {
                                            "kind": "WhitespaceTrivia",
                                            "text": "        "
                                        }
                                    ],
                                    "trailingTrivia": [
                                        {
                                            "kind": "WhitespaceTrivia",
                                            "text": " "
                                        }
                                    ]
                                },
                                "variableDeclarators": [
                                    {
                                        "kind": "VariableDeclarator",
                                        "fullStart": 589,
                                        "fullEnd": 597,
                                        "start": 589,
                                        "end": 597,
                                        "fullWidth": 8,
<<<<<<< HEAD
                                        "width": 8,
                                        "identifier": {
=======
                                        "propertyName": {
>>>>>>> 85e84683
                                            "kind": "IdentifierName",
                                            "fullStart": 589,
                                            "fullEnd": 593,
                                            "start": 589,
                                            "end": 592,
                                            "fullWidth": 4,
                                            "width": 3,
                                            "text": "obj",
                                            "value": "obj",
                                            "valueText": "obj",
                                            "hasTrailingTrivia": true,
                                            "trailingTrivia": [
                                                {
                                                    "kind": "WhitespaceTrivia",
                                                    "text": " "
                                                }
                                            ]
                                        },
                                        "equalsValueClause": {
                                            "kind": "EqualsValueClause",
                                            "fullStart": 593,
                                            "fullEnd": 597,
                                            "start": 593,
                                            "end": 597,
                                            "fullWidth": 4,
                                            "width": 4,
                                            "equalsToken": {
                                                "kind": "EqualsToken",
                                                "fullStart": 593,
                                                "fullEnd": 595,
                                                "start": 593,
                                                "end": 594,
                                                "fullWidth": 2,
                                                "width": 1,
                                                "text": "=",
                                                "value": "=",
                                                "valueText": "=",
                                                "hasTrailingTrivia": true,
                                                "trailingTrivia": [
                                                    {
                                                        "kind": "WhitespaceTrivia",
                                                        "text": " "
                                                    }
                                                ]
                                            },
                                            "value": {
                                                "kind": "ObjectLiteralExpression",
                                                "fullStart": 595,
                                                "fullEnd": 597,
                                                "start": 595,
                                                "end": 597,
                                                "fullWidth": 2,
                                                "width": 2,
                                                "openBraceToken": {
                                                    "kind": "OpenBraceToken",
                                                    "fullStart": 595,
                                                    "fullEnd": 596,
                                                    "start": 595,
                                                    "end": 596,
                                                    "fullWidth": 1,
                                                    "width": 1,
                                                    "text": "{",
                                                    "value": "{",
                                                    "valueText": "{"
                                                },
                                                "propertyAssignments": [],
                                                "closeBraceToken": {
                                                    "kind": "CloseBraceToken",
                                                    "fullStart": 596,
                                                    "fullEnd": 597,
                                                    "start": 596,
                                                    "end": 597,
                                                    "fullWidth": 1,
                                                    "width": 1,
                                                    "text": "}",
                                                    "value": "}",
                                                    "valueText": "}"
                                                }
                                            }
                                        }
                                    }
                                ]
                            },
                            "semicolonToken": {
                                "kind": "SemicolonToken",
                                "fullStart": 597,
                                "fullEnd": 600,
                                "start": 597,
                                "end": 598,
                                "fullWidth": 3,
                                "width": 1,
                                "text": ";",
                                "value": ";",
                                "valueText": ";",
                                "hasTrailingTrivia": true,
                                "hasTrailingNewLine": true,
                                "trailingTrivia": [
                                    {
                                        "kind": "NewLineTrivia",
                                        "text": "\r\n"
                                    }
                                ]
                            }
                        },
                        {
                            "kind": "VariableStatement",
                            "fullStart": 600,
                            "fullEnd": 636,
                            "start": 608,
                            "end": 634,
                            "fullWidth": 36,
                            "width": 26,
                            "modifiers": [],
                            "variableDeclaration": {
                                "kind": "VariableDeclaration",
                                "fullStart": 600,
                                "fullEnd": 633,
                                "start": 608,
                                "end": 633,
                                "fullWidth": 33,
                                "width": 25,
                                "varKeyword": {
                                    "kind": "VarKeyword",
                                    "fullStart": 600,
                                    "fullEnd": 612,
                                    "start": 608,
                                    "end": 611,
                                    "fullWidth": 12,
                                    "width": 3,
                                    "text": "var",
                                    "value": "var",
                                    "valueText": "var",
                                    "hasLeadingTrivia": true,
                                    "hasTrailingTrivia": true,
                                    "leadingTrivia": [
                                        {
                                            "kind": "WhitespaceTrivia",
                                            "text": "        "
                                        }
                                    ],
                                    "trailingTrivia": [
                                        {
                                            "kind": "WhitespaceTrivia",
                                            "text": " "
                                        }
                                    ]
                                },
                                "variableDeclarators": [
                                    {
                                        "kind": "VariableDeclarator",
                                        "fullStart": 612,
                                        "fullEnd": 633,
                                        "start": 612,
                                        "end": 633,
                                        "fullWidth": 21,
<<<<<<< HEAD
                                        "width": 21,
                                        "identifier": {
=======
                                        "propertyName": {
>>>>>>> 85e84683
                                            "kind": "IdentifierName",
                                            "fullStart": 612,
                                            "fullEnd": 626,
                                            "start": 612,
                                            "end": 625,
                                            "fullWidth": 14,
                                            "width": 13,
                                            "text": "verifyExecute",
                                            "value": "verifyExecute",
                                            "valueText": "verifyExecute",
                                            "hasTrailingTrivia": true,
                                            "trailingTrivia": [
                                                {
                                                    "kind": "WhitespaceTrivia",
                                                    "text": " "
                                                }
                                            ]
                                        },
                                        "equalsValueClause": {
                                            "kind": "EqualsValueClause",
                                            "fullStart": 626,
                                            "fullEnd": 633,
                                            "start": 626,
                                            "end": 633,
                                            "fullWidth": 7,
                                            "width": 7,
                                            "equalsToken": {
                                                "kind": "EqualsToken",
                                                "fullStart": 626,
                                                "fullEnd": 628,
                                                "start": 626,
                                                "end": 627,
                                                "fullWidth": 2,
                                                "width": 1,
                                                "text": "=",
                                                "value": "=",
                                                "valueText": "=",
                                                "hasTrailingTrivia": true,
                                                "trailingTrivia": [
                                                    {
                                                        "kind": "WhitespaceTrivia",
                                                        "text": " "
                                                    }
                                                ]
                                            },
                                            "value": {
                                                "kind": "FalseKeyword",
                                                "fullStart": 628,
                                                "fullEnd": 633,
                                                "start": 628,
                                                "end": 633,
                                                "fullWidth": 5,
                                                "width": 5,
                                                "text": "false",
                                                "value": false,
                                                "valueText": "false"
                                            }
                                        }
                                    }
                                ]
                            },
                            "semicolonToken": {
                                "kind": "SemicolonToken",
                                "fullStart": 633,
                                "fullEnd": 636,
                                "start": 633,
                                "end": 634,
                                "fullWidth": 3,
                                "width": 1,
                                "text": ";",
                                "value": ";",
                                "valueText": ";",
                                "hasTrailingTrivia": true,
                                "hasTrailingNewLine": true,
                                "trailingTrivia": [
                                    {
                                        "kind": "NewLineTrivia",
                                        "text": "\r\n"
                                    }
                                ]
                            }
                        },
                        {
                            "kind": "VariableStatement",
                            "fullStart": 636,
                            "fullEnd": 720,
                            "start": 644,
                            "end": 718,
                            "fullWidth": 84,
                            "width": 74,
                            "modifiers": [],
                            "variableDeclaration": {
                                "kind": "VariableDeclaration",
                                "fullStart": 636,
                                "fullEnd": 717,
                                "start": 644,
                                "end": 717,
                                "fullWidth": 81,
                                "width": 73,
                                "varKeyword": {
                                    "kind": "VarKeyword",
                                    "fullStart": 636,
                                    "fullEnd": 648,
                                    "start": 644,
                                    "end": 647,
                                    "fullWidth": 12,
                                    "width": 3,
                                    "text": "var",
                                    "value": "var",
                                    "valueText": "var",
                                    "hasLeadingTrivia": true,
                                    "hasTrailingTrivia": true,
                                    "leadingTrivia": [
                                        {
                                            "kind": "WhitespaceTrivia",
                                            "text": "        "
                                        }
                                    ],
                                    "trailingTrivia": [
                                        {
                                            "kind": "WhitespaceTrivia",
                                            "text": " "
                                        }
                                    ]
                                },
                                "variableDeclarators": [
                                    {
                                        "kind": "VariableDeclarator",
                                        "fullStart": 648,
                                        "fullEnd": 717,
                                        "start": 648,
                                        "end": 717,
                                        "fullWidth": 69,
<<<<<<< HEAD
                                        "width": 69,
                                        "identifier": {
=======
                                        "propertyName": {
>>>>>>> 85e84683
                                            "kind": "IdentifierName",
                                            "fullStart": 648,
                                            "fullEnd": 656,
                                            "start": 648,
                                            "end": 655,
                                            "fullWidth": 8,
                                            "width": 7,
                                            "text": "getFunc",
                                            "value": "getFunc",
                                            "valueText": "getFunc",
                                            "hasTrailingTrivia": true,
                                            "trailingTrivia": [
                                                {
                                                    "kind": "WhitespaceTrivia",
                                                    "text": " "
                                                }
                                            ]
                                        },
                                        "equalsValueClause": {
                                            "kind": "EqualsValueClause",
                                            "fullStart": 656,
                                            "fullEnd": 717,
                                            "start": 656,
                                            "end": 717,
                                            "fullWidth": 61,
                                            "width": 61,
                                            "equalsToken": {
                                                "kind": "EqualsToken",
                                                "fullStart": 656,
                                                "fullEnd": 658,
                                                "start": 656,
                                                "end": 657,
                                                "fullWidth": 2,
                                                "width": 1,
                                                "text": "=",
                                                "value": "=",
                                                "valueText": "=",
                                                "hasTrailingTrivia": true,
                                                "trailingTrivia": [
                                                    {
                                                        "kind": "WhitespaceTrivia",
                                                        "text": " "
                                                    }
                                                ]
                                            },
                                            "value": {
                                                "kind": "FunctionExpression",
                                                "fullStart": 658,
                                                "fullEnd": 717,
                                                "start": 658,
                                                "end": 717,
                                                "fullWidth": 59,
                                                "width": 59,
                                                "functionKeyword": {
                                                    "kind": "FunctionKeyword",
                                                    "fullStart": 658,
                                                    "fullEnd": 667,
                                                    "start": 658,
                                                    "end": 666,
                                                    "fullWidth": 9,
                                                    "width": 8,
                                                    "text": "function",
                                                    "value": "function",
                                                    "valueText": "function",
                                                    "hasTrailingTrivia": true,
                                                    "trailingTrivia": [
                                                        {
                                                            "kind": "WhitespaceTrivia",
                                                            "text": " "
                                                        }
                                                    ]
                                                },
                                                "callSignature": {
                                                    "kind": "CallSignature",
                                                    "fullStart": 667,
                                                    "fullEnd": 670,
                                                    "start": 667,
                                                    "end": 669,
                                                    "fullWidth": 3,
                                                    "width": 2,
                                                    "parameterList": {
                                                        "kind": "ParameterList",
                                                        "fullStart": 667,
                                                        "fullEnd": 670,
                                                        "start": 667,
                                                        "end": 669,
                                                        "fullWidth": 3,
                                                        "width": 2,
                                                        "openParenToken": {
                                                            "kind": "OpenParenToken",
                                                            "fullStart": 667,
                                                            "fullEnd": 668,
                                                            "start": 667,
                                                            "end": 668,
                                                            "fullWidth": 1,
                                                            "width": 1,
                                                            "text": "(",
                                                            "value": "(",
                                                            "valueText": "("
                                                        },
                                                        "parameters": [],
                                                        "closeParenToken": {
                                                            "kind": "CloseParenToken",
                                                            "fullStart": 668,
                                                            "fullEnd": 670,
                                                            "start": 668,
                                                            "end": 669,
                                                            "fullWidth": 2,
                                                            "width": 1,
                                                            "text": ")",
                                                            "value": ")",
                                                            "valueText": ")",
                                                            "hasTrailingTrivia": true,
                                                            "trailingTrivia": [
                                                                {
                                                                    "kind": "WhitespaceTrivia",
                                                                    "text": " "
                                                                }
                                                            ]
                                                        }
                                                    }
                                                },
                                                "block": {
                                                    "kind": "Block",
                                                    "fullStart": 670,
                                                    "fullEnd": 717,
                                                    "start": 670,
                                                    "end": 717,
                                                    "fullWidth": 47,
                                                    "width": 47,
                                                    "openBraceToken": {
                                                        "kind": "OpenBraceToken",
                                                        "fullStart": 670,
                                                        "fullEnd": 673,
                                                        "start": 670,
                                                        "end": 671,
                                                        "fullWidth": 3,
                                                        "width": 1,
                                                        "text": "{",
                                                        "value": "{",
                                                        "valueText": "{",
                                                        "hasTrailingTrivia": true,
                                                        "hasTrailingNewLine": true,
                                                        "trailingTrivia": [
                                                            {
                                                                "kind": "NewLineTrivia",
                                                                "text": "\r\n"
                                                            }
                                                        ]
                                                    },
                                                    "statements": [
                                                        {
                                                            "kind": "ExpressionStatement",
                                                            "fullStart": 673,
                                                            "fullEnd": 708,
                                                            "start": 685,
                                                            "end": 706,
                                                            "fullWidth": 35,
                                                            "width": 21,
                                                            "expression": {
                                                                "kind": "AssignmentExpression",
                                                                "fullStart": 673,
                                                                "fullEnd": 705,
                                                                "start": 685,
                                                                "end": 705,
                                                                "fullWidth": 32,
                                                                "width": 20,
                                                                "left": {
                                                                    "kind": "IdentifierName",
                                                                    "fullStart": 673,
                                                                    "fullEnd": 699,
                                                                    "start": 685,
                                                                    "end": 698,
                                                                    "fullWidth": 26,
                                                                    "width": 13,
                                                                    "text": "verifyExecute",
                                                                    "value": "verifyExecute",
                                                                    "valueText": "verifyExecute",
                                                                    "hasLeadingTrivia": true,
                                                                    "hasTrailingTrivia": true,
                                                                    "leadingTrivia": [
                                                                        {
                                                                            "kind": "WhitespaceTrivia",
                                                                            "text": "            "
                                                                        }
                                                                    ],
                                                                    "trailingTrivia": [
                                                                        {
                                                                            "kind": "WhitespaceTrivia",
                                                                            "text": " "
                                                                        }
                                                                    ]
                                                                },
                                                                "operatorToken": {
                                                                    "kind": "EqualsToken",
                                                                    "fullStart": 699,
                                                                    "fullEnd": 701,
                                                                    "start": 699,
                                                                    "end": 700,
                                                                    "fullWidth": 2,
                                                                    "width": 1,
                                                                    "text": "=",
                                                                    "value": "=",
                                                                    "valueText": "=",
                                                                    "hasTrailingTrivia": true,
                                                                    "trailingTrivia": [
                                                                        {
                                                                            "kind": "WhitespaceTrivia",
                                                                            "text": " "
                                                                        }
                                                                    ]
                                                                },
                                                                "right": {
                                                                    "kind": "TrueKeyword",
                                                                    "fullStart": 701,
                                                                    "fullEnd": 705,
                                                                    "start": 701,
                                                                    "end": 705,
                                                                    "fullWidth": 4,
                                                                    "width": 4,
                                                                    "text": "true",
                                                                    "value": true,
                                                                    "valueText": "true"
                                                                }
                                                            },
                                                            "semicolonToken": {
                                                                "kind": "SemicolonToken",
                                                                "fullStart": 705,
                                                                "fullEnd": 708,
                                                                "start": 705,
                                                                "end": 706,
                                                                "fullWidth": 3,
                                                                "width": 1,
                                                                "text": ";",
                                                                "value": ";",
                                                                "valueText": ";",
                                                                "hasTrailingTrivia": true,
                                                                "hasTrailingNewLine": true,
                                                                "trailingTrivia": [
                                                                    {
                                                                        "kind": "NewLineTrivia",
                                                                        "text": "\r\n"
                                                                    }
                                                                ]
                                                            }
                                                        }
                                                    ],
                                                    "closeBraceToken": {
                                                        "kind": "CloseBraceToken",
                                                        "fullStart": 708,
                                                        "fullEnd": 717,
                                                        "start": 716,
                                                        "end": 717,
                                                        "fullWidth": 9,
                                                        "width": 1,
                                                        "text": "}",
                                                        "value": "}",
                                                        "valueText": "}",
                                                        "hasLeadingTrivia": true,
                                                        "leadingTrivia": [
                                                            {
                                                                "kind": "WhitespaceTrivia",
                                                                "text": "        "
                                                            }
                                                        ]
                                                    }
                                                }
                                            }
                                        }
                                    }
                                ]
                            },
                            "semicolonToken": {
                                "kind": "SemicolonToken",
                                "fullStart": 717,
                                "fullEnd": 720,
                                "start": 717,
                                "end": 718,
                                "fullWidth": 3,
                                "width": 1,
                                "text": ";",
                                "value": ";",
                                "valueText": ";",
                                "hasTrailingTrivia": true,
                                "hasTrailingNewLine": true,
                                "trailingTrivia": [
                                    {
                                        "kind": "NewLineTrivia",
                                        "text": "\r\n"
                                    }
                                ]
                            }
                        },
                        {
                            "kind": "ExpressionStatement",
                            "fullStart": 720,
                            "fullEnd": 807,
                            "start": 730,
                            "end": 805,
                            "fullWidth": 87,
                            "width": 75,
                            "isIncrementallyUnusable": true,
                            "expression": {
                                "kind": "InvocationExpression",
                                "fullStart": 720,
                                "fullEnd": 804,
                                "start": 730,
                                "end": 804,
                                "fullWidth": 84,
                                "width": 74,
                                "isIncrementallyUnusable": true,
                                "expression": {
                                    "kind": "MemberAccessExpression",
                                    "fullStart": 720,
                                    "fullEnd": 751,
                                    "start": 730,
                                    "end": 751,
                                    "fullWidth": 31,
                                    "width": 21,
                                    "expression": {
                                        "kind": "IdentifierName",
                                        "fullStart": 720,
                                        "fullEnd": 736,
                                        "start": 730,
                                        "end": 736,
                                        "fullWidth": 16,
                                        "width": 6,
                                        "text": "Object",
                                        "value": "Object",
                                        "valueText": "Object",
                                        "hasLeadingTrivia": true,
                                        "hasLeadingNewLine": true,
                                        "leadingTrivia": [
                                            {
                                                "kind": "NewLineTrivia",
                                                "text": "\r\n"
                                            },
                                            {
                                                "kind": "WhitespaceTrivia",
                                                "text": "        "
                                            }
                                        ]
                                    },
                                    "dotToken": {
                                        "kind": "DotToken",
                                        "fullStart": 736,
                                        "fullEnd": 737,
                                        "start": 736,
                                        "end": 737,
                                        "fullWidth": 1,
                                        "width": 1,
                                        "text": ".",
                                        "value": ".",
                                        "valueText": "."
                                    },
                                    "name": {
                                        "kind": "IdentifierName",
                                        "fullStart": 737,
                                        "fullEnd": 751,
                                        "start": 737,
                                        "end": 751,
                                        "fullWidth": 14,
                                        "width": 14,
                                        "text": "defineProperty",
                                        "value": "defineProperty",
                                        "valueText": "defineProperty"
                                    }
                                },
                                "argumentList": {
                                    "kind": "ArgumentList",
                                    "fullStart": 751,
                                    "fullEnd": 804,
                                    "start": 751,
                                    "end": 804,
                                    "fullWidth": 53,
                                    "width": 53,
                                    "isIncrementallyUnusable": true,
                                    "openParenToken": {
                                        "kind": "OpenParenToken",
                                        "fullStart": 751,
                                        "fullEnd": 752,
                                        "start": 751,
                                        "end": 752,
                                        "fullWidth": 1,
                                        "width": 1,
                                        "text": "(",
                                        "value": "(",
                                        "valueText": "("
                                    },
                                    "arguments": [
                                        {
                                            "kind": "IdentifierName",
                                            "fullStart": 752,
                                            "fullEnd": 755,
                                            "start": 752,
                                            "end": 755,
                                            "fullWidth": 3,
                                            "width": 3,
                                            "text": "obj",
                                            "value": "obj",
                                            "valueText": "obj"
                                        },
                                        {
                                            "kind": "CommaToken",
                                            "fullStart": 755,
                                            "fullEnd": 757,
                                            "start": 755,
                                            "end": 756,
                                            "fullWidth": 2,
                                            "width": 1,
                                            "text": ",",
                                            "value": ",",
                                            "valueText": ",",
                                            "hasTrailingTrivia": true,
                                            "trailingTrivia": [
                                                {
                                                    "kind": "WhitespaceTrivia",
                                                    "text": " "
                                                }
                                            ]
                                        },
                                        {
                                            "kind": "StringLiteral",
                                            "fullStart": 757,
                                            "fullEnd": 763,
                                            "start": 757,
                                            "end": 763,
                                            "fullWidth": 6,
                                            "width": 6,
                                            "text": "\"prop\"",
                                            "value": "prop",
                                            "valueText": "prop"
                                        },
                                        {
                                            "kind": "CommaToken",
                                            "fullStart": 763,
                                            "fullEnd": 765,
                                            "start": 763,
                                            "end": 764,
                                            "fullWidth": 2,
                                            "width": 1,
                                            "text": ",",
                                            "value": ",",
                                            "valueText": ",",
                                            "hasTrailingTrivia": true,
                                            "trailingTrivia": [
                                                {
                                                    "kind": "WhitespaceTrivia",
                                                    "text": " "
                                                }
                                            ]
                                        },
                                        {
                                            "kind": "ObjectLiteralExpression",
                                            "fullStart": 765,
                                            "fullEnd": 803,
                                            "start": 765,
                                            "end": 803,
                                            "fullWidth": 38,
                                            "width": 38,
                                            "isIncrementallyUnusable": true,
                                            "openBraceToken": {
                                                "kind": "OpenBraceToken",
                                                "fullStart": 765,
                                                "fullEnd": 768,
                                                "start": 765,
                                                "end": 766,
                                                "fullWidth": 3,
                                                "width": 1,
                                                "text": "{",
                                                "value": "{",
                                                "valueText": "{",
                                                "hasTrailingTrivia": true,
                                                "hasTrailingNewLine": true,
                                                "trailingTrivia": [
                                                    {
                                                        "kind": "NewLineTrivia",
                                                        "text": "\r\n"
                                                    }
                                                ]
                                            },
                                            "propertyAssignments": [
                                                {
                                                    "kind": "SimplePropertyAssignment",
                                                    "fullStart": 768,
                                                    "fullEnd": 794,
                                                    "start": 780,
                                                    "end": 792,
                                                    "fullWidth": 26,
                                                    "width": 12,
                                                    "isIncrementallyUnusable": true,
                                                    "propertyName": {
                                                        "kind": "IdentifierName",
                                                        "fullStart": 768,
                                                        "fullEnd": 783,
                                                        "start": 780,
                                                        "end": 783,
                                                        "fullWidth": 15,
                                                        "width": 3,
                                                        "text": "get",
                                                        "value": "get",
                                                        "valueText": "get",
                                                        "hasLeadingTrivia": true,
                                                        "leadingTrivia": [
                                                            {
                                                                "kind": "WhitespaceTrivia",
                                                                "text": "            "
                                                            }
                                                        ]
                                                    },
                                                    "colonToken": {
                                                        "kind": "ColonToken",
                                                        "fullStart": 783,
                                                        "fullEnd": 785,
                                                        "start": 783,
                                                        "end": 784,
                                                        "fullWidth": 2,
                                                        "width": 1,
                                                        "text": ":",
                                                        "value": ":",
                                                        "valueText": ":",
                                                        "hasTrailingTrivia": true,
                                                        "trailingTrivia": [
                                                            {
                                                                "kind": "WhitespaceTrivia",
                                                                "text": " "
                                                            }
                                                        ]
                                                    },
                                                    "expression": {
                                                        "kind": "IdentifierName",
                                                        "fullStart": 785,
                                                        "fullEnd": 794,
                                                        "start": 785,
                                                        "end": 792,
                                                        "fullWidth": 9,
                                                        "width": 7,
                                                        "text": "getFunc",
                                                        "value": "getFunc",
                                                        "valueText": "getFunc",
                                                        "hasTrailingTrivia": true,
                                                        "hasTrailingNewLine": true,
                                                        "trailingTrivia": [
                                                            {
                                                                "kind": "NewLineTrivia",
                                                                "text": "\r\n"
                                                            }
                                                        ]
                                                    }
                                                }
                                            ],
                                            "closeBraceToken": {
                                                "kind": "CloseBraceToken",
                                                "fullStart": 794,
                                                "fullEnd": 803,
                                                "start": 802,
                                                "end": 803,
                                                "fullWidth": 9,
                                                "width": 1,
                                                "text": "}",
                                                "value": "}",
                                                "valueText": "}",
                                                "hasLeadingTrivia": true,
                                                "leadingTrivia": [
                                                    {
                                                        "kind": "WhitespaceTrivia",
                                                        "text": "        "
                                                    }
                                                ]
                                            }
                                        }
                                    ],
                                    "closeParenToken": {
                                        "kind": "CloseParenToken",
                                        "fullStart": 803,
                                        "fullEnd": 804,
                                        "start": 803,
                                        "end": 804,
                                        "fullWidth": 1,
                                        "width": 1,
                                        "text": ")",
                                        "value": ")",
                                        "valueText": ")"
                                    }
                                }
                            },
                            "semicolonToken": {
                                "kind": "SemicolonToken",
                                "fullStart": 804,
                                "fullEnd": 807,
                                "start": 804,
                                "end": 805,
                                "fullWidth": 3,
                                "width": 1,
                                "text": ";",
                                "value": ";",
                                "valueText": ";",
                                "hasTrailingTrivia": true,
                                "hasTrailingNewLine": true,
                                "trailingTrivia": [
                                    {
                                        "kind": "NewLineTrivia",
                                        "text": "\r\n"
                                    }
                                ]
                            }
                        },
                        {
                            "kind": "VariableStatement",
                            "fullStart": 807,
                            "fullEnd": 875,
                            "start": 817,
                            "end": 873,
                            "fullWidth": 68,
                            "width": 56,
                            "modifiers": [],
                            "variableDeclaration": {
                                "kind": "VariableDeclaration",
                                "fullStart": 807,
                                "fullEnd": 872,
                                "start": 817,
                                "end": 872,
                                "fullWidth": 65,
                                "width": 55,
                                "varKeyword": {
                                    "kind": "VarKeyword",
                                    "fullStart": 807,
                                    "fullEnd": 821,
                                    "start": 817,
                                    "end": 820,
                                    "fullWidth": 14,
                                    "width": 3,
                                    "text": "var",
                                    "value": "var",
                                    "valueText": "var",
                                    "hasLeadingTrivia": true,
                                    "hasLeadingNewLine": true,
                                    "hasTrailingTrivia": true,
                                    "leadingTrivia": [
                                        {
                                            "kind": "NewLineTrivia",
                                            "text": "\r\n"
                                        },
                                        {
                                            "kind": "WhitespaceTrivia",
                                            "text": "        "
                                        }
                                    ],
                                    "trailingTrivia": [
                                        {
                                            "kind": "WhitespaceTrivia",
                                            "text": " "
                                        }
                                    ]
                                },
                                "variableDeclarators": [
                                    {
                                        "kind": "VariableDeclarator",
                                        "fullStart": 821,
                                        "fullEnd": 872,
                                        "start": 821,
                                        "end": 872,
                                        "fullWidth": 51,
<<<<<<< HEAD
                                        "width": 51,
                                        "identifier": {
=======
                                        "propertyName": {
>>>>>>> 85e84683
                                            "kind": "IdentifierName",
                                            "fullStart": 821,
                                            "fullEnd": 826,
                                            "start": 821,
                                            "end": 825,
                                            "fullWidth": 5,
                                            "width": 4,
                                            "text": "desc",
                                            "value": "desc",
                                            "valueText": "desc",
                                            "hasTrailingTrivia": true,
                                            "trailingTrivia": [
                                                {
                                                    "kind": "WhitespaceTrivia",
                                                    "text": " "
                                                }
                                            ]
                                        },
                                        "equalsValueClause": {
                                            "kind": "EqualsValueClause",
                                            "fullStart": 826,
                                            "fullEnd": 872,
                                            "start": 826,
                                            "end": 872,
                                            "fullWidth": 46,
                                            "width": 46,
                                            "equalsToken": {
                                                "kind": "EqualsToken",
                                                "fullStart": 826,
                                                "fullEnd": 828,
                                                "start": 826,
                                                "end": 827,
                                                "fullWidth": 2,
                                                "width": 1,
                                                "text": "=",
                                                "value": "=",
                                                "valueText": "=",
                                                "hasTrailingTrivia": true,
                                                "trailingTrivia": [
                                                    {
                                                        "kind": "WhitespaceTrivia",
                                                        "text": " "
                                                    }
                                                ]
                                            },
                                            "value": {
                                                "kind": "InvocationExpression",
                                                "fullStart": 828,
                                                "fullEnd": 872,
                                                "start": 828,
                                                "end": 872,
                                                "fullWidth": 44,
                                                "width": 44,
                                                "expression": {
                                                    "kind": "MemberAccessExpression",
                                                    "fullStart": 828,
                                                    "fullEnd": 859,
                                                    "start": 828,
                                                    "end": 859,
                                                    "fullWidth": 31,
                                                    "width": 31,
                                                    "expression": {
                                                        "kind": "IdentifierName",
                                                        "fullStart": 828,
                                                        "fullEnd": 834,
                                                        "start": 828,
                                                        "end": 834,
                                                        "fullWidth": 6,
                                                        "width": 6,
                                                        "text": "Object",
                                                        "value": "Object",
                                                        "valueText": "Object"
                                                    },
                                                    "dotToken": {
                                                        "kind": "DotToken",
                                                        "fullStart": 834,
                                                        "fullEnd": 835,
                                                        "start": 834,
                                                        "end": 835,
                                                        "fullWidth": 1,
                                                        "width": 1,
                                                        "text": ".",
                                                        "value": ".",
                                                        "valueText": "."
                                                    },
                                                    "name": {
                                                        "kind": "IdentifierName",
                                                        "fullStart": 835,
                                                        "fullEnd": 859,
                                                        "start": 835,
                                                        "end": 859,
                                                        "fullWidth": 24,
                                                        "width": 24,
                                                        "text": "getOwnPropertyDescriptor",
                                                        "value": "getOwnPropertyDescriptor",
                                                        "valueText": "getOwnPropertyDescriptor"
                                                    }
                                                },
                                                "argumentList": {
                                                    "kind": "ArgumentList",
                                                    "fullStart": 859,
                                                    "fullEnd": 872,
                                                    "start": 859,
                                                    "end": 872,
                                                    "fullWidth": 13,
                                                    "width": 13,
                                                    "openParenToken": {
                                                        "kind": "OpenParenToken",
                                                        "fullStart": 859,
                                                        "fullEnd": 860,
                                                        "start": 859,
                                                        "end": 860,
                                                        "fullWidth": 1,
                                                        "width": 1,
                                                        "text": "(",
                                                        "value": "(",
                                                        "valueText": "("
                                                    },
                                                    "arguments": [
                                                        {
                                                            "kind": "IdentifierName",
                                                            "fullStart": 860,
                                                            "fullEnd": 863,
                                                            "start": 860,
                                                            "end": 863,
                                                            "fullWidth": 3,
                                                            "width": 3,
                                                            "text": "obj",
                                                            "value": "obj",
                                                            "valueText": "obj"
                                                        },
                                                        {
                                                            "kind": "CommaToken",
                                                            "fullStart": 863,
                                                            "fullEnd": 865,
                                                            "start": 863,
                                                            "end": 864,
                                                            "fullWidth": 2,
                                                            "width": 1,
                                                            "text": ",",
                                                            "value": ",",
                                                            "valueText": ",",
                                                            "hasTrailingTrivia": true,
                                                            "trailingTrivia": [
                                                                {
                                                                    "kind": "WhitespaceTrivia",
                                                                    "text": " "
                                                                }
                                                            ]
                                                        },
                                                        {
                                                            "kind": "StringLiteral",
                                                            "fullStart": 865,
                                                            "fullEnd": 871,
                                                            "start": 865,
                                                            "end": 871,
                                                            "fullWidth": 6,
                                                            "width": 6,
                                                            "text": "\"prop\"",
                                                            "value": "prop",
                                                            "valueText": "prop"
                                                        }
                                                    ],
                                                    "closeParenToken": {
                                                        "kind": "CloseParenToken",
                                                        "fullStart": 871,
                                                        "fullEnd": 872,
                                                        "start": 871,
                                                        "end": 872,
                                                        "fullWidth": 1,
                                                        "width": 1,
                                                        "text": ")",
                                                        "value": ")",
                                                        "valueText": ")"
                                                    }
                                                }
                                            }
                                        }
                                    }
                                ]
                            },
                            "semicolonToken": {
                                "kind": "SemicolonToken",
                                "fullStart": 872,
                                "fullEnd": 875,
                                "start": 872,
                                "end": 873,
                                "fullWidth": 3,
                                "width": 1,
                                "text": ";",
                                "value": ";",
                                "valueText": ";",
                                "hasTrailingTrivia": true,
                                "hasTrailingNewLine": true,
                                "trailingTrivia": [
                                    {
                                        "kind": "NewLineTrivia",
                                        "text": "\r\n"
                                    }
                                ]
                            }
                        },
                        {
                            "kind": "ReturnStatement",
                            "fullStart": 875,
                            "fullEnd": 997,
                            "start": 885,
                            "end": 995,
                            "fullWidth": 122,
                            "width": 110,
                            "isIncrementallyUnusable": true,
                            "returnKeyword": {
                                "kind": "ReturnKeyword",
                                "fullStart": 875,
                                "fullEnd": 892,
                                "start": 885,
                                "end": 891,
                                "fullWidth": 17,
                                "width": 6,
                                "text": "return",
                                "value": "return",
                                "valueText": "return",
                                "hasLeadingTrivia": true,
                                "hasLeadingNewLine": true,
                                "hasTrailingTrivia": true,
                                "leadingTrivia": [
                                    {
                                        "kind": "NewLineTrivia",
                                        "text": "\r\n"
                                    },
                                    {
                                        "kind": "WhitespaceTrivia",
                                        "text": "        "
                                    }
                                ],
                                "trailingTrivia": [
                                    {
                                        "kind": "WhitespaceTrivia",
                                        "text": " "
                                    }
                                ]
                            },
                            "expression": {
                                "kind": "LogicalAndExpression",
                                "fullStart": 892,
                                "fullEnd": 994,
                                "start": 892,
                                "end": 994,
                                "fullWidth": 102,
                                "width": 102,
                                "isIncrementallyUnusable": true,
                                "left": {
                                    "kind": "LogicalAndExpression",
                                    "fullStart": 892,
                                    "fullEnd": 978,
                                    "start": 892,
                                    "end": 977,
                                    "fullWidth": 86,
                                    "width": 85,
                                    "isIncrementallyUnusable": true,
                                    "left": {
                                        "kind": "LogicalAndExpression",
                                        "fullStart": 892,
                                        "fullEnd": 943,
                                        "start": 892,
                                        "end": 942,
                                        "fullWidth": 51,
                                        "width": 50,
                                        "isIncrementallyUnusable": true,
                                        "left": {
                                            "kind": "InvocationExpression",
                                            "fullStart": 892,
                                            "fullEnd": 919,
                                            "start": 892,
                                            "end": 918,
                                            "fullWidth": 27,
                                            "width": 26,
                                            "expression": {
                                                "kind": "MemberAccessExpression",
                                                "fullStart": 892,
                                                "fullEnd": 910,
                                                "start": 892,
                                                "end": 910,
                                                "fullWidth": 18,
                                                "width": 18,
                                                "expression": {
                                                    "kind": "IdentifierName",
                                                    "fullStart": 892,
                                                    "fullEnd": 895,
                                                    "start": 892,
                                                    "end": 895,
                                                    "fullWidth": 3,
                                                    "width": 3,
                                                    "text": "obj",
                                                    "value": "obj",
                                                    "valueText": "obj"
                                                },
                                                "dotToken": {
                                                    "kind": "DotToken",
                                                    "fullStart": 895,
                                                    "fullEnd": 896,
                                                    "start": 895,
                                                    "end": 896,
                                                    "fullWidth": 1,
                                                    "width": 1,
                                                    "text": ".",
                                                    "value": ".",
                                                    "valueText": "."
                                                },
                                                "name": {
                                                    "kind": "IdentifierName",
                                                    "fullStart": 896,
                                                    "fullEnd": 910,
                                                    "start": 896,
                                                    "end": 910,
                                                    "fullWidth": 14,
                                                    "width": 14,
                                                    "text": "hasOwnProperty",
                                                    "value": "hasOwnProperty",
                                                    "valueText": "hasOwnProperty"
                                                }
                                            },
                                            "argumentList": {
                                                "kind": "ArgumentList",
                                                "fullStart": 910,
                                                "fullEnd": 919,
                                                "start": 910,
                                                "end": 918,
                                                "fullWidth": 9,
                                                "width": 8,
                                                "openParenToken": {
                                                    "kind": "OpenParenToken",
                                                    "fullStart": 910,
                                                    "fullEnd": 911,
                                                    "start": 910,
                                                    "end": 911,
                                                    "fullWidth": 1,
                                                    "width": 1,
                                                    "text": "(",
                                                    "value": "(",
                                                    "valueText": "("
                                                },
                                                "arguments": [
                                                    {
                                                        "kind": "StringLiteral",
                                                        "fullStart": 911,
                                                        "fullEnd": 917,
                                                        "start": 911,
                                                        "end": 917,
                                                        "fullWidth": 6,
                                                        "width": 6,
                                                        "text": "\"prop\"",
                                                        "value": "prop",
                                                        "valueText": "prop"
                                                    }
                                                ],
                                                "closeParenToken": {
                                                    "kind": "CloseParenToken",
                                                    "fullStart": 917,
                                                    "fullEnd": 919,
                                                    "start": 917,
                                                    "end": 918,
                                                    "fullWidth": 2,
                                                    "width": 1,
                                                    "text": ")",
                                                    "value": ")",
                                                    "valueText": ")",
                                                    "hasTrailingTrivia": true,
                                                    "trailingTrivia": [
                                                        {
                                                            "kind": "WhitespaceTrivia",
                                                            "text": " "
                                                        }
                                                    ]
                                                }
                                            }
                                        },
                                        "operatorToken": {
                                            "kind": "AmpersandAmpersandToken",
                                            "fullStart": 919,
                                            "fullEnd": 922,
                                            "start": 919,
                                            "end": 921,
                                            "fullWidth": 3,
                                            "width": 2,
                                            "text": "&&",
                                            "value": "&&",
                                            "valueText": "&&",
                                            "hasTrailingTrivia": true,
                                            "trailingTrivia": [
                                                {
                                                    "kind": "WhitespaceTrivia",
                                                    "text": " "
                                                }
                                            ]
                                        },
                                        "right": {
                                            "kind": "EqualsExpression",
                                            "fullStart": 922,
                                            "fullEnd": 943,
                                            "start": 922,
                                            "end": 942,
                                            "fullWidth": 21,
                                            "width": 20,
                                            "isIncrementallyUnusable": true,
                                            "left": {
                                                "kind": "MemberAccessExpression",
                                                "fullStart": 922,
                                                "fullEnd": 931,
                                                "start": 922,
                                                "end": 930,
                                                "fullWidth": 9,
                                                "width": 8,
                                                "isIncrementallyUnusable": true,
                                                "expression": {
                                                    "kind": "IdentifierName",
                                                    "fullStart": 922,
                                                    "fullEnd": 926,
                                                    "start": 922,
                                                    "end": 926,
                                                    "fullWidth": 4,
                                                    "width": 4,
                                                    "text": "desc",
                                                    "value": "desc",
                                                    "valueText": "desc"
                                                },
                                                "dotToken": {
                                                    "kind": "DotToken",
                                                    "fullStart": 926,
                                                    "fullEnd": 927,
                                                    "start": 926,
                                                    "end": 927,
                                                    "fullWidth": 1,
                                                    "width": 1,
                                                    "text": ".",
                                                    "value": ".",
                                                    "valueText": "."
                                                },
                                                "name": {
                                                    "kind": "IdentifierName",
                                                    "fullStart": 927,
                                                    "fullEnd": 931,
                                                    "start": 927,
                                                    "end": 930,
                                                    "fullWidth": 4,
                                                    "width": 3,
                                                    "text": "get",
                                                    "value": "get",
                                                    "valueText": "get",
                                                    "hasTrailingTrivia": true,
                                                    "trailingTrivia": [
                                                        {
                                                            "kind": "WhitespaceTrivia",
                                                            "text": " "
                                                        }
                                                    ]
                                                }
                                            },
                                            "operatorToken": {
                                                "kind": "EqualsEqualsEqualsToken",
                                                "fullStart": 931,
                                                "fullEnd": 935,
                                                "start": 931,
                                                "end": 934,
                                                "fullWidth": 4,
                                                "width": 3,
                                                "text": "===",
                                                "value": "===",
                                                "valueText": "===",
                                                "hasTrailingTrivia": true,
                                                "trailingTrivia": [
                                                    {
                                                        "kind": "WhitespaceTrivia",
                                                        "text": " "
                                                    }
                                                ]
                                            },
                                            "right": {
                                                "kind": "IdentifierName",
                                                "fullStart": 935,
                                                "fullEnd": 943,
                                                "start": 935,
                                                "end": 942,
                                                "fullWidth": 8,
                                                "width": 7,
                                                "text": "getFunc",
                                                "value": "getFunc",
                                                "valueText": "getFunc",
                                                "hasTrailingTrivia": true,
                                                "trailingTrivia": [
                                                    {
                                                        "kind": "WhitespaceTrivia",
                                                        "text": " "
                                                    }
                                                ]
                                            }
                                        }
                                    },
                                    "operatorToken": {
                                        "kind": "AmpersandAmpersandToken",
                                        "fullStart": 943,
                                        "fullEnd": 946,
                                        "start": 943,
                                        "end": 945,
                                        "fullWidth": 3,
                                        "width": 2,
                                        "text": "&&",
                                        "value": "&&",
                                        "valueText": "&&",
                                        "hasTrailingTrivia": true,
                                        "trailingTrivia": [
                                            {
                                                "kind": "WhitespaceTrivia",
                                                "text": " "
                                            }
                                        ]
                                    },
                                    "right": {
                                        "kind": "EqualsExpression",
                                        "fullStart": 946,
                                        "fullEnd": 978,
                                        "start": 946,
                                        "end": 977,
                                        "fullWidth": 32,
                                        "width": 31,
                                        "left": {
                                            "kind": "TypeOfExpression",
                                            "fullStart": 946,
                                            "fullEnd": 962,
                                            "start": 946,
                                            "end": 961,
                                            "fullWidth": 16,
                                            "width": 15,
                                            "typeOfKeyword": {
                                                "kind": "TypeOfKeyword",
                                                "fullStart": 946,
                                                "fullEnd": 953,
                                                "start": 946,
                                                "end": 952,
                                                "fullWidth": 7,
                                                "width": 6,
                                                "text": "typeof",
                                                "value": "typeof",
                                                "valueText": "typeof",
                                                "hasTrailingTrivia": true,
                                                "trailingTrivia": [
                                                    {
                                                        "kind": "WhitespaceTrivia",
                                                        "text": " "
                                                    }
                                                ]
                                            },
                                            "expression": {
                                                "kind": "MemberAccessExpression",
                                                "fullStart": 953,
                                                "fullEnd": 962,
                                                "start": 953,
                                                "end": 961,
                                                "fullWidth": 9,
                                                "width": 8,
                                                "expression": {
                                                    "kind": "IdentifierName",
                                                    "fullStart": 953,
                                                    "fullEnd": 956,
                                                    "start": 953,
                                                    "end": 956,
                                                    "fullWidth": 3,
                                                    "width": 3,
                                                    "text": "obj",
                                                    "value": "obj",
                                                    "valueText": "obj"
                                                },
                                                "dotToken": {
                                                    "kind": "DotToken",
                                                    "fullStart": 956,
                                                    "fullEnd": 957,
                                                    "start": 956,
                                                    "end": 957,
                                                    "fullWidth": 1,
                                                    "width": 1,
                                                    "text": ".",
                                                    "value": ".",
                                                    "valueText": "."
                                                },
                                                "name": {
                                                    "kind": "IdentifierName",
                                                    "fullStart": 957,
                                                    "fullEnd": 962,
                                                    "start": 957,
                                                    "end": 961,
                                                    "fullWidth": 5,
                                                    "width": 4,
                                                    "text": "prop",
                                                    "value": "prop",
                                                    "valueText": "prop",
                                                    "hasTrailingTrivia": true,
                                                    "trailingTrivia": [
                                                        {
                                                            "kind": "WhitespaceTrivia",
                                                            "text": " "
                                                        }
                                                    ]
                                                }
                                            }
                                        },
                                        "operatorToken": {
                                            "kind": "EqualsEqualsEqualsToken",
                                            "fullStart": 962,
                                            "fullEnd": 966,
                                            "start": 962,
                                            "end": 965,
                                            "fullWidth": 4,
                                            "width": 3,
                                            "text": "===",
                                            "value": "===",
                                            "valueText": "===",
                                            "hasTrailingTrivia": true,
                                            "trailingTrivia": [
                                                {
                                                    "kind": "WhitespaceTrivia",
                                                    "text": " "
                                                }
                                            ]
                                        },
                                        "right": {
                                            "kind": "StringLiteral",
                                            "fullStart": 966,
                                            "fullEnd": 978,
                                            "start": 966,
                                            "end": 977,
                                            "fullWidth": 12,
                                            "width": 11,
                                            "text": "\"undefined\"",
                                            "value": "undefined",
                                            "valueText": "undefined",
                                            "hasTrailingTrivia": true,
                                            "trailingTrivia": [
                                                {
                                                    "kind": "WhitespaceTrivia",
                                                    "text": " "
                                                }
                                            ]
                                        }
                                    }
                                },
                                "operatorToken": {
                                    "kind": "AmpersandAmpersandToken",
                                    "fullStart": 978,
                                    "fullEnd": 981,
                                    "start": 978,
                                    "end": 980,
                                    "fullWidth": 3,
                                    "width": 2,
                                    "text": "&&",
                                    "value": "&&",
                                    "valueText": "&&",
                                    "hasTrailingTrivia": true,
                                    "trailingTrivia": [
                                        {
                                            "kind": "WhitespaceTrivia",
                                            "text": " "
                                        }
                                    ]
                                },
                                "right": {
                                    "kind": "IdentifierName",
                                    "fullStart": 981,
                                    "fullEnd": 994,
                                    "start": 981,
                                    "end": 994,
                                    "fullWidth": 13,
                                    "width": 13,
                                    "text": "verifyExecute",
                                    "value": "verifyExecute",
                                    "valueText": "verifyExecute"
                                }
                            },
                            "semicolonToken": {
                                "kind": "SemicolonToken",
                                "fullStart": 994,
                                "fullEnd": 997,
                                "start": 994,
                                "end": 995,
                                "fullWidth": 3,
                                "width": 1,
                                "text": ";",
                                "value": ";",
                                "valueText": ";",
                                "hasTrailingTrivia": true,
                                "hasTrailingNewLine": true,
                                "trailingTrivia": [
                                    {
                                        "kind": "NewLineTrivia",
                                        "text": "\r\n"
                                    }
                                ]
                            }
                        }
                    ],
                    "closeBraceToken": {
                        "kind": "CloseBraceToken",
                        "fullStart": 997,
                        "fullEnd": 1004,
                        "start": 1001,
                        "end": 1002,
                        "fullWidth": 7,
                        "width": 1,
                        "text": "}",
                        "value": "}",
                        "valueText": "}",
                        "hasLeadingTrivia": true,
                        "hasTrailingTrivia": true,
                        "hasTrailingNewLine": true,
                        "leadingTrivia": [
                            {
                                "kind": "WhitespaceTrivia",
                                "text": "    "
                            }
                        ],
                        "trailingTrivia": [
                            {
                                "kind": "NewLineTrivia",
                                "text": "\r\n"
                            }
                        ]
                    }
                }
            },
            {
                "kind": "ExpressionStatement",
                "fullStart": 1004,
                "fullEnd": 1028,
                "start": 1004,
                "end": 1026,
                "fullWidth": 24,
                "width": 22,
                "expression": {
                    "kind": "InvocationExpression",
                    "fullStart": 1004,
                    "fullEnd": 1025,
                    "start": 1004,
                    "end": 1025,
                    "fullWidth": 21,
                    "width": 21,
                    "expression": {
                        "kind": "IdentifierName",
                        "fullStart": 1004,
                        "fullEnd": 1015,
                        "start": 1004,
                        "end": 1015,
                        "fullWidth": 11,
                        "width": 11,
                        "text": "runTestCase",
                        "value": "runTestCase",
                        "valueText": "runTestCase"
                    },
                    "argumentList": {
                        "kind": "ArgumentList",
                        "fullStart": 1015,
                        "fullEnd": 1025,
                        "start": 1015,
                        "end": 1025,
                        "fullWidth": 10,
                        "width": 10,
                        "openParenToken": {
                            "kind": "OpenParenToken",
                            "fullStart": 1015,
                            "fullEnd": 1016,
                            "start": 1015,
                            "end": 1016,
                            "fullWidth": 1,
                            "width": 1,
                            "text": "(",
                            "value": "(",
                            "valueText": "("
                        },
                        "arguments": [
                            {
                                "kind": "IdentifierName",
                                "fullStart": 1016,
                                "fullEnd": 1024,
                                "start": 1016,
                                "end": 1024,
                                "fullWidth": 8,
                                "width": 8,
                                "text": "testcase",
                                "value": "testcase",
                                "valueText": "testcase"
                            }
                        ],
                        "closeParenToken": {
                            "kind": "CloseParenToken",
                            "fullStart": 1024,
                            "fullEnd": 1025,
                            "start": 1024,
                            "end": 1025,
                            "fullWidth": 1,
                            "width": 1,
                            "text": ")",
                            "value": ")",
                            "valueText": ")"
                        }
                    }
                },
                "semicolonToken": {
                    "kind": "SemicolonToken",
                    "fullStart": 1025,
                    "fullEnd": 1028,
                    "start": 1025,
                    "end": 1026,
                    "fullWidth": 3,
                    "width": 1,
                    "text": ";",
                    "value": ";",
                    "valueText": ";",
                    "hasTrailingTrivia": true,
                    "hasTrailingNewLine": true,
                    "trailingTrivia": [
                        {
                            "kind": "NewLineTrivia",
                            "text": "\r\n"
                        }
                    ]
                }
            }
        ],
        "endOfFileToken": {
            "kind": "EndOfFileToken",
            "fullStart": 1028,
            "fullEnd": 1028,
            "start": 1028,
            "end": 1028,
            "fullWidth": 0,
            "width": 0,
            "text": ""
        }
    },
    "lineMap": {
        "lineStarts": [
            0,
            67,
            152,
            232,
            308,
            380,
            385,
            439,
            545,
            550,
            552,
            554,
            577,
            600,
            636,
            673,
            708,
            720,
            722,
            768,
            794,
            807,
            809,
            875,
            877,
            997,
            1004,
            1028
        ],
        "length": 1028
    }
}<|MERGE_RESOLUTION|>--- conflicted
+++ resolved
@@ -247,12 +247,8 @@
                                         "start": 589,
                                         "end": 597,
                                         "fullWidth": 8,
-<<<<<<< HEAD
                                         "width": 8,
-                                        "identifier": {
-=======
                                         "propertyName": {
->>>>>>> 85e84683
                                             "kind": "IdentifierName",
                                             "fullStart": 589,
                                             "fullEnd": 593,
@@ -408,12 +404,8 @@
                                         "start": 612,
                                         "end": 633,
                                         "fullWidth": 21,
-<<<<<<< HEAD
                                         "width": 21,
-                                        "identifier": {
-=======
                                         "propertyName": {
->>>>>>> 85e84683
                                             "kind": "IdentifierName",
                                             "fullStart": 612,
                                             "fullEnd": 626,
@@ -547,12 +539,8 @@
                                         "start": 648,
                                         "end": 717,
                                         "fullWidth": 69,
-<<<<<<< HEAD
                                         "width": 69,
-                                        "identifier": {
-=======
                                         "propertyName": {
->>>>>>> 85e84683
                                             "kind": "IdentifierName",
                                             "fullStart": 648,
                                             "fullEnd": 656,
@@ -1216,12 +1204,8 @@
                                         "start": 821,
                                         "end": 872,
                                         "fullWidth": 51,
-<<<<<<< HEAD
                                         "width": 51,
-                                        "identifier": {
-=======
                                         "propertyName": {
->>>>>>> 85e84683
                                             "kind": "IdentifierName",
                                             "fullStart": 821,
                                             "fullEnd": 826,
