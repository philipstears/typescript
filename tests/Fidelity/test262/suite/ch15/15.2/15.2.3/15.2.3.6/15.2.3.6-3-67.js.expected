{
    "isDeclaration": false,
    "languageVersion": "EcmaScript5",
    "parseOptions": {
        "allowAutomaticSemicolonInsertion": true
    },
    "sourceUnit": {
        "kind": "SourceUnit",
        "fullStart": 0,
        "fullEnd": 921,
        "start": 572,
        "end": 921,
        "fullWidth": 921,
        "width": 349,
        "isIncrementallyUnusable": true,
        "moduleElements": [
            {
                "kind": "FunctionDeclaration",
                "fullStart": 0,
                "fullEnd": 897,
                "start": 572,
                "end": 895,
                "fullWidth": 897,
                "width": 323,
                "modifiers": [],
                "functionKeyword": {
                    "kind": "FunctionKeyword",
                    "fullStart": 0,
                    "fullEnd": 581,
                    "start": 572,
                    "end": 580,
                    "fullWidth": 581,
                    "width": 8,
                    "text": "function",
                    "value": "function",
                    "valueText": "function",
                    "hasLeadingTrivia": true,
                    "hasLeadingComment": true,
                    "hasLeadingNewLine": true,
                    "hasTrailingTrivia": true,
                    "leadingTrivia": [
                        {
                            "kind": "SingleLineCommentTrivia",
                            "text": "/// Copyright (c) 2012 Ecma International.  All rights reserved. "
                        },
                        {
                            "kind": "NewLineTrivia",
                            "text": "\r\n"
                        },
                        {
                            "kind": "SingleLineCommentTrivia",
                            "text": "/// Ecma International makes this code available under the terms and conditions set"
                        },
                        {
                            "kind": "NewLineTrivia",
                            "text": "\r\n"
                        },
                        {
                            "kind": "SingleLineCommentTrivia",
                            "text": "/// forth on http://hg.ecmascript.org/tests/test262/raw-file/tip/LICENSE (the "
                        },
                        {
                            "kind": "NewLineTrivia",
                            "text": "\r\n"
                        },
                        {
                            "kind": "SingleLineCommentTrivia",
                            "text": "/// \"Use Terms\").   Any redistribution of this code must retain the above "
                        },
                        {
                            "kind": "NewLineTrivia",
                            "text": "\r\n"
                        },
                        {
                            "kind": "SingleLineCommentTrivia",
                            "text": "/// copyright and this notice and otherwise comply with the Use Terms."
                        },
                        {
                            "kind": "NewLineTrivia",
                            "text": "\r\n"
                        },
                        {
                            "kind": "MultiLineCommentTrivia",
                            "text": "/**\r\n * @path ch15/15.2/15.2.3/15.2.3.6/15.2.3.6-3-67.js\r\n * @description Object.defineProperty - value of 'enumerable' property in 'Attributes' is an Error Object (8.10.5 step 3.b)\r\n */"
                        },
                        {
                            "kind": "NewLineTrivia",
                            "text": "\r\n"
                        },
                        {
                            "kind": "NewLineTrivia",
                            "text": "\r\n"
                        },
                        {
                            "kind": "NewLineTrivia",
                            "text": "\r\n"
                        }
                    ],
                    "trailingTrivia": [
                        {
                            "kind": "WhitespaceTrivia",
                            "text": " "
                        }
                    ]
                },
                "identifier": {
                    "kind": "IdentifierName",
                    "fullStart": 581,
                    "fullEnd": 589,
                    "start": 581,
                    "end": 589,
                    "fullWidth": 8,
                    "width": 8,
                    "text": "testcase",
                    "value": "testcase",
                    "valueText": "testcase"
                },
                "callSignature": {
                    "kind": "CallSignature",
                    "fullStart": 589,
                    "fullEnd": 592,
                    "start": 589,
                    "end": 591,
                    "fullWidth": 3,
                    "width": 2,
                    "parameterList": {
                        "kind": "ParameterList",
                        "fullStart": 589,
                        "fullEnd": 592,
                        "start": 589,
                        "end": 591,
                        "fullWidth": 3,
                        "width": 2,
                        "openParenToken": {
                            "kind": "OpenParenToken",
                            "fullStart": 589,
                            "fullEnd": 590,
                            "start": 589,
                            "end": 590,
                            "fullWidth": 1,
                            "width": 1,
                            "text": "(",
                            "value": "(",
                            "valueText": "("
                        },
                        "parameters": [],
                        "closeParenToken": {
                            "kind": "CloseParenToken",
                            "fullStart": 590,
                            "fullEnd": 592,
                            "start": 590,
                            "end": 591,
                            "fullWidth": 2,
                            "width": 1,
                            "text": ")",
                            "value": ")",
                            "valueText": ")",
                            "hasTrailingTrivia": true,
                            "trailingTrivia": [
                                {
                                    "kind": "WhitespaceTrivia",
                                    "text": " "
                                }
                            ]
                        }
                    }
                },
                "block": {
                    "kind": "Block",
                    "fullStart": 592,
                    "fullEnd": 897,
                    "start": 592,
                    "end": 895,
                    "fullWidth": 305,
                    "width": 303,
                    "openBraceToken": {
                        "kind": "OpenBraceToken",
                        "fullStart": 592,
                        "fullEnd": 595,
                        "start": 592,
                        "end": 593,
                        "fullWidth": 3,
                        "width": 1,
                        "text": "{",
                        "value": "{",
                        "valueText": "{",
                        "hasTrailingTrivia": true,
                        "hasTrailingNewLine": true,
                        "trailingTrivia": [
                            {
                                "kind": "NewLineTrivia",
                                "text": "\r\n"
                            }
                        ]
                    },
                    "statements": [
                        {
                            "kind": "VariableStatement",
                            "fullStart": 595,
                            "fullEnd": 618,
                            "start": 603,
                            "end": 616,
                            "fullWidth": 23,
                            "width": 13,
                            "modifiers": [],
                            "variableDeclaration": {
                                "kind": "VariableDeclaration",
                                "fullStart": 595,
                                "fullEnd": 615,
                                "start": 603,
                                "end": 615,
                                "fullWidth": 20,
                                "width": 12,
                                "varKeyword": {
                                    "kind": "VarKeyword",
                                    "fullStart": 595,
                                    "fullEnd": 607,
                                    "start": 603,
                                    "end": 606,
                                    "fullWidth": 12,
                                    "width": 3,
                                    "text": "var",
                                    "value": "var",
                                    "valueText": "var",
                                    "hasLeadingTrivia": true,
                                    "hasTrailingTrivia": true,
                                    "leadingTrivia": [
                                        {
                                            "kind": "WhitespaceTrivia",
                                            "text": "        "
                                        }
                                    ],
                                    "trailingTrivia": [
                                        {
                                            "kind": "WhitespaceTrivia",
                                            "text": " "
                                        }
                                    ]
                                },
                                "variableDeclarators": [
                                    {
                                        "kind": "VariableDeclarator",
                                        "fullStart": 607,
                                        "fullEnd": 615,
                                        "start": 607,
                                        "end": 615,
                                        "fullWidth": 8,
<<<<<<< HEAD
                                        "width": 8,
                                        "identifier": {
=======
                                        "propertyName": {
>>>>>>> 85e84683
                                            "kind": "IdentifierName",
                                            "fullStart": 607,
                                            "fullEnd": 611,
                                            "start": 607,
                                            "end": 610,
                                            "fullWidth": 4,
                                            "width": 3,
                                            "text": "obj",
                                            "value": "obj",
                                            "valueText": "obj",
                                            "hasTrailingTrivia": true,
                                            "trailingTrivia": [
                                                {
                                                    "kind": "WhitespaceTrivia",
                                                    "text": " "
                                                }
                                            ]
                                        },
                                        "equalsValueClause": {
                                            "kind": "EqualsValueClause",
                                            "fullStart": 611,
                                            "fullEnd": 615,
                                            "start": 611,
                                            "end": 615,
                                            "fullWidth": 4,
                                            "width": 4,
                                            "equalsToken": {
                                                "kind": "EqualsToken",
                                                "fullStart": 611,
                                                "fullEnd": 613,
                                                "start": 611,
                                                "end": 612,
                                                "fullWidth": 2,
                                                "width": 1,
                                                "text": "=",
                                                "value": "=",
                                                "valueText": "=",
                                                "hasTrailingTrivia": true,
                                                "trailingTrivia": [
                                                    {
                                                        "kind": "WhitespaceTrivia",
                                                        "text": " "
                                                    }
                                                ]
                                            },
                                            "value": {
                                                "kind": "ObjectLiteralExpression",
                                                "fullStart": 613,
                                                "fullEnd": 615,
                                                "start": 613,
                                                "end": 615,
                                                "fullWidth": 2,
                                                "width": 2,
                                                "openBraceToken": {
                                                    "kind": "OpenBraceToken",
                                                    "fullStart": 613,
                                                    "fullEnd": 614,
                                                    "start": 613,
                                                    "end": 614,
                                                    "fullWidth": 1,
                                                    "width": 1,
                                                    "text": "{",
                                                    "value": "{",
                                                    "valueText": "{"
                                                },
                                                "propertyAssignments": [],
                                                "closeBraceToken": {
                                                    "kind": "CloseBraceToken",
                                                    "fullStart": 614,
                                                    "fullEnd": 615,
                                                    "start": 614,
                                                    "end": 615,
                                                    "fullWidth": 1,
                                                    "width": 1,
                                                    "text": "}",
                                                    "value": "}",
                                                    "valueText": "}"
                                                }
                                            }
                                        }
                                    }
                                ]
                            },
                            "semicolonToken": {
                                "kind": "SemicolonToken",
                                "fullStart": 615,
                                "fullEnd": 618,
                                "start": 615,
                                "end": 616,
                                "fullWidth": 3,
                                "width": 1,
                                "text": ";",
                                "value": ";",
                                "valueText": ";",
                                "hasTrailingTrivia": true,
                                "hasTrailingNewLine": true,
                                "trailingTrivia": [
                                    {
                                        "kind": "NewLineTrivia",
                                        "text": "\r\n"
                                    }
                                ]
                            }
                        },
                        {
                            "kind": "VariableStatement",
                            "fullStart": 618,
                            "fullEnd": 649,
                            "start": 626,
                            "end": 647,
                            "fullWidth": 31,
                            "width": 21,
                            "modifiers": [],
                            "variableDeclaration": {
                                "kind": "VariableDeclaration",
                                "fullStart": 618,
                                "fullEnd": 646,
                                "start": 626,
                                "end": 646,
                                "fullWidth": 28,
                                "width": 20,
                                "varKeyword": {
                                    "kind": "VarKeyword",
                                    "fullStart": 618,
                                    "fullEnd": 630,
                                    "start": 626,
                                    "end": 629,
                                    "fullWidth": 12,
                                    "width": 3,
                                    "text": "var",
                                    "value": "var",
                                    "valueText": "var",
                                    "hasLeadingTrivia": true,
                                    "hasTrailingTrivia": true,
                                    "leadingTrivia": [
                                        {
                                            "kind": "WhitespaceTrivia",
                                            "text": "        "
                                        }
                                    ],
                                    "trailingTrivia": [
                                        {
                                            "kind": "WhitespaceTrivia",
                                            "text": " "
                                        }
                                    ]
                                },
                                "variableDeclarators": [
                                    {
                                        "kind": "VariableDeclarator",
                                        "fullStart": 630,
                                        "fullEnd": 646,
                                        "start": 630,
                                        "end": 646,
                                        "fullWidth": 16,
<<<<<<< HEAD
                                        "width": 16,
                                        "identifier": {
=======
                                        "propertyName": {
>>>>>>> 85e84683
                                            "kind": "IdentifierName",
                                            "fullStart": 630,
                                            "fullEnd": 639,
                                            "start": 630,
                                            "end": 638,
                                            "fullWidth": 9,
                                            "width": 8,
                                            "text": "accessed",
                                            "value": "accessed",
                                            "valueText": "accessed",
                                            "hasTrailingTrivia": true,
                                            "trailingTrivia": [
                                                {
                                                    "kind": "WhitespaceTrivia",
                                                    "text": " "
                                                }
                                            ]
                                        },
                                        "equalsValueClause": {
                                            "kind": "EqualsValueClause",
                                            "fullStart": 639,
                                            "fullEnd": 646,
                                            "start": 639,
                                            "end": 646,
                                            "fullWidth": 7,
                                            "width": 7,
                                            "equalsToken": {
                                                "kind": "EqualsToken",
                                                "fullStart": 639,
                                                "fullEnd": 641,
                                                "start": 639,
                                                "end": 640,
                                                "fullWidth": 2,
                                                "width": 1,
                                                "text": "=",
                                                "value": "=",
                                                "valueText": "=",
                                                "hasTrailingTrivia": true,
                                                "trailingTrivia": [
                                                    {
                                                        "kind": "WhitespaceTrivia",
                                                        "text": " "
                                                    }
                                                ]
                                            },
                                            "value": {
                                                "kind": "FalseKeyword",
                                                "fullStart": 641,
                                                "fullEnd": 646,
                                                "start": 641,
                                                "end": 646,
                                                "fullWidth": 5,
                                                "width": 5,
                                                "text": "false",
                                                "value": false,
                                                "valueText": "false"
                                            }
                                        }
                                    }
                                ]
                            },
                            "semicolonToken": {
                                "kind": "SemicolonToken",
                                "fullStart": 646,
                                "fullEnd": 649,
                                "start": 646,
                                "end": 647,
                                "fullWidth": 3,
                                "width": 1,
                                "text": ";",
                                "value": ";",
                                "valueText": ";",
                                "hasTrailingTrivia": true,
                                "hasTrailingNewLine": true,
                                "trailingTrivia": [
                                    {
                                        "kind": "NewLineTrivia",
                                        "text": "\r\n"
                                    }
                                ]
                            }
                        },
                        {
                            "kind": "ExpressionStatement",
                            "fullStart": 649,
                            "fullEnd": 729,
                            "start": 659,
                            "end": 727,
                            "fullWidth": 80,
                            "width": 68,
                            "expression": {
                                "kind": "InvocationExpression",
                                "fullStart": 649,
                                "fullEnd": 726,
                                "start": 659,
                                "end": 726,
                                "fullWidth": 77,
                                "width": 67,
                                "expression": {
                                    "kind": "MemberAccessExpression",
                                    "fullStart": 649,
                                    "fullEnd": 680,
                                    "start": 659,
                                    "end": 680,
                                    "fullWidth": 31,
                                    "width": 21,
                                    "expression": {
                                        "kind": "IdentifierName",
                                        "fullStart": 649,
                                        "fullEnd": 665,
                                        "start": 659,
                                        "end": 665,
                                        "fullWidth": 16,
                                        "width": 6,
                                        "text": "Object",
                                        "value": "Object",
                                        "valueText": "Object",
                                        "hasLeadingTrivia": true,
                                        "hasLeadingNewLine": true,
                                        "leadingTrivia": [
                                            {
                                                "kind": "NewLineTrivia",
                                                "text": "\r\n"
                                            },
                                            {
                                                "kind": "WhitespaceTrivia",
                                                "text": "        "
                                            }
                                        ]
                                    },
                                    "dotToken": {
                                        "kind": "DotToken",
                                        "fullStart": 665,
                                        "fullEnd": 666,
                                        "start": 665,
                                        "end": 666,
                                        "fullWidth": 1,
                                        "width": 1,
                                        "text": ".",
                                        "value": ".",
                                        "valueText": "."
                                    },
                                    "name": {
                                        "kind": "IdentifierName",
                                        "fullStart": 666,
                                        "fullEnd": 680,
                                        "start": 666,
                                        "end": 680,
                                        "fullWidth": 14,
                                        "width": 14,
                                        "text": "defineProperty",
                                        "value": "defineProperty",
                                        "valueText": "defineProperty"
                                    }
                                },
                                "argumentList": {
                                    "kind": "ArgumentList",
                                    "fullStart": 680,
                                    "fullEnd": 726,
                                    "start": 680,
                                    "end": 726,
                                    "fullWidth": 46,
                                    "width": 46,
                                    "openParenToken": {
                                        "kind": "OpenParenToken",
                                        "fullStart": 680,
                                        "fullEnd": 681,
                                        "start": 680,
                                        "end": 681,
                                        "fullWidth": 1,
                                        "width": 1,
                                        "text": "(",
                                        "value": "(",
                                        "valueText": "("
                                    },
                                    "arguments": [
                                        {
                                            "kind": "IdentifierName",
                                            "fullStart": 681,
                                            "fullEnd": 684,
                                            "start": 681,
                                            "end": 684,
                                            "fullWidth": 3,
                                            "width": 3,
                                            "text": "obj",
                                            "value": "obj",
                                            "valueText": "obj"
                                        },
                                        {
                                            "kind": "CommaToken",
                                            "fullStart": 684,
                                            "fullEnd": 686,
                                            "start": 684,
                                            "end": 685,
                                            "fullWidth": 2,
                                            "width": 1,
                                            "text": ",",
                                            "value": ",",
                                            "valueText": ",",
                                            "hasTrailingTrivia": true,
                                            "trailingTrivia": [
                                                {
                                                    "kind": "WhitespaceTrivia",
                                                    "text": " "
                                                }
                                            ]
                                        },
                                        {
                                            "kind": "StringLiteral",
                                            "fullStart": 686,
                                            "fullEnd": 696,
                                            "start": 686,
                                            "end": 696,
                                            "fullWidth": 10,
                                            "width": 10,
                                            "text": "\"property\"",
                                            "value": "property",
                                            "valueText": "property"
                                        },
                                        {
                                            "kind": "CommaToken",
                                            "fullStart": 696,
                                            "fullEnd": 698,
                                            "start": 696,
                                            "end": 697,
                                            "fullWidth": 2,
                                            "width": 1,
                                            "text": ",",
                                            "value": ",",
                                            "valueText": ",",
                                            "hasTrailingTrivia": true,
                                            "trailingTrivia": [
                                                {
                                                    "kind": "WhitespaceTrivia",
                                                    "text": " "
                                                }
                                            ]
                                        },
                                        {
                                            "kind": "ObjectLiteralExpression",
                                            "fullStart": 698,
                                            "fullEnd": 725,
                                            "start": 698,
                                            "end": 725,
                                            "fullWidth": 27,
                                            "width": 27,
                                            "openBraceToken": {
                                                "kind": "OpenBraceToken",
                                                "fullStart": 698,
                                                "fullEnd": 700,
                                                "start": 698,
                                                "end": 699,
                                                "fullWidth": 2,
                                                "width": 1,
                                                "text": "{",
                                                "value": "{",
                                                "valueText": "{",
                                                "hasTrailingTrivia": true,
                                                "trailingTrivia": [
                                                    {
                                                        "kind": "WhitespaceTrivia",
                                                        "text": " "
                                                    }
                                                ]
                                            },
                                            "propertyAssignments": [
                                                {
                                                    "kind": "SimplePropertyAssignment",
                                                    "fullStart": 700,
                                                    "fullEnd": 724,
                                                    "start": 700,
                                                    "end": 723,
                                                    "fullWidth": 24,
                                                    "width": 23,
                                                    "propertyName": {
                                                        "kind": "IdentifierName",
                                                        "fullStart": 700,
                                                        "fullEnd": 710,
                                                        "start": 700,
                                                        "end": 710,
                                                        "fullWidth": 10,
                                                        "width": 10,
                                                        "text": "enumerable",
                                                        "value": "enumerable",
                                                        "valueText": "enumerable"
                                                    },
                                                    "colonToken": {
                                                        "kind": "ColonToken",
                                                        "fullStart": 710,
                                                        "fullEnd": 712,
                                                        "start": 710,
                                                        "end": 711,
                                                        "fullWidth": 2,
                                                        "width": 1,
                                                        "text": ":",
                                                        "value": ":",
                                                        "valueText": ":",
                                                        "hasTrailingTrivia": true,
                                                        "trailingTrivia": [
                                                            {
                                                                "kind": "WhitespaceTrivia",
                                                                "text": " "
                                                            }
                                                        ]
                                                    },
                                                    "expression": {
                                                        "kind": "ObjectCreationExpression",
                                                        "fullStart": 712,
                                                        "fullEnd": 724,
                                                        "start": 712,
                                                        "end": 723,
                                                        "fullWidth": 12,
                                                        "width": 11,
                                                        "newKeyword": {
                                                            "kind": "NewKeyword",
                                                            "fullStart": 712,
                                                            "fullEnd": 716,
                                                            "start": 712,
                                                            "end": 715,
                                                            "fullWidth": 4,
                                                            "width": 3,
                                                            "text": "new",
                                                            "value": "new",
                                                            "valueText": "new",
                                                            "hasTrailingTrivia": true,
                                                            "trailingTrivia": [
                                                                {
                                                                    "kind": "WhitespaceTrivia",
                                                                    "text": " "
                                                                }
                                                            ]
                                                        },
                                                        "expression": {
                                                            "kind": "IdentifierName",
                                                            "fullStart": 716,
                                                            "fullEnd": 721,
                                                            "start": 716,
                                                            "end": 721,
                                                            "fullWidth": 5,
                                                            "width": 5,
                                                            "text": "Error",
                                                            "value": "Error",
                                                            "valueText": "Error"
                                                        },
                                                        "argumentList": {
                                                            "kind": "ArgumentList",
                                                            "fullStart": 721,
                                                            "fullEnd": 724,
                                                            "start": 721,
                                                            "end": 723,
                                                            "fullWidth": 3,
                                                            "width": 2,
                                                            "openParenToken": {
                                                                "kind": "OpenParenToken",
                                                                "fullStart": 721,
                                                                "fullEnd": 722,
                                                                "start": 721,
                                                                "end": 722,
                                                                "fullWidth": 1,
                                                                "width": 1,
                                                                "text": "(",
                                                                "value": "(",
                                                                "valueText": "("
                                                            },
                                                            "arguments": [],
                                                            "closeParenToken": {
                                                                "kind": "CloseParenToken",
                                                                "fullStart": 722,
                                                                "fullEnd": 724,
                                                                "start": 722,
                                                                "end": 723,
                                                                "fullWidth": 2,
                                                                "width": 1,
                                                                "text": ")",
                                                                "value": ")",
                                                                "valueText": ")",
                                                                "hasTrailingTrivia": true,
                                                                "trailingTrivia": [
                                                                    {
                                                                        "kind": "WhitespaceTrivia",
                                                                        "text": " "
                                                                    }
                                                                ]
                                                            }
                                                        }
                                                    }
                                                }
                                            ],
                                            "closeBraceToken": {
                                                "kind": "CloseBraceToken",
                                                "fullStart": 724,
                                                "fullEnd": 725,
                                                "start": 724,
                                                "end": 725,
                                                "fullWidth": 1,
                                                "width": 1,
                                                "text": "}",
                                                "value": "}",
                                                "valueText": "}"
                                            }
                                        }
                                    ],
                                    "closeParenToken": {
                                        "kind": "CloseParenToken",
                                        "fullStart": 725,
                                        "fullEnd": 726,
                                        "start": 725,
                                        "end": 726,
                                        "fullWidth": 1,
                                        "width": 1,
                                        "text": ")",
                                        "value": ")",
                                        "valueText": ")"
                                    }
                                }
                            },
                            "semicolonToken": {
                                "kind": "SemicolonToken",
                                "fullStart": 726,
                                "fullEnd": 729,
                                "start": 726,
                                "end": 727,
                                "fullWidth": 3,
                                "width": 1,
                                "text": ";",
                                "value": ";",
                                "valueText": ";",
                                "hasTrailingTrivia": true,
                                "hasTrailingNewLine": true,
                                "trailingTrivia": [
                                    {
                                        "kind": "NewLineTrivia",
                                        "text": "\r\n"
                                    }
                                ]
                            }
                        },
                        {
                            "kind": "ForInStatement",
                            "fullStart": 729,
                            "fullEnd": 864,
                            "start": 739,
                            "end": 862,
                            "fullWidth": 135,
                            "width": 123,
                            "forKeyword": {
                                "kind": "ForKeyword",
                                "fullStart": 729,
                                "fullEnd": 743,
                                "start": 739,
                                "end": 742,
                                "fullWidth": 14,
                                "width": 3,
                                "text": "for",
                                "value": "for",
                                "valueText": "for",
                                "hasLeadingTrivia": true,
                                "hasLeadingNewLine": true,
                                "hasTrailingTrivia": true,
                                "leadingTrivia": [
                                    {
                                        "kind": "NewLineTrivia",
                                        "text": "\r\n"
                                    },
                                    {
                                        "kind": "WhitespaceTrivia",
                                        "text": "        "
                                    }
                                ],
                                "trailingTrivia": [
                                    {
                                        "kind": "WhitespaceTrivia",
                                        "text": " "
                                    }
                                ]
                            },
                            "openParenToken": {
                                "kind": "OpenParenToken",
                                "fullStart": 743,
                                "fullEnd": 744,
                                "start": 743,
                                "end": 744,
                                "fullWidth": 1,
                                "width": 1,
                                "text": "(",
                                "value": "(",
                                "valueText": "("
                            },
                            "variableDeclaration": {
                                "kind": "VariableDeclaration",
                                "fullStart": 744,
                                "fullEnd": 753,
                                "start": 744,
                                "end": 752,
                                "fullWidth": 9,
                                "width": 8,
                                "varKeyword": {
                                    "kind": "VarKeyword",
                                    "fullStart": 744,
                                    "fullEnd": 748,
                                    "start": 744,
                                    "end": 747,
                                    "fullWidth": 4,
                                    "width": 3,
                                    "text": "var",
                                    "value": "var",
                                    "valueText": "var",
                                    "hasTrailingTrivia": true,
                                    "trailingTrivia": [
                                        {
                                            "kind": "WhitespaceTrivia",
                                            "text": " "
                                        }
                                    ]
                                },
                                "variableDeclarators": [
                                    {
                                        "kind": "VariableDeclarator",
                                        "fullStart": 748,
                                        "fullEnd": 753,
                                        "start": 748,
                                        "end": 752,
                                        "fullWidth": 5,
<<<<<<< HEAD
                                        "width": 4,
                                        "identifier": {
=======
                                        "propertyName": {
>>>>>>> 85e84683
                                            "kind": "IdentifierName",
                                            "fullStart": 748,
                                            "fullEnd": 753,
                                            "start": 748,
                                            "end": 752,
                                            "fullWidth": 5,
                                            "width": 4,
                                            "text": "prop",
                                            "value": "prop",
                                            "valueText": "prop",
                                            "hasTrailingTrivia": true,
                                            "trailingTrivia": [
                                                {
                                                    "kind": "WhitespaceTrivia",
                                                    "text": " "
                                                }
                                            ]
                                        }
                                    }
                                ]
                            },
                            "inKeyword": {
                                "kind": "InKeyword",
                                "fullStart": 753,
                                "fullEnd": 756,
                                "start": 753,
                                "end": 755,
                                "fullWidth": 3,
                                "width": 2,
                                "text": "in",
                                "value": "in",
                                "valueText": "in",
                                "hasTrailingTrivia": true,
                                "trailingTrivia": [
                                    {
                                        "kind": "WhitespaceTrivia",
                                        "text": " "
                                    }
                                ]
                            },
                            "expression": {
                                "kind": "IdentifierName",
                                "fullStart": 756,
                                "fullEnd": 759,
                                "start": 756,
                                "end": 759,
                                "fullWidth": 3,
                                "width": 3,
                                "text": "obj",
                                "value": "obj",
                                "valueText": "obj"
                            },
                            "closeParenToken": {
                                "kind": "CloseParenToken",
                                "fullStart": 759,
                                "fullEnd": 761,
                                "start": 759,
                                "end": 760,
                                "fullWidth": 2,
                                "width": 1,
                                "text": ")",
                                "value": ")",
                                "valueText": ")",
                                "hasTrailingTrivia": true,
                                "trailingTrivia": [
                                    {
                                        "kind": "WhitespaceTrivia",
                                        "text": " "
                                    }
                                ]
                            },
                            "statement": {
                                "kind": "Block",
                                "fullStart": 761,
                                "fullEnd": 864,
                                "start": 761,
                                "end": 862,
                                "fullWidth": 103,
                                "width": 101,
                                "openBraceToken": {
                                    "kind": "OpenBraceToken",
                                    "fullStart": 761,
                                    "fullEnd": 764,
                                    "start": 761,
                                    "end": 762,
                                    "fullWidth": 3,
                                    "width": 1,
                                    "text": "{",
                                    "value": "{",
                                    "valueText": "{",
                                    "hasTrailingTrivia": true,
                                    "hasTrailingNewLine": true,
                                    "trailingTrivia": [
                                        {
                                            "kind": "NewLineTrivia",
                                            "text": "\r\n"
                                        }
                                    ]
                                },
                                "statements": [
                                    {
                                        "kind": "IfStatement",
                                        "fullStart": 764,
                                        "fullEnd": 853,
                                        "start": 776,
                                        "end": 851,
                                        "fullWidth": 89,
                                        "width": 75,
                                        "ifKeyword": {
                                            "kind": "IfKeyword",
                                            "fullStart": 764,
                                            "fullEnd": 779,
                                            "start": 776,
                                            "end": 778,
                                            "fullWidth": 15,
                                            "width": 2,
                                            "text": "if",
                                            "value": "if",
                                            "valueText": "if",
                                            "hasLeadingTrivia": true,
                                            "hasTrailingTrivia": true,
                                            "leadingTrivia": [
                                                {
                                                    "kind": "WhitespaceTrivia",
                                                    "text": "            "
                                                }
                                            ],
                                            "trailingTrivia": [
                                                {
                                                    "kind": "WhitespaceTrivia",
                                                    "text": " "
                                                }
                                            ]
                                        },
                                        "openParenToken": {
                                            "kind": "OpenParenToken",
                                            "fullStart": 779,
                                            "fullEnd": 780,
                                            "start": 779,
                                            "end": 780,
                                            "fullWidth": 1,
                                            "width": 1,
                                            "text": "(",
                                            "value": "(",
                                            "valueText": "("
                                        },
                                        "condition": {
                                            "kind": "EqualsExpression",
                                            "fullStart": 780,
                                            "fullEnd": 799,
                                            "start": 780,
                                            "end": 799,
                                            "fullWidth": 19,
                                            "width": 19,
                                            "left": {
                                                "kind": "IdentifierName",
                                                "fullStart": 780,
                                                "fullEnd": 785,
                                                "start": 780,
                                                "end": 784,
                                                "fullWidth": 5,
                                                "width": 4,
                                                "text": "prop",
                                                "value": "prop",
                                                "valueText": "prop",
                                                "hasTrailingTrivia": true,
                                                "trailingTrivia": [
                                                    {
                                                        "kind": "WhitespaceTrivia",
                                                        "text": " "
                                                    }
                                                ]
                                            },
                                            "operatorToken": {
                                                "kind": "EqualsEqualsEqualsToken",
                                                "fullStart": 785,
                                                "fullEnd": 789,
                                                "start": 785,
                                                "end": 788,
                                                "fullWidth": 4,
                                                "width": 3,
                                                "text": "===",
                                                "value": "===",
                                                "valueText": "===",
                                                "hasTrailingTrivia": true,
                                                "trailingTrivia": [
                                                    {
                                                        "kind": "WhitespaceTrivia",
                                                        "text": " "
                                                    }
                                                ]
                                            },
                                            "right": {
                                                "kind": "StringLiteral",
                                                "fullStart": 789,
                                                "fullEnd": 799,
                                                "start": 789,
                                                "end": 799,
                                                "fullWidth": 10,
                                                "width": 10,
                                                "text": "\"property\"",
                                                "value": "property",
                                                "valueText": "property"
                                            }
                                        },
                                        "closeParenToken": {
                                            "kind": "CloseParenToken",
                                            "fullStart": 799,
                                            "fullEnd": 801,
                                            "start": 799,
                                            "end": 800,
                                            "fullWidth": 2,
                                            "width": 1,
                                            "text": ")",
                                            "value": ")",
                                            "valueText": ")",
                                            "hasTrailingTrivia": true,
                                            "trailingTrivia": [
                                                {
                                                    "kind": "WhitespaceTrivia",
                                                    "text": " "
                                                }
                                            ]
                                        },
                                        "statement": {
                                            "kind": "Block",
                                            "fullStart": 801,
                                            "fullEnd": 853,
                                            "start": 801,
                                            "end": 851,
                                            "fullWidth": 52,
                                            "width": 50,
                                            "openBraceToken": {
                                                "kind": "OpenBraceToken",
                                                "fullStart": 801,
                                                "fullEnd": 804,
                                                "start": 801,
                                                "end": 802,
                                                "fullWidth": 3,
                                                "width": 1,
                                                "text": "{",
                                                "value": "{",
                                                "valueText": "{",
                                                "hasTrailingTrivia": true,
                                                "hasTrailingNewLine": true,
                                                "trailingTrivia": [
                                                    {
                                                        "kind": "NewLineTrivia",
                                                        "text": "\r\n"
                                                    }
                                                ]
                                            },
                                            "statements": [
                                                {
                                                    "kind": "ExpressionStatement",
                                                    "fullStart": 804,
                                                    "fullEnd": 838,
                                                    "start": 820,
                                                    "end": 836,
                                                    "fullWidth": 34,
                                                    "width": 16,
                                                    "expression": {
                                                        "kind": "AssignmentExpression",
                                                        "fullStart": 804,
                                                        "fullEnd": 835,
                                                        "start": 820,
                                                        "end": 835,
                                                        "fullWidth": 31,
                                                        "width": 15,
                                                        "left": {
                                                            "kind": "IdentifierName",
                                                            "fullStart": 804,
                                                            "fullEnd": 829,
                                                            "start": 820,
                                                            "end": 828,
                                                            "fullWidth": 25,
                                                            "width": 8,
                                                            "text": "accessed",
                                                            "value": "accessed",
                                                            "valueText": "accessed",
                                                            "hasLeadingTrivia": true,
                                                            "hasTrailingTrivia": true,
                                                            "leadingTrivia": [
                                                                {
                                                                    "kind": "WhitespaceTrivia",
                                                                    "text": "                "
                                                                }
                                                            ],
                                                            "trailingTrivia": [
                                                                {
                                                                    "kind": "WhitespaceTrivia",
                                                                    "text": " "
                                                                }
                                                            ]
                                                        },
                                                        "operatorToken": {
                                                            "kind": "EqualsToken",
                                                            "fullStart": 829,
                                                            "fullEnd": 831,
                                                            "start": 829,
                                                            "end": 830,
                                                            "fullWidth": 2,
                                                            "width": 1,
                                                            "text": "=",
                                                            "value": "=",
                                                            "valueText": "=",
                                                            "hasTrailingTrivia": true,
                                                            "trailingTrivia": [
                                                                {
                                                                    "kind": "WhitespaceTrivia",
                                                                    "text": " "
                                                                }
                                                            ]
                                                        },
                                                        "right": {
                                                            "kind": "TrueKeyword",
                                                            "fullStart": 831,
                                                            "fullEnd": 835,
                                                            "start": 831,
                                                            "end": 835,
                                                            "fullWidth": 4,
                                                            "width": 4,
                                                            "text": "true",
                                                            "value": true,
                                                            "valueText": "true"
                                                        }
                                                    },
                                                    "semicolonToken": {
                                                        "kind": "SemicolonToken",
                                                        "fullStart": 835,
                                                        "fullEnd": 838,
                                                        "start": 835,
                                                        "end": 836,
                                                        "fullWidth": 3,
                                                        "width": 1,
                                                        "text": ";",
                                                        "value": ";",
                                                        "valueText": ";",
                                                        "hasTrailingTrivia": true,
                                                        "hasTrailingNewLine": true,
                                                        "trailingTrivia": [
                                                            {
                                                                "kind": "NewLineTrivia",
                                                                "text": "\r\n"
                                                            }
                                                        ]
                                                    }
                                                }
                                            ],
                                            "closeBraceToken": {
                                                "kind": "CloseBraceToken",
                                                "fullStart": 838,
                                                "fullEnd": 853,
                                                "start": 850,
                                                "end": 851,
                                                "fullWidth": 15,
                                                "width": 1,
                                                "text": "}",
                                                "value": "}",
                                                "valueText": "}",
                                                "hasLeadingTrivia": true,
                                                "hasTrailingTrivia": true,
                                                "hasTrailingNewLine": true,
                                                "leadingTrivia": [
                                                    {
                                                        "kind": "WhitespaceTrivia",
                                                        "text": "            "
                                                    }
                                                ],
                                                "trailingTrivia": [
                                                    {
                                                        "kind": "NewLineTrivia",
                                                        "text": "\r\n"
                                                    }
                                                ]
                                            }
                                        }
                                    }
                                ],
                                "closeBraceToken": {
                                    "kind": "CloseBraceToken",
                                    "fullStart": 853,
                                    "fullEnd": 864,
                                    "start": 861,
                                    "end": 862,
                                    "fullWidth": 11,
                                    "width": 1,
                                    "text": "}",
                                    "value": "}",
                                    "valueText": "}",
                                    "hasLeadingTrivia": true,
                                    "hasTrailingTrivia": true,
                                    "hasTrailingNewLine": true,
                                    "leadingTrivia": [
                                        {
                                            "kind": "WhitespaceTrivia",
                                            "text": "        "
                                        }
                                    ],
                                    "trailingTrivia": [
                                        {
                                            "kind": "NewLineTrivia",
                                            "text": "\r\n"
                                        }
                                    ]
                                }
                            }
                        },
                        {
                            "kind": "ReturnStatement",
                            "fullStart": 864,
                            "fullEnd": 890,
                            "start": 872,
                            "end": 888,
                            "fullWidth": 26,
                            "width": 16,
                            "returnKeyword": {
                                "kind": "ReturnKeyword",
                                "fullStart": 864,
                                "fullEnd": 879,
                                "start": 872,
                                "end": 878,
                                "fullWidth": 15,
                                "width": 6,
                                "text": "return",
                                "value": "return",
                                "valueText": "return",
                                "hasLeadingTrivia": true,
                                "hasTrailingTrivia": true,
                                "leadingTrivia": [
                                    {
                                        "kind": "WhitespaceTrivia",
                                        "text": "        "
                                    }
                                ],
                                "trailingTrivia": [
                                    {
                                        "kind": "WhitespaceTrivia",
                                        "text": " "
                                    }
                                ]
                            },
                            "expression": {
                                "kind": "IdentifierName",
                                "fullStart": 879,
                                "fullEnd": 887,
                                "start": 879,
                                "end": 887,
                                "fullWidth": 8,
                                "width": 8,
                                "text": "accessed",
                                "value": "accessed",
                                "valueText": "accessed"
                            },
                            "semicolonToken": {
                                "kind": "SemicolonToken",
                                "fullStart": 887,
                                "fullEnd": 890,
                                "start": 887,
                                "end": 888,
                                "fullWidth": 3,
                                "width": 1,
                                "text": ";",
                                "value": ";",
                                "valueText": ";",
                                "hasTrailingTrivia": true,
                                "hasTrailingNewLine": true,
                                "trailingTrivia": [
                                    {
                                        "kind": "NewLineTrivia",
                                        "text": "\r\n"
                                    }
                                ]
                            }
                        }
                    ],
                    "closeBraceToken": {
                        "kind": "CloseBraceToken",
                        "fullStart": 890,
                        "fullEnd": 897,
                        "start": 894,
                        "end": 895,
                        "fullWidth": 7,
                        "width": 1,
                        "text": "}",
                        "value": "}",
                        "valueText": "}",
                        "hasLeadingTrivia": true,
                        "hasTrailingTrivia": true,
                        "hasTrailingNewLine": true,
                        "leadingTrivia": [
                            {
                                "kind": "WhitespaceTrivia",
                                "text": "    "
                            }
                        ],
                        "trailingTrivia": [
                            {
                                "kind": "NewLineTrivia",
                                "text": "\r\n"
                            }
                        ]
                    }
                }
            },
            {
                "kind": "ExpressionStatement",
                "fullStart": 897,
                "fullEnd": 921,
                "start": 897,
                "end": 919,
                "fullWidth": 24,
                "width": 22,
                "expression": {
                    "kind": "InvocationExpression",
                    "fullStart": 897,
                    "fullEnd": 918,
                    "start": 897,
                    "end": 918,
                    "fullWidth": 21,
                    "width": 21,
                    "expression": {
                        "kind": "IdentifierName",
                        "fullStart": 897,
                        "fullEnd": 908,
                        "start": 897,
                        "end": 908,
                        "fullWidth": 11,
                        "width": 11,
                        "text": "runTestCase",
                        "value": "runTestCase",
                        "valueText": "runTestCase"
                    },
                    "argumentList": {
                        "kind": "ArgumentList",
                        "fullStart": 908,
                        "fullEnd": 918,
                        "start": 908,
                        "end": 918,
                        "fullWidth": 10,
                        "width": 10,
                        "openParenToken": {
                            "kind": "OpenParenToken",
                            "fullStart": 908,
                            "fullEnd": 909,
                            "start": 908,
                            "end": 909,
                            "fullWidth": 1,
                            "width": 1,
                            "text": "(",
                            "value": "(",
                            "valueText": "("
                        },
                        "arguments": [
                            {
                                "kind": "IdentifierName",
                                "fullStart": 909,
                                "fullEnd": 917,
                                "start": 909,
                                "end": 917,
                                "fullWidth": 8,
                                "width": 8,
                                "text": "testcase",
                                "value": "testcase",
                                "valueText": "testcase"
                            }
                        ],
                        "closeParenToken": {
                            "kind": "CloseParenToken",
                            "fullStart": 917,
                            "fullEnd": 918,
                            "start": 917,
                            "end": 918,
                            "fullWidth": 1,
                            "width": 1,
                            "text": ")",
                            "value": ")",
                            "valueText": ")"
                        }
                    }
                },
                "semicolonToken": {
                    "kind": "SemicolonToken",
                    "fullStart": 918,
                    "fullEnd": 921,
                    "start": 918,
                    "end": 919,
                    "fullWidth": 3,
                    "width": 1,
                    "text": ";",
                    "value": ";",
                    "valueText": ";",
                    "hasTrailingTrivia": true,
                    "hasTrailingNewLine": true,
                    "trailingTrivia": [
                        {
                            "kind": "NewLineTrivia",
                            "text": "\r\n"
                        }
                    ]
                }
            }
        ],
        "endOfFileToken": {
            "kind": "EndOfFileToken",
            "fullStart": 921,
            "fullEnd": 921,
            "start": 921,
            "end": 921,
            "fullWidth": 0,
            "width": 0,
            "text": ""
        }
    },
    "lineMap": {
        "lineStarts": [
            0,
            67,
            152,
            232,
            308,
            380,
            385,
            438,
            563,
            568,
            570,
            572,
            595,
            618,
            649,
            651,
            729,
            731,
            764,
            804,
            838,
            853,
            864,
            890,
            897,
            921
        ],
        "length": 921
    }
}<|MERGE_RESOLUTION|>--- conflicted
+++ resolved
@@ -245,12 +245,8 @@
                                         "start": 607,
                                         "end": 615,
                                         "fullWidth": 8,
-<<<<<<< HEAD
                                         "width": 8,
-                                        "identifier": {
-=======
                                         "propertyName": {
->>>>>>> 85e84683
                                             "kind": "IdentifierName",
                                             "fullStart": 607,
                                             "fullEnd": 611,
@@ -406,12 +402,8 @@
                                         "start": 630,
                                         "end": 646,
                                         "fullWidth": 16,
-<<<<<<< HEAD
                                         "width": 16,
-                                        "identifier": {
-=======
                                         "propertyName": {
->>>>>>> 85e84683
                                             "kind": "IdentifierName",
                                             "fullStart": 630,
                                             "fullEnd": 639,
@@ -935,12 +927,8 @@
                                         "start": 748,
                                         "end": 752,
                                         "fullWidth": 5,
-<<<<<<< HEAD
                                         "width": 4,
-                                        "identifier": {
-=======
                                         "propertyName": {
->>>>>>> 85e84683
                                             "kind": "IdentifierName",
                                             "fullStart": 748,
                                             "fullEnd": 753,
