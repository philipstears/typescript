{
    "isDeclaration": false,
    "languageVersion": "EcmaScript5",
    "parseOptions": {
        "allowAutomaticSemicolonInsertion": true
    },
    "sourceUnit": {
        "kind": "SourceUnit",
        "fullStart": 0,
        "fullEnd": 1169,
        "start": 649,
        "end": 1169,
        "fullWidth": 1169,
        "width": 520,
        "isIncrementallyUnusable": true,
        "moduleElements": [
            {
                "kind": "FunctionDeclaration",
                "fullStart": 0,
                "fullEnd": 1145,
                "start": 649,
                "end": 1143,
                "fullWidth": 1145,
                "width": 494,
                "isIncrementallyUnusable": true,
                "modifiers": [],
                "functionKeyword": {
                    "kind": "FunctionKeyword",
                    "fullStart": 0,
                    "fullEnd": 658,
                    "start": 649,
                    "end": 657,
                    "fullWidth": 658,
                    "width": 8,
                    "text": "function",
                    "value": "function",
                    "valueText": "function",
                    "hasLeadingTrivia": true,
                    "hasLeadingComment": true,
                    "hasLeadingNewLine": true,
                    "hasTrailingTrivia": true,
                    "leadingTrivia": [
                        {
                            "kind": "SingleLineCommentTrivia",
                            "text": "/// Copyright (c) 2012 Ecma International.  All rights reserved. "
                        },
                        {
                            "kind": "NewLineTrivia",
                            "text": "\r\n"
                        },
                        {
                            "kind": "SingleLineCommentTrivia",
                            "text": "/// Ecma International makes this code available under the terms and conditions set"
                        },
                        {
                            "kind": "NewLineTrivia",
                            "text": "\r\n"
                        },
                        {
                            "kind": "SingleLineCommentTrivia",
                            "text": "/// forth on http://hg.ecmascript.org/tests/test262/raw-file/tip/LICENSE (the "
                        },
                        {
                            "kind": "NewLineTrivia",
                            "text": "\r\n"
                        },
                        {
                            "kind": "SingleLineCommentTrivia",
                            "text": "/// \"Use Terms\").   Any redistribution of this code must retain the above "
                        },
                        {
                            "kind": "NewLineTrivia",
                            "text": "\r\n"
                        },
                        {
                            "kind": "SingleLineCommentTrivia",
                            "text": "/// copyright and this notice and otherwise comply with the Use Terms."
                        },
                        {
                            "kind": "NewLineTrivia",
                            "text": "\r\n"
                        },
                        {
                            "kind": "MultiLineCommentTrivia",
                            "text": "/**\r\n * @path ch15/15.2/15.2.3/15.2.3.6/15.2.3.6-4-56.js\r\n * @description Object.defineProperty - 'name' property doesn't exist in 'O', test [[Configurable]] of 'name' property is set as false if it is absent in accessor descriptor 'desc' (8.12.9 step 4.b.i)\r\n */"
                        },
                        {
                            "kind": "NewLineTrivia",
                            "text": "\r\n"
                        },
                        {
                            "kind": "NewLineTrivia",
                            "text": "\r\n"
                        },
                        {
                            "kind": "NewLineTrivia",
                            "text": "\r\n"
                        }
                    ],
                    "trailingTrivia": [
                        {
                            "kind": "WhitespaceTrivia",
                            "text": " "
                        }
                    ]
                },
                "identifier": {
                    "kind": "IdentifierName",
                    "fullStart": 658,
                    "fullEnd": 666,
                    "start": 658,
                    "end": 666,
                    "fullWidth": 8,
                    "width": 8,
                    "text": "testcase",
                    "value": "testcase",
                    "valueText": "testcase"
                },
                "callSignature": {
                    "kind": "CallSignature",
                    "fullStart": 666,
                    "fullEnd": 669,
                    "start": 666,
                    "end": 668,
                    "fullWidth": 3,
                    "width": 2,
                    "parameterList": {
                        "kind": "ParameterList",
                        "fullStart": 666,
                        "fullEnd": 669,
                        "start": 666,
                        "end": 668,
                        "fullWidth": 3,
                        "width": 2,
                        "openParenToken": {
                            "kind": "OpenParenToken",
                            "fullStart": 666,
                            "fullEnd": 667,
                            "start": 666,
                            "end": 667,
                            "fullWidth": 1,
                            "width": 1,
                            "text": "(",
                            "value": "(",
                            "valueText": "("
                        },
                        "parameters": [],
                        "closeParenToken": {
                            "kind": "CloseParenToken",
                            "fullStart": 667,
                            "fullEnd": 669,
                            "start": 667,
                            "end": 668,
                            "fullWidth": 2,
                            "width": 1,
                            "text": ")",
                            "value": ")",
                            "valueText": ")",
                            "hasTrailingTrivia": true,
                            "trailingTrivia": [
                                {
                                    "kind": "WhitespaceTrivia",
                                    "text": " "
                                }
                            ]
                        }
                    }
                },
                "block": {
                    "kind": "Block",
                    "fullStart": 669,
                    "fullEnd": 1145,
                    "start": 669,
                    "end": 1143,
                    "fullWidth": 476,
                    "width": 474,
                    "isIncrementallyUnusable": true,
                    "openBraceToken": {
                        "kind": "OpenBraceToken",
                        "fullStart": 669,
                        "fullEnd": 672,
                        "start": 669,
                        "end": 670,
                        "fullWidth": 3,
                        "width": 1,
                        "text": "{",
                        "value": "{",
                        "valueText": "{",
                        "hasTrailingTrivia": true,
                        "hasTrailingNewLine": true,
                        "trailingTrivia": [
                            {
                                "kind": "NewLineTrivia",
                                "text": "\r\n"
                            }
                        ]
                    },
                    "statements": [
                        {
                            "kind": "VariableStatement",
                            "fullStart": 672,
                            "fullEnd": 695,
                            "start": 680,
                            "end": 693,
                            "fullWidth": 23,
                            "width": 13,
                            "modifiers": [],
                            "variableDeclaration": {
                                "kind": "VariableDeclaration",
                                "fullStart": 672,
                                "fullEnd": 692,
                                "start": 680,
                                "end": 692,
                                "fullWidth": 20,
                                "width": 12,
                                "varKeyword": {
                                    "kind": "VarKeyword",
                                    "fullStart": 672,
                                    "fullEnd": 684,
                                    "start": 680,
                                    "end": 683,
                                    "fullWidth": 12,
                                    "width": 3,
                                    "text": "var",
                                    "value": "var",
                                    "valueText": "var",
                                    "hasLeadingTrivia": true,
                                    "hasTrailingTrivia": true,
                                    "leadingTrivia": [
                                        {
                                            "kind": "WhitespaceTrivia",
                                            "text": "        "
                                        }
                                    ],
                                    "trailingTrivia": [
                                        {
                                            "kind": "WhitespaceTrivia",
                                            "text": " "
                                        }
                                    ]
                                },
                                "variableDeclarators": [
                                    {
                                        "kind": "VariableDeclarator",
                                        "fullStart": 684,
                                        "fullEnd": 692,
                                        "start": 684,
                                        "end": 692,
                                        "fullWidth": 8,
<<<<<<< HEAD
                                        "width": 8,
                                        "identifier": {
=======
                                        "propertyName": {
>>>>>>> 85e84683
                                            "kind": "IdentifierName",
                                            "fullStart": 684,
                                            "fullEnd": 688,
                                            "start": 684,
                                            "end": 687,
                                            "fullWidth": 4,
                                            "width": 3,
                                            "text": "obj",
                                            "value": "obj",
                                            "valueText": "obj",
                                            "hasTrailingTrivia": true,
                                            "trailingTrivia": [
                                                {
                                                    "kind": "WhitespaceTrivia",
                                                    "text": " "
                                                }
                                            ]
                                        },
                                        "equalsValueClause": {
                                            "kind": "EqualsValueClause",
                                            "fullStart": 688,
                                            "fullEnd": 692,
                                            "start": 688,
                                            "end": 692,
                                            "fullWidth": 4,
                                            "width": 4,
                                            "equalsToken": {
                                                "kind": "EqualsToken",
                                                "fullStart": 688,
                                                "fullEnd": 690,
                                                "start": 688,
                                                "end": 689,
                                                "fullWidth": 2,
                                                "width": 1,
                                                "text": "=",
                                                "value": "=",
                                                "valueText": "=",
                                                "hasTrailingTrivia": true,
                                                "trailingTrivia": [
                                                    {
                                                        "kind": "WhitespaceTrivia",
                                                        "text": " "
                                                    }
                                                ]
                                            },
                                            "value": {
                                                "kind": "ObjectLiteralExpression",
                                                "fullStart": 690,
                                                "fullEnd": 692,
                                                "start": 690,
                                                "end": 692,
                                                "fullWidth": 2,
                                                "width": 2,
                                                "openBraceToken": {
                                                    "kind": "OpenBraceToken",
                                                    "fullStart": 690,
                                                    "fullEnd": 691,
                                                    "start": 690,
                                                    "end": 691,
                                                    "fullWidth": 1,
                                                    "width": 1,
                                                    "text": "{",
                                                    "value": "{",
                                                    "valueText": "{"
                                                },
                                                "propertyAssignments": [],
                                                "closeBraceToken": {
                                                    "kind": "CloseBraceToken",
                                                    "fullStart": 691,
                                                    "fullEnd": 692,
                                                    "start": 691,
                                                    "end": 692,
                                                    "fullWidth": 1,
                                                    "width": 1,
                                                    "text": "}",
                                                    "value": "}",
                                                    "valueText": "}"
                                                }
                                            }
                                        }
                                    }
                                ]
                            },
                            "semicolonToken": {
                                "kind": "SemicolonToken",
                                "fullStart": 692,
                                "fullEnd": 695,
                                "start": 692,
                                "end": 693,
                                "fullWidth": 3,
                                "width": 1,
                                "text": ";",
                                "value": ";",
                                "valueText": ";",
                                "hasTrailingTrivia": true,
                                "hasTrailingNewLine": true,
                                "trailingTrivia": [
                                    {
                                        "kind": "NewLineTrivia",
                                        "text": "\r\n"
                                    }
                                ]
                            }
                        },
                        {
                            "kind": "VariableStatement",
                            "fullStart": 695,
                            "fullEnd": 793,
                            "start": 703,
                            "end": 791,
                            "fullWidth": 98,
                            "width": 88,
                            "modifiers": [],
                            "variableDeclaration": {
                                "kind": "VariableDeclaration",
                                "fullStart": 695,
                                "fullEnd": 790,
                                "start": 703,
                                "end": 790,
                                "fullWidth": 95,
                                "width": 87,
                                "varKeyword": {
                                    "kind": "VarKeyword",
                                    "fullStart": 695,
                                    "fullEnd": 707,
                                    "start": 703,
                                    "end": 706,
                                    "fullWidth": 12,
                                    "width": 3,
                                    "text": "var",
                                    "value": "var",
                                    "valueText": "var",
                                    "hasLeadingTrivia": true,
                                    "hasTrailingTrivia": true,
                                    "leadingTrivia": [
                                        {
                                            "kind": "WhitespaceTrivia",
                                            "text": "        "
                                        }
                                    ],
                                    "trailingTrivia": [
                                        {
                                            "kind": "WhitespaceTrivia",
                                            "text": " "
                                        }
                                    ]
                                },
                                "variableDeclarators": [
                                    {
                                        "kind": "VariableDeclarator",
                                        "fullStart": 707,
                                        "fullEnd": 790,
                                        "start": 707,
                                        "end": 790,
                                        "fullWidth": 83,
<<<<<<< HEAD
                                        "width": 83,
                                        "identifier": {
=======
                                        "propertyName": {
>>>>>>> 85e84683
                                            "kind": "IdentifierName",
                                            "fullStart": 707,
                                            "fullEnd": 715,
                                            "start": 707,
                                            "end": 714,
                                            "fullWidth": 8,
                                            "width": 7,
                                            "text": "setFunc",
                                            "value": "setFunc",
                                            "valueText": "setFunc",
                                            "hasTrailingTrivia": true,
                                            "trailingTrivia": [
                                                {
                                                    "kind": "WhitespaceTrivia",
                                                    "text": " "
                                                }
                                            ]
                                        },
                                        "equalsValueClause": {
                                            "kind": "EqualsValueClause",
                                            "fullStart": 715,
                                            "fullEnd": 790,
                                            "start": 715,
                                            "end": 790,
                                            "fullWidth": 75,
                                            "width": 75,
                                            "equalsToken": {
                                                "kind": "EqualsToken",
                                                "fullStart": 715,
                                                "fullEnd": 717,
                                                "start": 715,
                                                "end": 716,
                                                "fullWidth": 2,
                                                "width": 1,
                                                "text": "=",
                                                "value": "=",
                                                "valueText": "=",
                                                "hasTrailingTrivia": true,
                                                "trailingTrivia": [
                                                    {
                                                        "kind": "WhitespaceTrivia",
                                                        "text": " "
                                                    }
                                                ]
                                            },
                                            "value": {
                                                "kind": "FunctionExpression",
                                                "fullStart": 717,
                                                "fullEnd": 790,
                                                "start": 717,
                                                "end": 790,
                                                "fullWidth": 73,
                                                "width": 73,
                                                "functionKeyword": {
                                                    "kind": "FunctionKeyword",
                                                    "fullStart": 717,
                                                    "fullEnd": 726,
                                                    "start": 717,
                                                    "end": 725,
                                                    "fullWidth": 9,
                                                    "width": 8,
                                                    "text": "function",
                                                    "value": "function",
                                                    "valueText": "function",
                                                    "hasTrailingTrivia": true,
                                                    "trailingTrivia": [
                                                        {
                                                            "kind": "WhitespaceTrivia",
                                                            "text": " "
                                                        }
                                                    ]
                                                },
                                                "callSignature": {
                                                    "kind": "CallSignature",
                                                    "fullStart": 726,
                                                    "fullEnd": 734,
                                                    "start": 726,
                                                    "end": 733,
                                                    "fullWidth": 8,
                                                    "width": 7,
                                                    "parameterList": {
                                                        "kind": "ParameterList",
                                                        "fullStart": 726,
                                                        "fullEnd": 734,
                                                        "start": 726,
                                                        "end": 733,
                                                        "fullWidth": 8,
                                                        "width": 7,
                                                        "openParenToken": {
                                                            "kind": "OpenParenToken",
                                                            "fullStart": 726,
                                                            "fullEnd": 727,
                                                            "start": 726,
                                                            "end": 727,
                                                            "fullWidth": 1,
                                                            "width": 1,
                                                            "text": "(",
                                                            "value": "(",
                                                            "valueText": "("
                                                        },
                                                        "parameters": [
                                                            {
                                                                "kind": "Parameter",
                                                                "fullStart": 727,
                                                                "fullEnd": 732,
                                                                "start": 727,
                                                                "end": 732,
                                                                "fullWidth": 5,
                                                                "width": 5,
                                                                "modifiers": [],
                                                                "identifier": {
                                                                    "kind": "IdentifierName",
                                                                    "fullStart": 727,
                                                                    "fullEnd": 732,
                                                                    "start": 727,
                                                                    "end": 732,
                                                                    "fullWidth": 5,
                                                                    "width": 5,
                                                                    "text": "value",
                                                                    "value": "value",
                                                                    "valueText": "value"
                                                                }
                                                            }
                                                        ],
                                                        "closeParenToken": {
                                                            "kind": "CloseParenToken",
                                                            "fullStart": 732,
                                                            "fullEnd": 734,
                                                            "start": 732,
                                                            "end": 733,
                                                            "fullWidth": 2,
                                                            "width": 1,
                                                            "text": ")",
                                                            "value": ")",
                                                            "valueText": ")",
                                                            "hasTrailingTrivia": true,
                                                            "trailingTrivia": [
                                                                {
                                                                    "kind": "WhitespaceTrivia",
                                                                    "text": " "
                                                                }
                                                            ]
                                                        }
                                                    }
                                                },
                                                "block": {
                                                    "kind": "Block",
                                                    "fullStart": 734,
                                                    "fullEnd": 790,
                                                    "start": 734,
                                                    "end": 790,
                                                    "fullWidth": 56,
                                                    "width": 56,
                                                    "openBraceToken": {
                                                        "kind": "OpenBraceToken",
                                                        "fullStart": 734,
                                                        "fullEnd": 737,
                                                        "start": 734,
                                                        "end": 735,
                                                        "fullWidth": 3,
                                                        "width": 1,
                                                        "text": "{",
                                                        "value": "{",
                                                        "valueText": "{",
                                                        "hasTrailingTrivia": true,
                                                        "hasTrailingNewLine": true,
                                                        "trailingTrivia": [
                                                            {
                                                                "kind": "NewLineTrivia",
                                                                "text": "\r\n"
                                                            }
                                                        ]
                                                    },
                                                    "statements": [
                                                        {
                                                            "kind": "ExpressionStatement",
                                                            "fullStart": 737,
                                                            "fullEnd": 781,
                                                            "start": 749,
                                                            "end": 779,
                                                            "fullWidth": 44,
                                                            "width": 30,
                                                            "expression": {
                                                                "kind": "AssignmentExpression",
                                                                "fullStart": 737,
                                                                "fullEnd": 778,
                                                                "start": 749,
                                                                "end": 778,
                                                                "fullWidth": 41,
                                                                "width": 29,
                                                                "left": {
                                                                    "kind": "MemberAccessExpression",
                                                                    "fullStart": 737,
                                                                    "fullEnd": 771,
                                                                    "start": 749,
                                                                    "end": 770,
                                                                    "fullWidth": 34,
                                                                    "width": 21,
                                                                    "expression": {
                                                                        "kind": "IdentifierName",
                                                                        "fullStart": 737,
                                                                        "fullEnd": 752,
                                                                        "start": 749,
                                                                        "end": 752,
                                                                        "fullWidth": 15,
                                                                        "width": 3,
                                                                        "text": "obj",
                                                                        "value": "obj",
                                                                        "valueText": "obj",
                                                                        "hasLeadingTrivia": true,
                                                                        "leadingTrivia": [
                                                                            {
                                                                                "kind": "WhitespaceTrivia",
                                                                                "text": "            "
                                                                            }
                                                                        ]
                                                                    },
                                                                    "dotToken": {
                                                                        "kind": "DotToken",
                                                                        "fullStart": 752,
                                                                        "fullEnd": 753,
                                                                        "start": 752,
                                                                        "end": 753,
                                                                        "fullWidth": 1,
                                                                        "width": 1,
                                                                        "text": ".",
                                                                        "value": ".",
                                                                        "valueText": "."
                                                                    },
                                                                    "name": {
                                                                        "kind": "IdentifierName",
                                                                        "fullStart": 753,
                                                                        "fullEnd": 771,
                                                                        "start": 753,
                                                                        "end": 770,
                                                                        "fullWidth": 18,
                                                                        "width": 17,
                                                                        "text": "setVerifyHelpProp",
                                                                        "value": "setVerifyHelpProp",
                                                                        "valueText": "setVerifyHelpProp",
                                                                        "hasTrailingTrivia": true,
                                                                        "trailingTrivia": [
                                                                            {
                                                                                "kind": "WhitespaceTrivia",
                                                                                "text": " "
                                                                            }
                                                                        ]
                                                                    }
                                                                },
                                                                "operatorToken": {
                                                                    "kind": "EqualsToken",
                                                                    "fullStart": 771,
                                                                    "fullEnd": 773,
                                                                    "start": 771,
                                                                    "end": 772,
                                                                    "fullWidth": 2,
                                                                    "width": 1,
                                                                    "text": "=",
                                                                    "value": "=",
                                                                    "valueText": "=",
                                                                    "hasTrailingTrivia": true,
                                                                    "trailingTrivia": [
                                                                        {
                                                                            "kind": "WhitespaceTrivia",
                                                                            "text": " "
                                                                        }
                                                                    ]
                                                                },
                                                                "right": {
                                                                    "kind": "IdentifierName",
                                                                    "fullStart": 773,
                                                                    "fullEnd": 778,
                                                                    "start": 773,
                                                                    "end": 778,
                                                                    "fullWidth": 5,
                                                                    "width": 5,
                                                                    "text": "value",
                                                                    "value": "value",
                                                                    "valueText": "value"
                                                                }
                                                            },
                                                            "semicolonToken": {
                                                                "kind": "SemicolonToken",
                                                                "fullStart": 778,
                                                                "fullEnd": 781,
                                                                "start": 778,
                                                                "end": 779,
                                                                "fullWidth": 3,
                                                                "width": 1,
                                                                "text": ";",
                                                                "value": ";",
                                                                "valueText": ";",
                                                                "hasTrailingTrivia": true,
                                                                "hasTrailingNewLine": true,
                                                                "trailingTrivia": [
                                                                    {
                                                                        "kind": "NewLineTrivia",
                                                                        "text": "\r\n"
                                                                    }
                                                                ]
                                                            }
                                                        }
                                                    ],
                                                    "closeBraceToken": {
                                                        "kind": "CloseBraceToken",
                                                        "fullStart": 781,
                                                        "fullEnd": 790,
                                                        "start": 789,
                                                        "end": 790,
                                                        "fullWidth": 9,
                                                        "width": 1,
                                                        "text": "}",
                                                        "value": "}",
                                                        "valueText": "}",
                                                        "hasLeadingTrivia": true,
                                                        "leadingTrivia": [
                                                            {
                                                                "kind": "WhitespaceTrivia",
                                                                "text": "        "
                                                            }
                                                        ]
                                                    }
                                                }
                                            }
                                        }
                                    }
                                ]
                            },
                            "semicolonToken": {
                                "kind": "SemicolonToken",
                                "fullStart": 790,
                                "fullEnd": 793,
                                "start": 790,
                                "end": 791,
                                "fullWidth": 3,
                                "width": 1,
                                "text": ";",
                                "value": ";",
                                "valueText": ";",
                                "hasTrailingTrivia": true,
                                "hasTrailingNewLine": true,
                                "trailingTrivia": [
                                    {
                                        "kind": "NewLineTrivia",
                                        "text": "\r\n"
                                    }
                                ]
                            }
                        },
                        {
                            "kind": "VariableStatement",
                            "fullStart": 793,
                            "fullEnd": 866,
                            "start": 801,
                            "end": 864,
                            "fullWidth": 73,
                            "width": 63,
                            "modifiers": [],
                            "variableDeclaration": {
                                "kind": "VariableDeclaration",
                                "fullStart": 793,
                                "fullEnd": 863,
                                "start": 801,
                                "end": 863,
                                "fullWidth": 70,
                                "width": 62,
                                "varKeyword": {
                                    "kind": "VarKeyword",
                                    "fullStart": 793,
                                    "fullEnd": 805,
                                    "start": 801,
                                    "end": 804,
                                    "fullWidth": 12,
                                    "width": 3,
                                    "text": "var",
                                    "value": "var",
                                    "valueText": "var",
                                    "hasLeadingTrivia": true,
                                    "hasTrailingTrivia": true,
                                    "leadingTrivia": [
                                        {
                                            "kind": "WhitespaceTrivia",
                                            "text": "        "
                                        }
                                    ],
                                    "trailingTrivia": [
                                        {
                                            "kind": "WhitespaceTrivia",
                                            "text": " "
                                        }
                                    ]
                                },
                                "variableDeclarators": [
                                    {
                                        "kind": "VariableDeclarator",
                                        "fullStart": 805,
                                        "fullEnd": 863,
                                        "start": 805,
                                        "end": 863,
                                        "fullWidth": 58,
<<<<<<< HEAD
                                        "width": 58,
                                        "identifier": {
=======
                                        "propertyName": {
>>>>>>> 85e84683
                                            "kind": "IdentifierName",
                                            "fullStart": 805,
                                            "fullEnd": 813,
                                            "start": 805,
                                            "end": 812,
                                            "fullWidth": 8,
                                            "width": 7,
                                            "text": "getFunc",
                                            "value": "getFunc",
                                            "valueText": "getFunc",
                                            "hasTrailingTrivia": true,
                                            "trailingTrivia": [
                                                {
                                                    "kind": "WhitespaceTrivia",
                                                    "text": " "
                                                }
                                            ]
                                        },
                                        "equalsValueClause": {
                                            "kind": "EqualsValueClause",
                                            "fullStart": 813,
                                            "fullEnd": 863,
                                            "start": 813,
                                            "end": 863,
                                            "fullWidth": 50,
                                            "width": 50,
                                            "equalsToken": {
                                                "kind": "EqualsToken",
                                                "fullStart": 813,
                                                "fullEnd": 815,
                                                "start": 813,
                                                "end": 814,
                                                "fullWidth": 2,
                                                "width": 1,
                                                "text": "=",
                                                "value": "=",
                                                "valueText": "=",
                                                "hasTrailingTrivia": true,
                                                "trailingTrivia": [
                                                    {
                                                        "kind": "WhitespaceTrivia",
                                                        "text": " "
                                                    }
                                                ]
                                            },
                                            "value": {
                                                "kind": "FunctionExpression",
                                                "fullStart": 815,
                                                "fullEnd": 863,
                                                "start": 815,
                                                "end": 863,
                                                "fullWidth": 48,
                                                "width": 48,
                                                "functionKeyword": {
                                                    "kind": "FunctionKeyword",
                                                    "fullStart": 815,
                                                    "fullEnd": 824,
                                                    "start": 815,
                                                    "end": 823,
                                                    "fullWidth": 9,
                                                    "width": 8,
                                                    "text": "function",
                                                    "value": "function",
                                                    "valueText": "function",
                                                    "hasTrailingTrivia": true,
                                                    "trailingTrivia": [
                                                        {
                                                            "kind": "WhitespaceTrivia",
                                                            "text": " "
                                                        }
                                                    ]
                                                },
                                                "callSignature": {
                                                    "kind": "CallSignature",
                                                    "fullStart": 824,
                                                    "fullEnd": 827,
                                                    "start": 824,
                                                    "end": 826,
                                                    "fullWidth": 3,
                                                    "width": 2,
                                                    "parameterList": {
                                                        "kind": "ParameterList",
                                                        "fullStart": 824,
                                                        "fullEnd": 827,
                                                        "start": 824,
                                                        "end": 826,
                                                        "fullWidth": 3,
                                                        "width": 2,
                                                        "openParenToken": {
                                                            "kind": "OpenParenToken",
                                                            "fullStart": 824,
                                                            "fullEnd": 825,
                                                            "start": 824,
                                                            "end": 825,
                                                            "fullWidth": 1,
                                                            "width": 1,
                                                            "text": "(",
                                                            "value": "(",
                                                            "valueText": "("
                                                        },
                                                        "parameters": [],
                                                        "closeParenToken": {
                                                            "kind": "CloseParenToken",
                                                            "fullStart": 825,
                                                            "fullEnd": 827,
                                                            "start": 825,
                                                            "end": 826,
                                                            "fullWidth": 2,
                                                            "width": 1,
                                                            "text": ")",
                                                            "value": ")",
                                                            "valueText": ")",
                                                            "hasTrailingTrivia": true,
                                                            "trailingTrivia": [
                                                                {
                                                                    "kind": "WhitespaceTrivia",
                                                                    "text": " "
                                                                }
                                                            ]
                                                        }
                                                    }
                                                },
                                                "block": {
                                                    "kind": "Block",
                                                    "fullStart": 827,
                                                    "fullEnd": 863,
                                                    "start": 827,
                                                    "end": 863,
                                                    "fullWidth": 36,
                                                    "width": 36,
                                                    "openBraceToken": {
                                                        "kind": "OpenBraceToken",
                                                        "fullStart": 827,
                                                        "fullEnd": 830,
                                                        "start": 827,
                                                        "end": 828,
                                                        "fullWidth": 3,
                                                        "width": 1,
                                                        "text": "{",
                                                        "value": "{",
                                                        "valueText": "{",
                                                        "hasTrailingTrivia": true,
                                                        "hasTrailingNewLine": true,
                                                        "trailingTrivia": [
                                                            {
                                                                "kind": "NewLineTrivia",
                                                                "text": "\r\n"
                                                            }
                                                        ]
                                                    },
                                                    "statements": [
                                                        {
                                                            "kind": "ReturnStatement",
                                                            "fullStart": 830,
                                                            "fullEnd": 854,
                                                            "start": 842,
                                                            "end": 852,
                                                            "fullWidth": 24,
                                                            "width": 10,
                                                            "returnKeyword": {
                                                                "kind": "ReturnKeyword",
                                                                "fullStart": 830,
                                                                "fullEnd": 849,
                                                                "start": 842,
                                                                "end": 848,
                                                                "fullWidth": 19,
                                                                "width": 6,
                                                                "text": "return",
                                                                "value": "return",
                                                                "valueText": "return",
                                                                "hasLeadingTrivia": true,
                                                                "hasTrailingTrivia": true,
                                                                "leadingTrivia": [
                                                                    {
                                                                        "kind": "WhitespaceTrivia",
                                                                        "text": "            "
                                                                    }
                                                                ],
                                                                "trailingTrivia": [
                                                                    {
                                                                        "kind": "WhitespaceTrivia",
                                                                        "text": " "
                                                                    }
                                                                ]
                                                            },
                                                            "expression": {
                                                                "kind": "NumericLiteral",
                                                                "fullStart": 849,
                                                                "fullEnd": 851,
                                                                "start": 849,
                                                                "end": 851,
                                                                "fullWidth": 2,
                                                                "width": 2,
                                                                "text": "10",
                                                                "value": 10,
                                                                "valueText": "10"
                                                            },
                                                            "semicolonToken": {
                                                                "kind": "SemicolonToken",
                                                                "fullStart": 851,
                                                                "fullEnd": 854,
                                                                "start": 851,
                                                                "end": 852,
                                                                "fullWidth": 3,
                                                                "width": 1,
                                                                "text": ";",
                                                                "value": ";",
                                                                "valueText": ";",
                                                                "hasTrailingTrivia": true,
                                                                "hasTrailingNewLine": true,
                                                                "trailingTrivia": [
                                                                    {
                                                                        "kind": "NewLineTrivia",
                                                                        "text": "\r\n"
                                                                    }
                                                                ]
                                                            }
                                                        }
                                                    ],
                                                    "closeBraceToken": {
                                                        "kind": "CloseBraceToken",
                                                        "fullStart": 854,
                                                        "fullEnd": 863,
                                                        "start": 862,
                                                        "end": 863,
                                                        "fullWidth": 9,
                                                        "width": 1,
                                                        "text": "}",
                                                        "value": "}",
                                                        "valueText": "}",
                                                        "hasLeadingTrivia": true,
                                                        "leadingTrivia": [
                                                            {
                                                                "kind": "WhitespaceTrivia",
                                                                "text": "        "
                                                            }
                                                        ]
                                                    }
                                                }
                                            }
                                        }
                                    }
                                ]
                            },
                            "semicolonToken": {
                                "kind": "SemicolonToken",
                                "fullStart": 863,
                                "fullEnd": 866,
                                "start": 863,
                                "end": 864,
                                "fullWidth": 3,
                                "width": 1,
                                "text": ";",
                                "value": ";",
                                "valueText": ";",
                                "hasTrailingTrivia": true,
                                "hasTrailingNewLine": true,
                                "trailingTrivia": [
                                    {
                                        "kind": "NewLineTrivia",
                                        "text": "\r\n"
                                    }
                                ]
                            }
                        },
                        {
                            "kind": "ExpressionStatement",
                            "fullStart": 866,
                            "fullEnd": 1015,
                            "start": 876,
                            "end": 1013,
                            "fullWidth": 149,
                            "width": 137,
                            "isIncrementallyUnusable": true,
                            "expression": {
                                "kind": "InvocationExpression",
                                "fullStart": 866,
                                "fullEnd": 1012,
                                "start": 876,
                                "end": 1012,
                                "fullWidth": 146,
                                "width": 136,
                                "isIncrementallyUnusable": true,
                                "expression": {
                                    "kind": "MemberAccessExpression",
                                    "fullStart": 866,
                                    "fullEnd": 897,
                                    "start": 876,
                                    "end": 897,
                                    "fullWidth": 31,
                                    "width": 21,
                                    "expression": {
                                        "kind": "IdentifierName",
                                        "fullStart": 866,
                                        "fullEnd": 882,
                                        "start": 876,
                                        "end": 882,
                                        "fullWidth": 16,
                                        "width": 6,
                                        "text": "Object",
                                        "value": "Object",
                                        "valueText": "Object",
                                        "hasLeadingTrivia": true,
                                        "hasLeadingNewLine": true,
                                        "leadingTrivia": [
                                            {
                                                "kind": "NewLineTrivia",
                                                "text": "\r\n"
                                            },
                                            {
                                                "kind": "WhitespaceTrivia",
                                                "text": "        "
                                            }
                                        ]
                                    },
                                    "dotToken": {
                                        "kind": "DotToken",
                                        "fullStart": 882,
                                        "fullEnd": 883,
                                        "start": 882,
                                        "end": 883,
                                        "fullWidth": 1,
                                        "width": 1,
                                        "text": ".",
                                        "value": ".",
                                        "valueText": "."
                                    },
                                    "name": {
                                        "kind": "IdentifierName",
                                        "fullStart": 883,
                                        "fullEnd": 897,
                                        "start": 883,
                                        "end": 897,
                                        "fullWidth": 14,
                                        "width": 14,
                                        "text": "defineProperty",
                                        "value": "defineProperty",
                                        "valueText": "defineProperty"
                                    }
                                },
                                "argumentList": {
                                    "kind": "ArgumentList",
                                    "fullStart": 897,
                                    "fullEnd": 1012,
                                    "start": 897,
                                    "end": 1012,
                                    "fullWidth": 115,
                                    "width": 115,
                                    "isIncrementallyUnusable": true,
                                    "openParenToken": {
                                        "kind": "OpenParenToken",
                                        "fullStart": 897,
                                        "fullEnd": 898,
                                        "start": 897,
                                        "end": 898,
                                        "fullWidth": 1,
                                        "width": 1,
                                        "text": "(",
                                        "value": "(",
                                        "valueText": "("
                                    },
                                    "arguments": [
                                        {
                                            "kind": "IdentifierName",
                                            "fullStart": 898,
                                            "fullEnd": 901,
                                            "start": 898,
                                            "end": 901,
                                            "fullWidth": 3,
                                            "width": 3,
                                            "text": "obj",
                                            "value": "obj",
                                            "valueText": "obj"
                                        },
                                        {
                                            "kind": "CommaToken",
                                            "fullStart": 901,
                                            "fullEnd": 903,
                                            "start": 901,
                                            "end": 902,
                                            "fullWidth": 2,
                                            "width": 1,
                                            "text": ",",
                                            "value": ",",
                                            "valueText": ",",
                                            "hasTrailingTrivia": true,
                                            "trailingTrivia": [
                                                {
                                                    "kind": "WhitespaceTrivia",
                                                    "text": " "
                                                }
                                            ]
                                        },
                                        {
                                            "kind": "StringLiteral",
                                            "fullStart": 903,
                                            "fullEnd": 913,
                                            "start": 903,
                                            "end": 913,
                                            "fullWidth": 10,
                                            "width": 10,
                                            "text": "\"property\"",
                                            "value": "property",
                                            "valueText": "property"
                                        },
                                        {
                                            "kind": "CommaToken",
                                            "fullStart": 913,
                                            "fullEnd": 915,
                                            "start": 913,
                                            "end": 914,
                                            "fullWidth": 2,
                                            "width": 1,
                                            "text": ",",
                                            "value": ",",
                                            "valueText": ",",
                                            "hasTrailingTrivia": true,
                                            "trailingTrivia": [
                                                {
                                                    "kind": "WhitespaceTrivia",
                                                    "text": " "
                                                }
                                            ]
                                        },
                                        {
                                            "kind": "ObjectLiteralExpression",
                                            "fullStart": 915,
                                            "fullEnd": 1011,
                                            "start": 915,
                                            "end": 1011,
                                            "fullWidth": 96,
                                            "width": 96,
                                            "isIncrementallyUnusable": true,
                                            "openBraceToken": {
                                                "kind": "OpenBraceToken",
                                                "fullStart": 915,
                                                "fullEnd": 918,
                                                "start": 915,
                                                "end": 916,
                                                "fullWidth": 3,
                                                "width": 1,
                                                "text": "{",
                                                "value": "{",
                                                "valueText": "{",
                                                "hasTrailingTrivia": true,
                                                "hasTrailingNewLine": true,
                                                "trailingTrivia": [
                                                    {
                                                        "kind": "NewLineTrivia",
                                                        "text": "\r\n"
                                                    }
                                                ]
                                            },
                                            "propertyAssignments": [
                                                {
                                                    "kind": "SimplePropertyAssignment",
                                                    "fullStart": 918,
                                                    "fullEnd": 942,
                                                    "start": 930,
                                                    "end": 942,
                                                    "fullWidth": 24,
                                                    "width": 12,
                                                    "isIncrementallyUnusable": true,
                                                    "propertyName": {
                                                        "kind": "IdentifierName",
                                                        "fullStart": 918,
                                                        "fullEnd": 933,
                                                        "start": 930,
                                                        "end": 933,
                                                        "fullWidth": 15,
                                                        "width": 3,
                                                        "text": "set",
                                                        "value": "set",
                                                        "valueText": "set",
                                                        "hasLeadingTrivia": true,
                                                        "leadingTrivia": [
                                                            {
                                                                "kind": "WhitespaceTrivia",
                                                                "text": "            "
                                                            }
                                                        ]
                                                    },
                                                    "colonToken": {
                                                        "kind": "ColonToken",
                                                        "fullStart": 933,
                                                        "fullEnd": 935,
                                                        "start": 933,
                                                        "end": 934,
                                                        "fullWidth": 2,
                                                        "width": 1,
                                                        "text": ":",
                                                        "value": ":",
                                                        "valueText": ":",
                                                        "hasTrailingTrivia": true,
                                                        "trailingTrivia": [
                                                            {
                                                                "kind": "WhitespaceTrivia",
                                                                "text": " "
                                                            }
                                                        ]
                                                    },
                                                    "expression": {
                                                        "kind": "IdentifierName",
                                                        "fullStart": 935,
                                                        "fullEnd": 942,
                                                        "start": 935,
                                                        "end": 942,
                                                        "fullWidth": 7,
                                                        "width": 7,
                                                        "text": "setFunc",
                                                        "value": "setFunc",
                                                        "valueText": "setFunc"
                                                    }
                                                },
                                                {
                                                    "kind": "CommaToken",
                                                    "fullStart": 942,
                                                    "fullEnd": 945,
                                                    "start": 942,
                                                    "end": 943,
                                                    "fullWidth": 3,
                                                    "width": 1,
                                                    "text": ",",
                                                    "value": ",",
                                                    "valueText": ",",
                                                    "hasTrailingTrivia": true,
                                                    "hasTrailingNewLine": true,
                                                    "trailingTrivia": [
                                                        {
                                                            "kind": "NewLineTrivia",
                                                            "text": "\r\n"
                                                        }
                                                    ]
                                                },
                                                {
                                                    "kind": "SimplePropertyAssignment",
                                                    "fullStart": 945,
                                                    "fullEnd": 969,
                                                    "start": 957,
                                                    "end": 969,
                                                    "fullWidth": 24,
                                                    "width": 12,
                                                    "isIncrementallyUnusable": true,
                                                    "propertyName": {
                                                        "kind": "IdentifierName",
                                                        "fullStart": 945,
                                                        "fullEnd": 960,
                                                        "start": 957,
                                                        "end": 960,
                                                        "fullWidth": 15,
                                                        "width": 3,
                                                        "text": "get",
                                                        "value": "get",
                                                        "valueText": "get",
                                                        "hasLeadingTrivia": true,
                                                        "leadingTrivia": [
                                                            {
                                                                "kind": "WhitespaceTrivia",
                                                                "text": "            "
                                                            }
                                                        ]
                                                    },
                                                    "colonToken": {
                                                        "kind": "ColonToken",
                                                        "fullStart": 960,
                                                        "fullEnd": 962,
                                                        "start": 960,
                                                        "end": 961,
                                                        "fullWidth": 2,
                                                        "width": 1,
                                                        "text": ":",
                                                        "value": ":",
                                                        "valueText": ":",
                                                        "hasTrailingTrivia": true,
                                                        "trailingTrivia": [
                                                            {
                                                                "kind": "WhitespaceTrivia",
                                                                "text": " "
                                                            }
                                                        ]
                                                    },
                                                    "expression": {
                                                        "kind": "IdentifierName",
                                                        "fullStart": 962,
                                                        "fullEnd": 969,
                                                        "start": 962,
                                                        "end": 969,
                                                        "fullWidth": 7,
                                                        "width": 7,
                                                        "text": "getFunc",
                                                        "value": "getFunc",
                                                        "valueText": "getFunc"
                                                    }
                                                },
                                                {
                                                    "kind": "CommaToken",
                                                    "fullStart": 969,
                                                    "fullEnd": 972,
                                                    "start": 969,
                                                    "end": 970,
                                                    "fullWidth": 3,
                                                    "width": 1,
                                                    "text": ",",
                                                    "value": ",",
                                                    "valueText": ",",
                                                    "hasTrailingTrivia": true,
                                                    "hasTrailingNewLine": true,
                                                    "trailingTrivia": [
                                                        {
                                                            "kind": "NewLineTrivia",
                                                            "text": "\r\n"
                                                        }
                                                    ]
                                                },
                                                {
                                                    "kind": "SimplePropertyAssignment",
                                                    "fullStart": 972,
                                                    "fullEnd": 1002,
                                                    "start": 984,
                                                    "end": 1000,
                                                    "fullWidth": 30,
                                                    "width": 16,
                                                    "propertyName": {
                                                        "kind": "IdentifierName",
                                                        "fullStart": 972,
                                                        "fullEnd": 994,
                                                        "start": 984,
                                                        "end": 994,
                                                        "fullWidth": 22,
                                                        "width": 10,
                                                        "text": "enumerable",
                                                        "value": "enumerable",
                                                        "valueText": "enumerable",
                                                        "hasLeadingTrivia": true,
                                                        "leadingTrivia": [
                                                            {
                                                                "kind": "WhitespaceTrivia",
                                                                "text": "            "
                                                            }
                                                        ]
                                                    },
                                                    "colonToken": {
                                                        "kind": "ColonToken",
                                                        "fullStart": 994,
                                                        "fullEnd": 996,
                                                        "start": 994,
                                                        "end": 995,
                                                        "fullWidth": 2,
                                                        "width": 1,
                                                        "text": ":",
                                                        "value": ":",
                                                        "valueText": ":",
                                                        "hasTrailingTrivia": true,
                                                        "trailingTrivia": [
                                                            {
                                                                "kind": "WhitespaceTrivia",
                                                                "text": " "
                                                            }
                                                        ]
                                                    },
                                                    "expression": {
                                                        "kind": "TrueKeyword",
                                                        "fullStart": 996,
                                                        "fullEnd": 1002,
                                                        "start": 996,
                                                        "end": 1000,
                                                        "fullWidth": 6,
                                                        "width": 4,
                                                        "text": "true",
                                                        "value": true,
                                                        "valueText": "true",
                                                        "hasTrailingTrivia": true,
                                                        "hasTrailingNewLine": true,
                                                        "trailingTrivia": [
                                                            {
                                                                "kind": "NewLineTrivia",
                                                                "text": "\r\n"
                                                            }
                                                        ]
                                                    }
                                                }
                                            ],
                                            "closeBraceToken": {
                                                "kind": "CloseBraceToken",
                                                "fullStart": 1002,
                                                "fullEnd": 1011,
                                                "start": 1010,
                                                "end": 1011,
                                                "fullWidth": 9,
                                                "width": 1,
                                                "text": "}",
                                                "value": "}",
                                                "valueText": "}",
                                                "hasLeadingTrivia": true,
                                                "leadingTrivia": [
                                                    {
                                                        "kind": "WhitespaceTrivia",
                                                        "text": "        "
                                                    }
                                                ]
                                            }
                                        }
                                    ],
                                    "closeParenToken": {
                                        "kind": "CloseParenToken",
                                        "fullStart": 1011,
                                        "fullEnd": 1012,
                                        "start": 1011,
                                        "end": 1012,
                                        "fullWidth": 1,
                                        "width": 1,
                                        "text": ")",
                                        "value": ")",
                                        "valueText": ")"
                                    }
                                }
                            },
                            "semicolonToken": {
                                "kind": "SemicolonToken",
                                "fullStart": 1012,
                                "fullEnd": 1015,
                                "start": 1012,
                                "end": 1013,
                                "fullWidth": 3,
                                "width": 1,
                                "text": ";",
                                "value": ";",
                                "valueText": ";",
                                "hasTrailingTrivia": true,
                                "hasTrailingNewLine": true,
                                "trailingTrivia": [
                                    {
                                        "kind": "NewLineTrivia",
                                        "text": "\r\n"
                                    }
                                ]
                            }
                        },
                        {
                            "kind": "ReturnStatement",
                            "fullStart": 1015,
                            "fullEnd": 1138,
                            "start": 1023,
                            "end": 1136,
                            "fullWidth": 123,
                            "width": 113,
                            "returnKeyword": {
                                "kind": "ReturnKeyword",
                                "fullStart": 1015,
                                "fullEnd": 1030,
                                "start": 1023,
                                "end": 1029,
                                "fullWidth": 15,
                                "width": 6,
                                "text": "return",
                                "value": "return",
                                "valueText": "return",
                                "hasLeadingTrivia": true,
                                "hasTrailingTrivia": true,
                                "leadingTrivia": [
                                    {
                                        "kind": "WhitespaceTrivia",
                                        "text": "        "
                                    }
                                ],
                                "trailingTrivia": [
                                    {
                                        "kind": "WhitespaceTrivia",
                                        "text": " "
                                    }
                                ]
                            },
                            "expression": {
                                "kind": "InvocationExpression",
                                "fullStart": 1030,
                                "fullEnd": 1135,
                                "start": 1030,
                                "end": 1135,
                                "fullWidth": 105,
                                "width": 105,
                                "expression": {
                                    "kind": "IdentifierName",
                                    "fullStart": 1030,
                                    "fullEnd": 1066,
                                    "start": 1030,
                                    "end": 1066,
                                    "fullWidth": 36,
                                    "width": 36,
                                    "text": "accessorPropertyAttributesAreCorrect",
                                    "value": "accessorPropertyAttributesAreCorrect",
                                    "valueText": "accessorPropertyAttributesAreCorrect"
                                },
                                "argumentList": {
                                    "kind": "ArgumentList",
                                    "fullStart": 1066,
                                    "fullEnd": 1135,
                                    "start": 1066,
                                    "end": 1135,
                                    "fullWidth": 69,
                                    "width": 69,
                                    "openParenToken": {
                                        "kind": "OpenParenToken",
                                        "fullStart": 1066,
                                        "fullEnd": 1067,
                                        "start": 1066,
                                        "end": 1067,
                                        "fullWidth": 1,
                                        "width": 1,
                                        "text": "(",
                                        "value": "(",
                                        "valueText": "("
                                    },
                                    "arguments": [
                                        {
                                            "kind": "IdentifierName",
                                            "fullStart": 1067,
                                            "fullEnd": 1070,
                                            "start": 1067,
                                            "end": 1070,
                                            "fullWidth": 3,
                                            "width": 3,
                                            "text": "obj",
                                            "value": "obj",
                                            "valueText": "obj"
                                        },
                                        {
                                            "kind": "CommaToken",
                                            "fullStart": 1070,
                                            "fullEnd": 1072,
                                            "start": 1070,
                                            "end": 1071,
                                            "fullWidth": 2,
                                            "width": 1,
                                            "text": ",",
                                            "value": ",",
                                            "valueText": ",",
                                            "hasTrailingTrivia": true,
                                            "trailingTrivia": [
                                                {
                                                    "kind": "WhitespaceTrivia",
                                                    "text": " "
                                                }
                                            ]
                                        },
                                        {
                                            "kind": "StringLiteral",
                                            "fullStart": 1072,
                                            "fullEnd": 1082,
                                            "start": 1072,
                                            "end": 1082,
                                            "fullWidth": 10,
                                            "width": 10,
                                            "text": "\"property\"",
                                            "value": "property",
                                            "valueText": "property"
                                        },
                                        {
                                            "kind": "CommaToken",
                                            "fullStart": 1082,
                                            "fullEnd": 1084,
                                            "start": 1082,
                                            "end": 1083,
                                            "fullWidth": 2,
                                            "width": 1,
                                            "text": ",",
                                            "value": ",",
                                            "valueText": ",",
                                            "hasTrailingTrivia": true,
                                            "trailingTrivia": [
                                                {
                                                    "kind": "WhitespaceTrivia",
                                                    "text": " "
                                                }
                                            ]
                                        },
                                        {
                                            "kind": "IdentifierName",
                                            "fullStart": 1084,
                                            "fullEnd": 1091,
                                            "start": 1084,
                                            "end": 1091,
                                            "fullWidth": 7,
                                            "width": 7,
                                            "text": "getFunc",
                                            "value": "getFunc",
                                            "valueText": "getFunc"
                                        },
                                        {
                                            "kind": "CommaToken",
                                            "fullStart": 1091,
                                            "fullEnd": 1093,
                                            "start": 1091,
                                            "end": 1092,
                                            "fullWidth": 2,
                                            "width": 1,
                                            "text": ",",
                                            "value": ",",
                                            "valueText": ",",
                                            "hasTrailingTrivia": true,
                                            "trailingTrivia": [
                                                {
                                                    "kind": "WhitespaceTrivia",
                                                    "text": " "
                                                }
                                            ]
                                        },
                                        {
                                            "kind": "IdentifierName",
                                            "fullStart": 1093,
                                            "fullEnd": 1100,
                                            "start": 1093,
                                            "end": 1100,
                                            "fullWidth": 7,
                                            "width": 7,
                                            "text": "setFunc",
                                            "value": "setFunc",
                                            "valueText": "setFunc"
                                        },
                                        {
                                            "kind": "CommaToken",
                                            "fullStart": 1100,
                                            "fullEnd": 1102,
                                            "start": 1100,
                                            "end": 1101,
                                            "fullWidth": 2,
                                            "width": 1,
                                            "text": ",",
                                            "value": ",",
                                            "valueText": ",",
                                            "hasTrailingTrivia": true,
                                            "trailingTrivia": [
                                                {
                                                    "kind": "WhitespaceTrivia",
                                                    "text": " "
                                                }
                                            ]
                                        },
                                        {
                                            "kind": "StringLiteral",
                                            "fullStart": 1102,
                                            "fullEnd": 1121,
                                            "start": 1102,
                                            "end": 1121,
                                            "fullWidth": 19,
                                            "width": 19,
                                            "text": "\"setVerifyHelpProp\"",
                                            "value": "setVerifyHelpProp",
                                            "valueText": "setVerifyHelpProp"
                                        },
                                        {
                                            "kind": "CommaToken",
                                            "fullStart": 1121,
                                            "fullEnd": 1123,
                                            "start": 1121,
                                            "end": 1122,
                                            "fullWidth": 2,
                                            "width": 1,
                                            "text": ",",
                                            "value": ",",
                                            "valueText": ",",
                                            "hasTrailingTrivia": true,
                                            "trailingTrivia": [
                                                {
                                                    "kind": "WhitespaceTrivia",
                                                    "text": " "
                                                }
                                            ]
                                        },
                                        {
                                            "kind": "TrueKeyword",
                                            "fullStart": 1123,
                                            "fullEnd": 1127,
                                            "start": 1123,
                                            "end": 1127,
                                            "fullWidth": 4,
                                            "width": 4,
                                            "text": "true",
                                            "value": true,
                                            "valueText": "true"
                                        },
                                        {
                                            "kind": "CommaToken",
                                            "fullStart": 1127,
                                            "fullEnd": 1129,
                                            "start": 1127,
                                            "end": 1128,
                                            "fullWidth": 2,
                                            "width": 1,
                                            "text": ",",
                                            "value": ",",
                                            "valueText": ",",
                                            "hasTrailingTrivia": true,
                                            "trailingTrivia": [
                                                {
                                                    "kind": "WhitespaceTrivia",
                                                    "text": " "
                                                }
                                            ]
                                        },
                                        {
                                            "kind": "FalseKeyword",
                                            "fullStart": 1129,
                                            "fullEnd": 1134,
                                            "start": 1129,
                                            "end": 1134,
                                            "fullWidth": 5,
                                            "width": 5,
                                            "text": "false",
                                            "value": false,
                                            "valueText": "false"
                                        }
                                    ],
                                    "closeParenToken": {
                                        "kind": "CloseParenToken",
                                        "fullStart": 1134,
                                        "fullEnd": 1135,
                                        "start": 1134,
                                        "end": 1135,
                                        "fullWidth": 1,
                                        "width": 1,
                                        "text": ")",
                                        "value": ")",
                                        "valueText": ")"
                                    }
                                }
                            },
                            "semicolonToken": {
                                "kind": "SemicolonToken",
                                "fullStart": 1135,
                                "fullEnd": 1138,
                                "start": 1135,
                                "end": 1136,
                                "fullWidth": 3,
                                "width": 1,
                                "text": ";",
                                "value": ";",
                                "valueText": ";",
                                "hasTrailingTrivia": true,
                                "hasTrailingNewLine": true,
                                "trailingTrivia": [
                                    {
                                        "kind": "NewLineTrivia",
                                        "text": "\r\n"
                                    }
                                ]
                            }
                        }
                    ],
                    "closeBraceToken": {
                        "kind": "CloseBraceToken",
                        "fullStart": 1138,
                        "fullEnd": 1145,
                        "start": 1142,
                        "end": 1143,
                        "fullWidth": 7,
                        "width": 1,
                        "text": "}",
                        "value": "}",
                        "valueText": "}",
                        "hasLeadingTrivia": true,
                        "hasTrailingTrivia": true,
                        "hasTrailingNewLine": true,
                        "leadingTrivia": [
                            {
                                "kind": "WhitespaceTrivia",
                                "text": "    "
                            }
                        ],
                        "trailingTrivia": [
                            {
                                "kind": "NewLineTrivia",
                                "text": "\r\n"
                            }
                        ]
                    }
                }
            },
            {
                "kind": "ExpressionStatement",
                "fullStart": 1145,
                "fullEnd": 1169,
                "start": 1145,
                "end": 1167,
                "fullWidth": 24,
                "width": 22,
                "expression": {
                    "kind": "InvocationExpression",
                    "fullStart": 1145,
                    "fullEnd": 1166,
                    "start": 1145,
                    "end": 1166,
                    "fullWidth": 21,
                    "width": 21,
                    "expression": {
                        "kind": "IdentifierName",
                        "fullStart": 1145,
                        "fullEnd": 1156,
                        "start": 1145,
                        "end": 1156,
                        "fullWidth": 11,
                        "width": 11,
                        "text": "runTestCase",
                        "value": "runTestCase",
                        "valueText": "runTestCase"
                    },
                    "argumentList": {
                        "kind": "ArgumentList",
                        "fullStart": 1156,
                        "fullEnd": 1166,
                        "start": 1156,
                        "end": 1166,
                        "fullWidth": 10,
                        "width": 10,
                        "openParenToken": {
                            "kind": "OpenParenToken",
                            "fullStart": 1156,
                            "fullEnd": 1157,
                            "start": 1156,
                            "end": 1157,
                            "fullWidth": 1,
                            "width": 1,
                            "text": "(",
                            "value": "(",
                            "valueText": "("
                        },
                        "arguments": [
                            {
                                "kind": "IdentifierName",
                                "fullStart": 1157,
                                "fullEnd": 1165,
                                "start": 1157,
                                "end": 1165,
                                "fullWidth": 8,
                                "width": 8,
                                "text": "testcase",
                                "value": "testcase",
                                "valueText": "testcase"
                            }
                        ],
                        "closeParenToken": {
                            "kind": "CloseParenToken",
                            "fullStart": 1165,
                            "fullEnd": 1166,
                            "start": 1165,
                            "end": 1166,
                            "fullWidth": 1,
                            "width": 1,
                            "text": ")",
                            "value": ")",
                            "valueText": ")"
                        }
                    }
                },
                "semicolonToken": {
                    "kind": "SemicolonToken",
                    "fullStart": 1166,
                    "fullEnd": 1169,
                    "start": 1166,
                    "end": 1167,
                    "fullWidth": 3,
                    "width": 1,
                    "text": ";",
                    "value": ";",
                    "valueText": ";",
                    "hasTrailingTrivia": true,
                    "hasTrailingNewLine": true,
                    "trailingTrivia": [
                        {
                            "kind": "NewLineTrivia",
                            "text": "\r\n"
                        }
                    ]
                }
            }
        ],
        "endOfFileToken": {
            "kind": "EndOfFileToken",
            "fullStart": 1169,
            "fullEnd": 1169,
            "start": 1169,
            "end": 1169,
            "fullWidth": 0,
            "width": 0,
            "text": ""
        }
    },
    "lineMap": {
        "lineStarts": [
            0,
            67,
            152,
            232,
            308,
            380,
            385,
            438,
            640,
            645,
            647,
            649,
            672,
            695,
            737,
            781,
            793,
            830,
            854,
            866,
            868,
            918,
            945,
            972,
            1002,
            1015,
            1138,
            1145,
            1169
        ],
        "length": 1169
    }
}<|MERGE_RESOLUTION|>--- conflicted
+++ resolved
@@ -247,12 +247,8 @@
                                         "start": 684,
                                         "end": 692,
                                         "fullWidth": 8,
-<<<<<<< HEAD
                                         "width": 8,
-                                        "identifier": {
-=======
                                         "propertyName": {
->>>>>>> 85e84683
                                             "kind": "IdentifierName",
                                             "fullStart": 684,
                                             "fullEnd": 688,
@@ -408,12 +404,8 @@
                                         "start": 707,
                                         "end": 790,
                                         "fullWidth": 83,
-<<<<<<< HEAD
                                         "width": 83,
-                                        "identifier": {
-=======
                                         "propertyName": {
->>>>>>> 85e84683
                                             "kind": "IdentifierName",
                                             "fullStart": 707,
                                             "fullEnd": 715,
@@ -814,12 +806,8 @@
                                         "start": 805,
                                         "end": 863,
                                         "fullWidth": 58,
-<<<<<<< HEAD
                                         "width": 58,
-                                        "identifier": {
-=======
                                         "propertyName": {
->>>>>>> 85e84683
                                             "kind": "IdentifierName",
                                             "fullStart": 805,
                                             "fullEnd": 813,
