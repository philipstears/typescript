{
    "isDeclaration": false,
    "languageVersion": "EcmaScript5",
    "parseOptions": {
        "allowAutomaticSemicolonInsertion": true
    },
    "sourceUnit": {
        "kind": "SourceUnit",
        "fullStart": 0,
        "fullEnd": 938,
        "start": 610,
        "end": 938,
        "fullWidth": 938,
        "width": 328,
        "isIncrementallyUnusable": true,
        "moduleElements": [
            {
                "kind": "FunctionDeclaration",
                "fullStart": 0,
                "fullEnd": 914,
                "start": 610,
                "end": 912,
                "fullWidth": 914,
                "width": 302,
                "isIncrementallyUnusable": true,
                "modifiers": [],
                "functionKeyword": {
                    "kind": "FunctionKeyword",
                    "fullStart": 0,
                    "fullEnd": 619,
                    "start": 610,
                    "end": 618,
                    "fullWidth": 619,
                    "width": 8,
                    "text": "function",
                    "value": "function",
                    "valueText": "function",
                    "hasLeadingTrivia": true,
                    "hasLeadingComment": true,
                    "hasLeadingNewLine": true,
                    "hasTrailingTrivia": true,
                    "leadingTrivia": [
                        {
                            "kind": "SingleLineCommentTrivia",
                            "text": "/// Copyright (c) 2012 Ecma International.  All rights reserved. "
                        },
                        {
                            "kind": "NewLineTrivia",
                            "text": "\r\n"
                        },
                        {
                            "kind": "SingleLineCommentTrivia",
                            "text": "/// Ecma International makes this code available under the terms and conditions set"
                        },
                        {
                            "kind": "NewLineTrivia",
                            "text": "\r\n"
                        },
                        {
                            "kind": "SingleLineCommentTrivia",
                            "text": "/// forth on http://hg.ecmascript.org/tests/test262/raw-file/tip/LICENSE (the "
                        },
                        {
                            "kind": "NewLineTrivia",
                            "text": "\r\n"
                        },
                        {
                            "kind": "SingleLineCommentTrivia",
                            "text": "/// \"Use Terms\").   Any redistribution of this code must retain the above "
                        },
                        {
                            "kind": "NewLineTrivia",
                            "text": "\r\n"
                        },
                        {
                            "kind": "SingleLineCommentTrivia",
                            "text": "/// copyright and this notice and otherwise comply with the Use Terms."
                        },
                        {
                            "kind": "NewLineTrivia",
                            "text": "\r\n"
                        },
                        {
                            "kind": "MultiLineCommentTrivia",
                            "text": "/**\r\n * @path ch15/15.2/15.2.3/15.2.3.6/15.2.3.6-3-218.js\r\n * @description Object.defineProperty - 'Attributes' is a Function object which implements its own [[Get]] method to access the 'get' property (8.10.5 step 7.a)\r\n */"
                        },
                        {
                            "kind": "NewLineTrivia",
                            "text": "\r\n"
                        },
                        {
                            "kind": "NewLineTrivia",
                            "text": "\r\n"
                        },
                        {
                            "kind": "NewLineTrivia",
                            "text": "\r\n"
                        }
                    ],
                    "trailingTrivia": [
                        {
                            "kind": "WhitespaceTrivia",
                            "text": " "
                        }
                    ]
                },
                "identifier": {
                    "kind": "IdentifierName",
                    "fullStart": 619,
                    "fullEnd": 627,
                    "start": 619,
                    "end": 627,
                    "fullWidth": 8,
                    "width": 8,
                    "text": "testcase",
                    "value": "testcase",
                    "valueText": "testcase"
                },
                "callSignature": {
                    "kind": "CallSignature",
                    "fullStart": 627,
                    "fullEnd": 630,
                    "start": 627,
                    "end": 629,
                    "fullWidth": 3,
                    "width": 2,
                    "parameterList": {
                        "kind": "ParameterList",
                        "fullStart": 627,
                        "fullEnd": 630,
                        "start": 627,
                        "end": 629,
                        "fullWidth": 3,
                        "width": 2,
                        "openParenToken": {
                            "kind": "OpenParenToken",
                            "fullStart": 627,
                            "fullEnd": 628,
                            "start": 627,
                            "end": 628,
                            "fullWidth": 1,
                            "width": 1,
                            "text": "(",
                            "value": "(",
                            "valueText": "("
                        },
                        "parameters": [],
                        "closeParenToken": {
                            "kind": "CloseParenToken",
                            "fullStart": 628,
                            "fullEnd": 630,
                            "start": 628,
                            "end": 629,
                            "fullWidth": 2,
                            "width": 1,
                            "text": ")",
                            "value": ")",
                            "valueText": ")",
                            "hasTrailingTrivia": true,
                            "trailingTrivia": [
                                {
                                    "kind": "WhitespaceTrivia",
                                    "text": " "
                                }
                            ]
                        }
                    }
                },
                "block": {
                    "kind": "Block",
                    "fullStart": 630,
                    "fullEnd": 914,
                    "start": 630,
                    "end": 912,
                    "fullWidth": 284,
                    "width": 282,
                    "isIncrementallyUnusable": true,
                    "openBraceToken": {
                        "kind": "OpenBraceToken",
                        "fullStart": 630,
                        "fullEnd": 633,
                        "start": 630,
                        "end": 631,
                        "fullWidth": 3,
                        "width": 1,
                        "text": "{",
                        "value": "{",
                        "valueText": "{",
                        "hasTrailingTrivia": true,
                        "hasTrailingNewLine": true,
                        "trailingTrivia": [
                            {
                                "kind": "NewLineTrivia",
                                "text": "\r\n"
                            }
                        ]
                    },
                    "statements": [
                        {
                            "kind": "VariableStatement",
                            "fullStart": 633,
                            "fullEnd": 656,
                            "start": 641,
                            "end": 654,
                            "fullWidth": 23,
                            "width": 13,
                            "modifiers": [],
                            "variableDeclaration": {
                                "kind": "VariableDeclaration",
                                "fullStart": 633,
                                "fullEnd": 653,
                                "start": 641,
                                "end": 653,
                                "fullWidth": 20,
                                "width": 12,
                                "varKeyword": {
                                    "kind": "VarKeyword",
                                    "fullStart": 633,
                                    "fullEnd": 645,
                                    "start": 641,
                                    "end": 644,
                                    "fullWidth": 12,
                                    "width": 3,
                                    "text": "var",
                                    "value": "var",
                                    "valueText": "var",
                                    "hasLeadingTrivia": true,
                                    "hasTrailingTrivia": true,
                                    "leadingTrivia": [
                                        {
                                            "kind": "WhitespaceTrivia",
                                            "text": "        "
                                        }
                                    ],
                                    "trailingTrivia": [
                                        {
                                            "kind": "WhitespaceTrivia",
                                            "text": " "
                                        }
                                    ]
                                },
                                "variableDeclarators": [
                                    {
                                        "kind": "VariableDeclarator",
                                        "fullStart": 645,
                                        "fullEnd": 653,
                                        "start": 645,
                                        "end": 653,
                                        "fullWidth": 8,
<<<<<<< HEAD
                                        "width": 8,
                                        "identifier": {
=======
                                        "propertyName": {
>>>>>>> 85e84683
                                            "kind": "IdentifierName",
                                            "fullStart": 645,
                                            "fullEnd": 649,
                                            "start": 645,
                                            "end": 648,
                                            "fullWidth": 4,
                                            "width": 3,
                                            "text": "obj",
                                            "value": "obj",
                                            "valueText": "obj",
                                            "hasTrailingTrivia": true,
                                            "trailingTrivia": [
                                                {
                                                    "kind": "WhitespaceTrivia",
                                                    "text": " "
                                                }
                                            ]
                                        },
                                        "equalsValueClause": {
                                            "kind": "EqualsValueClause",
                                            "fullStart": 649,
                                            "fullEnd": 653,
                                            "start": 649,
                                            "end": 653,
                                            "fullWidth": 4,
                                            "width": 4,
                                            "equalsToken": {
                                                "kind": "EqualsToken",
                                                "fullStart": 649,
                                                "fullEnd": 651,
                                                "start": 649,
                                                "end": 650,
                                                "fullWidth": 2,
                                                "width": 1,
                                                "text": "=",
                                                "value": "=",
                                                "valueText": "=",
                                                "hasTrailingTrivia": true,
                                                "trailingTrivia": [
                                                    {
                                                        "kind": "WhitespaceTrivia",
                                                        "text": " "
                                                    }
                                                ]
                                            },
                                            "value": {
                                                "kind": "ObjectLiteralExpression",
                                                "fullStart": 651,
                                                "fullEnd": 653,
                                                "start": 651,
                                                "end": 653,
                                                "fullWidth": 2,
                                                "width": 2,
                                                "openBraceToken": {
                                                    "kind": "OpenBraceToken",
                                                    "fullStart": 651,
                                                    "fullEnd": 652,
                                                    "start": 651,
                                                    "end": 652,
                                                    "fullWidth": 1,
                                                    "width": 1,
                                                    "text": "{",
                                                    "value": "{",
                                                    "valueText": "{"
                                                },
                                                "propertyAssignments": [],
                                                "closeBraceToken": {
                                                    "kind": "CloseBraceToken",
                                                    "fullStart": 652,
                                                    "fullEnd": 653,
                                                    "start": 652,
                                                    "end": 653,
                                                    "fullWidth": 1,
                                                    "width": 1,
                                                    "text": "}",
                                                    "value": "}",
                                                    "valueText": "}"
                                                }
                                            }
                                        }
                                    }
                                ]
                            },
                            "semicolonToken": {
                                "kind": "SemicolonToken",
                                "fullStart": 653,
                                "fullEnd": 656,
                                "start": 653,
                                "end": 654,
                                "fullWidth": 3,
                                "width": 1,
                                "text": ";",
                                "value": ";",
                                "valueText": ";",
                                "hasTrailingTrivia": true,
                                "hasTrailingNewLine": true,
                                "trailingTrivia": [
                                    {
                                        "kind": "NewLineTrivia",
                                        "text": "\r\n"
                                    }
                                ]
                            }
                        },
                        {
                            "kind": "VariableStatement",
                            "fullStart": 656,
                            "fullEnd": 697,
                            "start": 666,
                            "end": 695,
                            "fullWidth": 41,
                            "width": 29,
                            "modifiers": [],
                            "variableDeclaration": {
                                "kind": "VariableDeclaration",
                                "fullStart": 656,
                                "fullEnd": 694,
                                "start": 666,
                                "end": 694,
                                "fullWidth": 38,
                                "width": 28,
                                "varKeyword": {
                                    "kind": "VarKeyword",
                                    "fullStart": 656,
                                    "fullEnd": 670,
                                    "start": 666,
                                    "end": 669,
                                    "fullWidth": 14,
                                    "width": 3,
                                    "text": "var",
                                    "value": "var",
                                    "valueText": "var",
                                    "hasLeadingTrivia": true,
                                    "hasLeadingNewLine": true,
                                    "hasTrailingTrivia": true,
                                    "leadingTrivia": [
                                        {
                                            "kind": "NewLineTrivia",
                                            "text": "\r\n"
                                        },
                                        {
                                            "kind": "WhitespaceTrivia",
                                            "text": "        "
                                        }
                                    ],
                                    "trailingTrivia": [
                                        {
                                            "kind": "WhitespaceTrivia",
                                            "text": " "
                                        }
                                    ]
                                },
                                "variableDeclarators": [
                                    {
                                        "kind": "VariableDeclarator",
                                        "fullStart": 670,
                                        "fullEnd": 694,
                                        "start": 670,
                                        "end": 694,
                                        "fullWidth": 24,
<<<<<<< HEAD
                                        "width": 24,
                                        "identifier": {
=======
                                        "propertyName": {
>>>>>>> 85e84683
                                            "kind": "IdentifierName",
                                            "fullStart": 670,
                                            "fullEnd": 677,
                                            "start": 670,
                                            "end": 676,
                                            "fullWidth": 7,
                                            "width": 6,
                                            "text": "funObj",
                                            "value": "funObj",
                                            "valueText": "funObj",
                                            "hasTrailingTrivia": true,
                                            "trailingTrivia": [
                                                {
                                                    "kind": "WhitespaceTrivia",
                                                    "text": " "
                                                }
                                            ]
                                        },
                                        "equalsValueClause": {
                                            "kind": "EqualsValueClause",
                                            "fullStart": 677,
                                            "fullEnd": 694,
                                            "start": 677,
                                            "end": 694,
                                            "fullWidth": 17,
                                            "width": 17,
                                            "equalsToken": {
                                                "kind": "EqualsToken",
                                                "fullStart": 677,
                                                "fullEnd": 679,
                                                "start": 677,
                                                "end": 678,
                                                "fullWidth": 2,
                                                "width": 1,
                                                "text": "=",
                                                "value": "=",
                                                "valueText": "=",
                                                "hasTrailingTrivia": true,
                                                "trailingTrivia": [
                                                    {
                                                        "kind": "WhitespaceTrivia",
                                                        "text": " "
                                                    }
                                                ]
                                            },
                                            "value": {
                                                "kind": "FunctionExpression",
                                                "fullStart": 679,
                                                "fullEnd": 694,
                                                "start": 679,
                                                "end": 694,
                                                "fullWidth": 15,
                                                "width": 15,
                                                "functionKeyword": {
                                                    "kind": "FunctionKeyword",
                                                    "fullStart": 679,
                                                    "fullEnd": 688,
                                                    "start": 679,
                                                    "end": 687,
                                                    "fullWidth": 9,
                                                    "width": 8,
                                                    "text": "function",
                                                    "value": "function",
                                                    "valueText": "function",
                                                    "hasTrailingTrivia": true,
                                                    "trailingTrivia": [
                                                        {
                                                            "kind": "WhitespaceTrivia",
                                                            "text": " "
                                                        }
                                                    ]
                                                },
                                                "callSignature": {
                                                    "kind": "CallSignature",
                                                    "fullStart": 688,
                                                    "fullEnd": 691,
                                                    "start": 688,
                                                    "end": 690,
                                                    "fullWidth": 3,
                                                    "width": 2,
                                                    "parameterList": {
                                                        "kind": "ParameterList",
                                                        "fullStart": 688,
                                                        "fullEnd": 691,
                                                        "start": 688,
                                                        "end": 690,
                                                        "fullWidth": 3,
                                                        "width": 2,
                                                        "openParenToken": {
                                                            "kind": "OpenParenToken",
                                                            "fullStart": 688,
                                                            "fullEnd": 689,
                                                            "start": 688,
                                                            "end": 689,
                                                            "fullWidth": 1,
                                                            "width": 1,
                                                            "text": "(",
                                                            "value": "(",
                                                            "valueText": "("
                                                        },
                                                        "parameters": [],
                                                        "closeParenToken": {
                                                            "kind": "CloseParenToken",
                                                            "fullStart": 689,
                                                            "fullEnd": 691,
                                                            "start": 689,
                                                            "end": 690,
                                                            "fullWidth": 2,
                                                            "width": 1,
                                                            "text": ")",
                                                            "value": ")",
                                                            "valueText": ")",
                                                            "hasTrailingTrivia": true,
                                                            "trailingTrivia": [
                                                                {
                                                                    "kind": "WhitespaceTrivia",
                                                                    "text": " "
                                                                }
                                                            ]
                                                        }
                                                    }
                                                },
                                                "block": {
                                                    "kind": "Block",
                                                    "fullStart": 691,
                                                    "fullEnd": 694,
                                                    "start": 691,
                                                    "end": 694,
                                                    "fullWidth": 3,
                                                    "width": 3,
                                                    "openBraceToken": {
                                                        "kind": "OpenBraceToken",
                                                        "fullStart": 691,
                                                        "fullEnd": 693,
                                                        "start": 691,
                                                        "end": 692,
                                                        "fullWidth": 2,
                                                        "width": 1,
                                                        "text": "{",
                                                        "value": "{",
                                                        "valueText": "{",
                                                        "hasTrailingTrivia": true,
                                                        "trailingTrivia": [
                                                            {
                                                                "kind": "WhitespaceTrivia",
                                                                "text": " "
                                                            }
                                                        ]
                                                    },
                                                    "statements": [],
                                                    "closeBraceToken": {
                                                        "kind": "CloseBraceToken",
                                                        "fullStart": 693,
                                                        "fullEnd": 694,
                                                        "start": 693,
                                                        "end": 694,
                                                        "fullWidth": 1,
                                                        "width": 1,
                                                        "text": "}",
                                                        "value": "}",
                                                        "valueText": "}"
                                                    }
                                                }
                                            }
                                        }
                                    }
                                ]
                            },
                            "semicolonToken": {
                                "kind": "SemicolonToken",
                                "fullStart": 694,
                                "fullEnd": 697,
                                "start": 694,
                                "end": 695,
                                "fullWidth": 3,
                                "width": 1,
                                "text": ";",
                                "value": ";",
                                "valueText": ";",
                                "hasTrailingTrivia": true,
                                "hasTrailingNewLine": true,
                                "trailingTrivia": [
                                    {
                                        "kind": "NewLineTrivia",
                                        "text": "\r\n"
                                    }
                                ]
                            }
                        },
                        {
                            "kind": "ExpressionStatement",
                            "fullStart": 697,
                            "fullEnd": 790,
                            "start": 707,
                            "end": 788,
                            "fullWidth": 93,
                            "width": 81,
                            "isIncrementallyUnusable": true,
                            "expression": {
                                "kind": "AssignmentExpression",
                                "fullStart": 697,
                                "fullEnd": 787,
                                "start": 707,
                                "end": 787,
                                "fullWidth": 90,
                                "width": 80,
                                "isIncrementallyUnusable": true,
                                "left": {
                                    "kind": "MemberAccessExpression",
                                    "fullStart": 697,
                                    "fullEnd": 718,
                                    "start": 707,
                                    "end": 717,
                                    "fullWidth": 21,
                                    "width": 10,
                                    "isIncrementallyUnusable": true,
                                    "expression": {
                                        "kind": "IdentifierName",
                                        "fullStart": 697,
                                        "fullEnd": 713,
                                        "start": 707,
                                        "end": 713,
                                        "fullWidth": 16,
                                        "width": 6,
                                        "text": "funObj",
                                        "value": "funObj",
                                        "valueText": "funObj",
                                        "hasLeadingTrivia": true,
                                        "hasLeadingNewLine": true,
                                        "leadingTrivia": [
                                            {
                                                "kind": "NewLineTrivia",
                                                "text": "\r\n"
                                            },
                                            {
                                                "kind": "WhitespaceTrivia",
                                                "text": "        "
                                            }
                                        ]
                                    },
                                    "dotToken": {
                                        "kind": "DotToken",
                                        "fullStart": 713,
                                        "fullEnd": 714,
                                        "start": 713,
                                        "end": 714,
                                        "fullWidth": 1,
                                        "width": 1,
                                        "text": ".",
                                        "value": ".",
                                        "valueText": "."
                                    },
                                    "name": {
                                        "kind": "IdentifierName",
                                        "fullStart": 714,
                                        "fullEnd": 718,
                                        "start": 714,
                                        "end": 717,
                                        "fullWidth": 4,
                                        "width": 3,
                                        "text": "get",
                                        "value": "get",
                                        "valueText": "get",
                                        "hasTrailingTrivia": true,
                                        "trailingTrivia": [
                                            {
                                                "kind": "WhitespaceTrivia",
                                                "text": " "
                                            }
                                        ]
                                    }
                                },
                                "operatorToken": {
                                    "kind": "EqualsToken",
                                    "fullStart": 718,
                                    "fullEnd": 720,
                                    "start": 718,
                                    "end": 719,
                                    "fullWidth": 2,
                                    "width": 1,
                                    "text": "=",
                                    "value": "=",
                                    "valueText": "=",
                                    "hasTrailingTrivia": true,
                                    "trailingTrivia": [
                                        {
                                            "kind": "WhitespaceTrivia",
                                            "text": " "
                                        }
                                    ]
                                },
                                "right": {
                                    "kind": "FunctionExpression",
                                    "fullStart": 720,
                                    "fullEnd": 787,
                                    "start": 720,
                                    "end": 787,
                                    "fullWidth": 67,
                                    "width": 67,
                                    "functionKeyword": {
                                        "kind": "FunctionKeyword",
                                        "fullStart": 720,
                                        "fullEnd": 729,
                                        "start": 720,
                                        "end": 728,
                                        "fullWidth": 9,
                                        "width": 8,
                                        "text": "function",
                                        "value": "function",
                                        "valueText": "function",
                                        "hasTrailingTrivia": true,
                                        "trailingTrivia": [
                                            {
                                                "kind": "WhitespaceTrivia",
                                                "text": " "
                                            }
                                        ]
                                    },
                                    "callSignature": {
                                        "kind": "CallSignature",
                                        "fullStart": 729,
                                        "fullEnd": 732,
                                        "start": 729,
                                        "end": 731,
                                        "fullWidth": 3,
                                        "width": 2,
                                        "parameterList": {
                                            "kind": "ParameterList",
                                            "fullStart": 729,
                                            "fullEnd": 732,
                                            "start": 729,
                                            "end": 731,
                                            "fullWidth": 3,
                                            "width": 2,
                                            "openParenToken": {
                                                "kind": "OpenParenToken",
                                                "fullStart": 729,
                                                "fullEnd": 730,
                                                "start": 729,
                                                "end": 730,
                                                "fullWidth": 1,
                                                "width": 1,
                                                "text": "(",
                                                "value": "(",
                                                "valueText": "("
                                            },
                                            "parameters": [],
                                            "closeParenToken": {
                                                "kind": "CloseParenToken",
                                                "fullStart": 730,
                                                "fullEnd": 732,
                                                "start": 730,
                                                "end": 731,
                                                "fullWidth": 2,
                                                "width": 1,
                                                "text": ")",
                                                "value": ")",
                                                "valueText": ")",
                                                "hasTrailingTrivia": true,
                                                "trailingTrivia": [
                                                    {
                                                        "kind": "WhitespaceTrivia",
                                                        "text": " "
                                                    }
                                                ]
                                            }
                                        }
                                    },
                                    "block": {
                                        "kind": "Block",
                                        "fullStart": 732,
                                        "fullEnd": 787,
                                        "start": 732,
                                        "end": 787,
                                        "fullWidth": 55,
                                        "width": 55,
                                        "openBraceToken": {
                                            "kind": "OpenBraceToken",
                                            "fullStart": 732,
                                            "fullEnd": 735,
                                            "start": 732,
                                            "end": 733,
                                            "fullWidth": 3,
                                            "width": 1,
                                            "text": "{",
                                            "value": "{",
                                            "valueText": "{",
                                            "hasTrailingTrivia": true,
                                            "hasTrailingNewLine": true,
                                            "trailingTrivia": [
                                                {
                                                    "kind": "NewLineTrivia",
                                                    "text": "\r\n"
                                                }
                                            ]
                                        },
                                        "statements": [
                                            {
                                                "kind": "ReturnStatement",
                                                "fullStart": 735,
                                                "fullEnd": 778,
                                                "start": 747,
                                                "end": 776,
                                                "fullWidth": 43,
                                                "width": 29,
                                                "returnKeyword": {
                                                    "kind": "ReturnKeyword",
                                                    "fullStart": 735,
                                                    "fullEnd": 754,
                                                    "start": 747,
                                                    "end": 753,
                                                    "fullWidth": 19,
                                                    "width": 6,
                                                    "text": "return",
                                                    "value": "return",
                                                    "valueText": "return",
                                                    "hasLeadingTrivia": true,
                                                    "hasTrailingTrivia": true,
                                                    "leadingTrivia": [
                                                        {
                                                            "kind": "WhitespaceTrivia",
                                                            "text": "            "
                                                        }
                                                    ],
                                                    "trailingTrivia": [
                                                        {
                                                            "kind": "WhitespaceTrivia",
                                                            "text": " "
                                                        }
                                                    ]
                                                },
                                                "expression": {
                                                    "kind": "StringLiteral",
                                                    "fullStart": 754,
                                                    "fullEnd": 775,
                                                    "start": 754,
                                                    "end": 775,
                                                    "fullWidth": 21,
                                                    "width": 21,
                                                    "text": "\"functionGetProperty\"",
                                                    "value": "functionGetProperty",
                                                    "valueText": "functionGetProperty"
                                                },
                                                "semicolonToken": {
                                                    "kind": "SemicolonToken",
                                                    "fullStart": 775,
                                                    "fullEnd": 778,
                                                    "start": 775,
                                                    "end": 776,
                                                    "fullWidth": 3,
                                                    "width": 1,
                                                    "text": ";",
                                                    "value": ";",
                                                    "valueText": ";",
                                                    "hasTrailingTrivia": true,
                                                    "hasTrailingNewLine": true,
                                                    "trailingTrivia": [
                                                        {
                                                            "kind": "NewLineTrivia",
                                                            "text": "\r\n"
                                                        }
                                                    ]
                                                }
                                            }
                                        ],
                                        "closeBraceToken": {
                                            "kind": "CloseBraceToken",
                                            "fullStart": 778,
                                            "fullEnd": 787,
                                            "start": 786,
                                            "end": 787,
                                            "fullWidth": 9,
                                            "width": 1,
                                            "text": "}",
                                            "value": "}",
                                            "valueText": "}",
                                            "hasLeadingTrivia": true,
                                            "leadingTrivia": [
                                                {
                                                    "kind": "WhitespaceTrivia",
                                                    "text": "        "
                                                }
                                            ]
                                        }
                                    }
                                }
                            },
                            "semicolonToken": {
                                "kind": "SemicolonToken",
                                "fullStart": 787,
                                "fullEnd": 790,
                                "start": 787,
                                "end": 788,
                                "fullWidth": 3,
                                "width": 1,
                                "text": ";",
                                "value": ";",
                                "valueText": ";",
                                "hasTrailingTrivia": true,
                                "hasTrailingNewLine": true,
                                "trailingTrivia": [
                                    {
                                        "kind": "NewLineTrivia",
                                        "text": "\r\n"
                                    }
                                ]
                            }
                        },
                        {
                            "kind": "ExpressionStatement",
                            "fullStart": 790,
                            "fullEnd": 849,
                            "start": 800,
                            "end": 847,
                            "fullWidth": 59,
                            "width": 47,
                            "expression": {
                                "kind": "InvocationExpression",
                                "fullStart": 790,
                                "fullEnd": 846,
                                "start": 800,
                                "end": 846,
                                "fullWidth": 56,
                                "width": 46,
                                "expression": {
                                    "kind": "MemberAccessExpression",
                                    "fullStart": 790,
                                    "fullEnd": 821,
                                    "start": 800,
                                    "end": 821,
                                    "fullWidth": 31,
                                    "width": 21,
                                    "expression": {
                                        "kind": "IdentifierName",
                                        "fullStart": 790,
                                        "fullEnd": 806,
                                        "start": 800,
                                        "end": 806,
                                        "fullWidth": 16,
                                        "width": 6,
                                        "text": "Object",
                                        "value": "Object",
                                        "valueText": "Object",
                                        "hasLeadingTrivia": true,
                                        "hasLeadingNewLine": true,
                                        "leadingTrivia": [
                                            {
                                                "kind": "NewLineTrivia",
                                                "text": "\r\n"
                                            },
                                            {
                                                "kind": "WhitespaceTrivia",
                                                "text": "        "
                                            }
                                        ]
                                    },
                                    "dotToken": {
                                        "kind": "DotToken",
                                        "fullStart": 806,
                                        "fullEnd": 807,
                                        "start": 806,
                                        "end": 807,
                                        "fullWidth": 1,
                                        "width": 1,
                                        "text": ".",
                                        "value": ".",
                                        "valueText": "."
                                    },
                                    "name": {
                                        "kind": "IdentifierName",
                                        "fullStart": 807,
                                        "fullEnd": 821,
                                        "start": 807,
                                        "end": 821,
                                        "fullWidth": 14,
                                        "width": 14,
                                        "text": "defineProperty",
                                        "value": "defineProperty",
                                        "valueText": "defineProperty"
                                    }
                                },
                                "argumentList": {
                                    "kind": "ArgumentList",
                                    "fullStart": 821,
                                    "fullEnd": 846,
                                    "start": 821,
                                    "end": 846,
                                    "fullWidth": 25,
                                    "width": 25,
                                    "openParenToken": {
                                        "kind": "OpenParenToken",
                                        "fullStart": 821,
                                        "fullEnd": 822,
                                        "start": 821,
                                        "end": 822,
                                        "fullWidth": 1,
                                        "width": 1,
                                        "text": "(",
                                        "value": "(",
                                        "valueText": "("
                                    },
                                    "arguments": [
                                        {
                                            "kind": "IdentifierName",
                                            "fullStart": 822,
                                            "fullEnd": 825,
                                            "start": 822,
                                            "end": 825,
                                            "fullWidth": 3,
                                            "width": 3,
                                            "text": "obj",
                                            "value": "obj",
                                            "valueText": "obj"
                                        },
                                        {
                                            "kind": "CommaToken",
                                            "fullStart": 825,
                                            "fullEnd": 827,
                                            "start": 825,
                                            "end": 826,
                                            "fullWidth": 2,
                                            "width": 1,
                                            "text": ",",
                                            "value": ",",
                                            "valueText": ",",
                                            "hasTrailingTrivia": true,
                                            "trailingTrivia": [
                                                {
                                                    "kind": "WhitespaceTrivia",
                                                    "text": " "
                                                }
                                            ]
                                        },
                                        {
                                            "kind": "StringLiteral",
                                            "fullStart": 827,
                                            "fullEnd": 837,
                                            "start": 827,
                                            "end": 837,
                                            "fullWidth": 10,
                                            "width": 10,
                                            "text": "\"property\"",
                                            "value": "property",
                                            "valueText": "property"
                                        },
                                        {
                                            "kind": "CommaToken",
                                            "fullStart": 837,
                                            "fullEnd": 839,
                                            "start": 837,
                                            "end": 838,
                                            "fullWidth": 2,
                                            "width": 1,
                                            "text": ",",
                                            "value": ",",
                                            "valueText": ",",
                                            "hasTrailingTrivia": true,
                                            "trailingTrivia": [
                                                {
                                                    "kind": "WhitespaceTrivia",
                                                    "text": " "
                                                }
                                            ]
                                        },
                                        {
                                            "kind": "IdentifierName",
                                            "fullStart": 839,
                                            "fullEnd": 845,
                                            "start": 839,
                                            "end": 845,
                                            "fullWidth": 6,
                                            "width": 6,
                                            "text": "funObj",
                                            "value": "funObj",
                                            "valueText": "funObj"
                                        }
                                    ],
                                    "closeParenToken": {
                                        "kind": "CloseParenToken",
                                        "fullStart": 845,
                                        "fullEnd": 846,
                                        "start": 845,
                                        "end": 846,
                                        "fullWidth": 1,
                                        "width": 1,
                                        "text": ")",
                                        "value": ")",
                                        "valueText": ")"
                                    }
                                }
                            },
                            "semicolonToken": {
                                "kind": "SemicolonToken",
                                "fullStart": 846,
                                "fullEnd": 849,
                                "start": 846,
                                "end": 847,
                                "fullWidth": 3,
                                "width": 1,
                                "text": ";",
                                "value": ";",
                                "valueText": ";",
                                "hasTrailingTrivia": true,
                                "hasTrailingNewLine": true,
                                "trailingTrivia": [
                                    {
                                        "kind": "NewLineTrivia",
                                        "text": "\r\n"
                                    }
                                ]
                            }
                        },
                        {
                            "kind": "ReturnStatement",
                            "fullStart": 849,
                            "fullEnd": 907,
                            "start": 859,
                            "end": 905,
                            "fullWidth": 58,
                            "width": 46,
                            "returnKeyword": {
                                "kind": "ReturnKeyword",
                                "fullStart": 849,
                                "fullEnd": 866,
                                "start": 859,
                                "end": 865,
                                "fullWidth": 17,
                                "width": 6,
                                "text": "return",
                                "value": "return",
                                "valueText": "return",
                                "hasLeadingTrivia": true,
                                "hasLeadingNewLine": true,
                                "hasTrailingTrivia": true,
                                "leadingTrivia": [
                                    {
                                        "kind": "NewLineTrivia",
                                        "text": "\r\n"
                                    },
                                    {
                                        "kind": "WhitespaceTrivia",
                                        "text": "        "
                                    }
                                ],
                                "trailingTrivia": [
                                    {
                                        "kind": "WhitespaceTrivia",
                                        "text": " "
                                    }
                                ]
                            },
                            "expression": {
                                "kind": "EqualsExpression",
                                "fullStart": 866,
                                "fullEnd": 904,
                                "start": 866,
                                "end": 904,
                                "fullWidth": 38,
                                "width": 38,
                                "left": {
                                    "kind": "MemberAccessExpression",
                                    "fullStart": 866,
                                    "fullEnd": 879,
                                    "start": 866,
                                    "end": 878,
                                    "fullWidth": 13,
                                    "width": 12,
                                    "expression": {
                                        "kind": "IdentifierName",
                                        "fullStart": 866,
                                        "fullEnd": 869,
                                        "start": 866,
                                        "end": 869,
                                        "fullWidth": 3,
                                        "width": 3,
                                        "text": "obj",
                                        "value": "obj",
                                        "valueText": "obj"
                                    },
                                    "dotToken": {
                                        "kind": "DotToken",
                                        "fullStart": 869,
                                        "fullEnd": 870,
                                        "start": 869,
                                        "end": 870,
                                        "fullWidth": 1,
                                        "width": 1,
                                        "text": ".",
                                        "value": ".",
                                        "valueText": "."
                                    },
                                    "name": {
                                        "kind": "IdentifierName",
                                        "fullStart": 870,
                                        "fullEnd": 879,
                                        "start": 870,
                                        "end": 878,
                                        "fullWidth": 9,
                                        "width": 8,
                                        "text": "property",
                                        "value": "property",
                                        "valueText": "property",
                                        "hasTrailingTrivia": true,
                                        "trailingTrivia": [
                                            {
                                                "kind": "WhitespaceTrivia",
                                                "text": " "
                                            }
                                        ]
                                    }
                                },
                                "operatorToken": {
                                    "kind": "EqualsEqualsEqualsToken",
                                    "fullStart": 879,
                                    "fullEnd": 883,
                                    "start": 879,
                                    "end": 882,
                                    "fullWidth": 4,
                                    "width": 3,
                                    "text": "===",
                                    "value": "===",
                                    "valueText": "===",
                                    "hasTrailingTrivia": true,
                                    "trailingTrivia": [
                                        {
                                            "kind": "WhitespaceTrivia",
                                            "text": " "
                                        }
                                    ]
                                },
                                "right": {
                                    "kind": "StringLiteral",
                                    "fullStart": 883,
                                    "fullEnd": 904,
                                    "start": 883,
                                    "end": 904,
                                    "fullWidth": 21,
                                    "width": 21,
                                    "text": "\"functionGetProperty\"",
                                    "value": "functionGetProperty",
                                    "valueText": "functionGetProperty"
                                }
                            },
                            "semicolonToken": {
                                "kind": "SemicolonToken",
                                "fullStart": 904,
                                "fullEnd": 907,
                                "start": 904,
                                "end": 905,
                                "fullWidth": 3,
                                "width": 1,
                                "text": ";",
                                "value": ";",
                                "valueText": ";",
                                "hasTrailingTrivia": true,
                                "hasTrailingNewLine": true,
                                "trailingTrivia": [
                                    {
                                        "kind": "NewLineTrivia",
                                        "text": "\r\n"
                                    }
                                ]
                            }
                        }
                    ],
                    "closeBraceToken": {
                        "kind": "CloseBraceToken",
                        "fullStart": 907,
                        "fullEnd": 914,
                        "start": 911,
                        "end": 912,
                        "fullWidth": 7,
                        "width": 1,
                        "text": "}",
                        "value": "}",
                        "valueText": "}",
                        "hasLeadingTrivia": true,
                        "hasTrailingTrivia": true,
                        "hasTrailingNewLine": true,
                        "leadingTrivia": [
                            {
                                "kind": "WhitespaceTrivia",
                                "text": "    "
                            }
                        ],
                        "trailingTrivia": [
                            {
                                "kind": "NewLineTrivia",
                                "text": "\r\n"
                            }
                        ]
                    }
                }
            },
            {
                "kind": "ExpressionStatement",
                "fullStart": 914,
                "fullEnd": 938,
                "start": 914,
                "end": 936,
                "fullWidth": 24,
                "width": 22,
                "expression": {
                    "kind": "InvocationExpression",
                    "fullStart": 914,
                    "fullEnd": 935,
                    "start": 914,
                    "end": 935,
                    "fullWidth": 21,
                    "width": 21,
                    "expression": {
                        "kind": "IdentifierName",
                        "fullStart": 914,
                        "fullEnd": 925,
                        "start": 914,
                        "end": 925,
                        "fullWidth": 11,
                        "width": 11,
                        "text": "runTestCase",
                        "value": "runTestCase",
                        "valueText": "runTestCase"
                    },
                    "argumentList": {
                        "kind": "ArgumentList",
                        "fullStart": 925,
                        "fullEnd": 935,
                        "start": 925,
                        "end": 935,
                        "fullWidth": 10,
                        "width": 10,
                        "openParenToken": {
                            "kind": "OpenParenToken",
                            "fullStart": 925,
                            "fullEnd": 926,
                            "start": 925,
                            "end": 926,
                            "fullWidth": 1,
                            "width": 1,
                            "text": "(",
                            "value": "(",
                            "valueText": "("
                        },
                        "arguments": [
                            {
                                "kind": "IdentifierName",
                                "fullStart": 926,
                                "fullEnd": 934,
                                "start": 926,
                                "end": 934,
                                "fullWidth": 8,
                                "width": 8,
                                "text": "testcase",
                                "value": "testcase",
                                "valueText": "testcase"
                            }
                        ],
                        "closeParenToken": {
                            "kind": "CloseParenToken",
                            "fullStart": 934,
                            "fullEnd": 935,
                            "start": 934,
                            "end": 935,
                            "fullWidth": 1,
                            "width": 1,
                            "text": ")",
                            "value": ")",
                            "valueText": ")"
                        }
                    }
                },
                "semicolonToken": {
                    "kind": "SemicolonToken",
                    "fullStart": 935,
                    "fullEnd": 938,
                    "start": 935,
                    "end": 936,
                    "fullWidth": 3,
                    "width": 1,
                    "text": ";",
                    "value": ";",
                    "valueText": ";",
                    "hasTrailingTrivia": true,
                    "hasTrailingNewLine": true,
                    "trailingTrivia": [
                        {
                            "kind": "NewLineTrivia",
                            "text": "\r\n"
                        }
                    ]
                }
            }
        ],
        "endOfFileToken": {
            "kind": "EndOfFileToken",
            "fullStart": 938,
            "fullEnd": 938,
            "start": 938,
            "end": 938,
            "fullWidth": 0,
            "width": 0,
            "text": ""
        }
    },
    "lineMap": {
        "lineStarts": [
            0,
            67,
            152,
            232,
            308,
            380,
            385,
            439,
            601,
            606,
            608,
            610,
            633,
            656,
            658,
            697,
            699,
            735,
            778,
            790,
            792,
            849,
            851,
            907,
            914,
            938
        ],
        "length": 938
    }
}<|MERGE_RESOLUTION|>--- conflicted
+++ resolved
@@ -247,12 +247,8 @@
                                         "start": 645,
                                         "end": 653,
                                         "fullWidth": 8,
-<<<<<<< HEAD
                                         "width": 8,
-                                        "identifier": {
-=======
                                         "propertyName": {
->>>>>>> 85e84683
                                             "kind": "IdentifierName",
                                             "fullStart": 645,
                                             "fullEnd": 649,
@@ -413,12 +409,8 @@
                                         "start": 670,
                                         "end": 694,
                                         "fullWidth": 24,
-<<<<<<< HEAD
                                         "width": 24,
-                                        "identifier": {
-=======
                                         "propertyName": {
->>>>>>> 85e84683
                                             "kind": "IdentifierName",
                                             "fullStart": 670,
                                             "fullEnd": 677,
