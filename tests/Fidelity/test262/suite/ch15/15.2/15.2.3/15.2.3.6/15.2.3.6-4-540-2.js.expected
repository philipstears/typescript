--- conflicted
+++ resolved
@@ -998,11 +998,8 @@
                                                                 "start": 892,
                                                                 "end": 897,
                                                                 "fullWidth": 5,
-<<<<<<< HEAD
                                                                 "width": 5,
-=======
                                                                 "modifiers": [],
->>>>>>> e3c38734
                                                                 "identifier": {
                                                                     "kind": "IdentifierName",
                                                                     "fullStart": 892,
@@ -3368,11 +3365,8 @@
                                                                                     "start": 1594,
                                                                                     "end": 1599,
                                                                                     "fullWidth": 5,
-<<<<<<< HEAD
                                                                                     "width": 5,
-=======
                                                                                     "modifiers": [],
->>>>>>> e3c38734
                                                                                     "identifier": {
                                                                                         "kind": "IdentifierName",
                                                                                         "fullStart": 1594,
