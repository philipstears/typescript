{
    "isDeclaration": false,
    "languageVersion": "EcmaScript5",
    "parseOptions": {
        "allowAutomaticSemicolonInsertion": true
    },
    "sourceUnit": {
        "kind": "SourceUnit",
        "fullStart": 0,
        "fullEnd": 1303,
        "start": 635,
        "end": 1303,
        "fullWidth": 1303,
        "width": 668,
        "isIncrementallyUnusable": true,
        "moduleElements": [
            {
                "kind": "FunctionDeclaration",
                "fullStart": 0,
                "fullEnd": 1279,
                "start": 635,
                "end": 1277,
                "fullWidth": 1279,
                "width": 642,
                "modifiers": [],
                "functionKeyword": {
                    "kind": "FunctionKeyword",
                    "fullStart": 0,
                    "fullEnd": 644,
                    "start": 635,
                    "end": 643,
                    "fullWidth": 644,
                    "width": 8,
                    "text": "function",
                    "value": "function",
                    "valueText": "function",
                    "hasLeadingTrivia": true,
                    "hasLeadingComment": true,
                    "hasLeadingNewLine": true,
                    "hasTrailingTrivia": true,
                    "leadingTrivia": [
                        {
                            "kind": "SingleLineCommentTrivia",
                            "text": "/// Copyright (c) 2012 Ecma International.  All rights reserved. "
                        },
                        {
                            "kind": "NewLineTrivia",
                            "text": "\r\n"
                        },
                        {
                            "kind": "SingleLineCommentTrivia",
                            "text": "/// Ecma International makes this code available under the terms and conditions set"
                        },
                        {
                            "kind": "NewLineTrivia",
                            "text": "\r\n"
                        },
                        {
                            "kind": "SingleLineCommentTrivia",
                            "text": "/// forth on http://hg.ecmascript.org/tests/test262/raw-file/tip/LICENSE (the "
                        },
                        {
                            "kind": "NewLineTrivia",
                            "text": "\r\n"
                        },
                        {
                            "kind": "SingleLineCommentTrivia",
                            "text": "/// \"Use Terms\").   Any redistribution of this code must retain the above "
                        },
                        {
                            "kind": "NewLineTrivia",
                            "text": "\r\n"
                        },
                        {
                            "kind": "SingleLineCommentTrivia",
                            "text": "/// copyright and this notice and otherwise comply with the Use Terms."
                        },
                        {
                            "kind": "NewLineTrivia",
                            "text": "\r\n"
                        },
                        {
                            "kind": "MultiLineCommentTrivia",
                            "text": "/**\r\n * @path ch15/15.2/15.2.3/15.2.3.6/15.2.3.6-4-344.js\r\n * @description ES5 Attributes - success to update [[Enumerable]] attribute of data property ([[Writable]] is true, [[Enumerable]] is false, [[Configurable]] is true) to different value\r\n */"
                        },
                        {
                            "kind": "NewLineTrivia",
                            "text": "\r\n"
                        },
                        {
                            "kind": "NewLineTrivia",
                            "text": "\r\n"
                        },
                        {
                            "kind": "NewLineTrivia",
                            "text": "\r\n"
                        }
                    ],
                    "trailingTrivia": [
                        {
                            "kind": "WhitespaceTrivia",
                            "text": " "
                        }
                    ]
                },
                "identifier": {
                    "kind": "IdentifierName",
                    "fullStart": 644,
                    "fullEnd": 652,
                    "start": 644,
                    "end": 652,
                    "fullWidth": 8,
                    "width": 8,
                    "text": "testcase",
                    "value": "testcase",
                    "valueText": "testcase"
                },
                "callSignature": {
                    "kind": "CallSignature",
                    "fullStart": 652,
                    "fullEnd": 655,
                    "start": 652,
                    "end": 654,
                    "fullWidth": 3,
                    "width": 2,
                    "parameterList": {
                        "kind": "ParameterList",
                        "fullStart": 652,
                        "fullEnd": 655,
                        "start": 652,
                        "end": 654,
                        "fullWidth": 3,
                        "width": 2,
                        "openParenToken": {
                            "kind": "OpenParenToken",
                            "fullStart": 652,
                            "fullEnd": 653,
                            "start": 652,
                            "end": 653,
                            "fullWidth": 1,
                            "width": 1,
                            "text": "(",
                            "value": "(",
                            "valueText": "("
                        },
                        "parameters": [],
                        "closeParenToken": {
                            "kind": "CloseParenToken",
                            "fullStart": 653,
                            "fullEnd": 655,
                            "start": 653,
                            "end": 654,
                            "fullWidth": 2,
                            "width": 1,
                            "text": ")",
                            "value": ")",
                            "valueText": ")",
                            "hasTrailingTrivia": true,
                            "trailingTrivia": [
                                {
                                    "kind": "WhitespaceTrivia",
                                    "text": " "
                                }
                            ]
                        }
                    }
                },
                "block": {
                    "kind": "Block",
                    "fullStart": 655,
                    "fullEnd": 1279,
                    "start": 655,
                    "end": 1277,
                    "fullWidth": 624,
                    "width": 622,
                    "openBraceToken": {
                        "kind": "OpenBraceToken",
                        "fullStart": 655,
                        "fullEnd": 658,
                        "start": 655,
                        "end": 656,
                        "fullWidth": 3,
                        "width": 1,
                        "text": "{",
                        "value": "{",
                        "valueText": "{",
                        "hasTrailingTrivia": true,
                        "hasTrailingNewLine": true,
                        "trailingTrivia": [
                            {
                                "kind": "NewLineTrivia",
                                "text": "\r\n"
                            }
                        ]
                    },
                    "statements": [
                        {
                            "kind": "VariableStatement",
                            "fullStart": 658,
                            "fullEnd": 681,
                            "start": 666,
                            "end": 679,
                            "fullWidth": 23,
                            "width": 13,
                            "modifiers": [],
                            "variableDeclaration": {
                                "kind": "VariableDeclaration",
                                "fullStart": 658,
                                "fullEnd": 678,
                                "start": 666,
                                "end": 678,
                                "fullWidth": 20,
                                "width": 12,
                                "varKeyword": {
                                    "kind": "VarKeyword",
                                    "fullStart": 658,
                                    "fullEnd": 670,
                                    "start": 666,
                                    "end": 669,
                                    "fullWidth": 12,
                                    "width": 3,
                                    "text": "var",
                                    "value": "var",
                                    "valueText": "var",
                                    "hasLeadingTrivia": true,
                                    "hasTrailingTrivia": true,
                                    "leadingTrivia": [
                                        {
                                            "kind": "WhitespaceTrivia",
                                            "text": "        "
                                        }
                                    ],
                                    "trailingTrivia": [
                                        {
                                            "kind": "WhitespaceTrivia",
                                            "text": " "
                                        }
                                    ]
                                },
                                "variableDeclarators": [
                                    {
                                        "kind": "VariableDeclarator",
                                        "fullStart": 670,
                                        "fullEnd": 678,
                                        "start": 670,
                                        "end": 678,
                                        "fullWidth": 8,
<<<<<<< HEAD
                                        "width": 8,
                                        "identifier": {
=======
                                        "propertyName": {
>>>>>>> 85e84683
                                            "kind": "IdentifierName",
                                            "fullStart": 670,
                                            "fullEnd": 674,
                                            "start": 670,
                                            "end": 673,
                                            "fullWidth": 4,
                                            "width": 3,
                                            "text": "obj",
                                            "value": "obj",
                                            "valueText": "obj",
                                            "hasTrailingTrivia": true,
                                            "trailingTrivia": [
                                                {
                                                    "kind": "WhitespaceTrivia",
                                                    "text": " "
                                                }
                                            ]
                                        },
                                        "equalsValueClause": {
                                            "kind": "EqualsValueClause",
                                            "fullStart": 674,
                                            "fullEnd": 678,
                                            "start": 674,
                                            "end": 678,
                                            "fullWidth": 4,
                                            "width": 4,
                                            "equalsToken": {
                                                "kind": "EqualsToken",
                                                "fullStart": 674,
                                                "fullEnd": 676,
                                                "start": 674,
                                                "end": 675,
                                                "fullWidth": 2,
                                                "width": 1,
                                                "text": "=",
                                                "value": "=",
                                                "valueText": "=",
                                                "hasTrailingTrivia": true,
                                                "trailingTrivia": [
                                                    {
                                                        "kind": "WhitespaceTrivia",
                                                        "text": " "
                                                    }
                                                ]
                                            },
                                            "value": {
                                                "kind": "ObjectLiteralExpression",
                                                "fullStart": 676,
                                                "fullEnd": 678,
                                                "start": 676,
                                                "end": 678,
                                                "fullWidth": 2,
                                                "width": 2,
                                                "openBraceToken": {
                                                    "kind": "OpenBraceToken",
                                                    "fullStart": 676,
                                                    "fullEnd": 677,
                                                    "start": 676,
                                                    "end": 677,
                                                    "fullWidth": 1,
                                                    "width": 1,
                                                    "text": "{",
                                                    "value": "{",
                                                    "valueText": "{"
                                                },
                                                "propertyAssignments": [],
                                                "closeBraceToken": {
                                                    "kind": "CloseBraceToken",
                                                    "fullStart": 677,
                                                    "fullEnd": 678,
                                                    "start": 677,
                                                    "end": 678,
                                                    "fullWidth": 1,
                                                    "width": 1,
                                                    "text": "}",
                                                    "value": "}",
                                                    "valueText": "}"
                                                }
                                            }
                                        }
                                    }
                                ]
                            },
                            "semicolonToken": {
                                "kind": "SemicolonToken",
                                "fullStart": 678,
                                "fullEnd": 681,
                                "start": 678,
                                "end": 679,
                                "fullWidth": 3,
                                "width": 1,
                                "text": ";",
                                "value": ";",
                                "valueText": ";",
                                "hasTrailingTrivia": true,
                                "hasTrailingNewLine": true,
                                "trailingTrivia": [
                                    {
                                        "kind": "NewLineTrivia",
                                        "text": "\r\n"
                                    }
                                ]
                            }
                        },
                        {
                            "kind": "ExpressionStatement",
                            "fullStart": 681,
                            "fullEnd": 861,
                            "start": 691,
                            "end": 859,
                            "fullWidth": 180,
                            "width": 168,
                            "expression": {
                                "kind": "InvocationExpression",
                                "fullStart": 681,
                                "fullEnd": 858,
                                "start": 691,
                                "end": 858,
                                "fullWidth": 177,
                                "width": 167,
                                "expression": {
                                    "kind": "MemberAccessExpression",
                                    "fullStart": 681,
                                    "fullEnd": 712,
                                    "start": 691,
                                    "end": 712,
                                    "fullWidth": 31,
                                    "width": 21,
                                    "expression": {
                                        "kind": "IdentifierName",
                                        "fullStart": 681,
                                        "fullEnd": 697,
                                        "start": 691,
                                        "end": 697,
                                        "fullWidth": 16,
                                        "width": 6,
                                        "text": "Object",
                                        "value": "Object",
                                        "valueText": "Object",
                                        "hasLeadingTrivia": true,
                                        "hasLeadingNewLine": true,
                                        "leadingTrivia": [
                                            {
                                                "kind": "NewLineTrivia",
                                                "text": "\r\n"
                                            },
                                            {
                                                "kind": "WhitespaceTrivia",
                                                "text": "        "
                                            }
                                        ]
                                    },
                                    "dotToken": {
                                        "kind": "DotToken",
                                        "fullStart": 697,
                                        "fullEnd": 698,
                                        "start": 697,
                                        "end": 698,
                                        "fullWidth": 1,
                                        "width": 1,
                                        "text": ".",
                                        "value": ".",
                                        "valueText": "."
                                    },
                                    "name": {
                                        "kind": "IdentifierName",
                                        "fullStart": 698,
                                        "fullEnd": 712,
                                        "start": 698,
                                        "end": 712,
                                        "fullWidth": 14,
                                        "width": 14,
                                        "text": "defineProperty",
                                        "value": "defineProperty",
                                        "valueText": "defineProperty"
                                    }
                                },
                                "argumentList": {
                                    "kind": "ArgumentList",
                                    "fullStart": 712,
                                    "fullEnd": 858,
                                    "start": 712,
                                    "end": 858,
                                    "fullWidth": 146,
                                    "width": 146,
                                    "openParenToken": {
                                        "kind": "OpenParenToken",
                                        "fullStart": 712,
                                        "fullEnd": 713,
                                        "start": 712,
                                        "end": 713,
                                        "fullWidth": 1,
                                        "width": 1,
                                        "text": "(",
                                        "value": "(",
                                        "valueText": "("
                                    },
                                    "arguments": [
                                        {
                                            "kind": "IdentifierName",
                                            "fullStart": 713,
                                            "fullEnd": 716,
                                            "start": 713,
                                            "end": 716,
                                            "fullWidth": 3,
                                            "width": 3,
                                            "text": "obj",
                                            "value": "obj",
                                            "valueText": "obj"
                                        },
                                        {
                                            "kind": "CommaToken",
                                            "fullStart": 716,
                                            "fullEnd": 718,
                                            "start": 716,
                                            "end": 717,
                                            "fullWidth": 2,
                                            "width": 1,
                                            "text": ",",
                                            "value": ",",
                                            "valueText": ",",
                                            "hasTrailingTrivia": true,
                                            "trailingTrivia": [
                                                {
                                                    "kind": "WhitespaceTrivia",
                                                    "text": " "
                                                }
                                            ]
                                        },
                                        {
                                            "kind": "StringLiteral",
                                            "fullStart": 718,
                                            "fullEnd": 724,
                                            "start": 718,
                                            "end": 724,
                                            "fullWidth": 6,
                                            "width": 6,
                                            "text": "\"prop\"",
                                            "value": "prop",
                                            "valueText": "prop"
                                        },
                                        {
                                            "kind": "CommaToken",
                                            "fullStart": 724,
                                            "fullEnd": 726,
                                            "start": 724,
                                            "end": 725,
                                            "fullWidth": 2,
                                            "width": 1,
                                            "text": ",",
                                            "value": ",",
                                            "valueText": ",",
                                            "hasTrailingTrivia": true,
                                            "trailingTrivia": [
                                                {
                                                    "kind": "WhitespaceTrivia",
                                                    "text": " "
                                                }
                                            ]
                                        },
                                        {
                                            "kind": "ObjectLiteralExpression",
                                            "fullStart": 726,
                                            "fullEnd": 857,
                                            "start": 726,
                                            "end": 857,
                                            "fullWidth": 131,
                                            "width": 131,
                                            "openBraceToken": {
                                                "kind": "OpenBraceToken",
                                                "fullStart": 726,
                                                "fullEnd": 729,
                                                "start": 726,
                                                "end": 727,
                                                "fullWidth": 3,
                                                "width": 1,
                                                "text": "{",
                                                "value": "{",
                                                "valueText": "{",
                                                "hasTrailingTrivia": true,
                                                "hasTrailingNewLine": true,
                                                "trailingTrivia": [
                                                    {
                                                        "kind": "NewLineTrivia",
                                                        "text": "\r\n"
                                                    }
                                                ]
                                            },
                                            "propertyAssignments": [
                                                {
                                                    "kind": "SimplePropertyAssignment",
                                                    "fullStart": 729,
                                                    "fullEnd": 752,
                                                    "start": 741,
                                                    "end": 752,
                                                    "fullWidth": 23,
                                                    "width": 11,
                                                    "propertyName": {
                                                        "kind": "IdentifierName",
                                                        "fullStart": 729,
                                                        "fullEnd": 746,
                                                        "start": 741,
                                                        "end": 746,
                                                        "fullWidth": 17,
                                                        "width": 5,
                                                        "text": "value",
                                                        "value": "value",
                                                        "valueText": "value",
                                                        "hasLeadingTrivia": true,
                                                        "leadingTrivia": [
                                                            {
                                                                "kind": "WhitespaceTrivia",
                                                                "text": "            "
                                                            }
                                                        ]
                                                    },
                                                    "colonToken": {
                                                        "kind": "ColonToken",
                                                        "fullStart": 746,
                                                        "fullEnd": 748,
                                                        "start": 746,
                                                        "end": 747,
                                                        "fullWidth": 2,
                                                        "width": 1,
                                                        "text": ":",
                                                        "value": ":",
                                                        "valueText": ":",
                                                        "hasTrailingTrivia": true,
                                                        "trailingTrivia": [
                                                            {
                                                                "kind": "WhitespaceTrivia",
                                                                "text": " "
                                                            }
                                                        ]
                                                    },
                                                    "expression": {
                                                        "kind": "NumericLiteral",
                                                        "fullStart": 748,
                                                        "fullEnd": 752,
                                                        "start": 748,
                                                        "end": 752,
                                                        "fullWidth": 4,
                                                        "width": 4,
                                                        "text": "2010",
                                                        "value": 2010,
                                                        "valueText": "2010"
                                                    }
                                                },
                                                {
                                                    "kind": "CommaToken",
                                                    "fullStart": 752,
                                                    "fullEnd": 755,
                                                    "start": 752,
                                                    "end": 753,
                                                    "fullWidth": 3,
                                                    "width": 1,
                                                    "text": ",",
                                                    "value": ",",
                                                    "valueText": ",",
                                                    "hasTrailingTrivia": true,
                                                    "hasTrailingNewLine": true,
                                                    "trailingTrivia": [
                                                        {
                                                            "kind": "NewLineTrivia",
                                                            "text": "\r\n"
                                                        }
                                                    ]
                                                },
                                                {
                                                    "kind": "SimplePropertyAssignment",
                                                    "fullStart": 755,
                                                    "fullEnd": 781,
                                                    "start": 767,
                                                    "end": 781,
                                                    "fullWidth": 26,
                                                    "width": 14,
                                                    "propertyName": {
                                                        "kind": "IdentifierName",
                                                        "fullStart": 755,
                                                        "fullEnd": 775,
                                                        "start": 767,
                                                        "end": 775,
                                                        "fullWidth": 20,
                                                        "width": 8,
                                                        "text": "writable",
                                                        "value": "writable",
                                                        "valueText": "writable",
                                                        "hasLeadingTrivia": true,
                                                        "leadingTrivia": [
                                                            {
                                                                "kind": "WhitespaceTrivia",
                                                                "text": "            "
                                                            }
                                                        ]
                                                    },
                                                    "colonToken": {
                                                        "kind": "ColonToken",
                                                        "fullStart": 775,
                                                        "fullEnd": 777,
                                                        "start": 775,
                                                        "end": 776,
                                                        "fullWidth": 2,
                                                        "width": 1,
                                                        "text": ":",
                                                        "value": ":",
                                                        "valueText": ":",
                                                        "hasTrailingTrivia": true,
                                                        "trailingTrivia": [
                                                            {
                                                                "kind": "WhitespaceTrivia",
                                                                "text": " "
                                                            }
                                                        ]
                                                    },
                                                    "expression": {
                                                        "kind": "TrueKeyword",
                                                        "fullStart": 777,
                                                        "fullEnd": 781,
                                                        "start": 777,
                                                        "end": 781,
                                                        "fullWidth": 4,
                                                        "width": 4,
                                                        "text": "true",
                                                        "value": true,
                                                        "valueText": "true"
                                                    }
                                                },
                                                {
                                                    "kind": "CommaToken",
                                                    "fullStart": 781,
                                                    "fullEnd": 784,
                                                    "start": 781,
                                                    "end": 782,
                                                    "fullWidth": 3,
                                                    "width": 1,
                                                    "text": ",",
                                                    "value": ",",
                                                    "valueText": ",",
                                                    "hasTrailingTrivia": true,
                                                    "hasTrailingNewLine": true,
                                                    "trailingTrivia": [
                                                        {
                                                            "kind": "NewLineTrivia",
                                                            "text": "\r\n"
                                                        }
                                                    ]
                                                },
                                                {
                                                    "kind": "SimplePropertyAssignment",
                                                    "fullStart": 784,
                                                    "fullEnd": 813,
                                                    "start": 796,
                                                    "end": 813,
                                                    "fullWidth": 29,
                                                    "width": 17,
                                                    "propertyName": {
                                                        "kind": "IdentifierName",
                                                        "fullStart": 784,
                                                        "fullEnd": 806,
                                                        "start": 796,
                                                        "end": 806,
                                                        "fullWidth": 22,
                                                        "width": 10,
                                                        "text": "enumerable",
                                                        "value": "enumerable",
                                                        "valueText": "enumerable",
                                                        "hasLeadingTrivia": true,
                                                        "leadingTrivia": [
                                                            {
                                                                "kind": "WhitespaceTrivia",
                                                                "text": "            "
                                                            }
                                                        ]
                                                    },
                                                    "colonToken": {
                                                        "kind": "ColonToken",
                                                        "fullStart": 806,
                                                        "fullEnd": 808,
                                                        "start": 806,
                                                        "end": 807,
                                                        "fullWidth": 2,
                                                        "width": 1,
                                                        "text": ":",
                                                        "value": ":",
                                                        "valueText": ":",
                                                        "hasTrailingTrivia": true,
                                                        "trailingTrivia": [
                                                            {
                                                                "kind": "WhitespaceTrivia",
                                                                "text": " "
                                                            }
                                                        ]
                                                    },
                                                    "expression": {
                                                        "kind": "FalseKeyword",
                                                        "fullStart": 808,
                                                        "fullEnd": 813,
                                                        "start": 808,
                                                        "end": 813,
                                                        "fullWidth": 5,
                                                        "width": 5,
                                                        "text": "false",
                                                        "value": false,
                                                        "valueText": "false"
                                                    }
                                                },
                                                {
                                                    "kind": "CommaToken",
                                                    "fullStart": 813,
                                                    "fullEnd": 816,
                                                    "start": 813,
                                                    "end": 814,
                                                    "fullWidth": 3,
                                                    "width": 1,
                                                    "text": ",",
                                                    "value": ",",
                                                    "valueText": ",",
                                                    "hasTrailingTrivia": true,
                                                    "hasTrailingNewLine": true,
                                                    "trailingTrivia": [
                                                        {
                                                            "kind": "NewLineTrivia",
                                                            "text": "\r\n"
                                                        }
                                                    ]
                                                },
                                                {
                                                    "kind": "SimplePropertyAssignment",
                                                    "fullStart": 816,
                                                    "fullEnd": 848,
                                                    "start": 828,
                                                    "end": 846,
                                                    "fullWidth": 32,
                                                    "width": 18,
                                                    "propertyName": {
                                                        "kind": "IdentifierName",
                                                        "fullStart": 816,
                                                        "fullEnd": 840,
                                                        "start": 828,
                                                        "end": 840,
                                                        "fullWidth": 24,
                                                        "width": 12,
                                                        "text": "configurable",
                                                        "value": "configurable",
                                                        "valueText": "configurable",
                                                        "hasLeadingTrivia": true,
                                                        "leadingTrivia": [
                                                            {
                                                                "kind": "WhitespaceTrivia",
                                                                "text": "            "
                                                            }
                                                        ]
                                                    },
                                                    "colonToken": {
                                                        "kind": "ColonToken",
                                                        "fullStart": 840,
                                                        "fullEnd": 842,
                                                        "start": 840,
                                                        "end": 841,
                                                        "fullWidth": 2,
                                                        "width": 1,
                                                        "text": ":",
                                                        "value": ":",
                                                        "valueText": ":",
                                                        "hasTrailingTrivia": true,
                                                        "trailingTrivia": [
                                                            {
                                                                "kind": "WhitespaceTrivia",
                                                                "text": " "
                                                            }
                                                        ]
                                                    },
                                                    "expression": {
                                                        "kind": "TrueKeyword",
                                                        "fullStart": 842,
                                                        "fullEnd": 848,
                                                        "start": 842,
                                                        "end": 846,
                                                        "fullWidth": 6,
                                                        "width": 4,
                                                        "text": "true",
                                                        "value": true,
                                                        "valueText": "true",
                                                        "hasTrailingTrivia": true,
                                                        "hasTrailingNewLine": true,
                                                        "trailingTrivia": [
                                                            {
                                                                "kind": "NewLineTrivia",
                                                                "text": "\r\n"
                                                            }
                                                        ]
                                                    }
                                                }
                                            ],
                                            "closeBraceToken": {
                                                "kind": "CloseBraceToken",
                                                "fullStart": 848,
                                                "fullEnd": 857,
                                                "start": 856,
                                                "end": 857,
                                                "fullWidth": 9,
                                                "width": 1,
                                                "text": "}",
                                                "value": "}",
                                                "valueText": "}",
                                                "hasLeadingTrivia": true,
                                                "leadingTrivia": [
                                                    {
                                                        "kind": "WhitespaceTrivia",
                                                        "text": "        "
                                                    }
                                                ]
                                            }
                                        }
                                    ],
                                    "closeParenToken": {
                                        "kind": "CloseParenToken",
                                        "fullStart": 857,
                                        "fullEnd": 858,
                                        "start": 857,
                                        "end": 858,
                                        "fullWidth": 1,
                                        "width": 1,
                                        "text": ")",
                                        "value": ")",
                                        "valueText": ")"
                                    }
                                }
                            },
                            "semicolonToken": {
                                "kind": "SemicolonToken",
                                "fullStart": 858,
                                "fullEnd": 861,
                                "start": 858,
                                "end": 859,
                                "fullWidth": 3,
                                "width": 1,
                                "text": ";",
                                "value": ";",
                                "valueText": ";",
                                "hasTrailingTrivia": true,
                                "hasTrailingNewLine": true,
                                "trailingTrivia": [
                                    {
                                        "kind": "NewLineTrivia",
                                        "text": "\r\n"
                                    }
                                ]
                            }
                        },
                        {
                            "kind": "VariableStatement",
                            "fullStart": 861,
                            "fullEnd": 926,
                            "start": 869,
                            "end": 924,
                            "fullWidth": 65,
                            "width": 55,
                            "modifiers": [],
                            "variableDeclaration": {
                                "kind": "VariableDeclaration",
                                "fullStart": 861,
                                "fullEnd": 923,
                                "start": 869,
                                "end": 923,
                                "fullWidth": 62,
                                "width": 54,
                                "varKeyword": {
                                    "kind": "VarKeyword",
                                    "fullStart": 861,
                                    "fullEnd": 873,
                                    "start": 869,
                                    "end": 872,
                                    "fullWidth": 12,
                                    "width": 3,
                                    "text": "var",
                                    "value": "var",
                                    "valueText": "var",
                                    "hasLeadingTrivia": true,
                                    "hasTrailingTrivia": true,
                                    "leadingTrivia": [
                                        {
                                            "kind": "WhitespaceTrivia",
                                            "text": "        "
                                        }
                                    ],
                                    "trailingTrivia": [
                                        {
                                            "kind": "WhitespaceTrivia",
                                            "text": " "
                                        }
                                    ]
                                },
                                "variableDeclarators": [
                                    {
                                        "kind": "VariableDeclarator",
                                        "fullStart": 873,
                                        "fullEnd": 923,
                                        "start": 873,
                                        "end": 923,
                                        "fullWidth": 50,
<<<<<<< HEAD
                                        "width": 50,
                                        "identifier": {
=======
                                        "propertyName": {
>>>>>>> 85e84683
                                            "kind": "IdentifierName",
                                            "fullStart": 873,
                                            "fullEnd": 895,
                                            "start": 873,
                                            "end": 894,
                                            "fullWidth": 22,
                                            "width": 21,
                                            "text": "propertyDefineCorrect",
                                            "value": "propertyDefineCorrect",
                                            "valueText": "propertyDefineCorrect",
                                            "hasTrailingTrivia": true,
                                            "trailingTrivia": [
                                                {
                                                    "kind": "WhitespaceTrivia",
                                                    "text": " "
                                                }
                                            ]
                                        },
                                        "equalsValueClause": {
                                            "kind": "EqualsValueClause",
                                            "fullStart": 895,
                                            "fullEnd": 923,
                                            "start": 895,
                                            "end": 923,
                                            "fullWidth": 28,
                                            "width": 28,
                                            "equalsToken": {
                                                "kind": "EqualsToken",
                                                "fullStart": 895,
                                                "fullEnd": 897,
                                                "start": 895,
                                                "end": 896,
                                                "fullWidth": 2,
                                                "width": 1,
                                                "text": "=",
                                                "value": "=",
                                                "valueText": "=",
                                                "hasTrailingTrivia": true,
                                                "trailingTrivia": [
                                                    {
                                                        "kind": "WhitespaceTrivia",
                                                        "text": " "
                                                    }
                                                ]
                                            },
                                            "value": {
                                                "kind": "InvocationExpression",
                                                "fullStart": 897,
                                                "fullEnd": 923,
                                                "start": 897,
                                                "end": 923,
                                                "fullWidth": 26,
                                                "width": 26,
                                                "expression": {
                                                    "kind": "MemberAccessExpression",
                                                    "fullStart": 897,
                                                    "fullEnd": 915,
                                                    "start": 897,
                                                    "end": 915,
                                                    "fullWidth": 18,
                                                    "width": 18,
                                                    "expression": {
                                                        "kind": "IdentifierName",
                                                        "fullStart": 897,
                                                        "fullEnd": 900,
                                                        "start": 897,
                                                        "end": 900,
                                                        "fullWidth": 3,
                                                        "width": 3,
                                                        "text": "obj",
                                                        "value": "obj",
                                                        "valueText": "obj"
                                                    },
                                                    "dotToken": {
                                                        "kind": "DotToken",
                                                        "fullStart": 900,
                                                        "fullEnd": 901,
                                                        "start": 900,
                                                        "end": 901,
                                                        "fullWidth": 1,
                                                        "width": 1,
                                                        "text": ".",
                                                        "value": ".",
                                                        "valueText": "."
                                                    },
                                                    "name": {
                                                        "kind": "IdentifierName",
                                                        "fullStart": 901,
                                                        "fullEnd": 915,
                                                        "start": 901,
                                                        "end": 915,
                                                        "fullWidth": 14,
                                                        "width": 14,
                                                        "text": "hasOwnProperty",
                                                        "value": "hasOwnProperty",
                                                        "valueText": "hasOwnProperty"
                                                    }
                                                },
                                                "argumentList": {
                                                    "kind": "ArgumentList",
                                                    "fullStart": 915,
                                                    "fullEnd": 923,
                                                    "start": 915,
                                                    "end": 923,
                                                    "fullWidth": 8,
                                                    "width": 8,
                                                    "openParenToken": {
                                                        "kind": "OpenParenToken",
                                                        "fullStart": 915,
                                                        "fullEnd": 916,
                                                        "start": 915,
                                                        "end": 916,
                                                        "fullWidth": 1,
                                                        "width": 1,
                                                        "text": "(",
                                                        "value": "(",
                                                        "valueText": "("
                                                    },
                                                    "arguments": [
                                                        {
                                                            "kind": "StringLiteral",
                                                            "fullStart": 916,
                                                            "fullEnd": 922,
                                                            "start": 916,
                                                            "end": 922,
                                                            "fullWidth": 6,
                                                            "width": 6,
                                                            "text": "\"prop\"",
                                                            "value": "prop",
                                                            "valueText": "prop"
                                                        }
                                                    ],
                                                    "closeParenToken": {
                                                        "kind": "CloseParenToken",
                                                        "fullStart": 922,
                                                        "fullEnd": 923,
                                                        "start": 922,
                                                        "end": 923,
                                                        "fullWidth": 1,
                                                        "width": 1,
                                                        "text": ")",
                                                        "value": ")",
                                                        "valueText": ")"
                                                    }
                                                }
                                            }
                                        }
                                    }
                                ]
                            },
                            "semicolonToken": {
                                "kind": "SemicolonToken",
                                "fullStart": 923,
                                "fullEnd": 926,
                                "start": 923,
                                "end": 924,
                                "fullWidth": 3,
                                "width": 1,
                                "text": ";",
                                "value": ";",
                                "valueText": ";",
                                "hasTrailingTrivia": true,
                                "hasTrailingNewLine": true,
                                "trailingTrivia": [
                                    {
                                        "kind": "NewLineTrivia",
                                        "text": "\r\n"
                                    }
                                ]
                            }
                        },
                        {
                            "kind": "VariableStatement",
                            "fullStart": 926,
                            "fullEnd": 993,
                            "start": 934,
                            "end": 991,
                            "fullWidth": 67,
                            "width": 57,
                            "modifiers": [],
                            "variableDeclaration": {
                                "kind": "VariableDeclaration",
                                "fullStart": 926,
                                "fullEnd": 990,
                                "start": 934,
                                "end": 990,
                                "fullWidth": 64,
                                "width": 56,
                                "varKeyword": {
                                    "kind": "VarKeyword",
                                    "fullStart": 926,
                                    "fullEnd": 938,
                                    "start": 934,
                                    "end": 937,
                                    "fullWidth": 12,
                                    "width": 3,
                                    "text": "var",
                                    "value": "var",
                                    "valueText": "var",
                                    "hasLeadingTrivia": true,
                                    "hasTrailingTrivia": true,
                                    "leadingTrivia": [
                                        {
                                            "kind": "WhitespaceTrivia",
                                            "text": "        "
                                        }
                                    ],
                                    "trailingTrivia": [
                                        {
                                            "kind": "WhitespaceTrivia",
                                            "text": " "
                                        }
                                    ]
                                },
                                "variableDeclarators": [
                                    {
                                        "kind": "VariableDeclarator",
                                        "fullStart": 938,
                                        "fullEnd": 990,
                                        "start": 938,
                                        "end": 990,
                                        "fullWidth": 52,
<<<<<<< HEAD
                                        "width": 52,
                                        "identifier": {
=======
                                        "propertyName": {
>>>>>>> 85e84683
                                            "kind": "IdentifierName",
                                            "fullStart": 938,
                                            "fullEnd": 944,
                                            "start": 938,
                                            "end": 943,
                                            "fullWidth": 6,
                                            "width": 5,
                                            "text": "desc1",
                                            "value": "desc1",
                                            "valueText": "desc1",
                                            "hasTrailingTrivia": true,
                                            "trailingTrivia": [
                                                {
                                                    "kind": "WhitespaceTrivia",
                                                    "text": " "
                                                }
                                            ]
                                        },
                                        "equalsValueClause": {
                                            "kind": "EqualsValueClause",
                                            "fullStart": 944,
                                            "fullEnd": 990,
                                            "start": 944,
                                            "end": 990,
                                            "fullWidth": 46,
                                            "width": 46,
                                            "equalsToken": {
                                                "kind": "EqualsToken",
                                                "fullStart": 944,
                                                "fullEnd": 946,
                                                "start": 944,
                                                "end": 945,
                                                "fullWidth": 2,
                                                "width": 1,
                                                "text": "=",
                                                "value": "=",
                                                "valueText": "=",
                                                "hasTrailingTrivia": true,
                                                "trailingTrivia": [
                                                    {
                                                        "kind": "WhitespaceTrivia",
                                                        "text": " "
                                                    }
                                                ]
                                            },
                                            "value": {
                                                "kind": "InvocationExpression",
                                                "fullStart": 946,
                                                "fullEnd": 990,
                                                "start": 946,
                                                "end": 990,
                                                "fullWidth": 44,
                                                "width": 44,
                                                "expression": {
                                                    "kind": "MemberAccessExpression",
                                                    "fullStart": 946,
                                                    "fullEnd": 977,
                                                    "start": 946,
                                                    "end": 977,
                                                    "fullWidth": 31,
                                                    "width": 31,
                                                    "expression": {
                                                        "kind": "IdentifierName",
                                                        "fullStart": 946,
                                                        "fullEnd": 952,
                                                        "start": 946,
                                                        "end": 952,
                                                        "fullWidth": 6,
                                                        "width": 6,
                                                        "text": "Object",
                                                        "value": "Object",
                                                        "valueText": "Object"
                                                    },
                                                    "dotToken": {
                                                        "kind": "DotToken",
                                                        "fullStart": 952,
                                                        "fullEnd": 953,
                                                        "start": 952,
                                                        "end": 953,
                                                        "fullWidth": 1,
                                                        "width": 1,
                                                        "text": ".",
                                                        "value": ".",
                                                        "valueText": "."
                                                    },
                                                    "name": {
                                                        "kind": "IdentifierName",
                                                        "fullStart": 953,
                                                        "fullEnd": 977,
                                                        "start": 953,
                                                        "end": 977,
                                                        "fullWidth": 24,
                                                        "width": 24,
                                                        "text": "getOwnPropertyDescriptor",
                                                        "value": "getOwnPropertyDescriptor",
                                                        "valueText": "getOwnPropertyDescriptor"
                                                    }
                                                },
                                                "argumentList": {
                                                    "kind": "ArgumentList",
                                                    "fullStart": 977,
                                                    "fullEnd": 990,
                                                    "start": 977,
                                                    "end": 990,
                                                    "fullWidth": 13,
                                                    "width": 13,
                                                    "openParenToken": {
                                                        "kind": "OpenParenToken",
                                                        "fullStart": 977,
                                                        "fullEnd": 978,
                                                        "start": 977,
                                                        "end": 978,
                                                        "fullWidth": 1,
                                                        "width": 1,
                                                        "text": "(",
                                                        "value": "(",
                                                        "valueText": "("
                                                    },
                                                    "arguments": [
                                                        {
                                                            "kind": "IdentifierName",
                                                            "fullStart": 978,
                                                            "fullEnd": 981,
                                                            "start": 978,
                                                            "end": 981,
                                                            "fullWidth": 3,
                                                            "width": 3,
                                                            "text": "obj",
                                                            "value": "obj",
                                                            "valueText": "obj"
                                                        },
                                                        {
                                                            "kind": "CommaToken",
                                                            "fullStart": 981,
                                                            "fullEnd": 983,
                                                            "start": 981,
                                                            "end": 982,
                                                            "fullWidth": 2,
                                                            "width": 1,
                                                            "text": ",",
                                                            "value": ",",
                                                            "valueText": ",",
                                                            "hasTrailingTrivia": true,
                                                            "trailingTrivia": [
                                                                {
                                                                    "kind": "WhitespaceTrivia",
                                                                    "text": " "
                                                                }
                                                            ]
                                                        },
                                                        {
                                                            "kind": "StringLiteral",
                                                            "fullStart": 983,
                                                            "fullEnd": 989,
                                                            "start": 983,
                                                            "end": 989,
                                                            "fullWidth": 6,
                                                            "width": 6,
                                                            "text": "\"prop\"",
                                                            "value": "prop",
                                                            "valueText": "prop"
                                                        }
                                                    ],
                                                    "closeParenToken": {
                                                        "kind": "CloseParenToken",
                                                        "fullStart": 989,
                                                        "fullEnd": 990,
                                                        "start": 989,
                                                        "end": 990,
                                                        "fullWidth": 1,
                                                        "width": 1,
                                                        "text": ")",
                                                        "value": ")",
                                                        "valueText": ")"
                                                    }
                                                }
                                            }
                                        }
                                    }
                                ]
                            },
                            "semicolonToken": {
                                "kind": "SemicolonToken",
                                "fullStart": 990,
                                "fullEnd": 993,
                                "start": 990,
                                "end": 991,
                                "fullWidth": 3,
                                "width": 1,
                                "text": ";",
                                "value": ";",
                                "valueText": ";",
                                "hasTrailingTrivia": true,
                                "hasTrailingNewLine": true,
                                "trailingTrivia": [
                                    {
                                        "kind": "NewLineTrivia",
                                        "text": "\r\n"
                                    }
                                ]
                            }
                        },
                        {
                            "kind": "ExpressionStatement",
                            "fullStart": 993,
                            "fullEnd": 1084,
                            "start": 1003,
                            "end": 1082,
                            "fullWidth": 91,
                            "width": 79,
                            "expression": {
                                "kind": "InvocationExpression",
                                "fullStart": 993,
                                "fullEnd": 1081,
                                "start": 1003,
                                "end": 1081,
                                "fullWidth": 88,
                                "width": 78,
                                "expression": {
                                    "kind": "MemberAccessExpression",
                                    "fullStart": 993,
                                    "fullEnd": 1024,
                                    "start": 1003,
                                    "end": 1024,
                                    "fullWidth": 31,
                                    "width": 21,
                                    "expression": {
                                        "kind": "IdentifierName",
                                        "fullStart": 993,
                                        "fullEnd": 1009,
                                        "start": 1003,
                                        "end": 1009,
                                        "fullWidth": 16,
                                        "width": 6,
                                        "text": "Object",
                                        "value": "Object",
                                        "valueText": "Object",
                                        "hasLeadingTrivia": true,
                                        "hasLeadingNewLine": true,
                                        "leadingTrivia": [
                                            {
                                                "kind": "NewLineTrivia",
                                                "text": "\r\n"
                                            },
                                            {
                                                "kind": "WhitespaceTrivia",
                                                "text": "        "
                                            }
                                        ]
                                    },
                                    "dotToken": {
                                        "kind": "DotToken",
                                        "fullStart": 1009,
                                        "fullEnd": 1010,
                                        "start": 1009,
                                        "end": 1010,
                                        "fullWidth": 1,
                                        "width": 1,
                                        "text": ".",
                                        "value": ".",
                                        "valueText": "."
                                    },
                                    "name": {
                                        "kind": "IdentifierName",
                                        "fullStart": 1010,
                                        "fullEnd": 1024,
                                        "start": 1010,
                                        "end": 1024,
                                        "fullWidth": 14,
                                        "width": 14,
                                        "text": "defineProperty",
                                        "value": "defineProperty",
                                        "valueText": "defineProperty"
                                    }
                                },
                                "argumentList": {
                                    "kind": "ArgumentList",
                                    "fullStart": 1024,
                                    "fullEnd": 1081,
                                    "start": 1024,
                                    "end": 1081,
                                    "fullWidth": 57,
                                    "width": 57,
                                    "openParenToken": {
                                        "kind": "OpenParenToken",
                                        "fullStart": 1024,
                                        "fullEnd": 1025,
                                        "start": 1024,
                                        "end": 1025,
                                        "fullWidth": 1,
                                        "width": 1,
                                        "text": "(",
                                        "value": "(",
                                        "valueText": "("
                                    },
                                    "arguments": [
                                        {
                                            "kind": "IdentifierName",
                                            "fullStart": 1025,
                                            "fullEnd": 1028,
                                            "start": 1025,
                                            "end": 1028,
                                            "fullWidth": 3,
                                            "width": 3,
                                            "text": "obj",
                                            "value": "obj",
                                            "valueText": "obj"
                                        },
                                        {
                                            "kind": "CommaToken",
                                            "fullStart": 1028,
                                            "fullEnd": 1030,
                                            "start": 1028,
                                            "end": 1029,
                                            "fullWidth": 2,
                                            "width": 1,
                                            "text": ",",
                                            "value": ",",
                                            "valueText": ",",
                                            "hasTrailingTrivia": true,
                                            "trailingTrivia": [
                                                {
                                                    "kind": "WhitespaceTrivia",
                                                    "text": " "
                                                }
                                            ]
                                        },
                                        {
                                            "kind": "StringLiteral",
                                            "fullStart": 1030,
                                            "fullEnd": 1036,
                                            "start": 1030,
                                            "end": 1036,
                                            "fullWidth": 6,
                                            "width": 6,
                                            "text": "\"prop\"",
                                            "value": "prop",
                                            "valueText": "prop"
                                        },
                                        {
                                            "kind": "CommaToken",
                                            "fullStart": 1036,
                                            "fullEnd": 1038,
                                            "start": 1036,
                                            "end": 1037,
                                            "fullWidth": 2,
                                            "width": 1,
                                            "text": ",",
                                            "value": ",",
                                            "valueText": ",",
                                            "hasTrailingTrivia": true,
                                            "trailingTrivia": [
                                                {
                                                    "kind": "WhitespaceTrivia",
                                                    "text": " "
                                                }
                                            ]
                                        },
                                        {
                                            "kind": "ObjectLiteralExpression",
                                            "fullStart": 1038,
                                            "fullEnd": 1080,
                                            "start": 1038,
                                            "end": 1080,
                                            "fullWidth": 42,
                                            "width": 42,
                                            "openBraceToken": {
                                                "kind": "OpenBraceToken",
                                                "fullStart": 1038,
                                                "fullEnd": 1041,
                                                "start": 1038,
                                                "end": 1039,
                                                "fullWidth": 3,
                                                "width": 1,
                                                "text": "{",
                                                "value": "{",
                                                "valueText": "{",
                                                "hasTrailingTrivia": true,
                                                "hasTrailingNewLine": true,
                                                "trailingTrivia": [
                                                    {
                                                        "kind": "NewLineTrivia",
                                                        "text": "\r\n"
                                                    }
                                                ]
                                            },
                                            "propertyAssignments": [
                                                {
                                                    "kind": "SimplePropertyAssignment",
                                                    "fullStart": 1041,
                                                    "fullEnd": 1071,
                                                    "start": 1053,
                                                    "end": 1069,
                                                    "fullWidth": 30,
                                                    "width": 16,
                                                    "propertyName": {
                                                        "kind": "IdentifierName",
                                                        "fullStart": 1041,
                                                        "fullEnd": 1063,
                                                        "start": 1053,
                                                        "end": 1063,
                                                        "fullWidth": 22,
                                                        "width": 10,
                                                        "text": "enumerable",
                                                        "value": "enumerable",
                                                        "valueText": "enumerable",
                                                        "hasLeadingTrivia": true,
                                                        "leadingTrivia": [
                                                            {
                                                                "kind": "WhitespaceTrivia",
                                                                "text": "            "
                                                            }
                                                        ]
                                                    },
                                                    "colonToken": {
                                                        "kind": "ColonToken",
                                                        "fullStart": 1063,
                                                        "fullEnd": 1065,
                                                        "start": 1063,
                                                        "end": 1064,
                                                        "fullWidth": 2,
                                                        "width": 1,
                                                        "text": ":",
                                                        "value": ":",
                                                        "valueText": ":",
                                                        "hasTrailingTrivia": true,
                                                        "trailingTrivia": [
                                                            {
                                                                "kind": "WhitespaceTrivia",
                                                                "text": " "
                                                            }
                                                        ]
                                                    },
                                                    "expression": {
                                                        "kind": "TrueKeyword",
                                                        "fullStart": 1065,
                                                        "fullEnd": 1071,
                                                        "start": 1065,
                                                        "end": 1069,
                                                        "fullWidth": 6,
                                                        "width": 4,
                                                        "text": "true",
                                                        "value": true,
                                                        "valueText": "true",
                                                        "hasTrailingTrivia": true,
                                                        "hasTrailingNewLine": true,
                                                        "trailingTrivia": [
                                                            {
                                                                "kind": "NewLineTrivia",
                                                                "text": "\r\n"
                                                            }
                                                        ]
                                                    }
                                                }
                                            ],
                                            "closeBraceToken": {
                                                "kind": "CloseBraceToken",
                                                "fullStart": 1071,
                                                "fullEnd": 1080,
                                                "start": 1079,
                                                "end": 1080,
                                                "fullWidth": 9,
                                                "width": 1,
                                                "text": "}",
                                                "value": "}",
                                                "valueText": "}",
                                                "hasLeadingTrivia": true,
                                                "leadingTrivia": [
                                                    {
                                                        "kind": "WhitespaceTrivia",
                                                        "text": "        "
                                                    }
                                                ]
                                            }
                                        }
                                    ],
                                    "closeParenToken": {
                                        "kind": "CloseParenToken",
                                        "fullStart": 1080,
                                        "fullEnd": 1081,
                                        "start": 1080,
                                        "end": 1081,
                                        "fullWidth": 1,
                                        "width": 1,
                                        "text": ")",
                                        "value": ")",
                                        "valueText": ")"
                                    }
                                }
                            },
                            "semicolonToken": {
                                "kind": "SemicolonToken",
                                "fullStart": 1081,
                                "fullEnd": 1084,
                                "start": 1081,
                                "end": 1082,
                                "fullWidth": 3,
                                "width": 1,
                                "text": ";",
                                "value": ";",
                                "valueText": ";",
                                "hasTrailingTrivia": true,
                                "hasTrailingNewLine": true,
                                "trailingTrivia": [
                                    {
                                        "kind": "NewLineTrivia",
                                        "text": "\r\n"
                                    }
                                ]
                            }
                        },
                        {
                            "kind": "VariableStatement",
                            "fullStart": 1084,
                            "fullEnd": 1151,
                            "start": 1092,
                            "end": 1149,
                            "fullWidth": 67,
                            "width": 57,
                            "modifiers": [],
                            "variableDeclaration": {
                                "kind": "VariableDeclaration",
                                "fullStart": 1084,
                                "fullEnd": 1148,
                                "start": 1092,
                                "end": 1148,
                                "fullWidth": 64,
                                "width": 56,
                                "varKeyword": {
                                    "kind": "VarKeyword",
                                    "fullStart": 1084,
                                    "fullEnd": 1096,
                                    "start": 1092,
                                    "end": 1095,
                                    "fullWidth": 12,
                                    "width": 3,
                                    "text": "var",
                                    "value": "var",
                                    "valueText": "var",
                                    "hasLeadingTrivia": true,
                                    "hasTrailingTrivia": true,
                                    "leadingTrivia": [
                                        {
                                            "kind": "WhitespaceTrivia",
                                            "text": "        "
                                        }
                                    ],
                                    "trailingTrivia": [
                                        {
                                            "kind": "WhitespaceTrivia",
                                            "text": " "
                                        }
                                    ]
                                },
                                "variableDeclarators": [
                                    {
                                        "kind": "VariableDeclarator",
                                        "fullStart": 1096,
                                        "fullEnd": 1148,
                                        "start": 1096,
                                        "end": 1148,
                                        "fullWidth": 52,
<<<<<<< HEAD
                                        "width": 52,
                                        "identifier": {
=======
                                        "propertyName": {
>>>>>>> 85e84683
                                            "kind": "IdentifierName",
                                            "fullStart": 1096,
                                            "fullEnd": 1102,
                                            "start": 1096,
                                            "end": 1101,
                                            "fullWidth": 6,
                                            "width": 5,
                                            "text": "desc2",
                                            "value": "desc2",
                                            "valueText": "desc2",
                                            "hasTrailingTrivia": true,
                                            "trailingTrivia": [
                                                {
                                                    "kind": "WhitespaceTrivia",
                                                    "text": " "
                                                }
                                            ]
                                        },
                                        "equalsValueClause": {
                                            "kind": "EqualsValueClause",
                                            "fullStart": 1102,
                                            "fullEnd": 1148,
                                            "start": 1102,
                                            "end": 1148,
                                            "fullWidth": 46,
                                            "width": 46,
                                            "equalsToken": {
                                                "kind": "EqualsToken",
                                                "fullStart": 1102,
                                                "fullEnd": 1104,
                                                "start": 1102,
                                                "end": 1103,
                                                "fullWidth": 2,
                                                "width": 1,
                                                "text": "=",
                                                "value": "=",
                                                "valueText": "=",
                                                "hasTrailingTrivia": true,
                                                "trailingTrivia": [
                                                    {
                                                        "kind": "WhitespaceTrivia",
                                                        "text": " "
                                                    }
                                                ]
                                            },
                                            "value": {
                                                "kind": "InvocationExpression",
                                                "fullStart": 1104,
                                                "fullEnd": 1148,
                                                "start": 1104,
                                                "end": 1148,
                                                "fullWidth": 44,
                                                "width": 44,
                                                "expression": {
                                                    "kind": "MemberAccessExpression",
                                                    "fullStart": 1104,
                                                    "fullEnd": 1135,
                                                    "start": 1104,
                                                    "end": 1135,
                                                    "fullWidth": 31,
                                                    "width": 31,
                                                    "expression": {
                                                        "kind": "IdentifierName",
                                                        "fullStart": 1104,
                                                        "fullEnd": 1110,
                                                        "start": 1104,
                                                        "end": 1110,
                                                        "fullWidth": 6,
                                                        "width": 6,
                                                        "text": "Object",
                                                        "value": "Object",
                                                        "valueText": "Object"
                                                    },
                                                    "dotToken": {
                                                        "kind": "DotToken",
                                                        "fullStart": 1110,
                                                        "fullEnd": 1111,
                                                        "start": 1110,
                                                        "end": 1111,
                                                        "fullWidth": 1,
                                                        "width": 1,
                                                        "text": ".",
                                                        "value": ".",
                                                        "valueText": "."
                                                    },
                                                    "name": {
                                                        "kind": "IdentifierName",
                                                        "fullStart": 1111,
                                                        "fullEnd": 1135,
                                                        "start": 1111,
                                                        "end": 1135,
                                                        "fullWidth": 24,
                                                        "width": 24,
                                                        "text": "getOwnPropertyDescriptor",
                                                        "value": "getOwnPropertyDescriptor",
                                                        "valueText": "getOwnPropertyDescriptor"
                                                    }
                                                },
                                                "argumentList": {
                                                    "kind": "ArgumentList",
                                                    "fullStart": 1135,
                                                    "fullEnd": 1148,
                                                    "start": 1135,
                                                    "end": 1148,
                                                    "fullWidth": 13,
                                                    "width": 13,
                                                    "openParenToken": {
                                                        "kind": "OpenParenToken",
                                                        "fullStart": 1135,
                                                        "fullEnd": 1136,
                                                        "start": 1135,
                                                        "end": 1136,
                                                        "fullWidth": 1,
                                                        "width": 1,
                                                        "text": "(",
                                                        "value": "(",
                                                        "valueText": "("
                                                    },
                                                    "arguments": [
                                                        {
                                                            "kind": "IdentifierName",
                                                            "fullStart": 1136,
                                                            "fullEnd": 1139,
                                                            "start": 1136,
                                                            "end": 1139,
                                                            "fullWidth": 3,
                                                            "width": 3,
                                                            "text": "obj",
                                                            "value": "obj",
                                                            "valueText": "obj"
                                                        },
                                                        {
                                                            "kind": "CommaToken",
                                                            "fullStart": 1139,
                                                            "fullEnd": 1141,
                                                            "start": 1139,
                                                            "end": 1140,
                                                            "fullWidth": 2,
                                                            "width": 1,
                                                            "text": ",",
                                                            "value": ",",
                                                            "valueText": ",",
                                                            "hasTrailingTrivia": true,
                                                            "trailingTrivia": [
                                                                {
                                                                    "kind": "WhitespaceTrivia",
                                                                    "text": " "
                                                                }
                                                            ]
                                                        },
                                                        {
                                                            "kind": "StringLiteral",
                                                            "fullStart": 1141,
                                                            "fullEnd": 1147,
                                                            "start": 1141,
                                                            "end": 1147,
                                                            "fullWidth": 6,
                                                            "width": 6,
                                                            "text": "\"prop\"",
                                                            "value": "prop",
                                                            "valueText": "prop"
                                                        }
                                                    ],
                                                    "closeParenToken": {
                                                        "kind": "CloseParenToken",
                                                        "fullStart": 1147,
                                                        "fullEnd": 1148,
                                                        "start": 1147,
                                                        "end": 1148,
                                                        "fullWidth": 1,
                                                        "width": 1,
                                                        "text": ")",
                                                        "value": ")",
                                                        "valueText": ")"
                                                    }
                                                }
                                            }
                                        }
                                    }
                                ]
                            },
                            "semicolonToken": {
                                "kind": "SemicolonToken",
                                "fullStart": 1148,
                                "fullEnd": 1151,
                                "start": 1148,
                                "end": 1149,
                                "fullWidth": 3,
                                "width": 1,
                                "text": ";",
                                "value": ";",
                                "valueText": ";",
                                "hasTrailingTrivia": true,
                                "hasTrailingNewLine": true,
                                "trailingTrivia": [
                                    {
                                        "kind": "NewLineTrivia",
                                        "text": "\r\n"
                                    }
                                ]
                            }
                        },
                        {
                            "kind": "ReturnStatement",
                            "fullStart": 1151,
                            "fullEnd": 1272,
                            "start": 1161,
                            "end": 1270,
                            "fullWidth": 121,
                            "width": 109,
                            "returnKeyword": {
                                "kind": "ReturnKeyword",
                                "fullStart": 1151,
                                "fullEnd": 1168,
                                "start": 1161,
                                "end": 1167,
                                "fullWidth": 17,
                                "width": 6,
                                "text": "return",
                                "value": "return",
                                "valueText": "return",
                                "hasLeadingTrivia": true,
                                "hasLeadingNewLine": true,
                                "hasTrailingTrivia": true,
                                "leadingTrivia": [
                                    {
                                        "kind": "NewLineTrivia",
                                        "text": "\r\n"
                                    },
                                    {
                                        "kind": "WhitespaceTrivia",
                                        "text": "        "
                                    }
                                ],
                                "trailingTrivia": [
                                    {
                                        "kind": "WhitespaceTrivia",
                                        "text": " "
                                    }
                                ]
                            },
                            "expression": {
                                "kind": "LogicalAndExpression",
                                "fullStart": 1168,
                                "fullEnd": 1269,
                                "start": 1168,
                                "end": 1269,
                                "fullWidth": 101,
                                "width": 101,
                                "left": {
                                    "kind": "LogicalAndExpression",
                                    "fullStart": 1168,
                                    "fullEnd": 1241,
                                    "start": 1168,
                                    "end": 1240,
                                    "fullWidth": 73,
                                    "width": 72,
                                    "left": {
                                        "kind": "LogicalAndExpression",
                                        "fullStart": 1168,
                                        "fullEnd": 1220,
                                        "start": 1168,
                                        "end": 1219,
                                        "fullWidth": 52,
                                        "width": 51,
                                        "left": {
                                            "kind": "IdentifierName",
                                            "fullStart": 1168,
                                            "fullEnd": 1190,
                                            "start": 1168,
                                            "end": 1189,
                                            "fullWidth": 22,
                                            "width": 21,
                                            "text": "propertyDefineCorrect",
                                            "value": "propertyDefineCorrect",
                                            "valueText": "propertyDefineCorrect",
                                            "hasTrailingTrivia": true,
                                            "trailingTrivia": [
                                                {
                                                    "kind": "WhitespaceTrivia",
                                                    "text": " "
                                                }
                                            ]
                                        },
                                        "operatorToken": {
                                            "kind": "AmpersandAmpersandToken",
                                            "fullStart": 1190,
                                            "fullEnd": 1193,
                                            "start": 1190,
                                            "end": 1192,
                                            "fullWidth": 3,
                                            "width": 2,
                                            "text": "&&",
                                            "value": "&&",
                                            "valueText": "&&",
                                            "hasTrailingTrivia": true,
                                            "trailingTrivia": [
                                                {
                                                    "kind": "WhitespaceTrivia",
                                                    "text": " "
                                                }
                                            ]
                                        },
                                        "right": {
                                            "kind": "EqualsExpression",
                                            "fullStart": 1193,
                                            "fullEnd": 1220,
                                            "start": 1193,
                                            "end": 1219,
                                            "fullWidth": 27,
                                            "width": 26,
                                            "left": {
                                                "kind": "MemberAccessExpression",
                                                "fullStart": 1193,
                                                "fullEnd": 1210,
                                                "start": 1193,
                                                "end": 1209,
                                                "fullWidth": 17,
                                                "width": 16,
                                                "expression": {
                                                    "kind": "IdentifierName",
                                                    "fullStart": 1193,
                                                    "fullEnd": 1198,
                                                    "start": 1193,
                                                    "end": 1198,
                                                    "fullWidth": 5,
                                                    "width": 5,
                                                    "text": "desc1",
                                                    "value": "desc1",
                                                    "valueText": "desc1"
                                                },
                                                "dotToken": {
                                                    "kind": "DotToken",
                                                    "fullStart": 1198,
                                                    "fullEnd": 1199,
                                                    "start": 1198,
                                                    "end": 1199,
                                                    "fullWidth": 1,
                                                    "width": 1,
                                                    "text": ".",
                                                    "value": ".",
                                                    "valueText": "."
                                                },
                                                "name": {
                                                    "kind": "IdentifierName",
                                                    "fullStart": 1199,
                                                    "fullEnd": 1210,
                                                    "start": 1199,
                                                    "end": 1209,
                                                    "fullWidth": 11,
                                                    "width": 10,
                                                    "text": "enumerable",
                                                    "value": "enumerable",
                                                    "valueText": "enumerable",
                                                    "hasTrailingTrivia": true,
                                                    "trailingTrivia": [
                                                        {
                                                            "kind": "WhitespaceTrivia",
                                                            "text": " "
                                                        }
                                                    ]
                                                }
                                            },
                                            "operatorToken": {
                                                "kind": "EqualsEqualsEqualsToken",
                                                "fullStart": 1210,
                                                "fullEnd": 1214,
                                                "start": 1210,
                                                "end": 1213,
                                                "fullWidth": 4,
                                                "width": 3,
                                                "text": "===",
                                                "value": "===",
                                                "valueText": "===",
                                                "hasTrailingTrivia": true,
                                                "trailingTrivia": [
                                                    {
                                                        "kind": "WhitespaceTrivia",
                                                        "text": " "
                                                    }
                                                ]
                                            },
                                            "right": {
                                                "kind": "FalseKeyword",
                                                "fullStart": 1214,
                                                "fullEnd": 1220,
                                                "start": 1214,
                                                "end": 1219,
                                                "fullWidth": 6,
                                                "width": 5,
                                                "text": "false",
                                                "value": false,
                                                "valueText": "false",
                                                "hasTrailingTrivia": true,
                                                "trailingTrivia": [
                                                    {
                                                        "kind": "WhitespaceTrivia",
                                                        "text": " "
                                                    }
                                                ]
                                            }
                                        }
                                    },
                                    "operatorToken": {
                                        "kind": "AmpersandAmpersandToken",
                                        "fullStart": 1220,
                                        "fullEnd": 1223,
                                        "start": 1220,
                                        "end": 1222,
                                        "fullWidth": 3,
                                        "width": 2,
                                        "text": "&&",
                                        "value": "&&",
                                        "valueText": "&&",
                                        "hasTrailingTrivia": true,
                                        "trailingTrivia": [
                                            {
                                                "kind": "WhitespaceTrivia",
                                                "text": " "
                                            }
                                        ]
                                    },
                                    "right": {
                                        "kind": "EqualsExpression",
                                        "fullStart": 1223,
                                        "fullEnd": 1241,
                                        "start": 1223,
                                        "end": 1240,
                                        "fullWidth": 18,
                                        "width": 17,
                                        "left": {
                                            "kind": "MemberAccessExpression",
                                            "fullStart": 1223,
                                            "fullEnd": 1232,
                                            "start": 1223,
                                            "end": 1231,
                                            "fullWidth": 9,
                                            "width": 8,
                                            "expression": {
                                                "kind": "IdentifierName",
                                                "fullStart": 1223,
                                                "fullEnd": 1226,
                                                "start": 1223,
                                                "end": 1226,
                                                "fullWidth": 3,
                                                "width": 3,
                                                "text": "obj",
                                                "value": "obj",
                                                "valueText": "obj"
                                            },
                                            "dotToken": {
                                                "kind": "DotToken",
                                                "fullStart": 1226,
                                                "fullEnd": 1227,
                                                "start": 1226,
                                                "end": 1227,
                                                "fullWidth": 1,
                                                "width": 1,
                                                "text": ".",
                                                "value": ".",
                                                "valueText": "."
                                            },
                                            "name": {
                                                "kind": "IdentifierName",
                                                "fullStart": 1227,
                                                "fullEnd": 1232,
                                                "start": 1227,
                                                "end": 1231,
                                                "fullWidth": 5,
                                                "width": 4,
                                                "text": "prop",
                                                "value": "prop",
                                                "valueText": "prop",
                                                "hasTrailingTrivia": true,
                                                "trailingTrivia": [
                                                    {
                                                        "kind": "WhitespaceTrivia",
                                                        "text": " "
                                                    }
                                                ]
                                            }
                                        },
                                        "operatorToken": {
                                            "kind": "EqualsEqualsEqualsToken",
                                            "fullStart": 1232,
                                            "fullEnd": 1236,
                                            "start": 1232,
                                            "end": 1235,
                                            "fullWidth": 4,
                                            "width": 3,
                                            "text": "===",
                                            "value": "===",
                                            "valueText": "===",
                                            "hasTrailingTrivia": true,
                                            "trailingTrivia": [
                                                {
                                                    "kind": "WhitespaceTrivia",
                                                    "text": " "
                                                }
                                            ]
                                        },
                                        "right": {
                                            "kind": "NumericLiteral",
                                            "fullStart": 1236,
                                            "fullEnd": 1241,
                                            "start": 1236,
                                            "end": 1240,
                                            "fullWidth": 5,
                                            "width": 4,
                                            "text": "2010",
                                            "value": 2010,
                                            "valueText": "2010",
                                            "hasTrailingTrivia": true,
                                            "trailingTrivia": [
                                                {
                                                    "kind": "WhitespaceTrivia",
                                                    "text": " "
                                                }
                                            ]
                                        }
                                    }
                                },
                                "operatorToken": {
                                    "kind": "AmpersandAmpersandToken",
                                    "fullStart": 1241,
                                    "fullEnd": 1244,
                                    "start": 1241,
                                    "end": 1243,
                                    "fullWidth": 3,
                                    "width": 2,
                                    "text": "&&",
                                    "value": "&&",
                                    "valueText": "&&",
                                    "hasTrailingTrivia": true,
                                    "trailingTrivia": [
                                        {
                                            "kind": "WhitespaceTrivia",
                                            "text": " "
                                        }
                                    ]
                                },
                                "right": {
                                    "kind": "EqualsExpression",
                                    "fullStart": 1244,
                                    "fullEnd": 1269,
                                    "start": 1244,
                                    "end": 1269,
                                    "fullWidth": 25,
                                    "width": 25,
                                    "left": {
                                        "kind": "MemberAccessExpression",
                                        "fullStart": 1244,
                                        "fullEnd": 1261,
                                        "start": 1244,
                                        "end": 1260,
                                        "fullWidth": 17,
                                        "width": 16,
                                        "expression": {
                                            "kind": "IdentifierName",
                                            "fullStart": 1244,
                                            "fullEnd": 1249,
                                            "start": 1244,
                                            "end": 1249,
                                            "fullWidth": 5,
                                            "width": 5,
                                            "text": "desc2",
                                            "value": "desc2",
                                            "valueText": "desc2"
                                        },
                                        "dotToken": {
                                            "kind": "DotToken",
                                            "fullStart": 1249,
                                            "fullEnd": 1250,
                                            "start": 1249,
                                            "end": 1250,
                                            "fullWidth": 1,
                                            "width": 1,
                                            "text": ".",
                                            "value": ".",
                                            "valueText": "."
                                        },
                                        "name": {
                                            "kind": "IdentifierName",
                                            "fullStart": 1250,
                                            "fullEnd": 1261,
                                            "start": 1250,
                                            "end": 1260,
                                            "fullWidth": 11,
                                            "width": 10,
                                            "text": "enumerable",
                                            "value": "enumerable",
                                            "valueText": "enumerable",
                                            "hasTrailingTrivia": true,
                                            "trailingTrivia": [
                                                {
                                                    "kind": "WhitespaceTrivia",
                                                    "text": " "
                                                }
                                            ]
                                        }
                                    },
                                    "operatorToken": {
                                        "kind": "EqualsEqualsEqualsToken",
                                        "fullStart": 1261,
                                        "fullEnd": 1265,
                                        "start": 1261,
                                        "end": 1264,
                                        "fullWidth": 4,
                                        "width": 3,
                                        "text": "===",
                                        "value": "===",
                                        "valueText": "===",
                                        "hasTrailingTrivia": true,
                                        "trailingTrivia": [
                                            {
                                                "kind": "WhitespaceTrivia",
                                                "text": " "
                                            }
                                        ]
                                    },
                                    "right": {
                                        "kind": "TrueKeyword",
                                        "fullStart": 1265,
                                        "fullEnd": 1269,
                                        "start": 1265,
                                        "end": 1269,
                                        "fullWidth": 4,
                                        "width": 4,
                                        "text": "true",
                                        "value": true,
                                        "valueText": "true"
                                    }
                                }
                            },
                            "semicolonToken": {
                                "kind": "SemicolonToken",
                                "fullStart": 1269,
                                "fullEnd": 1272,
                                "start": 1269,
                                "end": 1270,
                                "fullWidth": 3,
                                "width": 1,
                                "text": ";",
                                "value": ";",
                                "valueText": ";",
                                "hasTrailingTrivia": true,
                                "hasTrailingNewLine": true,
                                "trailingTrivia": [
                                    {
                                        "kind": "NewLineTrivia",
                                        "text": "\r\n"
                                    }
                                ]
                            }
                        }
                    ],
                    "closeBraceToken": {
                        "kind": "CloseBraceToken",
                        "fullStart": 1272,
                        "fullEnd": 1279,
                        "start": 1276,
                        "end": 1277,
                        "fullWidth": 7,
                        "width": 1,
                        "text": "}",
                        "value": "}",
                        "valueText": "}",
                        "hasLeadingTrivia": true,
                        "hasTrailingTrivia": true,
                        "hasTrailingNewLine": true,
                        "leadingTrivia": [
                            {
                                "kind": "WhitespaceTrivia",
                                "text": "    "
                            }
                        ],
                        "trailingTrivia": [
                            {
                                "kind": "NewLineTrivia",
                                "text": "\r\n"
                            }
                        ]
                    }
                }
            },
            {
                "kind": "ExpressionStatement",
                "fullStart": 1279,
                "fullEnd": 1303,
                "start": 1279,
                "end": 1301,
                "fullWidth": 24,
                "width": 22,
                "expression": {
                    "kind": "InvocationExpression",
                    "fullStart": 1279,
                    "fullEnd": 1300,
                    "start": 1279,
                    "end": 1300,
                    "fullWidth": 21,
                    "width": 21,
                    "expression": {
                        "kind": "IdentifierName",
                        "fullStart": 1279,
                        "fullEnd": 1290,
                        "start": 1279,
                        "end": 1290,
                        "fullWidth": 11,
                        "width": 11,
                        "text": "runTestCase",
                        "value": "runTestCase",
                        "valueText": "runTestCase"
                    },
                    "argumentList": {
                        "kind": "ArgumentList",
                        "fullStart": 1290,
                        "fullEnd": 1300,
                        "start": 1290,
                        "end": 1300,
                        "fullWidth": 10,
                        "width": 10,
                        "openParenToken": {
                            "kind": "OpenParenToken",
                            "fullStart": 1290,
                            "fullEnd": 1291,
                            "start": 1290,
                            "end": 1291,
                            "fullWidth": 1,
                            "width": 1,
                            "text": "(",
                            "value": "(",
                            "valueText": "("
                        },
                        "arguments": [
                            {
                                "kind": "IdentifierName",
                                "fullStart": 1291,
                                "fullEnd": 1299,
                                "start": 1291,
                                "end": 1299,
                                "fullWidth": 8,
                                "width": 8,
                                "text": "testcase",
                                "value": "testcase",
                                "valueText": "testcase"
                            }
                        ],
                        "closeParenToken": {
                            "kind": "CloseParenToken",
                            "fullStart": 1299,
                            "fullEnd": 1300,
                            "start": 1299,
                            "end": 1300,
                            "fullWidth": 1,
                            "width": 1,
                            "text": ")",
                            "value": ")",
                            "valueText": ")"
                        }
                    }
                },
                "semicolonToken": {
                    "kind": "SemicolonToken",
                    "fullStart": 1300,
                    "fullEnd": 1303,
                    "start": 1300,
                    "end": 1301,
                    "fullWidth": 3,
                    "width": 1,
                    "text": ";",
                    "value": ";",
                    "valueText": ";",
                    "hasTrailingTrivia": true,
                    "hasTrailingNewLine": true,
                    "trailingTrivia": [
                        {
                            "kind": "NewLineTrivia",
                            "text": "\r\n"
                        }
                    ]
                }
            }
        ],
        "endOfFileToken": {
            "kind": "EndOfFileToken",
            "fullStart": 1303,
            "fullEnd": 1303,
            "start": 1303,
            "end": 1303,
            "fullWidth": 0,
            "width": 0,
            "text": ""
        }
    },
    "lineMap": {
        "lineStarts": [
            0,
            67,
            152,
            232,
            308,
            380,
            385,
            439,
            626,
            631,
            633,
            635,
            658,
            681,
            683,
            729,
            755,
            784,
            816,
            848,
            861,
            926,
            993,
            995,
            1041,
            1071,
            1084,
            1151,
            1153,
            1272,
            1279,
            1303
        ],
        "length": 1303
    }
}<|MERGE_RESOLUTION|>--- conflicted
+++ resolved
@@ -245,12 +245,8 @@
                                         "start": 670,
                                         "end": 678,
                                         "fullWidth": 8,
-<<<<<<< HEAD
                                         "width": 8,
-                                        "identifier": {
-=======
                                         "propertyName": {
->>>>>>> 85e84683
                                             "kind": "IdentifierName",
                                             "fullStart": 670,
                                             "fullEnd": 674,
@@ -952,12 +948,8 @@
                                         "start": 873,
                                         "end": 923,
                                         "fullWidth": 50,
-<<<<<<< HEAD
                                         "width": 50,
-                                        "identifier": {
-=======
                                         "propertyName": {
->>>>>>> 85e84683
                                             "kind": "IdentifierName",
                                             "fullStart": 873,
                                             "fullEnd": 895,
@@ -1180,12 +1172,8 @@
                                         "start": 938,
                                         "end": 990,
                                         "fullWidth": 52,
-<<<<<<< HEAD
                                         "width": 52,
-                                        "identifier": {
-=======
                                         "propertyName": {
->>>>>>> 85e84683
                                             "kind": "IdentifierName",
                                             "fullStart": 938,
                                             "fullEnd": 944,
@@ -1748,12 +1736,8 @@
                                         "start": 1096,
                                         "end": 1148,
                                         "fullWidth": 52,
-<<<<<<< HEAD
                                         "width": 52,
-                                        "identifier": {
-=======
                                         "propertyName": {
->>>>>>> 85e84683
                                             "kind": "IdentifierName",
                                             "fullStart": 1096,
                                             "fullEnd": 1102,
