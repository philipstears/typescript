--- conflicted
+++ resolved
@@ -245,12 +245,8 @@
                                         "start": 619,
                                         "end": 627,
                                         "fullWidth": 8,
-<<<<<<< HEAD
                                         "width": 8,
-                                        "identifier": {
-=======
                                         "propertyName": {
->>>>>>> 85e84683
                                             "kind": "IdentifierName",
                                             "fullStart": 619,
                                             "fullEnd": 623,
@@ -952,12 +948,8 @@
                                         "start": 823,
                                         "end": 873,
                                         "fullWidth": 50,
-<<<<<<< HEAD
                                         "width": 50,
-                                        "identifier": {
-=======
                                         "propertyName": {
->>>>>>> 85e84683
                                             "kind": "IdentifierName",
                                             "fullStart": 823,
                                             "fullEnd": 845,
@@ -1180,12 +1172,8 @@
                                         "start": 888,
                                         "end": 939,
                                         "fullWidth": 51,
-<<<<<<< HEAD
                                         "width": 51,
-                                        "identifier": {
-=======
                                         "propertyName": {
->>>>>>> 85e84683
                                             "kind": "IdentifierName",
                                             "fullStart": 888,
                                             "fullEnd": 893,
@@ -1469,12 +1457,8 @@
                                         "start": 959,
                                         "end": 960,
                                         "fullWidth": 2,
-<<<<<<< HEAD
                                         "width": 1,
-                                        "identifier": {
-=======
                                         "propertyName": {
->>>>>>> 85e84683
                                             "kind": "IdentifierName",
                                             "fullStart": 959,
                                             "fullEnd": 961,
