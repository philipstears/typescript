--- conflicted
+++ resolved
@@ -245,12 +245,8 @@
                                         "start": 812,
                                         "end": 818,
                                         "fullWidth": 6,
-<<<<<<< HEAD
                                         "width": 6,
-                                        "identifier": {
-=======
                                         "propertyName": {
->>>>>>> 85e84683
                                             "kind": "IdentifierName",
                                             "fullStart": 812,
                                             "fullEnd": 814,
@@ -424,12 +420,8 @@
                                         "start": 905,
                                         "end": 945,
                                         "fullWidth": 40,
-<<<<<<< HEAD
                                         "width": 40,
-                                        "identifier": {
-=======
                                         "propertyName": {
->>>>>>> 85e84683
                                             "kind": "IdentifierName",
                                             "fullStart": 905,
                                             "fullEnd": 908,
@@ -927,12 +919,8 @@
                                         "start": 996,
                                         "end": 1037,
                                         "fullWidth": 41,
-<<<<<<< HEAD
                                         "width": 41,
-                                        "identifier": {
-=======
                                         "propertyName": {
->>>>>>> 85e84683
                                             "kind": "IdentifierName",
                                             "fullStart": 996,
                                             "fullEnd": 1001,
@@ -1795,12 +1783,8 @@
                                                                     "start": 1208,
                                                                     "end": 1254,
                                                                     "fullWidth": 46,
-<<<<<<< HEAD
                                                                     "width": 46,
-                                                                    "identifier": {
-=======
                                                                     "propertyName": {
->>>>>>> 85e84683
                                                                         "kind": "IdentifierName",
                                                                         "fullStart": 1208,
                                                                         "fullEnd": 1211,
