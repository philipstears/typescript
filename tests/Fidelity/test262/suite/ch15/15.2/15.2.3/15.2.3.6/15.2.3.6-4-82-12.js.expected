{
    "isDeclaration": false,
    "languageVersion": "EcmaScript5",
    "parseOptions": {
        "allowAutomaticSemicolonInsertion": true
    },
    "sourceUnit": {
        "kind": "SourceUnit",
        "fullStart": 0,
        "fullEnd": 1510,
        "start": 809,
        "end": 1510,
        "fullWidth": 1510,
        "width": 701,
        "isIncrementallyUnusable": true,
        "moduleElements": [
            {
                "kind": "FunctionDeclaration",
                "fullStart": 0,
                "fullEnd": 1486,
                "start": 809,
                "end": 1484,
                "fullWidth": 1486,
                "width": 675,
                "isIncrementallyUnusable": true,
                "modifiers": [],
                "functionKeyword": {
                    "kind": "FunctionKeyword",
                    "fullStart": 0,
                    "fullEnd": 818,
                    "start": 809,
                    "end": 817,
                    "fullWidth": 818,
                    "width": 8,
                    "text": "function",
                    "value": "function",
                    "valueText": "function",
                    "hasLeadingTrivia": true,
                    "hasLeadingComment": true,
                    "hasLeadingNewLine": true,
                    "hasTrailingTrivia": true,
                    "leadingTrivia": [
                        {
                            "kind": "SingleLineCommentTrivia",
                            "text": "/// Copyright (c) 2012 Ecma International.  All rights reserved. "
                        },
                        {
                            "kind": "NewLineTrivia",
                            "text": "\r\n"
                        },
                        {
                            "kind": "SingleLineCommentTrivia",
                            "text": "/// Ecma International makes this code available under the terms and conditions set"
                        },
                        {
                            "kind": "NewLineTrivia",
                            "text": "\r\n"
                        },
                        {
                            "kind": "SingleLineCommentTrivia",
                            "text": "/// forth on http://hg.ecmascript.org/tests/test262/raw-file/tip/LICENSE (the "
                        },
                        {
                            "kind": "NewLineTrivia",
                            "text": "\r\n"
                        },
                        {
                            "kind": "SingleLineCommentTrivia",
                            "text": "/// \"Use Terms\").   Any redistribution of this code must retain the above "
                        },
                        {
                            "kind": "NewLineTrivia",
                            "text": "\r\n"
                        },
                        {
                            "kind": "SingleLineCommentTrivia",
                            "text": "/// copyright and this notice and otherwise comply with the Use Terms."
                        },
                        {
                            "kind": "NewLineTrivia",
                            "text": "\r\n"
                        },
                        {
                            "kind": "MultiLineCommentTrivia",
                            "text": "/**\r\n * @path ch15/15.2/15.2.3/15.2.3.6/15.2.3.6-4-82-12.js\r\n * @description Object.defineProperty - Update [[Enumerable]] attributes of 'name' property to true successfully when [[Enumerable]] attribute of 'name' is false and [[Configurable]] attribute of 'name' is true,  the 'desc' is a generic descriptor which only contains [[Enumerable]] attribute as true, 'name' property is an accessor property (8.12.9 step 8)\r\n */"
                        },
                        {
                            "kind": "NewLineTrivia",
                            "text": "\r\n"
                        },
                        {
                            "kind": "NewLineTrivia",
                            "text": "\r\n"
                        },
                        {
                            "kind": "NewLineTrivia",
                            "text": "\r\n"
                        }
                    ],
                    "trailingTrivia": [
                        {
                            "kind": "WhitespaceTrivia",
                            "text": " "
                        }
                    ]
                },
                "identifier": {
                    "kind": "IdentifierName",
                    "fullStart": 818,
                    "fullEnd": 826,
                    "start": 818,
                    "end": 826,
                    "fullWidth": 8,
                    "width": 8,
                    "text": "testcase",
                    "value": "testcase",
                    "valueText": "testcase"
                },
                "callSignature": {
                    "kind": "CallSignature",
                    "fullStart": 826,
                    "fullEnd": 829,
                    "start": 826,
                    "end": 828,
                    "fullWidth": 3,
                    "width": 2,
                    "parameterList": {
                        "kind": "ParameterList",
                        "fullStart": 826,
                        "fullEnd": 829,
                        "start": 826,
                        "end": 828,
                        "fullWidth": 3,
                        "width": 2,
                        "openParenToken": {
                            "kind": "OpenParenToken",
                            "fullStart": 826,
                            "fullEnd": 827,
                            "start": 826,
                            "end": 827,
                            "fullWidth": 1,
                            "width": 1,
                            "text": "(",
                            "value": "(",
                            "valueText": "("
                        },
                        "parameters": [],
                        "closeParenToken": {
                            "kind": "CloseParenToken",
                            "fullStart": 827,
                            "fullEnd": 829,
                            "start": 827,
                            "end": 828,
                            "fullWidth": 2,
                            "width": 1,
                            "text": ")",
                            "value": ")",
                            "valueText": ")",
                            "hasTrailingTrivia": true,
                            "trailingTrivia": [
                                {
                                    "kind": "WhitespaceTrivia",
                                    "text": " "
                                }
                            ]
                        }
                    }
                },
                "block": {
                    "kind": "Block",
                    "fullStart": 829,
                    "fullEnd": 1486,
                    "start": 829,
                    "end": 1484,
                    "fullWidth": 657,
                    "width": 655,
                    "isIncrementallyUnusable": true,
                    "openBraceToken": {
                        "kind": "OpenBraceToken",
                        "fullStart": 829,
                        "fullEnd": 832,
                        "start": 829,
                        "end": 830,
                        "fullWidth": 3,
                        "width": 1,
                        "text": "{",
                        "value": "{",
                        "valueText": "{",
                        "hasTrailingTrivia": true,
                        "hasTrailingNewLine": true,
                        "trailingTrivia": [
                            {
                                "kind": "NewLineTrivia",
                                "text": "\r\n"
                            }
                        ]
                    },
                    "statements": [
                        {
                            "kind": "VariableStatement",
                            "fullStart": 832,
                            "fullEnd": 857,
                            "start": 842,
                            "end": 855,
                            "fullWidth": 25,
                            "width": 13,
                            "modifiers": [],
                            "variableDeclaration": {
                                "kind": "VariableDeclaration",
                                "fullStart": 832,
                                "fullEnd": 854,
                                "start": 842,
                                "end": 854,
                                "fullWidth": 22,
                                "width": 12,
                                "varKeyword": {
                                    "kind": "VarKeyword",
                                    "fullStart": 832,
                                    "fullEnd": 846,
                                    "start": 842,
                                    "end": 845,
                                    "fullWidth": 14,
                                    "width": 3,
                                    "text": "var",
                                    "value": "var",
                                    "valueText": "var",
                                    "hasLeadingTrivia": true,
                                    "hasLeadingNewLine": true,
                                    "hasTrailingTrivia": true,
                                    "leadingTrivia": [
                                        {
                                            "kind": "NewLineTrivia",
                                            "text": "\r\n"
                                        },
                                        {
                                            "kind": "WhitespaceTrivia",
                                            "text": "        "
                                        }
                                    ],
                                    "trailingTrivia": [
                                        {
                                            "kind": "WhitespaceTrivia",
                                            "text": " "
                                        }
                                    ]
                                },
                                "variableDeclarators": [
                                    {
                                        "kind": "VariableDeclarator",
                                        "fullStart": 846,
                                        "fullEnd": 854,
                                        "start": 846,
                                        "end": 854,
                                        "fullWidth": 8,
<<<<<<< HEAD
                                        "width": 8,
                                        "identifier": {
=======
                                        "propertyName": {
>>>>>>> 85e84683
                                            "kind": "IdentifierName",
                                            "fullStart": 846,
                                            "fullEnd": 850,
                                            "start": 846,
                                            "end": 849,
                                            "fullWidth": 4,
                                            "width": 3,
                                            "text": "obj",
                                            "value": "obj",
                                            "valueText": "obj",
                                            "hasTrailingTrivia": true,
                                            "trailingTrivia": [
                                                {
                                                    "kind": "WhitespaceTrivia",
                                                    "text": " "
                                                }
                                            ]
                                        },
                                        "equalsValueClause": {
                                            "kind": "EqualsValueClause",
                                            "fullStart": 850,
                                            "fullEnd": 854,
                                            "start": 850,
                                            "end": 854,
                                            "fullWidth": 4,
                                            "width": 4,
                                            "equalsToken": {
                                                "kind": "EqualsToken",
                                                "fullStart": 850,
                                                "fullEnd": 852,
                                                "start": 850,
                                                "end": 851,
                                                "fullWidth": 2,
                                                "width": 1,
                                                "text": "=",
                                                "value": "=",
                                                "valueText": "=",
                                                "hasTrailingTrivia": true,
                                                "trailingTrivia": [
                                                    {
                                                        "kind": "WhitespaceTrivia",
                                                        "text": " "
                                                    }
                                                ]
                                            },
                                            "value": {
                                                "kind": "ObjectLiteralExpression",
                                                "fullStart": 852,
                                                "fullEnd": 854,
                                                "start": 852,
                                                "end": 854,
                                                "fullWidth": 2,
                                                "width": 2,
                                                "openBraceToken": {
                                                    "kind": "OpenBraceToken",
                                                    "fullStart": 852,
                                                    "fullEnd": 853,
                                                    "start": 852,
                                                    "end": 853,
                                                    "fullWidth": 1,
                                                    "width": 1,
                                                    "text": "{",
                                                    "value": "{",
                                                    "valueText": "{"
                                                },
                                                "propertyAssignments": [],
                                                "closeBraceToken": {
                                                    "kind": "CloseBraceToken",
                                                    "fullStart": 853,
                                                    "fullEnd": 854,
                                                    "start": 853,
                                                    "end": 854,
                                                    "fullWidth": 1,
                                                    "width": 1,
                                                    "text": "}",
                                                    "value": "}",
                                                    "valueText": "}"
                                                }
                                            }
                                        }
                                    }
                                ]
                            },
                            "semicolonToken": {
                                "kind": "SemicolonToken",
                                "fullStart": 854,
                                "fullEnd": 857,
                                "start": 854,
                                "end": 855,
                                "fullWidth": 3,
                                "width": 1,
                                "text": ";",
                                "value": ";",
                                "valueText": ";",
                                "hasTrailingTrivia": true,
                                "hasTrailingNewLine": true,
                                "trailingTrivia": [
                                    {
                                        "kind": "NewLineTrivia",
                                        "text": "\r\n"
                                    }
                                ]
                            }
                        },
                        {
                            "kind": "ExpressionStatement",
                            "fullStart": 857,
                            "fullEnd": 898,
                            "start": 865,
                            "end": 896,
                            "fullWidth": 41,
                            "width": 31,
                            "expression": {
                                "kind": "AssignmentExpression",
                                "fullStart": 857,
                                "fullEnd": 895,
                                "start": 865,
                                "end": 895,
                                "fullWidth": 38,
                                "width": 30,
                                "left": {
                                    "kind": "MemberAccessExpression",
                                    "fullStart": 857,
                                    "fullEnd": 887,
                                    "start": 865,
                                    "end": 886,
                                    "fullWidth": 30,
                                    "width": 21,
                                    "expression": {
                                        "kind": "IdentifierName",
                                        "fullStart": 857,
                                        "fullEnd": 868,
                                        "start": 865,
                                        "end": 868,
                                        "fullWidth": 11,
                                        "width": 3,
                                        "text": "obj",
                                        "value": "obj",
                                        "valueText": "obj",
                                        "hasLeadingTrivia": true,
                                        "leadingTrivia": [
                                            {
                                                "kind": "WhitespaceTrivia",
                                                "text": "        "
                                            }
                                        ]
                                    },
                                    "dotToken": {
                                        "kind": "DotToken",
                                        "fullStart": 868,
                                        "fullEnd": 869,
                                        "start": 868,
                                        "end": 869,
                                        "fullWidth": 1,
                                        "width": 1,
                                        "text": ".",
                                        "value": ".",
                                        "valueText": "."
                                    },
                                    "name": {
                                        "kind": "IdentifierName",
                                        "fullStart": 869,
                                        "fullEnd": 887,
                                        "start": 869,
                                        "end": 886,
                                        "fullWidth": 18,
                                        "width": 17,
                                        "text": "verifySetFunction",
                                        "value": "verifySetFunction",
                                        "valueText": "verifySetFunction",
                                        "hasTrailingTrivia": true,
                                        "trailingTrivia": [
                                            {
                                                "kind": "WhitespaceTrivia",
                                                "text": " "
                                            }
                                        ]
                                    }
                                },
                                "operatorToken": {
                                    "kind": "EqualsToken",
                                    "fullStart": 887,
                                    "fullEnd": 889,
                                    "start": 887,
                                    "end": 888,
                                    "fullWidth": 2,
                                    "width": 1,
                                    "text": "=",
                                    "value": "=",
                                    "valueText": "=",
                                    "hasTrailingTrivia": true,
                                    "trailingTrivia": [
                                        {
                                            "kind": "WhitespaceTrivia",
                                            "text": " "
                                        }
                                    ]
                                },
                                "right": {
                                    "kind": "StringLiteral",
                                    "fullStart": 889,
                                    "fullEnd": 895,
                                    "start": 889,
                                    "end": 895,
                                    "fullWidth": 6,
                                    "width": 6,
                                    "text": "\"data\"",
                                    "value": "data",
                                    "valueText": "data"
                                }
                            },
                            "semicolonToken": {
                                "kind": "SemicolonToken",
                                "fullStart": 895,
                                "fullEnd": 898,
                                "start": 895,
                                "end": 896,
                                "fullWidth": 3,
                                "width": 1,
                                "text": ";",
                                "value": ";",
                                "valueText": ";",
                                "hasTrailingTrivia": true,
                                "hasTrailingNewLine": true,
                                "trailingTrivia": [
                                    {
                                        "kind": "NewLineTrivia",
                                        "text": "\r\n"
                                    }
                                ]
                            }
                        },
                        {
                            "kind": "VariableStatement",
                            "fullStart": 898,
                            "fullEnd": 991,
                            "start": 906,
                            "end": 989,
                            "fullWidth": 93,
                            "width": 83,
                            "modifiers": [],
                            "variableDeclaration": {
                                "kind": "VariableDeclaration",
                                "fullStart": 898,
                                "fullEnd": 988,
                                "start": 906,
                                "end": 988,
                                "fullWidth": 90,
                                "width": 82,
                                "varKeyword": {
                                    "kind": "VarKeyword",
                                    "fullStart": 898,
                                    "fullEnd": 910,
                                    "start": 906,
                                    "end": 909,
                                    "fullWidth": 12,
                                    "width": 3,
                                    "text": "var",
                                    "value": "var",
                                    "valueText": "var",
                                    "hasLeadingTrivia": true,
                                    "hasTrailingTrivia": true,
                                    "leadingTrivia": [
                                        {
                                            "kind": "WhitespaceTrivia",
                                            "text": "        "
                                        }
                                    ],
                                    "trailingTrivia": [
                                        {
                                            "kind": "WhitespaceTrivia",
                                            "text": " "
                                        }
                                    ]
                                },
                                "variableDeclarators": [
                                    {
                                        "kind": "VariableDeclarator",
                                        "fullStart": 910,
                                        "fullEnd": 988,
                                        "start": 910,
                                        "end": 988,
                                        "fullWidth": 78,
<<<<<<< HEAD
                                        "width": 78,
                                        "identifier": {
=======
                                        "propertyName": {
>>>>>>> 85e84683
                                            "kind": "IdentifierName",
                                            "fullStart": 910,
                                            "fullEnd": 919,
                                            "start": 910,
                                            "end": 918,
                                            "fullWidth": 9,
                                            "width": 8,
                                            "text": "get_func",
                                            "value": "get_func",
                                            "valueText": "get_func",
                                            "hasTrailingTrivia": true,
                                            "trailingTrivia": [
                                                {
                                                    "kind": "WhitespaceTrivia",
                                                    "text": " "
                                                }
                                            ]
                                        },
                                        "equalsValueClause": {
                                            "kind": "EqualsValueClause",
                                            "fullStart": 919,
                                            "fullEnd": 988,
                                            "start": 919,
                                            "end": 988,
                                            "fullWidth": 69,
                                            "width": 69,
                                            "equalsToken": {
                                                "kind": "EqualsToken",
                                                "fullStart": 919,
                                                "fullEnd": 921,
                                                "start": 919,
                                                "end": 920,
                                                "fullWidth": 2,
                                                "width": 1,
                                                "text": "=",
                                                "value": "=",
                                                "valueText": "=",
                                                "hasTrailingTrivia": true,
                                                "trailingTrivia": [
                                                    {
                                                        "kind": "WhitespaceTrivia",
                                                        "text": " "
                                                    }
                                                ]
                                            },
                                            "value": {
                                                "kind": "FunctionExpression",
                                                "fullStart": 921,
                                                "fullEnd": 988,
                                                "start": 921,
                                                "end": 988,
                                                "fullWidth": 67,
                                                "width": 67,
                                                "functionKeyword": {
                                                    "kind": "FunctionKeyword",
                                                    "fullStart": 921,
                                                    "fullEnd": 930,
                                                    "start": 921,
                                                    "end": 929,
                                                    "fullWidth": 9,
                                                    "width": 8,
                                                    "text": "function",
                                                    "value": "function",
                                                    "valueText": "function",
                                                    "hasTrailingTrivia": true,
                                                    "trailingTrivia": [
                                                        {
                                                            "kind": "WhitespaceTrivia",
                                                            "text": " "
                                                        }
                                                    ]
                                                },
                                                "callSignature": {
                                                    "kind": "CallSignature",
                                                    "fullStart": 930,
                                                    "fullEnd": 933,
                                                    "start": 930,
                                                    "end": 932,
                                                    "fullWidth": 3,
                                                    "width": 2,
                                                    "parameterList": {
                                                        "kind": "ParameterList",
                                                        "fullStart": 930,
                                                        "fullEnd": 933,
                                                        "start": 930,
                                                        "end": 932,
                                                        "fullWidth": 3,
                                                        "width": 2,
                                                        "openParenToken": {
                                                            "kind": "OpenParenToken",
                                                            "fullStart": 930,
                                                            "fullEnd": 931,
                                                            "start": 930,
                                                            "end": 931,
                                                            "fullWidth": 1,
                                                            "width": 1,
                                                            "text": "(",
                                                            "value": "(",
                                                            "valueText": "("
                                                        },
                                                        "parameters": [],
                                                        "closeParenToken": {
                                                            "kind": "CloseParenToken",
                                                            "fullStart": 931,
                                                            "fullEnd": 933,
                                                            "start": 931,
                                                            "end": 932,
                                                            "fullWidth": 2,
                                                            "width": 1,
                                                            "text": ")",
                                                            "value": ")",
                                                            "valueText": ")",
                                                            "hasTrailingTrivia": true,
                                                            "trailingTrivia": [
                                                                {
                                                                    "kind": "WhitespaceTrivia",
                                                                    "text": " "
                                                                }
                                                            ]
                                                        }
                                                    }
                                                },
                                                "block": {
                                                    "kind": "Block",
                                                    "fullStart": 933,
                                                    "fullEnd": 988,
                                                    "start": 933,
                                                    "end": 988,
                                                    "fullWidth": 55,
                                                    "width": 55,
                                                    "openBraceToken": {
                                                        "kind": "OpenBraceToken",
                                                        "fullStart": 933,
                                                        "fullEnd": 936,
                                                        "start": 933,
                                                        "end": 934,
                                                        "fullWidth": 3,
                                                        "width": 1,
                                                        "text": "{",
                                                        "value": "{",
                                                        "valueText": "{",
                                                        "hasTrailingTrivia": true,
                                                        "hasTrailingNewLine": true,
                                                        "trailingTrivia": [
                                                            {
                                                                "kind": "NewLineTrivia",
                                                                "text": "\r\n"
                                                            }
                                                        ]
                                                    },
                                                    "statements": [
                                                        {
                                                            "kind": "ReturnStatement",
                                                            "fullStart": 936,
                                                            "fullEnd": 979,
                                                            "start": 948,
                                                            "end": 977,
                                                            "fullWidth": 43,
                                                            "width": 29,
                                                            "returnKeyword": {
                                                                "kind": "ReturnKeyword",
                                                                "fullStart": 936,
                                                                "fullEnd": 955,
                                                                "start": 948,
                                                                "end": 954,
                                                                "fullWidth": 19,
                                                                "width": 6,
                                                                "text": "return",
                                                                "value": "return",
                                                                "valueText": "return",
                                                                "hasLeadingTrivia": true,
                                                                "hasTrailingTrivia": true,
                                                                "leadingTrivia": [
                                                                    {
                                                                        "kind": "WhitespaceTrivia",
                                                                        "text": "            "
                                                                    }
                                                                ],
                                                                "trailingTrivia": [
                                                                    {
                                                                        "kind": "WhitespaceTrivia",
                                                                        "text": " "
                                                                    }
                                                                ]
                                                            },
                                                            "expression": {
                                                                "kind": "MemberAccessExpression",
                                                                "fullStart": 955,
                                                                "fullEnd": 976,
                                                                "start": 955,
                                                                "end": 976,
                                                                "fullWidth": 21,
                                                                "width": 21,
                                                                "expression": {
                                                                    "kind": "IdentifierName",
                                                                    "fullStart": 955,
                                                                    "fullEnd": 958,
                                                                    "start": 955,
                                                                    "end": 958,
                                                                    "fullWidth": 3,
                                                                    "width": 3,
                                                                    "text": "obj",
                                                                    "value": "obj",
                                                                    "valueText": "obj"
                                                                },
                                                                "dotToken": {
                                                                    "kind": "DotToken",
                                                                    "fullStart": 958,
                                                                    "fullEnd": 959,
                                                                    "start": 958,
                                                                    "end": 959,
                                                                    "fullWidth": 1,
                                                                    "width": 1,
                                                                    "text": ".",
                                                                    "value": ".",
                                                                    "valueText": "."
                                                                },
                                                                "name": {
                                                                    "kind": "IdentifierName",
                                                                    "fullStart": 959,
                                                                    "fullEnd": 976,
                                                                    "start": 959,
                                                                    "end": 976,
                                                                    "fullWidth": 17,
                                                                    "width": 17,
                                                                    "text": "verifySetFunction",
                                                                    "value": "verifySetFunction",
                                                                    "valueText": "verifySetFunction"
                                                                }
                                                            },
                                                            "semicolonToken": {
                                                                "kind": "SemicolonToken",
                                                                "fullStart": 976,
                                                                "fullEnd": 979,
                                                                "start": 976,
                                                                "end": 977,
                                                                "fullWidth": 3,
                                                                "width": 1,
                                                                "text": ";",
                                                                "value": ";",
                                                                "valueText": ";",
                                                                "hasTrailingTrivia": true,
                                                                "hasTrailingNewLine": true,
                                                                "trailingTrivia": [
                                                                    {
                                                                        "kind": "NewLineTrivia",
                                                                        "text": "\r\n"
                                                                    }
                                                                ]
                                                            }
                                                        }
                                                    ],
                                                    "closeBraceToken": {
                                                        "kind": "CloseBraceToken",
                                                        "fullStart": 979,
                                                        "fullEnd": 988,
                                                        "start": 987,
                                                        "end": 988,
                                                        "fullWidth": 9,
                                                        "width": 1,
                                                        "text": "}",
                                                        "value": "}",
                                                        "valueText": "}",
                                                        "hasLeadingTrivia": true,
                                                        "leadingTrivia": [
                                                            {
                                                                "kind": "WhitespaceTrivia",
                                                                "text": "        "
                                                            }
                                                        ]
                                                    }
                                                }
                                            }
                                        }
                                    }
                                ]
                            },
                            "semicolonToken": {
                                "kind": "SemicolonToken",
                                "fullStart": 988,
                                "fullEnd": 991,
                                "start": 988,
                                "end": 989,
                                "fullWidth": 3,
                                "width": 1,
                                "text": ";",
                                "value": ";",
                                "valueText": ";",
                                "hasTrailingTrivia": true,
                                "hasTrailingNewLine": true,
                                "trailingTrivia": [
                                    {
                                        "kind": "NewLineTrivia",
                                        "text": "\r\n"
                                    }
                                ]
                            }
                        },
                        {
                            "kind": "VariableStatement",
                            "fullStart": 991,
                            "fullEnd": 1090,
                            "start": 999,
                            "end": 1088,
                            "fullWidth": 99,
                            "width": 89,
                            "modifiers": [],
                            "variableDeclaration": {
                                "kind": "VariableDeclaration",
                                "fullStart": 991,
                                "fullEnd": 1087,
                                "start": 999,
                                "end": 1087,
                                "fullWidth": 96,
                                "width": 88,
                                "varKeyword": {
                                    "kind": "VarKeyword",
                                    "fullStart": 991,
                                    "fullEnd": 1003,
                                    "start": 999,
                                    "end": 1002,
                                    "fullWidth": 12,
                                    "width": 3,
                                    "text": "var",
                                    "value": "var",
                                    "valueText": "var",
                                    "hasLeadingTrivia": true,
                                    "hasTrailingTrivia": true,
                                    "leadingTrivia": [
                                        {
                                            "kind": "WhitespaceTrivia",
                                            "text": "        "
                                        }
                                    ],
                                    "trailingTrivia": [
                                        {
                                            "kind": "WhitespaceTrivia",
                                            "text": " "
                                        }
                                    ]
                                },
                                "variableDeclarators": [
                                    {
                                        "kind": "VariableDeclarator",
                                        "fullStart": 1003,
                                        "fullEnd": 1087,
                                        "start": 1003,
                                        "end": 1087,
                                        "fullWidth": 84,
<<<<<<< HEAD
                                        "width": 84,
                                        "identifier": {
=======
                                        "propertyName": {
>>>>>>> 85e84683
                                            "kind": "IdentifierName",
                                            "fullStart": 1003,
                                            "fullEnd": 1012,
                                            "start": 1003,
                                            "end": 1011,
                                            "fullWidth": 9,
                                            "width": 8,
                                            "text": "set_func",
                                            "value": "set_func",
                                            "valueText": "set_func",
                                            "hasTrailingTrivia": true,
                                            "trailingTrivia": [
                                                {
                                                    "kind": "WhitespaceTrivia",
                                                    "text": " "
                                                }
                                            ]
                                        },
                                        "equalsValueClause": {
                                            "kind": "EqualsValueClause",
                                            "fullStart": 1012,
                                            "fullEnd": 1087,
                                            "start": 1012,
                                            "end": 1087,
                                            "fullWidth": 75,
                                            "width": 75,
                                            "equalsToken": {
                                                "kind": "EqualsToken",
                                                "fullStart": 1012,
                                                "fullEnd": 1014,
                                                "start": 1012,
                                                "end": 1013,
                                                "fullWidth": 2,
                                                "width": 1,
                                                "text": "=",
                                                "value": "=",
                                                "valueText": "=",
                                                "hasTrailingTrivia": true,
                                                "trailingTrivia": [
                                                    {
                                                        "kind": "WhitespaceTrivia",
                                                        "text": " "
                                                    }
                                                ]
                                            },
                                            "value": {
                                                "kind": "FunctionExpression",
                                                "fullStart": 1014,
                                                "fullEnd": 1087,
                                                "start": 1014,
                                                "end": 1087,
                                                "fullWidth": 73,
                                                "width": 73,
                                                "functionKeyword": {
                                                    "kind": "FunctionKeyword",
                                                    "fullStart": 1014,
                                                    "fullEnd": 1023,
                                                    "start": 1014,
                                                    "end": 1022,
                                                    "fullWidth": 9,
                                                    "width": 8,
                                                    "text": "function",
                                                    "value": "function",
                                                    "valueText": "function",
                                                    "hasTrailingTrivia": true,
                                                    "trailingTrivia": [
                                                        {
                                                            "kind": "WhitespaceTrivia",
                                                            "text": " "
                                                        }
                                                    ]
                                                },
                                                "callSignature": {
                                                    "kind": "CallSignature",
                                                    "fullStart": 1023,
                                                    "fullEnd": 1031,
                                                    "start": 1023,
                                                    "end": 1030,
                                                    "fullWidth": 8,
                                                    "width": 7,
                                                    "parameterList": {
                                                        "kind": "ParameterList",
                                                        "fullStart": 1023,
                                                        "fullEnd": 1031,
                                                        "start": 1023,
                                                        "end": 1030,
                                                        "fullWidth": 8,
                                                        "width": 7,
                                                        "openParenToken": {
                                                            "kind": "OpenParenToken",
                                                            "fullStart": 1023,
                                                            "fullEnd": 1024,
                                                            "start": 1023,
                                                            "end": 1024,
                                                            "fullWidth": 1,
                                                            "width": 1,
                                                            "text": "(",
                                                            "value": "(",
                                                            "valueText": "("
                                                        },
                                                        "parameters": [
                                                            {
                                                                "kind": "Parameter",
                                                                "fullStart": 1024,
                                                                "fullEnd": 1029,
                                                                "start": 1024,
                                                                "end": 1029,
                                                                "fullWidth": 5,
                                                                "width": 5,
                                                                "modifiers": [],
                                                                "identifier": {
                                                                    "kind": "IdentifierName",
                                                                    "fullStart": 1024,
                                                                    "fullEnd": 1029,
                                                                    "start": 1024,
                                                                    "end": 1029,
                                                                    "fullWidth": 5,
                                                                    "width": 5,
                                                                    "text": "value",
                                                                    "value": "value",
                                                                    "valueText": "value"
                                                                }
                                                            }
                                                        ],
                                                        "closeParenToken": {
                                                            "kind": "CloseParenToken",
                                                            "fullStart": 1029,
                                                            "fullEnd": 1031,
                                                            "start": 1029,
                                                            "end": 1030,
                                                            "fullWidth": 2,
                                                            "width": 1,
                                                            "text": ")",
                                                            "value": ")",
                                                            "valueText": ")",
                                                            "hasTrailingTrivia": true,
                                                            "trailingTrivia": [
                                                                {
                                                                    "kind": "WhitespaceTrivia",
                                                                    "text": " "
                                                                }
                                                            ]
                                                        }
                                                    }
                                                },
                                                "block": {
                                                    "kind": "Block",
                                                    "fullStart": 1031,
                                                    "fullEnd": 1087,
                                                    "start": 1031,
                                                    "end": 1087,
                                                    "fullWidth": 56,
                                                    "width": 56,
                                                    "openBraceToken": {
                                                        "kind": "OpenBraceToken",
                                                        "fullStart": 1031,
                                                        "fullEnd": 1034,
                                                        "start": 1031,
                                                        "end": 1032,
                                                        "fullWidth": 3,
                                                        "width": 1,
                                                        "text": "{",
                                                        "value": "{",
                                                        "valueText": "{",
                                                        "hasTrailingTrivia": true,
                                                        "hasTrailingNewLine": true,
                                                        "trailingTrivia": [
                                                            {
                                                                "kind": "NewLineTrivia",
                                                                "text": "\r\n"
                                                            }
                                                        ]
                                                    },
                                                    "statements": [
                                                        {
                                                            "kind": "ExpressionStatement",
                                                            "fullStart": 1034,
                                                            "fullEnd": 1078,
                                                            "start": 1046,
                                                            "end": 1076,
                                                            "fullWidth": 44,
                                                            "width": 30,
                                                            "expression": {
                                                                "kind": "AssignmentExpression",
                                                                "fullStart": 1034,
                                                                "fullEnd": 1075,
                                                                "start": 1046,
                                                                "end": 1075,
                                                                "fullWidth": 41,
                                                                "width": 29,
                                                                "left": {
                                                                    "kind": "MemberAccessExpression",
                                                                    "fullStart": 1034,
                                                                    "fullEnd": 1068,
                                                                    "start": 1046,
                                                                    "end": 1067,
                                                                    "fullWidth": 34,
                                                                    "width": 21,
                                                                    "expression": {
                                                                        "kind": "IdentifierName",
                                                                        "fullStart": 1034,
                                                                        "fullEnd": 1049,
                                                                        "start": 1046,
                                                                        "end": 1049,
                                                                        "fullWidth": 15,
                                                                        "width": 3,
                                                                        "text": "obj",
                                                                        "value": "obj",
                                                                        "valueText": "obj",
                                                                        "hasLeadingTrivia": true,
                                                                        "leadingTrivia": [
                                                                            {
                                                                                "kind": "WhitespaceTrivia",
                                                                                "text": "            "
                                                                            }
                                                                        ]
                                                                    },
                                                                    "dotToken": {
                                                                        "kind": "DotToken",
                                                                        "fullStart": 1049,
                                                                        "fullEnd": 1050,
                                                                        "start": 1049,
                                                                        "end": 1050,
                                                                        "fullWidth": 1,
                                                                        "width": 1,
                                                                        "text": ".",
                                                                        "value": ".",
                                                                        "valueText": "."
                                                                    },
                                                                    "name": {
                                                                        "kind": "IdentifierName",
                                                                        "fullStart": 1050,
                                                                        "fullEnd": 1068,
                                                                        "start": 1050,
                                                                        "end": 1067,
                                                                        "fullWidth": 18,
                                                                        "width": 17,
                                                                        "text": "verifySetFunction",
                                                                        "value": "verifySetFunction",
                                                                        "valueText": "verifySetFunction",
                                                                        "hasTrailingTrivia": true,
                                                                        "trailingTrivia": [
                                                                            {
                                                                                "kind": "WhitespaceTrivia",
                                                                                "text": " "
                                                                            }
                                                                        ]
                                                                    }
                                                                },
                                                                "operatorToken": {
                                                                    "kind": "EqualsToken",
                                                                    "fullStart": 1068,
                                                                    "fullEnd": 1070,
                                                                    "start": 1068,
                                                                    "end": 1069,
                                                                    "fullWidth": 2,
                                                                    "width": 1,
                                                                    "text": "=",
                                                                    "value": "=",
                                                                    "valueText": "=",
                                                                    "hasTrailingTrivia": true,
                                                                    "trailingTrivia": [
                                                                        {
                                                                            "kind": "WhitespaceTrivia",
                                                                            "text": " "
                                                                        }
                                                                    ]
                                                                },
                                                                "right": {
                                                                    "kind": "IdentifierName",
                                                                    "fullStart": 1070,
                                                                    "fullEnd": 1075,
                                                                    "start": 1070,
                                                                    "end": 1075,
                                                                    "fullWidth": 5,
                                                                    "width": 5,
                                                                    "text": "value",
                                                                    "value": "value",
                                                                    "valueText": "value"
                                                                }
                                                            },
                                                            "semicolonToken": {
                                                                "kind": "SemicolonToken",
                                                                "fullStart": 1075,
                                                                "fullEnd": 1078,
                                                                "start": 1075,
                                                                "end": 1076,
                                                                "fullWidth": 3,
                                                                "width": 1,
                                                                "text": ";",
                                                                "value": ";",
                                                                "valueText": ";",
                                                                "hasTrailingTrivia": true,
                                                                "hasTrailingNewLine": true,
                                                                "trailingTrivia": [
                                                                    {
                                                                        "kind": "NewLineTrivia",
                                                                        "text": "\r\n"
                                                                    }
                                                                ]
                                                            }
                                                        }
                                                    ],
                                                    "closeBraceToken": {
                                                        "kind": "CloseBraceToken",
                                                        "fullStart": 1078,
                                                        "fullEnd": 1087,
                                                        "start": 1086,
                                                        "end": 1087,
                                                        "fullWidth": 9,
                                                        "width": 1,
                                                        "text": "}",
                                                        "value": "}",
                                                        "valueText": "}",
                                                        "hasLeadingTrivia": true,
                                                        "leadingTrivia": [
                                                            {
                                                                "kind": "WhitespaceTrivia",
                                                                "text": "        "
                                                            }
                                                        ]
                                                    }
                                                }
                                            }
                                        }
                                    }
                                ]
                            },
                            "semicolonToken": {
                                "kind": "SemicolonToken",
                                "fullStart": 1087,
                                "fullEnd": 1090,
                                "start": 1087,
                                "end": 1088,
                                "fullWidth": 3,
                                "width": 1,
                                "text": ";",
                                "value": ";",
                                "valueText": ";",
                                "hasTrailingTrivia": true,
                                "hasTrailingNewLine": true,
                                "trailingTrivia": [
                                    {
                                        "kind": "NewLineTrivia",
                                        "text": "\r\n"
                                    }
                                ]
                            }
                        },
                        {
                            "kind": "ExpressionStatement",
                            "fullStart": 1090,
                            "fullEnd": 1268,
                            "start": 1098,
                            "end": 1266,
                            "fullWidth": 178,
                            "width": 168,
                            "isIncrementallyUnusable": true,
                            "expression": {
                                "kind": "InvocationExpression",
                                "fullStart": 1090,
                                "fullEnd": 1265,
                                "start": 1098,
                                "end": 1265,
                                "fullWidth": 175,
                                "width": 167,
                                "isIncrementallyUnusable": true,
                                "expression": {
                                    "kind": "MemberAccessExpression",
                                    "fullStart": 1090,
                                    "fullEnd": 1119,
                                    "start": 1098,
                                    "end": 1119,
                                    "fullWidth": 29,
                                    "width": 21,
                                    "expression": {
                                        "kind": "IdentifierName",
                                        "fullStart": 1090,
                                        "fullEnd": 1104,
                                        "start": 1098,
                                        "end": 1104,
                                        "fullWidth": 14,
                                        "width": 6,
                                        "text": "Object",
                                        "value": "Object",
                                        "valueText": "Object",
                                        "hasLeadingTrivia": true,
                                        "leadingTrivia": [
                                            {
                                                "kind": "WhitespaceTrivia",
                                                "text": "        "
                                            }
                                        ]
                                    },
                                    "dotToken": {
                                        "kind": "DotToken",
                                        "fullStart": 1104,
                                        "fullEnd": 1105,
                                        "start": 1104,
                                        "end": 1105,
                                        "fullWidth": 1,
                                        "width": 1,
                                        "text": ".",
                                        "value": ".",
                                        "valueText": "."
                                    },
                                    "name": {
                                        "kind": "IdentifierName",
                                        "fullStart": 1105,
                                        "fullEnd": 1119,
                                        "start": 1105,
                                        "end": 1119,
                                        "fullWidth": 14,
                                        "width": 14,
                                        "text": "defineProperty",
                                        "value": "defineProperty",
                                        "valueText": "defineProperty"
                                    }
                                },
                                "argumentList": {
                                    "kind": "ArgumentList",
                                    "fullStart": 1119,
                                    "fullEnd": 1265,
                                    "start": 1119,
                                    "end": 1265,
                                    "fullWidth": 146,
                                    "width": 146,
                                    "isIncrementallyUnusable": true,
                                    "openParenToken": {
                                        "kind": "OpenParenToken",
                                        "fullStart": 1119,
                                        "fullEnd": 1120,
                                        "start": 1119,
                                        "end": 1120,
                                        "fullWidth": 1,
                                        "width": 1,
                                        "text": "(",
                                        "value": "(",
                                        "valueText": "("
                                    },
                                    "arguments": [
                                        {
                                            "kind": "IdentifierName",
                                            "fullStart": 1120,
                                            "fullEnd": 1123,
                                            "start": 1120,
                                            "end": 1123,
                                            "fullWidth": 3,
                                            "width": 3,
                                            "text": "obj",
                                            "value": "obj",
                                            "valueText": "obj"
                                        },
                                        {
                                            "kind": "CommaToken",
                                            "fullStart": 1123,
                                            "fullEnd": 1125,
                                            "start": 1123,
                                            "end": 1124,
                                            "fullWidth": 2,
                                            "width": 1,
                                            "text": ",",
                                            "value": ",",
                                            "valueText": ",",
                                            "hasTrailingTrivia": true,
                                            "trailingTrivia": [
                                                {
                                                    "kind": "WhitespaceTrivia",
                                                    "text": " "
                                                }
                                            ]
                                        },
                                        {
                                            "kind": "StringLiteral",
                                            "fullStart": 1125,
                                            "fullEnd": 1130,
                                            "start": 1125,
                                            "end": 1130,
                                            "fullWidth": 5,
                                            "width": 5,
                                            "text": "\"foo\"",
                                            "value": "foo",
                                            "valueText": "foo"
                                        },
                                        {
                                            "kind": "CommaToken",
                                            "fullStart": 1130,
                                            "fullEnd": 1132,
                                            "start": 1130,
                                            "end": 1131,
                                            "fullWidth": 2,
                                            "width": 1,
                                            "text": ",",
                                            "value": ",",
                                            "valueText": ",",
                                            "hasTrailingTrivia": true,
                                            "trailingTrivia": [
                                                {
                                                    "kind": "WhitespaceTrivia",
                                                    "text": " "
                                                }
                                            ]
                                        },
                                        {
                                            "kind": "ObjectLiteralExpression",
                                            "fullStart": 1132,
                                            "fullEnd": 1264,
                                            "start": 1132,
                                            "end": 1264,
                                            "fullWidth": 132,
                                            "width": 132,
                                            "isIncrementallyUnusable": true,
                                            "openBraceToken": {
                                                "kind": "OpenBraceToken",
                                                "fullStart": 1132,
                                                "fullEnd": 1135,
                                                "start": 1132,
                                                "end": 1133,
                                                "fullWidth": 3,
                                                "width": 1,
                                                "text": "{",
                                                "value": "{",
                                                "valueText": "{",
                                                "hasTrailingTrivia": true,
                                                "hasTrailingNewLine": true,
                                                "trailingTrivia": [
                                                    {
                                                        "kind": "NewLineTrivia",
                                                        "text": "\r\n"
                                                    }
                                                ]
                                            },
                                            "propertyAssignments": [
                                                {
                                                    "kind": "SimplePropertyAssignment",
                                                    "fullStart": 1135,
                                                    "fullEnd": 1160,
                                                    "start": 1147,
                                                    "end": 1160,
                                                    "fullWidth": 25,
                                                    "width": 13,
                                                    "isIncrementallyUnusable": true,
                                                    "propertyName": {
                                                        "kind": "IdentifierName",
                                                        "fullStart": 1135,
                                                        "fullEnd": 1150,
                                                        "start": 1147,
                                                        "end": 1150,
                                                        "fullWidth": 15,
                                                        "width": 3,
                                                        "text": "get",
                                                        "value": "get",
                                                        "valueText": "get",
                                                        "hasLeadingTrivia": true,
                                                        "leadingTrivia": [
                                                            {
                                                                "kind": "WhitespaceTrivia",
                                                                "text": "            "
                                                            }
                                                        ]
                                                    },
                                                    "colonToken": {
                                                        "kind": "ColonToken",
                                                        "fullStart": 1150,
                                                        "fullEnd": 1152,
                                                        "start": 1150,
                                                        "end": 1151,
                                                        "fullWidth": 2,
                                                        "width": 1,
                                                        "text": ":",
                                                        "value": ":",
                                                        "valueText": ":",
                                                        "hasTrailingTrivia": true,
                                                        "trailingTrivia": [
                                                            {
                                                                "kind": "WhitespaceTrivia",
                                                                "text": " "
                                                            }
                                                        ]
                                                    },
                                                    "expression": {
                                                        "kind": "IdentifierName",
                                                        "fullStart": 1152,
                                                        "fullEnd": 1160,
                                                        "start": 1152,
                                                        "end": 1160,
                                                        "fullWidth": 8,
                                                        "width": 8,
                                                        "text": "get_func",
                                                        "value": "get_func",
                                                        "valueText": "get_func"
                                                    }
                                                },
                                                {
                                                    "kind": "CommaToken",
                                                    "fullStart": 1160,
                                                    "fullEnd": 1163,
                                                    "start": 1160,
                                                    "end": 1161,
                                                    "fullWidth": 3,
                                                    "width": 1,
                                                    "text": ",",
                                                    "value": ",",
                                                    "valueText": ",",
                                                    "hasTrailingTrivia": true,
                                                    "hasTrailingNewLine": true,
                                                    "trailingTrivia": [
                                                        {
                                                            "kind": "NewLineTrivia",
                                                            "text": "\r\n"
                                                        }
                                                    ]
                                                },
                                                {
                                                    "kind": "SimplePropertyAssignment",
                                                    "fullStart": 1163,
                                                    "fullEnd": 1188,
                                                    "start": 1175,
                                                    "end": 1188,
                                                    "fullWidth": 25,
                                                    "width": 13,
                                                    "isIncrementallyUnusable": true,
                                                    "propertyName": {
                                                        "kind": "IdentifierName",
                                                        "fullStart": 1163,
                                                        "fullEnd": 1178,
                                                        "start": 1175,
                                                        "end": 1178,
                                                        "fullWidth": 15,
                                                        "width": 3,
                                                        "text": "set",
                                                        "value": "set",
                                                        "valueText": "set",
                                                        "hasLeadingTrivia": true,
                                                        "leadingTrivia": [
                                                            {
                                                                "kind": "WhitespaceTrivia",
                                                                "text": "            "
                                                            }
                                                        ]
                                                    },
                                                    "colonToken": {
                                                        "kind": "ColonToken",
                                                        "fullStart": 1178,
                                                        "fullEnd": 1180,
                                                        "start": 1178,
                                                        "end": 1179,
                                                        "fullWidth": 2,
                                                        "width": 1,
                                                        "text": ":",
                                                        "value": ":",
                                                        "valueText": ":",
                                                        "hasTrailingTrivia": true,
                                                        "trailingTrivia": [
                                                            {
                                                                "kind": "WhitespaceTrivia",
                                                                "text": " "
                                                            }
                                                        ]
                                                    },
                                                    "expression": {
                                                        "kind": "IdentifierName",
                                                        "fullStart": 1180,
                                                        "fullEnd": 1188,
                                                        "start": 1180,
                                                        "end": 1188,
                                                        "fullWidth": 8,
                                                        "width": 8,
                                                        "text": "set_func",
                                                        "value": "set_func",
                                                        "valueText": "set_func"
                                                    }
                                                },
                                                {
                                                    "kind": "CommaToken",
                                                    "fullStart": 1188,
                                                    "fullEnd": 1191,
                                                    "start": 1188,
                                                    "end": 1189,
                                                    "fullWidth": 3,
                                                    "width": 1,
                                                    "text": ",",
                                                    "value": ",",
                                                    "valueText": ",",
                                                    "hasTrailingTrivia": true,
                                                    "hasTrailingNewLine": true,
                                                    "trailingTrivia": [
                                                        {
                                                            "kind": "NewLineTrivia",
                                                            "text": "\r\n"
                                                        }
                                                    ]
                                                },
                                                {
                                                    "kind": "SimplePropertyAssignment",
                                                    "fullStart": 1191,
                                                    "fullEnd": 1220,
                                                    "start": 1203,
                                                    "end": 1220,
                                                    "fullWidth": 29,
                                                    "width": 17,
                                                    "propertyName": {
                                                        "kind": "IdentifierName",
                                                        "fullStart": 1191,
                                                        "fullEnd": 1213,
                                                        "start": 1203,
                                                        "end": 1213,
                                                        "fullWidth": 22,
                                                        "width": 10,
                                                        "text": "enumerable",
                                                        "value": "enumerable",
                                                        "valueText": "enumerable",
                                                        "hasLeadingTrivia": true,
                                                        "leadingTrivia": [
                                                            {
                                                                "kind": "WhitespaceTrivia",
                                                                "text": "            "
                                                            }
                                                        ]
                                                    },
                                                    "colonToken": {
                                                        "kind": "ColonToken",
                                                        "fullStart": 1213,
                                                        "fullEnd": 1215,
                                                        "start": 1213,
                                                        "end": 1214,
                                                        "fullWidth": 2,
                                                        "width": 1,
                                                        "text": ":",
                                                        "value": ":",
                                                        "valueText": ":",
                                                        "hasTrailingTrivia": true,
                                                        "trailingTrivia": [
                                                            {
                                                                "kind": "WhitespaceTrivia",
                                                                "text": " "
                                                            }
                                                        ]
                                                    },
                                                    "expression": {
                                                        "kind": "FalseKeyword",
                                                        "fullStart": 1215,
                                                        "fullEnd": 1220,
                                                        "start": 1215,
                                                        "end": 1220,
                                                        "fullWidth": 5,
                                                        "width": 5,
                                                        "text": "false",
                                                        "value": false,
                                                        "valueText": "false"
                                                    }
                                                },
                                                {
                                                    "kind": "CommaToken",
                                                    "fullStart": 1220,
                                                    "fullEnd": 1223,
                                                    "start": 1220,
                                                    "end": 1221,
                                                    "fullWidth": 3,
                                                    "width": 1,
                                                    "text": ",",
                                                    "value": ",",
                                                    "valueText": ",",
                                                    "hasTrailingTrivia": true,
                                                    "hasTrailingNewLine": true,
                                                    "trailingTrivia": [
                                                        {
                                                            "kind": "NewLineTrivia",
                                                            "text": "\r\n"
                                                        }
                                                    ]
                                                },
                                                {
                                                    "kind": "SimplePropertyAssignment",
                                                    "fullStart": 1223,
                                                    "fullEnd": 1255,
                                                    "start": 1235,
                                                    "end": 1253,
                                                    "fullWidth": 32,
                                                    "width": 18,
                                                    "propertyName": {
                                                        "kind": "IdentifierName",
                                                        "fullStart": 1223,
                                                        "fullEnd": 1247,
                                                        "start": 1235,
                                                        "end": 1247,
                                                        "fullWidth": 24,
                                                        "width": 12,
                                                        "text": "configurable",
                                                        "value": "configurable",
                                                        "valueText": "configurable",
                                                        "hasLeadingTrivia": true,
                                                        "leadingTrivia": [
                                                            {
                                                                "kind": "WhitespaceTrivia",
                                                                "text": "            "
                                                            }
                                                        ]
                                                    },
                                                    "colonToken": {
                                                        "kind": "ColonToken",
                                                        "fullStart": 1247,
                                                        "fullEnd": 1249,
                                                        "start": 1247,
                                                        "end": 1248,
                                                        "fullWidth": 2,
                                                        "width": 1,
                                                        "text": ":",
                                                        "value": ":",
                                                        "valueText": ":",
                                                        "hasTrailingTrivia": true,
                                                        "trailingTrivia": [
                                                            {
                                                                "kind": "WhitespaceTrivia",
                                                                "text": " "
                                                            }
                                                        ]
                                                    },
                                                    "expression": {
                                                        "kind": "TrueKeyword",
                                                        "fullStart": 1249,
                                                        "fullEnd": 1255,
                                                        "start": 1249,
                                                        "end": 1253,
                                                        "fullWidth": 6,
                                                        "width": 4,
                                                        "text": "true",
                                                        "value": true,
                                                        "valueText": "true",
                                                        "hasTrailingTrivia": true,
                                                        "hasTrailingNewLine": true,
                                                        "trailingTrivia": [
                                                            {
                                                                "kind": "NewLineTrivia",
                                                                "text": "\r\n"
                                                            }
                                                        ]
                                                    }
                                                }
                                            ],
                                            "closeBraceToken": {
                                                "kind": "CloseBraceToken",
                                                "fullStart": 1255,
                                                "fullEnd": 1264,
                                                "start": 1263,
                                                "end": 1264,
                                                "fullWidth": 9,
                                                "width": 1,
                                                "text": "}",
                                                "value": "}",
                                                "valueText": "}",
                                                "hasLeadingTrivia": true,
                                                "leadingTrivia": [
                                                    {
                                                        "kind": "WhitespaceTrivia",
                                                        "text": "        "
                                                    }
                                                ]
                                            }
                                        }
                                    ],
                                    "closeParenToken": {
                                        "kind": "CloseParenToken",
                                        "fullStart": 1264,
                                        "fullEnd": 1265,
                                        "start": 1264,
                                        "end": 1265,
                                        "fullWidth": 1,
                                        "width": 1,
                                        "text": ")",
                                        "value": ")",
                                        "valueText": ")"
                                    }
                                }
                            },
                            "semicolonToken": {
                                "kind": "SemicolonToken",
                                "fullStart": 1265,
                                "fullEnd": 1268,
                                "start": 1265,
                                "end": 1266,
                                "fullWidth": 3,
                                "width": 1,
                                "text": ";",
                                "value": ";",
                                "valueText": ";",
                                "hasTrailingTrivia": true,
                                "hasTrailingNewLine": true,
                                "trailingTrivia": [
                                    {
                                        "kind": "NewLineTrivia",
                                        "text": "\r\n"
                                    }
                                ]
                            }
                        },
                        {
                            "kind": "ExpressionStatement",
                            "fullStart": 1268,
                            "fullEnd": 1358,
                            "start": 1278,
                            "end": 1356,
                            "fullWidth": 90,
                            "width": 78,
                            "expression": {
                                "kind": "InvocationExpression",
                                "fullStart": 1268,
                                "fullEnd": 1355,
                                "start": 1278,
                                "end": 1355,
                                "fullWidth": 87,
                                "width": 77,
                                "expression": {
                                    "kind": "MemberAccessExpression",
                                    "fullStart": 1268,
                                    "fullEnd": 1299,
                                    "start": 1278,
                                    "end": 1299,
                                    "fullWidth": 31,
                                    "width": 21,
                                    "expression": {
                                        "kind": "IdentifierName",
                                        "fullStart": 1268,
                                        "fullEnd": 1284,
                                        "start": 1278,
                                        "end": 1284,
                                        "fullWidth": 16,
                                        "width": 6,
                                        "text": "Object",
                                        "value": "Object",
                                        "valueText": "Object",
                                        "hasLeadingTrivia": true,
                                        "hasLeadingNewLine": true,
                                        "leadingTrivia": [
                                            {
                                                "kind": "NewLineTrivia",
                                                "text": "\r\n"
                                            },
                                            {
                                                "kind": "WhitespaceTrivia",
                                                "text": "        "
                                            }
                                        ]
                                    },
                                    "dotToken": {
                                        "kind": "DotToken",
                                        "fullStart": 1284,
                                        "fullEnd": 1285,
                                        "start": 1284,
                                        "end": 1285,
                                        "fullWidth": 1,
                                        "width": 1,
                                        "text": ".",
                                        "value": ".",
                                        "valueText": "."
                                    },
                                    "name": {
                                        "kind": "IdentifierName",
                                        "fullStart": 1285,
                                        "fullEnd": 1299,
                                        "start": 1285,
                                        "end": 1299,
                                        "fullWidth": 14,
                                        "width": 14,
                                        "text": "defineProperty",
                                        "value": "defineProperty",
                                        "valueText": "defineProperty"
                                    }
                                },
                                "argumentList": {
                                    "kind": "ArgumentList",
                                    "fullStart": 1299,
                                    "fullEnd": 1355,
                                    "start": 1299,
                                    "end": 1355,
                                    "fullWidth": 56,
                                    "width": 56,
                                    "openParenToken": {
                                        "kind": "OpenParenToken",
                                        "fullStart": 1299,
                                        "fullEnd": 1300,
                                        "start": 1299,
                                        "end": 1300,
                                        "fullWidth": 1,
                                        "width": 1,
                                        "text": "(",
                                        "value": "(",
                                        "valueText": "("
                                    },
                                    "arguments": [
                                        {
                                            "kind": "IdentifierName",
                                            "fullStart": 1300,
                                            "fullEnd": 1303,
                                            "start": 1300,
                                            "end": 1303,
                                            "fullWidth": 3,
                                            "width": 3,
                                            "text": "obj",
                                            "value": "obj",
                                            "valueText": "obj"
                                        },
                                        {
                                            "kind": "CommaToken",
                                            "fullStart": 1303,
                                            "fullEnd": 1305,
                                            "start": 1303,
                                            "end": 1304,
                                            "fullWidth": 2,
                                            "width": 1,
                                            "text": ",",
                                            "value": ",",
                                            "valueText": ",",
                                            "hasTrailingTrivia": true,
                                            "trailingTrivia": [
                                                {
                                                    "kind": "WhitespaceTrivia",
                                                    "text": " "
                                                }
                                            ]
                                        },
                                        {
                                            "kind": "StringLiteral",
                                            "fullStart": 1305,
                                            "fullEnd": 1310,
                                            "start": 1305,
                                            "end": 1310,
                                            "fullWidth": 5,
                                            "width": 5,
                                            "text": "\"foo\"",
                                            "value": "foo",
                                            "valueText": "foo"
                                        },
                                        {
                                            "kind": "CommaToken",
                                            "fullStart": 1310,
                                            "fullEnd": 1312,
                                            "start": 1310,
                                            "end": 1311,
                                            "fullWidth": 2,
                                            "width": 1,
                                            "text": ",",
                                            "value": ",",
                                            "valueText": ",",
                                            "hasTrailingTrivia": true,
                                            "trailingTrivia": [
                                                {
                                                    "kind": "WhitespaceTrivia",
                                                    "text": " "
                                                }
                                            ]
                                        },
                                        {
                                            "kind": "ObjectLiteralExpression",
                                            "fullStart": 1312,
                                            "fullEnd": 1354,
                                            "start": 1312,
                                            "end": 1354,
                                            "fullWidth": 42,
                                            "width": 42,
                                            "openBraceToken": {
                                                "kind": "OpenBraceToken",
                                                "fullStart": 1312,
                                                "fullEnd": 1315,
                                                "start": 1312,
                                                "end": 1313,
                                                "fullWidth": 3,
                                                "width": 1,
                                                "text": "{",
                                                "value": "{",
                                                "valueText": "{",
                                                "hasTrailingTrivia": true,
                                                "hasTrailingNewLine": true,
                                                "trailingTrivia": [
                                                    {
                                                        "kind": "NewLineTrivia",
                                                        "text": "\r\n"
                                                    }
                                                ]
                                            },
                                            "propertyAssignments": [
                                                {
                                                    "kind": "SimplePropertyAssignment",
                                                    "fullStart": 1315,
                                                    "fullEnd": 1345,
                                                    "start": 1327,
                                                    "end": 1343,
                                                    "fullWidth": 30,
                                                    "width": 16,
                                                    "propertyName": {
                                                        "kind": "IdentifierName",
                                                        "fullStart": 1315,
                                                        "fullEnd": 1337,
                                                        "start": 1327,
                                                        "end": 1337,
                                                        "fullWidth": 22,
                                                        "width": 10,
                                                        "text": "enumerable",
                                                        "value": "enumerable",
                                                        "valueText": "enumerable",
                                                        "hasLeadingTrivia": true,
                                                        "leadingTrivia": [
                                                            {
                                                                "kind": "WhitespaceTrivia",
                                                                "text": "            "
                                                            }
                                                        ]
                                                    },
                                                    "colonToken": {
                                                        "kind": "ColonToken",
                                                        "fullStart": 1337,
                                                        "fullEnd": 1339,
                                                        "start": 1337,
                                                        "end": 1338,
                                                        "fullWidth": 2,
                                                        "width": 1,
                                                        "text": ":",
                                                        "value": ":",
                                                        "valueText": ":",
                                                        "hasTrailingTrivia": true,
                                                        "trailingTrivia": [
                                                            {
                                                                "kind": "WhitespaceTrivia",
                                                                "text": " "
                                                            }
                                                        ]
                                                    },
                                                    "expression": {
                                                        "kind": "TrueKeyword",
                                                        "fullStart": 1339,
                                                        "fullEnd": 1345,
                                                        "start": 1339,
                                                        "end": 1343,
                                                        "fullWidth": 6,
                                                        "width": 4,
                                                        "text": "true",
                                                        "value": true,
                                                        "valueText": "true",
                                                        "hasTrailingTrivia": true,
                                                        "hasTrailingNewLine": true,
                                                        "trailingTrivia": [
                                                            {
                                                                "kind": "NewLineTrivia",
                                                                "text": "\r\n"
                                                            }
                                                        ]
                                                    }
                                                }
                                            ],
                                            "closeBraceToken": {
                                                "kind": "CloseBraceToken",
                                                "fullStart": 1345,
                                                "fullEnd": 1354,
                                                "start": 1353,
                                                "end": 1354,
                                                "fullWidth": 9,
                                                "width": 1,
                                                "text": "}",
                                                "value": "}",
                                                "valueText": "}",
                                                "hasLeadingTrivia": true,
                                                "leadingTrivia": [
                                                    {
                                                        "kind": "WhitespaceTrivia",
                                                        "text": "        "
                                                    }
                                                ]
                                            }
                                        }
                                    ],
                                    "closeParenToken": {
                                        "kind": "CloseParenToken",
                                        "fullStart": 1354,
                                        "fullEnd": 1355,
                                        "start": 1354,
                                        "end": 1355,
                                        "fullWidth": 1,
                                        "width": 1,
                                        "text": ")",
                                        "value": ")",
                                        "valueText": ")"
                                    }
                                }
                            },
                            "semicolonToken": {
                                "kind": "SemicolonToken",
                                "fullStart": 1355,
                                "fullEnd": 1358,
                                "start": 1355,
                                "end": 1356,
                                "fullWidth": 3,
                                "width": 1,
                                "text": ";",
                                "value": ";",
                                "valueText": ";",
                                "hasTrailingTrivia": true,
                                "hasTrailingNewLine": true,
                                "trailingTrivia": [
                                    {
                                        "kind": "NewLineTrivia",
                                        "text": "\r\n"
                                    }
                                ]
                            }
                        },
                        {
                            "kind": "ReturnStatement",
                            "fullStart": 1358,
                            "fullEnd": 1479,
                            "start": 1368,
                            "end": 1477,
                            "fullWidth": 121,
                            "width": 109,
                            "returnKeyword": {
                                "kind": "ReturnKeyword",
                                "fullStart": 1358,
                                "fullEnd": 1375,
                                "start": 1368,
                                "end": 1374,
                                "fullWidth": 17,
                                "width": 6,
                                "text": "return",
                                "value": "return",
                                "valueText": "return",
                                "hasLeadingTrivia": true,
                                "hasLeadingNewLine": true,
                                "hasTrailingTrivia": true,
                                "leadingTrivia": [
                                    {
                                        "kind": "NewLineTrivia",
                                        "text": "\r\n"
                                    },
                                    {
                                        "kind": "WhitespaceTrivia",
                                        "text": "        "
                                    }
                                ],
                                "trailingTrivia": [
                                    {
                                        "kind": "WhitespaceTrivia",
                                        "text": " "
                                    }
                                ]
                            },
                            "expression": {
                                "kind": "InvocationExpression",
                                "fullStart": 1375,
                                "fullEnd": 1476,
                                "start": 1375,
                                "end": 1476,
                                "fullWidth": 101,
                                "width": 101,
                                "expression": {
                                    "kind": "IdentifierName",
                                    "fullStart": 1375,
                                    "fullEnd": 1411,
                                    "start": 1375,
                                    "end": 1411,
                                    "fullWidth": 36,
                                    "width": 36,
                                    "text": "accessorPropertyAttributesAreCorrect",
                                    "value": "accessorPropertyAttributesAreCorrect",
                                    "valueText": "accessorPropertyAttributesAreCorrect"
                                },
                                "argumentList": {
                                    "kind": "ArgumentList",
                                    "fullStart": 1411,
                                    "fullEnd": 1476,
                                    "start": 1411,
                                    "end": 1476,
                                    "fullWidth": 65,
                                    "width": 65,
                                    "openParenToken": {
                                        "kind": "OpenParenToken",
                                        "fullStart": 1411,
                                        "fullEnd": 1412,
                                        "start": 1411,
                                        "end": 1412,
                                        "fullWidth": 1,
                                        "width": 1,
                                        "text": "(",
                                        "value": "(",
                                        "valueText": "("
                                    },
                                    "arguments": [
                                        {
                                            "kind": "IdentifierName",
                                            "fullStart": 1412,
                                            "fullEnd": 1415,
                                            "start": 1412,
                                            "end": 1415,
                                            "fullWidth": 3,
                                            "width": 3,
                                            "text": "obj",
                                            "value": "obj",
                                            "valueText": "obj"
                                        },
                                        {
                                            "kind": "CommaToken",
                                            "fullStart": 1415,
                                            "fullEnd": 1417,
                                            "start": 1415,
                                            "end": 1416,
                                            "fullWidth": 2,
                                            "width": 1,
                                            "text": ",",
                                            "value": ",",
                                            "valueText": ",",
                                            "hasTrailingTrivia": true,
                                            "trailingTrivia": [
                                                {
                                                    "kind": "WhitespaceTrivia",
                                                    "text": " "
                                                }
                                            ]
                                        },
                                        {
                                            "kind": "StringLiteral",
                                            "fullStart": 1417,
                                            "fullEnd": 1422,
                                            "start": 1417,
                                            "end": 1422,
                                            "fullWidth": 5,
                                            "width": 5,
                                            "text": "\"foo\"",
                                            "value": "foo",
                                            "valueText": "foo"
                                        },
                                        {
                                            "kind": "CommaToken",
                                            "fullStart": 1422,
                                            "fullEnd": 1424,
                                            "start": 1422,
                                            "end": 1423,
                                            "fullWidth": 2,
                                            "width": 1,
                                            "text": ",",
                                            "value": ",",
                                            "valueText": ",",
                                            "hasTrailingTrivia": true,
                                            "trailingTrivia": [
                                                {
                                                    "kind": "WhitespaceTrivia",
                                                    "text": " "
                                                }
                                            ]
                                        },
                                        {
                                            "kind": "IdentifierName",
                                            "fullStart": 1424,
                                            "fullEnd": 1432,
                                            "start": 1424,
                                            "end": 1432,
                                            "fullWidth": 8,
                                            "width": 8,
                                            "text": "get_func",
                                            "value": "get_func",
                                            "valueText": "get_func"
                                        },
                                        {
                                            "kind": "CommaToken",
                                            "fullStart": 1432,
                                            "fullEnd": 1434,
                                            "start": 1432,
                                            "end": 1433,
                                            "fullWidth": 2,
                                            "width": 1,
                                            "text": ",",
                                            "value": ",",
                                            "valueText": ",",
                                            "hasTrailingTrivia": true,
                                            "trailingTrivia": [
                                                {
                                                    "kind": "WhitespaceTrivia",
                                                    "text": " "
                                                }
                                            ]
                                        },
                                        {
                                            "kind": "IdentifierName",
                                            "fullStart": 1434,
                                            "fullEnd": 1442,
                                            "start": 1434,
                                            "end": 1442,
                                            "fullWidth": 8,
                                            "width": 8,
                                            "text": "set_func",
                                            "value": "set_func",
                                            "valueText": "set_func"
                                        },
                                        {
                                            "kind": "CommaToken",
                                            "fullStart": 1442,
                                            "fullEnd": 1444,
                                            "start": 1442,
                                            "end": 1443,
                                            "fullWidth": 2,
                                            "width": 1,
                                            "text": ",",
                                            "value": ",",
                                            "valueText": ",",
                                            "hasTrailingTrivia": true,
                                            "trailingTrivia": [
                                                {
                                                    "kind": "WhitespaceTrivia",
                                                    "text": " "
                                                }
                                            ]
                                        },
                                        {
                                            "kind": "StringLiteral",
                                            "fullStart": 1444,
                                            "fullEnd": 1463,
                                            "start": 1444,
                                            "end": 1463,
                                            "fullWidth": 19,
                                            "width": 19,
                                            "text": "\"verifySetFunction\"",
                                            "value": "verifySetFunction",
                                            "valueText": "verifySetFunction"
                                        },
                                        {
                                            "kind": "CommaToken",
                                            "fullStart": 1463,
                                            "fullEnd": 1465,
                                            "start": 1463,
                                            "end": 1464,
                                            "fullWidth": 2,
                                            "width": 1,
                                            "text": ",",
                                            "value": ",",
                                            "valueText": ",",
                                            "hasTrailingTrivia": true,
                                            "trailingTrivia": [
                                                {
                                                    "kind": "WhitespaceTrivia",
                                                    "text": " "
                                                }
                                            ]
                                        },
                                        {
                                            "kind": "TrueKeyword",
                                            "fullStart": 1465,
                                            "fullEnd": 1469,
                                            "start": 1465,
                                            "end": 1469,
                                            "fullWidth": 4,
                                            "width": 4,
                                            "text": "true",
                                            "value": true,
                                            "valueText": "true"
                                        },
                                        {
                                            "kind": "CommaToken",
                                            "fullStart": 1469,
                                            "fullEnd": 1471,
                                            "start": 1469,
                                            "end": 1470,
                                            "fullWidth": 2,
                                            "width": 1,
                                            "text": ",",
                                            "value": ",",
                                            "valueText": ",",
                                            "hasTrailingTrivia": true,
                                            "trailingTrivia": [
                                                {
                                                    "kind": "WhitespaceTrivia",
                                                    "text": " "
                                                }
                                            ]
                                        },
                                        {
                                            "kind": "TrueKeyword",
                                            "fullStart": 1471,
                                            "fullEnd": 1475,
                                            "start": 1471,
                                            "end": 1475,
                                            "fullWidth": 4,
                                            "width": 4,
                                            "text": "true",
                                            "value": true,
                                            "valueText": "true"
                                        }
                                    ],
                                    "closeParenToken": {
                                        "kind": "CloseParenToken",
                                        "fullStart": 1475,
                                        "fullEnd": 1476,
                                        "start": 1475,
                                        "end": 1476,
                                        "fullWidth": 1,
                                        "width": 1,
                                        "text": ")",
                                        "value": ")",
                                        "valueText": ")"
                                    }
                                }
                            },
                            "semicolonToken": {
                                "kind": "SemicolonToken",
                                "fullStart": 1476,
                                "fullEnd": 1479,
                                "start": 1476,
                                "end": 1477,
                                "fullWidth": 3,
                                "width": 1,
                                "text": ";",
                                "value": ";",
                                "valueText": ";",
                                "hasTrailingTrivia": true,
                                "hasTrailingNewLine": true,
                                "trailingTrivia": [
                                    {
                                        "kind": "NewLineTrivia",
                                        "text": "\r\n"
                                    }
                                ]
                            }
                        }
                    ],
                    "closeBraceToken": {
                        "kind": "CloseBraceToken",
                        "fullStart": 1479,
                        "fullEnd": 1486,
                        "start": 1483,
                        "end": 1484,
                        "fullWidth": 7,
                        "width": 1,
                        "text": "}",
                        "value": "}",
                        "valueText": "}",
                        "hasLeadingTrivia": true,
                        "hasTrailingTrivia": true,
                        "hasTrailingNewLine": true,
                        "leadingTrivia": [
                            {
                                "kind": "WhitespaceTrivia",
                                "text": "    "
                            }
                        ],
                        "trailingTrivia": [
                            {
                                "kind": "NewLineTrivia",
                                "text": "\r\n"
                            }
                        ]
                    }
                }
            },
            {
                "kind": "ExpressionStatement",
                "fullStart": 1486,
                "fullEnd": 1510,
                "start": 1486,
                "end": 1508,
                "fullWidth": 24,
                "width": 22,
                "expression": {
                    "kind": "InvocationExpression",
                    "fullStart": 1486,
                    "fullEnd": 1507,
                    "start": 1486,
                    "end": 1507,
                    "fullWidth": 21,
                    "width": 21,
                    "expression": {
                        "kind": "IdentifierName",
                        "fullStart": 1486,
                        "fullEnd": 1497,
                        "start": 1486,
                        "end": 1497,
                        "fullWidth": 11,
                        "width": 11,
                        "text": "runTestCase",
                        "value": "runTestCase",
                        "valueText": "runTestCase"
                    },
                    "argumentList": {
                        "kind": "ArgumentList",
                        "fullStart": 1497,
                        "fullEnd": 1507,
                        "start": 1497,
                        "end": 1507,
                        "fullWidth": 10,
                        "width": 10,
                        "openParenToken": {
                            "kind": "OpenParenToken",
                            "fullStart": 1497,
                            "fullEnd": 1498,
                            "start": 1497,
                            "end": 1498,
                            "fullWidth": 1,
                            "width": 1,
                            "text": "(",
                            "value": "(",
                            "valueText": "("
                        },
                        "arguments": [
                            {
                                "kind": "IdentifierName",
                                "fullStart": 1498,
                                "fullEnd": 1506,
                                "start": 1498,
                                "end": 1506,
                                "fullWidth": 8,
                                "width": 8,
                                "text": "testcase",
                                "value": "testcase",
                                "valueText": "testcase"
                            }
                        ],
                        "closeParenToken": {
                            "kind": "CloseParenToken",
                            "fullStart": 1506,
                            "fullEnd": 1507,
                            "start": 1506,
                            "end": 1507,
                            "fullWidth": 1,
                            "width": 1,
                            "text": ")",
                            "value": ")",
                            "valueText": ")"
                        }
                    }
                },
                "semicolonToken": {
                    "kind": "SemicolonToken",
                    "fullStart": 1507,
                    "fullEnd": 1510,
                    "start": 1507,
                    "end": 1508,
                    "fullWidth": 3,
                    "width": 1,
                    "text": ";",
                    "value": ";",
                    "valueText": ";",
                    "hasTrailingTrivia": true,
                    "hasTrailingNewLine": true,
                    "trailingTrivia": [
                        {
                            "kind": "NewLineTrivia",
                            "text": "\r\n"
                        }
                    ]
                }
            }
        ],
        "endOfFileToken": {
            "kind": "EndOfFileToken",
            "fullStart": 1510,
            "fullEnd": 1510,
            "start": 1510,
            "end": 1510,
            "fullWidth": 0,
            "width": 0,
            "text": ""
        }
    },
    "lineMap": {
        "lineStarts": [
            0,
            67,
            152,
            232,
            308,
            380,
            385,
            441,
            800,
            805,
            807,
            809,
            832,
            834,
            857,
            898,
            936,
            979,
            991,
            1034,
            1078,
            1090,
            1135,
            1163,
            1191,
            1223,
            1255,
            1268,
            1270,
            1315,
            1345,
            1358,
            1360,
            1479,
            1486,
            1510
        ],
        "length": 1510
    }
}<|MERGE_RESOLUTION|>--- conflicted
+++ resolved
@@ -252,12 +252,8 @@
                                         "start": 846,
                                         "end": 854,
                                         "fullWidth": 8,
-<<<<<<< HEAD
                                         "width": 8,
-                                        "identifier": {
-=======
                                         "propertyName": {
->>>>>>> 85e84683
                                             "kind": "IdentifierName",
                                             "fullStart": 846,
                                             "fullEnd": 850,
@@ -541,12 +537,8 @@
                                         "start": 910,
                                         "end": 988,
                                         "fullWidth": 78,
-<<<<<<< HEAD
                                         "width": 78,
-                                        "identifier": {
-=======
                                         "propertyName": {
->>>>>>> 85e84683
                                             "kind": "IdentifierName",
                                             "fullStart": 910,
                                             "fullEnd": 919,
@@ -896,12 +888,8 @@
                                         "start": 1003,
                                         "end": 1087,
                                         "fullWidth": 84,
-<<<<<<< HEAD
                                         "width": 84,
-                                        "identifier": {
-=======
                                         "propertyName": {
->>>>>>> 85e84683
                                             "kind": "IdentifierName",
                                             "fullStart": 1003,
                                             "fullEnd": 1012,
