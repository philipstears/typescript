{
    "isDeclaration": false,
    "languageVersion": "EcmaScript5",
    "parseOptions": {
        "allowAutomaticSemicolonInsertion": true
    },
    "sourceUnit": {
        "kind": "SourceUnit",
        "fullStart": 0,
        "fullEnd": 1425,
        "start": 633,
        "end": 1425,
        "fullWidth": 1425,
        "width": 792,
        "isIncrementallyUnusable": true,
        "moduleElements": [
            {
                "kind": "FunctionDeclaration",
                "fullStart": 0,
                "fullEnd": 1401,
                "start": 633,
                "end": 1399,
                "fullWidth": 1401,
                "width": 766,
                "modifiers": [],
                "functionKeyword": {
                    "kind": "FunctionKeyword",
                    "fullStart": 0,
                    "fullEnd": 642,
                    "start": 633,
                    "end": 641,
                    "fullWidth": 642,
                    "width": 8,
                    "text": "function",
                    "value": "function",
                    "valueText": "function",
                    "hasLeadingTrivia": true,
                    "hasLeadingComment": true,
                    "hasLeadingNewLine": true,
                    "hasTrailingTrivia": true,
                    "leadingTrivia": [
                        {
                            "kind": "SingleLineCommentTrivia",
                            "text": "/// Copyright (c) 2012 Ecma International.  All rights reserved. "
                        },
                        {
                            "kind": "NewLineTrivia",
                            "text": "\r\n"
                        },
                        {
                            "kind": "SingleLineCommentTrivia",
                            "text": "/// Ecma International makes this code available under the terms and conditions set"
                        },
                        {
                            "kind": "NewLineTrivia",
                            "text": "\r\n"
                        },
                        {
                            "kind": "SingleLineCommentTrivia",
                            "text": "/// forth on http://hg.ecmascript.org/tests/test262/raw-file/tip/LICENSE (the "
                        },
                        {
                            "kind": "NewLineTrivia",
                            "text": "\r\n"
                        },
                        {
                            "kind": "SingleLineCommentTrivia",
                            "text": "/// \"Use Terms\").   Any redistribution of this code must retain the above "
                        },
                        {
                            "kind": "NewLineTrivia",
                            "text": "\r\n"
                        },
                        {
                            "kind": "SingleLineCommentTrivia",
                            "text": "/// copyright and this notice and otherwise comply with the Use Terms."
                        },
                        {
                            "kind": "NewLineTrivia",
                            "text": "\r\n"
                        },
                        {
                            "kind": "MultiLineCommentTrivia",
                            "text": "/**\r\n * @path ch15/15.2/15.2.3/15.2.3.6/15.2.3.6-4-351.js\r\n * @description ES5 Attributes - fail to update [[Enumerable]] attribute of data property ([[Writable]] is true, [[Enumerable]] is false, [[Configurable]] is false) to different value\r\n */"
                        },
                        {
                            "kind": "NewLineTrivia",
                            "text": "\r\n"
                        },
                        {
                            "kind": "NewLineTrivia",
                            "text": "\r\n"
                        },
                        {
                            "kind": "NewLineTrivia",
                            "text": "\r\n"
                        }
                    ],
                    "trailingTrivia": [
                        {
                            "kind": "WhitespaceTrivia",
                            "text": " "
                        }
                    ]
                },
                "identifier": {
                    "kind": "IdentifierName",
                    "fullStart": 642,
                    "fullEnd": 650,
                    "start": 642,
                    "end": 650,
                    "fullWidth": 8,
                    "width": 8,
                    "text": "testcase",
                    "value": "testcase",
                    "valueText": "testcase"
                },
                "callSignature": {
                    "kind": "CallSignature",
                    "fullStart": 650,
                    "fullEnd": 653,
                    "start": 650,
                    "end": 652,
                    "fullWidth": 3,
                    "width": 2,
                    "parameterList": {
                        "kind": "ParameterList",
                        "fullStart": 650,
                        "fullEnd": 653,
                        "start": 650,
                        "end": 652,
                        "fullWidth": 3,
                        "width": 2,
                        "openParenToken": {
                            "kind": "OpenParenToken",
                            "fullStart": 650,
                            "fullEnd": 651,
                            "start": 650,
                            "end": 651,
                            "fullWidth": 1,
                            "width": 1,
                            "text": "(",
                            "value": "(",
                            "valueText": "("
                        },
                        "parameters": [],
                        "closeParenToken": {
                            "kind": "CloseParenToken",
                            "fullStart": 651,
                            "fullEnd": 653,
                            "start": 651,
                            "end": 652,
                            "fullWidth": 2,
                            "width": 1,
                            "text": ")",
                            "value": ")",
                            "valueText": ")",
                            "hasTrailingTrivia": true,
                            "trailingTrivia": [
                                {
                                    "kind": "WhitespaceTrivia",
                                    "text": " "
                                }
                            ]
                        }
                    }
                },
                "block": {
                    "kind": "Block",
                    "fullStart": 653,
                    "fullEnd": 1401,
                    "start": 653,
                    "end": 1399,
                    "fullWidth": 748,
                    "width": 746,
                    "openBraceToken": {
                        "kind": "OpenBraceToken",
                        "fullStart": 653,
                        "fullEnd": 656,
                        "start": 653,
                        "end": 654,
                        "fullWidth": 3,
                        "width": 1,
                        "text": "{",
                        "value": "{",
                        "valueText": "{",
                        "hasTrailingTrivia": true,
                        "hasTrailingNewLine": true,
                        "trailingTrivia": [
                            {
                                "kind": "NewLineTrivia",
                                "text": "\r\n"
                            }
                        ]
                    },
                    "statements": [
                        {
                            "kind": "VariableStatement",
                            "fullStart": 656,
                            "fullEnd": 679,
                            "start": 664,
                            "end": 677,
                            "fullWidth": 23,
                            "width": 13,
                            "modifiers": [],
                            "variableDeclaration": {
                                "kind": "VariableDeclaration",
                                "fullStart": 656,
                                "fullEnd": 676,
                                "start": 664,
                                "end": 676,
                                "fullWidth": 20,
                                "width": 12,
                                "varKeyword": {
                                    "kind": "VarKeyword",
                                    "fullStart": 656,
                                    "fullEnd": 668,
                                    "start": 664,
                                    "end": 667,
                                    "fullWidth": 12,
                                    "width": 3,
                                    "text": "var",
                                    "value": "var",
                                    "valueText": "var",
                                    "hasLeadingTrivia": true,
                                    "hasTrailingTrivia": true,
                                    "leadingTrivia": [
                                        {
                                            "kind": "WhitespaceTrivia",
                                            "text": "        "
                                        }
                                    ],
                                    "trailingTrivia": [
                                        {
                                            "kind": "WhitespaceTrivia",
                                            "text": " "
                                        }
                                    ]
                                },
                                "variableDeclarators": [
                                    {
                                        "kind": "VariableDeclarator",
                                        "fullStart": 668,
                                        "fullEnd": 676,
                                        "start": 668,
                                        "end": 676,
                                        "fullWidth": 8,
<<<<<<< HEAD
                                        "width": 8,
                                        "identifier": {
=======
                                        "propertyName": {
>>>>>>> 85e84683
                                            "kind": "IdentifierName",
                                            "fullStart": 668,
                                            "fullEnd": 672,
                                            "start": 668,
                                            "end": 671,
                                            "fullWidth": 4,
                                            "width": 3,
                                            "text": "obj",
                                            "value": "obj",
                                            "valueText": "obj",
                                            "hasTrailingTrivia": true,
                                            "trailingTrivia": [
                                                {
                                                    "kind": "WhitespaceTrivia",
                                                    "text": " "
                                                }
                                            ]
                                        },
                                        "equalsValueClause": {
                                            "kind": "EqualsValueClause",
                                            "fullStart": 672,
                                            "fullEnd": 676,
                                            "start": 672,
                                            "end": 676,
                                            "fullWidth": 4,
                                            "width": 4,
                                            "equalsToken": {
                                                "kind": "EqualsToken",
                                                "fullStart": 672,
                                                "fullEnd": 674,
                                                "start": 672,
                                                "end": 673,
                                                "fullWidth": 2,
                                                "width": 1,
                                                "text": "=",
                                                "value": "=",
                                                "valueText": "=",
                                                "hasTrailingTrivia": true,
                                                "trailingTrivia": [
                                                    {
                                                        "kind": "WhitespaceTrivia",
                                                        "text": " "
                                                    }
                                                ]
                                            },
                                            "value": {
                                                "kind": "ObjectLiteralExpression",
                                                "fullStart": 674,
                                                "fullEnd": 676,
                                                "start": 674,
                                                "end": 676,
                                                "fullWidth": 2,
                                                "width": 2,
                                                "openBraceToken": {
                                                    "kind": "OpenBraceToken",
                                                    "fullStart": 674,
                                                    "fullEnd": 675,
                                                    "start": 674,
                                                    "end": 675,
                                                    "fullWidth": 1,
                                                    "width": 1,
                                                    "text": "{",
                                                    "value": "{",
                                                    "valueText": "{"
                                                },
                                                "propertyAssignments": [],
                                                "closeBraceToken": {
                                                    "kind": "CloseBraceToken",
                                                    "fullStart": 675,
                                                    "fullEnd": 676,
                                                    "start": 675,
                                                    "end": 676,
                                                    "fullWidth": 1,
                                                    "width": 1,
                                                    "text": "}",
                                                    "value": "}",
                                                    "valueText": "}"
                                                }
                                            }
                                        }
                                    }
                                ]
                            },
                            "semicolonToken": {
                                "kind": "SemicolonToken",
                                "fullStart": 676,
                                "fullEnd": 679,
                                "start": 676,
                                "end": 677,
                                "fullWidth": 3,
                                "width": 1,
                                "text": ";",
                                "value": ";",
                                "valueText": ";",
                                "hasTrailingTrivia": true,
                                "hasTrailingNewLine": true,
                                "trailingTrivia": [
                                    {
                                        "kind": "NewLineTrivia",
                                        "text": "\r\n"
                                    }
                                ]
                            }
                        },
                        {
                            "kind": "ExpressionStatement",
                            "fullStart": 679,
                            "fullEnd": 860,
                            "start": 689,
                            "end": 858,
                            "fullWidth": 181,
                            "width": 169,
                            "expression": {
                                "kind": "InvocationExpression",
                                "fullStart": 679,
                                "fullEnd": 857,
                                "start": 689,
                                "end": 857,
                                "fullWidth": 178,
                                "width": 168,
                                "expression": {
                                    "kind": "MemberAccessExpression",
                                    "fullStart": 679,
                                    "fullEnd": 710,
                                    "start": 689,
                                    "end": 710,
                                    "fullWidth": 31,
                                    "width": 21,
                                    "expression": {
                                        "kind": "IdentifierName",
                                        "fullStart": 679,
                                        "fullEnd": 695,
                                        "start": 689,
                                        "end": 695,
                                        "fullWidth": 16,
                                        "width": 6,
                                        "text": "Object",
                                        "value": "Object",
                                        "valueText": "Object",
                                        "hasLeadingTrivia": true,
                                        "hasLeadingNewLine": true,
                                        "leadingTrivia": [
                                            {
                                                "kind": "NewLineTrivia",
                                                "text": "\r\n"
                                            },
                                            {
                                                "kind": "WhitespaceTrivia",
                                                "text": "        "
                                            }
                                        ]
                                    },
                                    "dotToken": {
                                        "kind": "DotToken",
                                        "fullStart": 695,
                                        "fullEnd": 696,
                                        "start": 695,
                                        "end": 696,
                                        "fullWidth": 1,
                                        "width": 1,
                                        "text": ".",
                                        "value": ".",
                                        "valueText": "."
                                    },
                                    "name": {
                                        "kind": "IdentifierName",
                                        "fullStart": 696,
                                        "fullEnd": 710,
                                        "start": 696,
                                        "end": 710,
                                        "fullWidth": 14,
                                        "width": 14,
                                        "text": "defineProperty",
                                        "value": "defineProperty",
                                        "valueText": "defineProperty"
                                    }
                                },
                                "argumentList": {
                                    "kind": "ArgumentList",
                                    "fullStart": 710,
                                    "fullEnd": 857,
                                    "start": 710,
                                    "end": 857,
                                    "fullWidth": 147,
                                    "width": 147,
                                    "openParenToken": {
                                        "kind": "OpenParenToken",
                                        "fullStart": 710,
                                        "fullEnd": 711,
                                        "start": 710,
                                        "end": 711,
                                        "fullWidth": 1,
                                        "width": 1,
                                        "text": "(",
                                        "value": "(",
                                        "valueText": "("
                                    },
                                    "arguments": [
                                        {
                                            "kind": "IdentifierName",
                                            "fullStart": 711,
                                            "fullEnd": 714,
                                            "start": 711,
                                            "end": 714,
                                            "fullWidth": 3,
                                            "width": 3,
                                            "text": "obj",
                                            "value": "obj",
                                            "valueText": "obj"
                                        },
                                        {
                                            "kind": "CommaToken",
                                            "fullStart": 714,
                                            "fullEnd": 716,
                                            "start": 714,
                                            "end": 715,
                                            "fullWidth": 2,
                                            "width": 1,
                                            "text": ",",
                                            "value": ",",
                                            "valueText": ",",
                                            "hasTrailingTrivia": true,
                                            "trailingTrivia": [
                                                {
                                                    "kind": "WhitespaceTrivia",
                                                    "text": " "
                                                }
                                            ]
                                        },
                                        {
                                            "kind": "StringLiteral",
                                            "fullStart": 716,
                                            "fullEnd": 722,
                                            "start": 716,
                                            "end": 722,
                                            "fullWidth": 6,
                                            "width": 6,
                                            "text": "\"prop\"",
                                            "value": "prop",
                                            "valueText": "prop"
                                        },
                                        {
                                            "kind": "CommaToken",
                                            "fullStart": 722,
                                            "fullEnd": 724,
                                            "start": 722,
                                            "end": 723,
                                            "fullWidth": 2,
                                            "width": 1,
                                            "text": ",",
                                            "value": ",",
                                            "valueText": ",",
                                            "hasTrailingTrivia": true,
                                            "trailingTrivia": [
                                                {
                                                    "kind": "WhitespaceTrivia",
                                                    "text": " "
                                                }
                                            ]
                                        },
                                        {
                                            "kind": "ObjectLiteralExpression",
                                            "fullStart": 724,
                                            "fullEnd": 856,
                                            "start": 724,
                                            "end": 856,
                                            "fullWidth": 132,
                                            "width": 132,
                                            "openBraceToken": {
                                                "kind": "OpenBraceToken",
                                                "fullStart": 724,
                                                "fullEnd": 727,
                                                "start": 724,
                                                "end": 725,
                                                "fullWidth": 3,
                                                "width": 1,
                                                "text": "{",
                                                "value": "{",
                                                "valueText": "{",
                                                "hasTrailingTrivia": true,
                                                "hasTrailingNewLine": true,
                                                "trailingTrivia": [
                                                    {
                                                        "kind": "NewLineTrivia",
                                                        "text": "\r\n"
                                                    }
                                                ]
                                            },
                                            "propertyAssignments": [
                                                {
                                                    "kind": "SimplePropertyAssignment",
                                                    "fullStart": 727,
                                                    "fullEnd": 750,
                                                    "start": 739,
                                                    "end": 750,
                                                    "fullWidth": 23,
                                                    "width": 11,
                                                    "propertyName": {
                                                        "kind": "IdentifierName",
                                                        "fullStart": 727,
                                                        "fullEnd": 744,
                                                        "start": 739,
                                                        "end": 744,
                                                        "fullWidth": 17,
                                                        "width": 5,
                                                        "text": "value",
                                                        "value": "value",
                                                        "valueText": "value",
                                                        "hasLeadingTrivia": true,
                                                        "leadingTrivia": [
                                                            {
                                                                "kind": "WhitespaceTrivia",
                                                                "text": "            "
                                                            }
                                                        ]
                                                    },
                                                    "colonToken": {
                                                        "kind": "ColonToken",
                                                        "fullStart": 744,
                                                        "fullEnd": 746,
                                                        "start": 744,
                                                        "end": 745,
                                                        "fullWidth": 2,
                                                        "width": 1,
                                                        "text": ":",
                                                        "value": ":",
                                                        "valueText": ":",
                                                        "hasTrailingTrivia": true,
                                                        "trailingTrivia": [
                                                            {
                                                                "kind": "WhitespaceTrivia",
                                                                "text": " "
                                                            }
                                                        ]
                                                    },
                                                    "expression": {
                                                        "kind": "NumericLiteral",
                                                        "fullStart": 746,
                                                        "fullEnd": 750,
                                                        "start": 746,
                                                        "end": 750,
                                                        "fullWidth": 4,
                                                        "width": 4,
                                                        "text": "2010",
                                                        "value": 2010,
                                                        "valueText": "2010"
                                                    }
                                                },
                                                {
                                                    "kind": "CommaToken",
                                                    "fullStart": 750,
                                                    "fullEnd": 753,
                                                    "start": 750,
                                                    "end": 751,
                                                    "fullWidth": 3,
                                                    "width": 1,
                                                    "text": ",",
                                                    "value": ",",
                                                    "valueText": ",",
                                                    "hasTrailingTrivia": true,
                                                    "hasTrailingNewLine": true,
                                                    "trailingTrivia": [
                                                        {
                                                            "kind": "NewLineTrivia",
                                                            "text": "\r\n"
                                                        }
                                                    ]
                                                },
                                                {
                                                    "kind": "SimplePropertyAssignment",
                                                    "fullStart": 753,
                                                    "fullEnd": 779,
                                                    "start": 765,
                                                    "end": 779,
                                                    "fullWidth": 26,
                                                    "width": 14,
                                                    "propertyName": {
                                                        "kind": "IdentifierName",
                                                        "fullStart": 753,
                                                        "fullEnd": 773,
                                                        "start": 765,
                                                        "end": 773,
                                                        "fullWidth": 20,
                                                        "width": 8,
                                                        "text": "writable",
                                                        "value": "writable",
                                                        "valueText": "writable",
                                                        "hasLeadingTrivia": true,
                                                        "leadingTrivia": [
                                                            {
                                                                "kind": "WhitespaceTrivia",
                                                                "text": "            "
                                                            }
                                                        ]
                                                    },
                                                    "colonToken": {
                                                        "kind": "ColonToken",
                                                        "fullStart": 773,
                                                        "fullEnd": 775,
                                                        "start": 773,
                                                        "end": 774,
                                                        "fullWidth": 2,
                                                        "width": 1,
                                                        "text": ":",
                                                        "value": ":",
                                                        "valueText": ":",
                                                        "hasTrailingTrivia": true,
                                                        "trailingTrivia": [
                                                            {
                                                                "kind": "WhitespaceTrivia",
                                                                "text": " "
                                                            }
                                                        ]
                                                    },
                                                    "expression": {
                                                        "kind": "TrueKeyword",
                                                        "fullStart": 775,
                                                        "fullEnd": 779,
                                                        "start": 775,
                                                        "end": 779,
                                                        "fullWidth": 4,
                                                        "width": 4,
                                                        "text": "true",
                                                        "value": true,
                                                        "valueText": "true"
                                                    }
                                                },
                                                {
                                                    "kind": "CommaToken",
                                                    "fullStart": 779,
                                                    "fullEnd": 782,
                                                    "start": 779,
                                                    "end": 780,
                                                    "fullWidth": 3,
                                                    "width": 1,
                                                    "text": ",",
                                                    "value": ",",
                                                    "valueText": ",",
                                                    "hasTrailingTrivia": true,
                                                    "hasTrailingNewLine": true,
                                                    "trailingTrivia": [
                                                        {
                                                            "kind": "NewLineTrivia",
                                                            "text": "\r\n"
                                                        }
                                                    ]
                                                },
                                                {
                                                    "kind": "SimplePropertyAssignment",
                                                    "fullStart": 782,
                                                    "fullEnd": 811,
                                                    "start": 794,
                                                    "end": 811,
                                                    "fullWidth": 29,
                                                    "width": 17,
                                                    "propertyName": {
                                                        "kind": "IdentifierName",
                                                        "fullStart": 782,
                                                        "fullEnd": 804,
                                                        "start": 794,
                                                        "end": 804,
                                                        "fullWidth": 22,
                                                        "width": 10,
                                                        "text": "enumerable",
                                                        "value": "enumerable",
                                                        "valueText": "enumerable",
                                                        "hasLeadingTrivia": true,
                                                        "leadingTrivia": [
                                                            {
                                                                "kind": "WhitespaceTrivia",
                                                                "text": "            "
                                                            }
                                                        ]
                                                    },
                                                    "colonToken": {
                                                        "kind": "ColonToken",
                                                        "fullStart": 804,
                                                        "fullEnd": 806,
                                                        "start": 804,
                                                        "end": 805,
                                                        "fullWidth": 2,
                                                        "width": 1,
                                                        "text": ":",
                                                        "value": ":",
                                                        "valueText": ":",
                                                        "hasTrailingTrivia": true,
                                                        "trailingTrivia": [
                                                            {
                                                                "kind": "WhitespaceTrivia",
                                                                "text": " "
                                                            }
                                                        ]
                                                    },
                                                    "expression": {
                                                        "kind": "FalseKeyword",
                                                        "fullStart": 806,
                                                        "fullEnd": 811,
                                                        "start": 806,
                                                        "end": 811,
                                                        "fullWidth": 5,
                                                        "width": 5,
                                                        "text": "false",
                                                        "value": false,
                                                        "valueText": "false"
                                                    }
                                                },
                                                {
                                                    "kind": "CommaToken",
                                                    "fullStart": 811,
                                                    "fullEnd": 814,
                                                    "start": 811,
                                                    "end": 812,
                                                    "fullWidth": 3,
                                                    "width": 1,
                                                    "text": ",",
                                                    "value": ",",
                                                    "valueText": ",",
                                                    "hasTrailingTrivia": true,
                                                    "hasTrailingNewLine": true,
                                                    "trailingTrivia": [
                                                        {
                                                            "kind": "NewLineTrivia",
                                                            "text": "\r\n"
                                                        }
                                                    ]
                                                },
                                                {
                                                    "kind": "SimplePropertyAssignment",
                                                    "fullStart": 814,
                                                    "fullEnd": 847,
                                                    "start": 826,
                                                    "end": 845,
                                                    "fullWidth": 33,
                                                    "width": 19,
                                                    "propertyName": {
                                                        "kind": "IdentifierName",
                                                        "fullStart": 814,
                                                        "fullEnd": 838,
                                                        "start": 826,
                                                        "end": 838,
                                                        "fullWidth": 24,
                                                        "width": 12,
                                                        "text": "configurable",
                                                        "value": "configurable",
                                                        "valueText": "configurable",
                                                        "hasLeadingTrivia": true,
                                                        "leadingTrivia": [
                                                            {
                                                                "kind": "WhitespaceTrivia",
                                                                "text": "            "
                                                            }
                                                        ]
                                                    },
                                                    "colonToken": {
                                                        "kind": "ColonToken",
                                                        "fullStart": 838,
                                                        "fullEnd": 840,
                                                        "start": 838,
                                                        "end": 839,
                                                        "fullWidth": 2,
                                                        "width": 1,
                                                        "text": ":",
                                                        "value": ":",
                                                        "valueText": ":",
                                                        "hasTrailingTrivia": true,
                                                        "trailingTrivia": [
                                                            {
                                                                "kind": "WhitespaceTrivia",
                                                                "text": " "
                                                            }
                                                        ]
                                                    },
                                                    "expression": {
                                                        "kind": "FalseKeyword",
                                                        "fullStart": 840,
                                                        "fullEnd": 847,
                                                        "start": 840,
                                                        "end": 845,
                                                        "fullWidth": 7,
                                                        "width": 5,
                                                        "text": "false",
                                                        "value": false,
                                                        "valueText": "false",
                                                        "hasTrailingTrivia": true,
                                                        "hasTrailingNewLine": true,
                                                        "trailingTrivia": [
                                                            {
                                                                "kind": "NewLineTrivia",
                                                                "text": "\r\n"
                                                            }
                                                        ]
                                                    }
                                                }
                                            ],
                                            "closeBraceToken": {
                                                "kind": "CloseBraceToken",
                                                "fullStart": 847,
                                                "fullEnd": 856,
                                                "start": 855,
                                                "end": 856,
                                                "fullWidth": 9,
                                                "width": 1,
                                                "text": "}",
                                                "value": "}",
                                                "valueText": "}",
                                                "hasLeadingTrivia": true,
                                                "leadingTrivia": [
                                                    {
                                                        "kind": "WhitespaceTrivia",
                                                        "text": "        "
                                                    }
                                                ]
                                            }
                                        }
                                    ],
                                    "closeParenToken": {
                                        "kind": "CloseParenToken",
                                        "fullStart": 856,
                                        "fullEnd": 857,
                                        "start": 856,
                                        "end": 857,
                                        "fullWidth": 1,
                                        "width": 1,
                                        "text": ")",
                                        "value": ")",
                                        "valueText": ")"
                                    }
                                }
                            },
                            "semicolonToken": {
                                "kind": "SemicolonToken",
                                "fullStart": 857,
                                "fullEnd": 860,
                                "start": 857,
                                "end": 858,
                                "fullWidth": 3,
                                "width": 1,
                                "text": ";",
                                "value": ";",
                                "valueText": ";",
                                "hasTrailingTrivia": true,
                                "hasTrailingNewLine": true,
                                "trailingTrivia": [
                                    {
                                        "kind": "NewLineTrivia",
                                        "text": "\r\n"
                                    }
                                ]
                            }
                        },
                        {
                            "kind": "VariableStatement",
                            "fullStart": 860,
                            "fullEnd": 927,
                            "start": 870,
                            "end": 925,
                            "fullWidth": 67,
                            "width": 55,
                            "modifiers": [],
                            "variableDeclaration": {
                                "kind": "VariableDeclaration",
                                "fullStart": 860,
                                "fullEnd": 924,
                                "start": 870,
                                "end": 924,
                                "fullWidth": 64,
                                "width": 54,
                                "varKeyword": {
                                    "kind": "VarKeyword",
                                    "fullStart": 860,
                                    "fullEnd": 874,
                                    "start": 870,
                                    "end": 873,
                                    "fullWidth": 14,
                                    "width": 3,
                                    "text": "var",
                                    "value": "var",
                                    "valueText": "var",
                                    "hasLeadingTrivia": true,
                                    "hasLeadingNewLine": true,
                                    "hasTrailingTrivia": true,
                                    "leadingTrivia": [
                                        {
                                            "kind": "NewLineTrivia",
                                            "text": "\r\n"
                                        },
                                        {
                                            "kind": "WhitespaceTrivia",
                                            "text": "        "
                                        }
                                    ],
                                    "trailingTrivia": [
                                        {
                                            "kind": "WhitespaceTrivia",
                                            "text": " "
                                        }
                                    ]
                                },
                                "variableDeclarators": [
                                    {
                                        "kind": "VariableDeclarator",
                                        "fullStart": 874,
                                        "fullEnd": 924,
                                        "start": 874,
                                        "end": 924,
                                        "fullWidth": 50,
<<<<<<< HEAD
                                        "width": 50,
                                        "identifier": {
=======
                                        "propertyName": {
>>>>>>> 85e84683
                                            "kind": "IdentifierName",
                                            "fullStart": 874,
                                            "fullEnd": 896,
                                            "start": 874,
                                            "end": 895,
                                            "fullWidth": 22,
                                            "width": 21,
                                            "text": "propertyDefineCorrect",
                                            "value": "propertyDefineCorrect",
                                            "valueText": "propertyDefineCorrect",
                                            "hasTrailingTrivia": true,
                                            "trailingTrivia": [
                                                {
                                                    "kind": "WhitespaceTrivia",
                                                    "text": " "
                                                }
                                            ]
                                        },
                                        "equalsValueClause": {
                                            "kind": "EqualsValueClause",
                                            "fullStart": 896,
                                            "fullEnd": 924,
                                            "start": 896,
                                            "end": 924,
                                            "fullWidth": 28,
                                            "width": 28,
                                            "equalsToken": {
                                                "kind": "EqualsToken",
                                                "fullStart": 896,
                                                "fullEnd": 898,
                                                "start": 896,
                                                "end": 897,
                                                "fullWidth": 2,
                                                "width": 1,
                                                "text": "=",
                                                "value": "=",
                                                "valueText": "=",
                                                "hasTrailingTrivia": true,
                                                "trailingTrivia": [
                                                    {
                                                        "kind": "WhitespaceTrivia",
                                                        "text": " "
                                                    }
                                                ]
                                            },
                                            "value": {
                                                "kind": "InvocationExpression",
                                                "fullStart": 898,
                                                "fullEnd": 924,
                                                "start": 898,
                                                "end": 924,
                                                "fullWidth": 26,
                                                "width": 26,
                                                "expression": {
                                                    "kind": "MemberAccessExpression",
                                                    "fullStart": 898,
                                                    "fullEnd": 916,
                                                    "start": 898,
                                                    "end": 916,
                                                    "fullWidth": 18,
                                                    "width": 18,
                                                    "expression": {
                                                        "kind": "IdentifierName",
                                                        "fullStart": 898,
                                                        "fullEnd": 901,
                                                        "start": 898,
                                                        "end": 901,
                                                        "fullWidth": 3,
                                                        "width": 3,
                                                        "text": "obj",
                                                        "value": "obj",
                                                        "valueText": "obj"
                                                    },
                                                    "dotToken": {
                                                        "kind": "DotToken",
                                                        "fullStart": 901,
                                                        "fullEnd": 902,
                                                        "start": 901,
                                                        "end": 902,
                                                        "fullWidth": 1,
                                                        "width": 1,
                                                        "text": ".",
                                                        "value": ".",
                                                        "valueText": "."
                                                    },
                                                    "name": {
                                                        "kind": "IdentifierName",
                                                        "fullStart": 902,
                                                        "fullEnd": 916,
                                                        "start": 902,
                                                        "end": 916,
                                                        "fullWidth": 14,
                                                        "width": 14,
                                                        "text": "hasOwnProperty",
                                                        "value": "hasOwnProperty",
                                                        "valueText": "hasOwnProperty"
                                                    }
                                                },
                                                "argumentList": {
                                                    "kind": "ArgumentList",
                                                    "fullStart": 916,
                                                    "fullEnd": 924,
                                                    "start": 916,
                                                    "end": 924,
                                                    "fullWidth": 8,
                                                    "width": 8,
                                                    "openParenToken": {
                                                        "kind": "OpenParenToken",
                                                        "fullStart": 916,
                                                        "fullEnd": 917,
                                                        "start": 916,
                                                        "end": 917,
                                                        "fullWidth": 1,
                                                        "width": 1,
                                                        "text": "(",
                                                        "value": "(",
                                                        "valueText": "("
                                                    },
                                                    "arguments": [
                                                        {
                                                            "kind": "StringLiteral",
                                                            "fullStart": 917,
                                                            "fullEnd": 923,
                                                            "start": 917,
                                                            "end": 923,
                                                            "fullWidth": 6,
                                                            "width": 6,
                                                            "text": "\"prop\"",
                                                            "value": "prop",
                                                            "valueText": "prop"
                                                        }
                                                    ],
                                                    "closeParenToken": {
                                                        "kind": "CloseParenToken",
                                                        "fullStart": 923,
                                                        "fullEnd": 924,
                                                        "start": 923,
                                                        "end": 924,
                                                        "fullWidth": 1,
                                                        "width": 1,
                                                        "text": ")",
                                                        "value": ")",
                                                        "valueText": ")"
                                                    }
                                                }
                                            }
                                        }
                                    }
                                ]
                            },
                            "semicolonToken": {
                                "kind": "SemicolonToken",
                                "fullStart": 924,
                                "fullEnd": 927,
                                "start": 924,
                                "end": 925,
                                "fullWidth": 3,
                                "width": 1,
                                "text": ";",
                                "value": ";",
                                "valueText": ";",
                                "hasTrailingTrivia": true,
                                "hasTrailingNewLine": true,
                                "trailingTrivia": [
                                    {
                                        "kind": "NewLineTrivia",
                                        "text": "\r\n"
                                    }
                                ]
                            }
                        },
                        {
                            "kind": "VariableStatement",
                            "fullStart": 927,
                            "fullEnd": 994,
                            "start": 935,
                            "end": 992,
                            "fullWidth": 67,
                            "width": 57,
                            "modifiers": [],
                            "variableDeclaration": {
                                "kind": "VariableDeclaration",
                                "fullStart": 927,
                                "fullEnd": 991,
                                "start": 935,
                                "end": 991,
                                "fullWidth": 64,
                                "width": 56,
                                "varKeyword": {
                                    "kind": "VarKeyword",
                                    "fullStart": 927,
                                    "fullEnd": 939,
                                    "start": 935,
                                    "end": 938,
                                    "fullWidth": 12,
                                    "width": 3,
                                    "text": "var",
                                    "value": "var",
                                    "valueText": "var",
                                    "hasLeadingTrivia": true,
                                    "hasTrailingTrivia": true,
                                    "leadingTrivia": [
                                        {
                                            "kind": "WhitespaceTrivia",
                                            "text": "        "
                                        }
                                    ],
                                    "trailingTrivia": [
                                        {
                                            "kind": "WhitespaceTrivia",
                                            "text": " "
                                        }
                                    ]
                                },
                                "variableDeclarators": [
                                    {
                                        "kind": "VariableDeclarator",
                                        "fullStart": 939,
                                        "fullEnd": 991,
                                        "start": 939,
                                        "end": 991,
                                        "fullWidth": 52,
<<<<<<< HEAD
                                        "width": 52,
                                        "identifier": {
=======
                                        "propertyName": {
>>>>>>> 85e84683
                                            "kind": "IdentifierName",
                                            "fullStart": 939,
                                            "fullEnd": 945,
                                            "start": 939,
                                            "end": 944,
                                            "fullWidth": 6,
                                            "width": 5,
                                            "text": "desc1",
                                            "value": "desc1",
                                            "valueText": "desc1",
                                            "hasTrailingTrivia": true,
                                            "trailingTrivia": [
                                                {
                                                    "kind": "WhitespaceTrivia",
                                                    "text": " "
                                                }
                                            ]
                                        },
                                        "equalsValueClause": {
                                            "kind": "EqualsValueClause",
                                            "fullStart": 945,
                                            "fullEnd": 991,
                                            "start": 945,
                                            "end": 991,
                                            "fullWidth": 46,
                                            "width": 46,
                                            "equalsToken": {
                                                "kind": "EqualsToken",
                                                "fullStart": 945,
                                                "fullEnd": 947,
                                                "start": 945,
                                                "end": 946,
                                                "fullWidth": 2,
                                                "width": 1,
                                                "text": "=",
                                                "value": "=",
                                                "valueText": "=",
                                                "hasTrailingTrivia": true,
                                                "trailingTrivia": [
                                                    {
                                                        "kind": "WhitespaceTrivia",
                                                        "text": " "
                                                    }
                                                ]
                                            },
                                            "value": {
                                                "kind": "InvocationExpression",
                                                "fullStart": 947,
                                                "fullEnd": 991,
                                                "start": 947,
                                                "end": 991,
                                                "fullWidth": 44,
                                                "width": 44,
                                                "expression": {
                                                    "kind": "MemberAccessExpression",
                                                    "fullStart": 947,
                                                    "fullEnd": 978,
                                                    "start": 947,
                                                    "end": 978,
                                                    "fullWidth": 31,
                                                    "width": 31,
                                                    "expression": {
                                                        "kind": "IdentifierName",
                                                        "fullStart": 947,
                                                        "fullEnd": 953,
                                                        "start": 947,
                                                        "end": 953,
                                                        "fullWidth": 6,
                                                        "width": 6,
                                                        "text": "Object",
                                                        "value": "Object",
                                                        "valueText": "Object"
                                                    },
                                                    "dotToken": {
                                                        "kind": "DotToken",
                                                        "fullStart": 953,
                                                        "fullEnd": 954,
                                                        "start": 953,
                                                        "end": 954,
                                                        "fullWidth": 1,
                                                        "width": 1,
                                                        "text": ".",
                                                        "value": ".",
                                                        "valueText": "."
                                                    },
                                                    "name": {
                                                        "kind": "IdentifierName",
                                                        "fullStart": 954,
                                                        "fullEnd": 978,
                                                        "start": 954,
                                                        "end": 978,
                                                        "fullWidth": 24,
                                                        "width": 24,
                                                        "text": "getOwnPropertyDescriptor",
                                                        "value": "getOwnPropertyDescriptor",
                                                        "valueText": "getOwnPropertyDescriptor"
                                                    }
                                                },
                                                "argumentList": {
                                                    "kind": "ArgumentList",
                                                    "fullStart": 978,
                                                    "fullEnd": 991,
                                                    "start": 978,
                                                    "end": 991,
                                                    "fullWidth": 13,
                                                    "width": 13,
                                                    "openParenToken": {
                                                        "kind": "OpenParenToken",
                                                        "fullStart": 978,
                                                        "fullEnd": 979,
                                                        "start": 978,
                                                        "end": 979,
                                                        "fullWidth": 1,
                                                        "width": 1,
                                                        "text": "(",
                                                        "value": "(",
                                                        "valueText": "("
                                                    },
                                                    "arguments": [
                                                        {
                                                            "kind": "IdentifierName",
                                                            "fullStart": 979,
                                                            "fullEnd": 982,
                                                            "start": 979,
                                                            "end": 982,
                                                            "fullWidth": 3,
                                                            "width": 3,
                                                            "text": "obj",
                                                            "value": "obj",
                                                            "valueText": "obj"
                                                        },
                                                        {
                                                            "kind": "CommaToken",
                                                            "fullStart": 982,
                                                            "fullEnd": 984,
                                                            "start": 982,
                                                            "end": 983,
                                                            "fullWidth": 2,
                                                            "width": 1,
                                                            "text": ",",
                                                            "value": ",",
                                                            "valueText": ",",
                                                            "hasTrailingTrivia": true,
                                                            "trailingTrivia": [
                                                                {
                                                                    "kind": "WhitespaceTrivia",
                                                                    "text": " "
                                                                }
                                                            ]
                                                        },
                                                        {
                                                            "kind": "StringLiteral",
                                                            "fullStart": 984,
                                                            "fullEnd": 990,
                                                            "start": 984,
                                                            "end": 990,
                                                            "fullWidth": 6,
                                                            "width": 6,
                                                            "text": "\"prop\"",
                                                            "value": "prop",
                                                            "valueText": "prop"
                                                        }
                                                    ],
                                                    "closeParenToken": {
                                                        "kind": "CloseParenToken",
                                                        "fullStart": 990,
                                                        "fullEnd": 991,
                                                        "start": 990,
                                                        "end": 991,
                                                        "fullWidth": 1,
                                                        "width": 1,
                                                        "text": ")",
                                                        "value": ")",
                                                        "valueText": ")"
                                                    }
                                                }
                                            }
                                        }
                                    }
                                ]
                            },
                            "semicolonToken": {
                                "kind": "SemicolonToken",
                                "fullStart": 991,
                                "fullEnd": 994,
                                "start": 991,
                                "end": 992,
                                "fullWidth": 3,
                                "width": 1,
                                "text": ";",
                                "value": ";",
                                "valueText": ";",
                                "hasTrailingTrivia": true,
                                "hasTrailingNewLine": true,
                                "trailingTrivia": [
                                    {
                                        "kind": "NewLineTrivia",
                                        "text": "\r\n"
                                    }
                                ]
                            }
                        },
                        {
                            "kind": "TryStatement",
                            "fullStart": 994,
                            "fullEnd": 1394,
                            "start": 1004,
                            "end": 1392,
                            "fullWidth": 400,
                            "width": 388,
                            "tryKeyword": {
                                "kind": "TryKeyword",
                                "fullStart": 994,
                                "fullEnd": 1008,
                                "start": 1004,
                                "end": 1007,
                                "fullWidth": 14,
                                "width": 3,
                                "text": "try",
                                "value": "try",
                                "valueText": "try",
                                "hasLeadingTrivia": true,
                                "hasLeadingNewLine": true,
                                "hasTrailingTrivia": true,
                                "leadingTrivia": [
                                    {
                                        "kind": "NewLineTrivia",
                                        "text": "\r\n"
                                    },
                                    {
                                        "kind": "WhitespaceTrivia",
                                        "text": "        "
                                    }
                                ],
                                "trailingTrivia": [
                                    {
                                        "kind": "WhitespaceTrivia",
                                        "text": " "
                                    }
                                ]
                            },
                            "block": {
                                "kind": "Block",
                                "fullStart": 1008,
                                "fullEnd": 1149,
                                "start": 1008,
                                "end": 1148,
                                "fullWidth": 141,
                                "width": 140,
                                "openBraceToken": {
                                    "kind": "OpenBraceToken",
                                    "fullStart": 1008,
                                    "fullEnd": 1011,
                                    "start": 1008,
                                    "end": 1009,
                                    "fullWidth": 3,
                                    "width": 1,
                                    "text": "{",
                                    "value": "{",
                                    "valueText": "{",
                                    "hasTrailingTrivia": true,
                                    "hasTrailingNewLine": true,
                                    "trailingTrivia": [
                                        {
                                            "kind": "NewLineTrivia",
                                            "text": "\r\n"
                                        }
                                    ]
                                },
                                "statements": [
                                    {
                                        "kind": "ExpressionStatement",
                                        "fullStart": 1011,
                                        "fullEnd": 1112,
                                        "start": 1023,
                                        "end": 1110,
                                        "fullWidth": 101,
                                        "width": 87,
                                        "expression": {
                                            "kind": "InvocationExpression",
                                            "fullStart": 1011,
                                            "fullEnd": 1109,
                                            "start": 1023,
                                            "end": 1109,
                                            "fullWidth": 98,
                                            "width": 86,
                                            "expression": {
                                                "kind": "MemberAccessExpression",
                                                "fullStart": 1011,
                                                "fullEnd": 1044,
                                                "start": 1023,
                                                "end": 1044,
                                                "fullWidth": 33,
                                                "width": 21,
                                                "expression": {
                                                    "kind": "IdentifierName",
                                                    "fullStart": 1011,
                                                    "fullEnd": 1029,
                                                    "start": 1023,
                                                    "end": 1029,
                                                    "fullWidth": 18,
                                                    "width": 6,
                                                    "text": "Object",
                                                    "value": "Object",
                                                    "valueText": "Object",
                                                    "hasLeadingTrivia": true,
                                                    "leadingTrivia": [
                                                        {
                                                            "kind": "WhitespaceTrivia",
                                                            "text": "            "
                                                        }
                                                    ]
                                                },
                                                "dotToken": {
                                                    "kind": "DotToken",
                                                    "fullStart": 1029,
                                                    "fullEnd": 1030,
                                                    "start": 1029,
                                                    "end": 1030,
                                                    "fullWidth": 1,
                                                    "width": 1,
                                                    "text": ".",
                                                    "value": ".",
                                                    "valueText": "."
                                                },
                                                "name": {
                                                    "kind": "IdentifierName",
                                                    "fullStart": 1030,
                                                    "fullEnd": 1044,
                                                    "start": 1030,
                                                    "end": 1044,
                                                    "fullWidth": 14,
                                                    "width": 14,
                                                    "text": "defineProperty",
                                                    "value": "defineProperty",
                                                    "valueText": "defineProperty"
                                                }
                                            },
                                            "argumentList": {
                                                "kind": "ArgumentList",
                                                "fullStart": 1044,
                                                "fullEnd": 1109,
                                                "start": 1044,
                                                "end": 1109,
                                                "fullWidth": 65,
                                                "width": 65,
                                                "openParenToken": {
                                                    "kind": "OpenParenToken",
                                                    "fullStart": 1044,
                                                    "fullEnd": 1045,
                                                    "start": 1044,
                                                    "end": 1045,
                                                    "fullWidth": 1,
                                                    "width": 1,
                                                    "text": "(",
                                                    "value": "(",
                                                    "valueText": "("
                                                },
                                                "arguments": [
                                                    {
                                                        "kind": "IdentifierName",
                                                        "fullStart": 1045,
                                                        "fullEnd": 1048,
                                                        "start": 1045,
                                                        "end": 1048,
                                                        "fullWidth": 3,
                                                        "width": 3,
                                                        "text": "obj",
                                                        "value": "obj",
                                                        "valueText": "obj"
                                                    },
                                                    {
                                                        "kind": "CommaToken",
                                                        "fullStart": 1048,
                                                        "fullEnd": 1050,
                                                        "start": 1048,
                                                        "end": 1049,
                                                        "fullWidth": 2,
                                                        "width": 1,
                                                        "text": ",",
                                                        "value": ",",
                                                        "valueText": ",",
                                                        "hasTrailingTrivia": true,
                                                        "trailingTrivia": [
                                                            {
                                                                "kind": "WhitespaceTrivia",
                                                                "text": " "
                                                            }
                                                        ]
                                                    },
                                                    {
                                                        "kind": "StringLiteral",
                                                        "fullStart": 1050,
                                                        "fullEnd": 1056,
                                                        "start": 1050,
                                                        "end": 1056,
                                                        "fullWidth": 6,
                                                        "width": 6,
                                                        "text": "\"prop\"",
                                                        "value": "prop",
                                                        "valueText": "prop"
                                                    },
                                                    {
                                                        "kind": "CommaToken",
                                                        "fullStart": 1056,
                                                        "fullEnd": 1058,
                                                        "start": 1056,
                                                        "end": 1057,
                                                        "fullWidth": 2,
                                                        "width": 1,
                                                        "text": ",",
                                                        "value": ",",
                                                        "valueText": ",",
                                                        "hasTrailingTrivia": true,
                                                        "trailingTrivia": [
                                                            {
                                                                "kind": "WhitespaceTrivia",
                                                                "text": " "
                                                            }
                                                        ]
                                                    },
                                                    {
                                                        "kind": "ObjectLiteralExpression",
                                                        "fullStart": 1058,
                                                        "fullEnd": 1108,
                                                        "start": 1058,
                                                        "end": 1108,
                                                        "fullWidth": 50,
                                                        "width": 50,
                                                        "openBraceToken": {
                                                            "kind": "OpenBraceToken",
                                                            "fullStart": 1058,
                                                            "fullEnd": 1061,
                                                            "start": 1058,
                                                            "end": 1059,
                                                            "fullWidth": 3,
                                                            "width": 1,
                                                            "text": "{",
                                                            "value": "{",
                                                            "valueText": "{",
                                                            "hasTrailingTrivia": true,
                                                            "hasTrailingNewLine": true,
                                                            "trailingTrivia": [
                                                                {
                                                                    "kind": "NewLineTrivia",
                                                                    "text": "\r\n"
                                                                }
                                                            ]
                                                        },
                                                        "propertyAssignments": [
                                                            {
                                                                "kind": "SimplePropertyAssignment",
                                                                "fullStart": 1061,
                                                                "fullEnd": 1095,
                                                                "start": 1077,
                                                                "end": 1093,
                                                                "fullWidth": 34,
                                                                "width": 16,
                                                                "propertyName": {
                                                                    "kind": "IdentifierName",
                                                                    "fullStart": 1061,
                                                                    "fullEnd": 1087,
                                                                    "start": 1077,
                                                                    "end": 1087,
                                                                    "fullWidth": 26,
                                                                    "width": 10,
                                                                    "text": "enumerable",
                                                                    "value": "enumerable",
                                                                    "valueText": "enumerable",
                                                                    "hasLeadingTrivia": true,
                                                                    "leadingTrivia": [
                                                                        {
                                                                            "kind": "WhitespaceTrivia",
                                                                            "text": "                "
                                                                        }
                                                                    ]
                                                                },
                                                                "colonToken": {
                                                                    "kind": "ColonToken",
                                                                    "fullStart": 1087,
                                                                    "fullEnd": 1089,
                                                                    "start": 1087,
                                                                    "end": 1088,
                                                                    "fullWidth": 2,
                                                                    "width": 1,
                                                                    "text": ":",
                                                                    "value": ":",
                                                                    "valueText": ":",
                                                                    "hasTrailingTrivia": true,
                                                                    "trailingTrivia": [
                                                                        {
                                                                            "kind": "WhitespaceTrivia",
                                                                            "text": " "
                                                                        }
                                                                    ]
                                                                },
                                                                "expression": {
                                                                    "kind": "TrueKeyword",
                                                                    "fullStart": 1089,
                                                                    "fullEnd": 1095,
                                                                    "start": 1089,
                                                                    "end": 1093,
                                                                    "fullWidth": 6,
                                                                    "width": 4,
                                                                    "text": "true",
                                                                    "value": true,
                                                                    "valueText": "true",
                                                                    "hasTrailingTrivia": true,
                                                                    "hasTrailingNewLine": true,
                                                                    "trailingTrivia": [
                                                                        {
                                                                            "kind": "NewLineTrivia",
                                                                            "text": "\r\n"
                                                                        }
                                                                    ]
                                                                }
                                                            }
                                                        ],
                                                        "closeBraceToken": {
                                                            "kind": "CloseBraceToken",
                                                            "fullStart": 1095,
                                                            "fullEnd": 1108,
                                                            "start": 1107,
                                                            "end": 1108,
                                                            "fullWidth": 13,
                                                            "width": 1,
                                                            "text": "}",
                                                            "value": "}",
                                                            "valueText": "}",
                                                            "hasLeadingTrivia": true,
                                                            "leadingTrivia": [
                                                                {
                                                                    "kind": "WhitespaceTrivia",
                                                                    "text": "            "
                                                                }
                                                            ]
                                                        }
                                                    }
                                                ],
                                                "closeParenToken": {
                                                    "kind": "CloseParenToken",
                                                    "fullStart": 1108,
                                                    "fullEnd": 1109,
                                                    "start": 1108,
                                                    "end": 1109,
                                                    "fullWidth": 1,
                                                    "width": 1,
                                                    "text": ")",
                                                    "value": ")",
                                                    "valueText": ")"
                                                }
                                            }
                                        },
                                        "semicolonToken": {
                                            "kind": "SemicolonToken",
                                            "fullStart": 1109,
                                            "fullEnd": 1112,
                                            "start": 1109,
                                            "end": 1110,
                                            "fullWidth": 3,
                                            "width": 1,
                                            "text": ";",
                                            "value": ";",
                                            "valueText": ";",
                                            "hasTrailingTrivia": true,
                                            "hasTrailingNewLine": true,
                                            "trailingTrivia": [
                                                {
                                                    "kind": "NewLineTrivia",
                                                    "text": "\r\n"
                                                }
                                            ]
                                        }
                                    },
                                    {
                                        "kind": "ReturnStatement",
                                        "fullStart": 1112,
                                        "fullEnd": 1139,
                                        "start": 1124,
                                        "end": 1137,
                                        "fullWidth": 27,
                                        "width": 13,
                                        "returnKeyword": {
                                            "kind": "ReturnKeyword",
                                            "fullStart": 1112,
                                            "fullEnd": 1131,
                                            "start": 1124,
                                            "end": 1130,
                                            "fullWidth": 19,
                                            "width": 6,
                                            "text": "return",
                                            "value": "return",
                                            "valueText": "return",
                                            "hasLeadingTrivia": true,
                                            "hasTrailingTrivia": true,
                                            "leadingTrivia": [
                                                {
                                                    "kind": "WhitespaceTrivia",
                                                    "text": "            "
                                                }
                                            ],
                                            "trailingTrivia": [
                                                {
                                                    "kind": "WhitespaceTrivia",
                                                    "text": " "
                                                }
                                            ]
                                        },
                                        "expression": {
                                            "kind": "FalseKeyword",
                                            "fullStart": 1131,
                                            "fullEnd": 1136,
                                            "start": 1131,
                                            "end": 1136,
                                            "fullWidth": 5,
                                            "width": 5,
                                            "text": "false",
                                            "value": false,
                                            "valueText": "false"
                                        },
                                        "semicolonToken": {
                                            "kind": "SemicolonToken",
                                            "fullStart": 1136,
                                            "fullEnd": 1139,
                                            "start": 1136,
                                            "end": 1137,
                                            "fullWidth": 3,
                                            "width": 1,
                                            "text": ";",
                                            "value": ";",
                                            "valueText": ";",
                                            "hasTrailingTrivia": true,
                                            "hasTrailingNewLine": true,
                                            "trailingTrivia": [
                                                {
                                                    "kind": "NewLineTrivia",
                                                    "text": "\r\n"
                                                }
                                            ]
                                        }
                                    }
                                ],
                                "closeBraceToken": {
                                    "kind": "CloseBraceToken",
                                    "fullStart": 1139,
                                    "fullEnd": 1149,
                                    "start": 1147,
                                    "end": 1148,
                                    "fullWidth": 10,
                                    "width": 1,
                                    "text": "}",
                                    "value": "}",
                                    "valueText": "}",
                                    "hasLeadingTrivia": true,
                                    "hasTrailingTrivia": true,
                                    "leadingTrivia": [
                                        {
                                            "kind": "WhitespaceTrivia",
                                            "text": "        "
                                        }
                                    ],
                                    "trailingTrivia": [
                                        {
                                            "kind": "WhitespaceTrivia",
                                            "text": " "
                                        }
                                    ]
                                }
                            },
                            "catchClause": {
                                "kind": "CatchClause",
                                "fullStart": 1149,
                                "fullEnd": 1394,
                                "start": 1149,
                                "end": 1392,
                                "fullWidth": 245,
                                "width": 243,
                                "catchKeyword": {
                                    "kind": "CatchKeyword",
                                    "fullStart": 1149,
                                    "fullEnd": 1155,
                                    "start": 1149,
                                    "end": 1154,
                                    "fullWidth": 6,
                                    "width": 5,
                                    "text": "catch",
                                    "value": "catch",
                                    "valueText": "catch",
                                    "hasTrailingTrivia": true,
                                    "trailingTrivia": [
                                        {
                                            "kind": "WhitespaceTrivia",
                                            "text": " "
                                        }
                                    ]
                                },
                                "openParenToken": {
                                    "kind": "OpenParenToken",
                                    "fullStart": 1155,
                                    "fullEnd": 1156,
                                    "start": 1155,
                                    "end": 1156,
                                    "fullWidth": 1,
                                    "width": 1,
                                    "text": "(",
                                    "value": "(",
                                    "valueText": "("
                                },
                                "identifier": {
                                    "kind": "IdentifierName",
                                    "fullStart": 1156,
                                    "fullEnd": 1157,
                                    "start": 1156,
                                    "end": 1157,
                                    "fullWidth": 1,
                                    "width": 1,
                                    "text": "e",
                                    "value": "e",
                                    "valueText": "e"
                                },
                                "closeParenToken": {
                                    "kind": "CloseParenToken",
                                    "fullStart": 1157,
                                    "fullEnd": 1159,
                                    "start": 1157,
                                    "end": 1158,
                                    "fullWidth": 2,
                                    "width": 1,
                                    "text": ")",
                                    "value": ")",
                                    "valueText": ")",
                                    "hasTrailingTrivia": true,
                                    "trailingTrivia": [
                                        {
                                            "kind": "WhitespaceTrivia",
                                            "text": " "
                                        }
                                    ]
                                },
                                "block": {
                                    "kind": "Block",
                                    "fullStart": 1159,
                                    "fullEnd": 1394,
                                    "start": 1159,
                                    "end": 1392,
                                    "fullWidth": 235,
                                    "width": 233,
                                    "openBraceToken": {
                                        "kind": "OpenBraceToken",
                                        "fullStart": 1159,
                                        "fullEnd": 1162,
                                        "start": 1159,
                                        "end": 1160,
                                        "fullWidth": 3,
                                        "width": 1,
                                        "text": "{",
                                        "value": "{",
                                        "valueText": "{",
                                        "hasTrailingTrivia": true,
                                        "hasTrailingNewLine": true,
                                        "trailingTrivia": [
                                            {
                                                "kind": "NewLineTrivia",
                                                "text": "\r\n"
                                            }
                                        ]
                                    },
                                    "statements": [
                                        {
                                            "kind": "VariableStatement",
                                            "fullStart": 1162,
                                            "fullEnd": 1233,
                                            "start": 1174,
                                            "end": 1231,
                                            "fullWidth": 71,
                                            "width": 57,
                                            "modifiers": [],
                                            "variableDeclaration": {
                                                "kind": "VariableDeclaration",
                                                "fullStart": 1162,
                                                "fullEnd": 1230,
                                                "start": 1174,
                                                "end": 1230,
                                                "fullWidth": 68,
                                                "width": 56,
                                                "varKeyword": {
                                                    "kind": "VarKeyword",
                                                    "fullStart": 1162,
                                                    "fullEnd": 1178,
                                                    "start": 1174,
                                                    "end": 1177,
                                                    "fullWidth": 16,
                                                    "width": 3,
                                                    "text": "var",
                                                    "value": "var",
                                                    "valueText": "var",
                                                    "hasLeadingTrivia": true,
                                                    "hasTrailingTrivia": true,
                                                    "leadingTrivia": [
                                                        {
                                                            "kind": "WhitespaceTrivia",
                                                            "text": "            "
                                                        }
                                                    ],
                                                    "trailingTrivia": [
                                                        {
                                                            "kind": "WhitespaceTrivia",
                                                            "text": " "
                                                        }
                                                    ]
                                                },
                                                "variableDeclarators": [
                                                    {
                                                        "kind": "VariableDeclarator",
                                                        "fullStart": 1178,
                                                        "fullEnd": 1230,
                                                        "start": 1178,
                                                        "end": 1230,
                                                        "fullWidth": 52,
<<<<<<< HEAD
                                                        "width": 52,
                                                        "identifier": {
=======
                                                        "propertyName": {
>>>>>>> 85e84683
                                                            "kind": "IdentifierName",
                                                            "fullStart": 1178,
                                                            "fullEnd": 1184,
                                                            "start": 1178,
                                                            "end": 1183,
                                                            "fullWidth": 6,
                                                            "width": 5,
                                                            "text": "desc2",
                                                            "value": "desc2",
                                                            "valueText": "desc2",
                                                            "hasTrailingTrivia": true,
                                                            "trailingTrivia": [
                                                                {
                                                                    "kind": "WhitespaceTrivia",
                                                                    "text": " "
                                                                }
                                                            ]
                                                        },
                                                        "equalsValueClause": {
                                                            "kind": "EqualsValueClause",
                                                            "fullStart": 1184,
                                                            "fullEnd": 1230,
                                                            "start": 1184,
                                                            "end": 1230,
                                                            "fullWidth": 46,
                                                            "width": 46,
                                                            "equalsToken": {
                                                                "kind": "EqualsToken",
                                                                "fullStart": 1184,
                                                                "fullEnd": 1186,
                                                                "start": 1184,
                                                                "end": 1185,
                                                                "fullWidth": 2,
                                                                "width": 1,
                                                                "text": "=",
                                                                "value": "=",
                                                                "valueText": "=",
                                                                "hasTrailingTrivia": true,
                                                                "trailingTrivia": [
                                                                    {
                                                                        "kind": "WhitespaceTrivia",
                                                                        "text": " "
                                                                    }
                                                                ]
                                                            },
                                                            "value": {
                                                                "kind": "InvocationExpression",
                                                                "fullStart": 1186,
                                                                "fullEnd": 1230,
                                                                "start": 1186,
                                                                "end": 1230,
                                                                "fullWidth": 44,
                                                                "width": 44,
                                                                "expression": {
                                                                    "kind": "MemberAccessExpression",
                                                                    "fullStart": 1186,
                                                                    "fullEnd": 1217,
                                                                    "start": 1186,
                                                                    "end": 1217,
                                                                    "fullWidth": 31,
                                                                    "width": 31,
                                                                    "expression": {
                                                                        "kind": "IdentifierName",
                                                                        "fullStart": 1186,
                                                                        "fullEnd": 1192,
                                                                        "start": 1186,
                                                                        "end": 1192,
                                                                        "fullWidth": 6,
                                                                        "width": 6,
                                                                        "text": "Object",
                                                                        "value": "Object",
                                                                        "valueText": "Object"
                                                                    },
                                                                    "dotToken": {
                                                                        "kind": "DotToken",
                                                                        "fullStart": 1192,
                                                                        "fullEnd": 1193,
                                                                        "start": 1192,
                                                                        "end": 1193,
                                                                        "fullWidth": 1,
                                                                        "width": 1,
                                                                        "text": ".",
                                                                        "value": ".",
                                                                        "valueText": "."
                                                                    },
                                                                    "name": {
                                                                        "kind": "IdentifierName",
                                                                        "fullStart": 1193,
                                                                        "fullEnd": 1217,
                                                                        "start": 1193,
                                                                        "end": 1217,
                                                                        "fullWidth": 24,
                                                                        "width": 24,
                                                                        "text": "getOwnPropertyDescriptor",
                                                                        "value": "getOwnPropertyDescriptor",
                                                                        "valueText": "getOwnPropertyDescriptor"
                                                                    }
                                                                },
                                                                "argumentList": {
                                                                    "kind": "ArgumentList",
                                                                    "fullStart": 1217,
                                                                    "fullEnd": 1230,
                                                                    "start": 1217,
                                                                    "end": 1230,
                                                                    "fullWidth": 13,
                                                                    "width": 13,
                                                                    "openParenToken": {
                                                                        "kind": "OpenParenToken",
                                                                        "fullStart": 1217,
                                                                        "fullEnd": 1218,
                                                                        "start": 1217,
                                                                        "end": 1218,
                                                                        "fullWidth": 1,
                                                                        "width": 1,
                                                                        "text": "(",
                                                                        "value": "(",
                                                                        "valueText": "("
                                                                    },
                                                                    "arguments": [
                                                                        {
                                                                            "kind": "IdentifierName",
                                                                            "fullStart": 1218,
                                                                            "fullEnd": 1221,
                                                                            "start": 1218,
                                                                            "end": 1221,
                                                                            "fullWidth": 3,
                                                                            "width": 3,
                                                                            "text": "obj",
                                                                            "value": "obj",
                                                                            "valueText": "obj"
                                                                        },
                                                                        {
                                                                            "kind": "CommaToken",
                                                                            "fullStart": 1221,
                                                                            "fullEnd": 1223,
                                                                            "start": 1221,
                                                                            "end": 1222,
                                                                            "fullWidth": 2,
                                                                            "width": 1,
                                                                            "text": ",",
                                                                            "value": ",",
                                                                            "valueText": ",",
                                                                            "hasTrailingTrivia": true,
                                                                            "trailingTrivia": [
                                                                                {
                                                                                    "kind": "WhitespaceTrivia",
                                                                                    "text": " "
                                                                                }
                                                                            ]
                                                                        },
                                                                        {
                                                                            "kind": "StringLiteral",
                                                                            "fullStart": 1223,
                                                                            "fullEnd": 1229,
                                                                            "start": 1223,
                                                                            "end": 1229,
                                                                            "fullWidth": 6,
                                                                            "width": 6,
                                                                            "text": "\"prop\"",
                                                                            "value": "prop",
                                                                            "valueText": "prop"
                                                                        }
                                                                    ],
                                                                    "closeParenToken": {
                                                                        "kind": "CloseParenToken",
                                                                        "fullStart": 1229,
                                                                        "fullEnd": 1230,
                                                                        "start": 1229,
                                                                        "end": 1230,
                                                                        "fullWidth": 1,
                                                                        "width": 1,
                                                                        "text": ")",
                                                                        "value": ")",
                                                                        "valueText": ")"
                                                                    }
                                                                }
                                                            }
                                                        }
                                                    }
                                                ]
                                            },
                                            "semicolonToken": {
                                                "kind": "SemicolonToken",
                                                "fullStart": 1230,
                                                "fullEnd": 1233,
                                                "start": 1230,
                                                "end": 1231,
                                                "fullWidth": 3,
                                                "width": 1,
                                                "text": ";",
                                                "value": ";",
                                                "valueText": ";",
                                                "hasTrailingTrivia": true,
                                                "hasTrailingNewLine": true,
                                                "trailingTrivia": [
                                                    {
                                                        "kind": "NewLineTrivia",
                                                        "text": "\r\n"
                                                    }
                                                ]
                                            }
                                        },
                                        {
                                            "kind": "ReturnStatement",
                                            "fullStart": 1233,
                                            "fullEnd": 1383,
                                            "start": 1245,
                                            "end": 1381,
                                            "fullWidth": 150,
                                            "width": 136,
                                            "returnKeyword": {
                                                "kind": "ReturnKeyword",
                                                "fullStart": 1233,
                                                "fullEnd": 1252,
                                                "start": 1245,
                                                "end": 1251,
                                                "fullWidth": 19,
                                                "width": 6,
                                                "text": "return",
                                                "value": "return",
                                                "valueText": "return",
                                                "hasLeadingTrivia": true,
                                                "hasTrailingTrivia": true,
                                                "leadingTrivia": [
                                                    {
                                                        "kind": "WhitespaceTrivia",
                                                        "text": "            "
                                                    }
                                                ],
                                                "trailingTrivia": [
                                                    {
                                                        "kind": "WhitespaceTrivia",
                                                        "text": " "
                                                    }
                                                ]
                                            },
                                            "expression": {
                                                "kind": "LogicalAndExpression",
                                                "fullStart": 1252,
                                                "fullEnd": 1380,
                                                "start": 1252,
                                                "end": 1380,
                                                "fullWidth": 128,
                                                "width": 128,
                                                "left": {
                                                    "kind": "LogicalAndExpression",
                                                    "fullStart": 1252,
                                                    "fullEnd": 1355,
                                                    "start": 1252,
                                                    "end": 1354,
                                                    "fullWidth": 103,
                                                    "width": 102,
                                                    "left": {
                                                        "kind": "LogicalAndExpression",
                                                        "fullStart": 1252,
                                                        "fullEnd": 1325,
                                                        "start": 1252,
                                                        "end": 1324,
                                                        "fullWidth": 73,
                                                        "width": 72,
                                                        "left": {
                                                            "kind": "LogicalAndExpression",
                                                            "fullStart": 1252,
                                                            "fullEnd": 1304,
                                                            "start": 1252,
                                                            "end": 1303,
                                                            "fullWidth": 52,
                                                            "width": 51,
                                                            "left": {
                                                                "kind": "IdentifierName",
                                                                "fullStart": 1252,
                                                                "fullEnd": 1274,
                                                                "start": 1252,
                                                                "end": 1273,
                                                                "fullWidth": 22,
                                                                "width": 21,
                                                                "text": "propertyDefineCorrect",
                                                                "value": "propertyDefineCorrect",
                                                                "valueText": "propertyDefineCorrect",
                                                                "hasTrailingTrivia": true,
                                                                "trailingTrivia": [
                                                                    {
                                                                        "kind": "WhitespaceTrivia",
                                                                        "text": " "
                                                                    }
                                                                ]
                                                            },
                                                            "operatorToken": {
                                                                "kind": "AmpersandAmpersandToken",
                                                                "fullStart": 1274,
                                                                "fullEnd": 1277,
                                                                "start": 1274,
                                                                "end": 1276,
                                                                "fullWidth": 3,
                                                                "width": 2,
                                                                "text": "&&",
                                                                "value": "&&",
                                                                "valueText": "&&",
                                                                "hasTrailingTrivia": true,
                                                                "trailingTrivia": [
                                                                    {
                                                                        "kind": "WhitespaceTrivia",
                                                                        "text": " "
                                                                    }
                                                                ]
                                                            },
                                                            "right": {
                                                                "kind": "EqualsExpression",
                                                                "fullStart": 1277,
                                                                "fullEnd": 1304,
                                                                "start": 1277,
                                                                "end": 1303,
                                                                "fullWidth": 27,
                                                                "width": 26,
                                                                "left": {
                                                                    "kind": "MemberAccessExpression",
                                                                    "fullStart": 1277,
                                                                    "fullEnd": 1294,
                                                                    "start": 1277,
                                                                    "end": 1293,
                                                                    "fullWidth": 17,
                                                                    "width": 16,
                                                                    "expression": {
                                                                        "kind": "IdentifierName",
                                                                        "fullStart": 1277,
                                                                        "fullEnd": 1282,
                                                                        "start": 1277,
                                                                        "end": 1282,
                                                                        "fullWidth": 5,
                                                                        "width": 5,
                                                                        "text": "desc1",
                                                                        "value": "desc1",
                                                                        "valueText": "desc1"
                                                                    },
                                                                    "dotToken": {
                                                                        "kind": "DotToken",
                                                                        "fullStart": 1282,
                                                                        "fullEnd": 1283,
                                                                        "start": 1282,
                                                                        "end": 1283,
                                                                        "fullWidth": 1,
                                                                        "width": 1,
                                                                        "text": ".",
                                                                        "value": ".",
                                                                        "valueText": "."
                                                                    },
                                                                    "name": {
                                                                        "kind": "IdentifierName",
                                                                        "fullStart": 1283,
                                                                        "fullEnd": 1294,
                                                                        "start": 1283,
                                                                        "end": 1293,
                                                                        "fullWidth": 11,
                                                                        "width": 10,
                                                                        "text": "enumerable",
                                                                        "value": "enumerable",
                                                                        "valueText": "enumerable",
                                                                        "hasTrailingTrivia": true,
                                                                        "trailingTrivia": [
                                                                            {
                                                                                "kind": "WhitespaceTrivia",
                                                                                "text": " "
                                                                            }
                                                                        ]
                                                                    }
                                                                },
                                                                "operatorToken": {
                                                                    "kind": "EqualsEqualsEqualsToken",
                                                                    "fullStart": 1294,
                                                                    "fullEnd": 1298,
                                                                    "start": 1294,
                                                                    "end": 1297,
                                                                    "fullWidth": 4,
                                                                    "width": 3,
                                                                    "text": "===",
                                                                    "value": "===",
                                                                    "valueText": "===",
                                                                    "hasTrailingTrivia": true,
                                                                    "trailingTrivia": [
                                                                        {
                                                                            "kind": "WhitespaceTrivia",
                                                                            "text": " "
                                                                        }
                                                                    ]
                                                                },
                                                                "right": {
                                                                    "kind": "FalseKeyword",
                                                                    "fullStart": 1298,
                                                                    "fullEnd": 1304,
                                                                    "start": 1298,
                                                                    "end": 1303,
                                                                    "fullWidth": 6,
                                                                    "width": 5,
                                                                    "text": "false",
                                                                    "value": false,
                                                                    "valueText": "false",
                                                                    "hasTrailingTrivia": true,
                                                                    "trailingTrivia": [
                                                                        {
                                                                            "kind": "WhitespaceTrivia",
                                                                            "text": " "
                                                                        }
                                                                    ]
                                                                }
                                                            }
                                                        },
                                                        "operatorToken": {
                                                            "kind": "AmpersandAmpersandToken",
                                                            "fullStart": 1304,
                                                            "fullEnd": 1307,
                                                            "start": 1304,
                                                            "end": 1306,
                                                            "fullWidth": 3,
                                                            "width": 2,
                                                            "text": "&&",
                                                            "value": "&&",
                                                            "valueText": "&&",
                                                            "hasTrailingTrivia": true,
                                                            "trailingTrivia": [
                                                                {
                                                                    "kind": "WhitespaceTrivia",
                                                                    "text": " "
                                                                }
                                                            ]
                                                        },
                                                        "right": {
                                                            "kind": "EqualsExpression",
                                                            "fullStart": 1307,
                                                            "fullEnd": 1325,
                                                            "start": 1307,
                                                            "end": 1324,
                                                            "fullWidth": 18,
                                                            "width": 17,
                                                            "left": {
                                                                "kind": "MemberAccessExpression",
                                                                "fullStart": 1307,
                                                                "fullEnd": 1316,
                                                                "start": 1307,
                                                                "end": 1315,
                                                                "fullWidth": 9,
                                                                "width": 8,
                                                                "expression": {
                                                                    "kind": "IdentifierName",
                                                                    "fullStart": 1307,
                                                                    "fullEnd": 1310,
                                                                    "start": 1307,
                                                                    "end": 1310,
                                                                    "fullWidth": 3,
                                                                    "width": 3,
                                                                    "text": "obj",
                                                                    "value": "obj",
                                                                    "valueText": "obj"
                                                                },
                                                                "dotToken": {
                                                                    "kind": "DotToken",
                                                                    "fullStart": 1310,
                                                                    "fullEnd": 1311,
                                                                    "start": 1310,
                                                                    "end": 1311,
                                                                    "fullWidth": 1,
                                                                    "width": 1,
                                                                    "text": ".",
                                                                    "value": ".",
                                                                    "valueText": "."
                                                                },
                                                                "name": {
                                                                    "kind": "IdentifierName",
                                                                    "fullStart": 1311,
                                                                    "fullEnd": 1316,
                                                                    "start": 1311,
                                                                    "end": 1315,
                                                                    "fullWidth": 5,
                                                                    "width": 4,
                                                                    "text": "prop",
                                                                    "value": "prop",
                                                                    "valueText": "prop",
                                                                    "hasTrailingTrivia": true,
                                                                    "trailingTrivia": [
                                                                        {
                                                                            "kind": "WhitespaceTrivia",
                                                                            "text": " "
                                                                        }
                                                                    ]
                                                                }
                                                            },
                                                            "operatorToken": {
                                                                "kind": "EqualsEqualsEqualsToken",
                                                                "fullStart": 1316,
                                                                "fullEnd": 1320,
                                                                "start": 1316,
                                                                "end": 1319,
                                                                "fullWidth": 4,
                                                                "width": 3,
                                                                "text": "===",
                                                                "value": "===",
                                                                "valueText": "===",
                                                                "hasTrailingTrivia": true,
                                                                "trailingTrivia": [
                                                                    {
                                                                        "kind": "WhitespaceTrivia",
                                                                        "text": " "
                                                                    }
                                                                ]
                                                            },
                                                            "right": {
                                                                "kind": "NumericLiteral",
                                                                "fullStart": 1320,
                                                                "fullEnd": 1325,
                                                                "start": 1320,
                                                                "end": 1324,
                                                                "fullWidth": 5,
                                                                "width": 4,
                                                                "text": "2010",
                                                                "value": 2010,
                                                                "valueText": "2010",
                                                                "hasTrailingTrivia": true,
                                                                "trailingTrivia": [
                                                                    {
                                                                        "kind": "WhitespaceTrivia",
                                                                        "text": " "
                                                                    }
                                                                ]
                                                            }
                                                        }
                                                    },
                                                    "operatorToken": {
                                                        "kind": "AmpersandAmpersandToken",
                                                        "fullStart": 1325,
                                                        "fullEnd": 1328,
                                                        "start": 1325,
                                                        "end": 1327,
                                                        "fullWidth": 3,
                                                        "width": 2,
                                                        "text": "&&",
                                                        "value": "&&",
                                                        "valueText": "&&",
                                                        "hasTrailingTrivia": true,
                                                        "trailingTrivia": [
                                                            {
                                                                "kind": "WhitespaceTrivia",
                                                                "text": " "
                                                            }
                                                        ]
                                                    },
                                                    "right": {
                                                        "kind": "EqualsExpression",
                                                        "fullStart": 1328,
                                                        "fullEnd": 1355,
                                                        "start": 1328,
                                                        "end": 1354,
                                                        "fullWidth": 27,
                                                        "width": 26,
                                                        "left": {
                                                            "kind": "MemberAccessExpression",
                                                            "fullStart": 1328,
                                                            "fullEnd": 1345,
                                                            "start": 1328,
                                                            "end": 1344,
                                                            "fullWidth": 17,
                                                            "width": 16,
                                                            "expression": {
                                                                "kind": "IdentifierName",
                                                                "fullStart": 1328,
                                                                "fullEnd": 1333,
                                                                "start": 1328,
                                                                "end": 1333,
                                                                "fullWidth": 5,
                                                                "width": 5,
                                                                "text": "desc2",
                                                                "value": "desc2",
                                                                "valueText": "desc2"
                                                            },
                                                            "dotToken": {
                                                                "kind": "DotToken",
                                                                "fullStart": 1333,
                                                                "fullEnd": 1334,
                                                                "start": 1333,
                                                                "end": 1334,
                                                                "fullWidth": 1,
                                                                "width": 1,
                                                                "text": ".",
                                                                "value": ".",
                                                                "valueText": "."
                                                            },
                                                            "name": {
                                                                "kind": "IdentifierName",
                                                                "fullStart": 1334,
                                                                "fullEnd": 1345,
                                                                "start": 1334,
                                                                "end": 1344,
                                                                "fullWidth": 11,
                                                                "width": 10,
                                                                "text": "enumerable",
                                                                "value": "enumerable",
                                                                "valueText": "enumerable",
                                                                "hasTrailingTrivia": true,
                                                                "trailingTrivia": [
                                                                    {
                                                                        "kind": "WhitespaceTrivia",
                                                                        "text": " "
                                                                    }
                                                                ]
                                                            }
                                                        },
                                                        "operatorToken": {
                                                            "kind": "EqualsEqualsEqualsToken",
                                                            "fullStart": 1345,
                                                            "fullEnd": 1349,
                                                            "start": 1345,
                                                            "end": 1348,
                                                            "fullWidth": 4,
                                                            "width": 3,
                                                            "text": "===",
                                                            "value": "===",
                                                            "valueText": "===",
                                                            "hasTrailingTrivia": true,
                                                            "trailingTrivia": [
                                                                {
                                                                    "kind": "WhitespaceTrivia",
                                                                    "text": " "
                                                                }
                                                            ]
                                                        },
                                                        "right": {
                                                            "kind": "FalseKeyword",
                                                            "fullStart": 1349,
                                                            "fullEnd": 1355,
                                                            "start": 1349,
                                                            "end": 1354,
                                                            "fullWidth": 6,
                                                            "width": 5,
                                                            "text": "false",
                                                            "value": false,
                                                            "valueText": "false",
                                                            "hasTrailingTrivia": true,
                                                            "trailingTrivia": [
                                                                {
                                                                    "kind": "WhitespaceTrivia",
                                                                    "text": " "
                                                                }
                                                            ]
                                                        }
                                                    }
                                                },
                                                "operatorToken": {
                                                    "kind": "AmpersandAmpersandToken",
                                                    "fullStart": 1355,
                                                    "fullEnd": 1358,
                                                    "start": 1355,
                                                    "end": 1357,
                                                    "fullWidth": 3,
                                                    "width": 2,
                                                    "text": "&&",
                                                    "value": "&&",
                                                    "valueText": "&&",
                                                    "hasTrailingTrivia": true,
                                                    "trailingTrivia": [
                                                        {
                                                            "kind": "WhitespaceTrivia",
                                                            "text": " "
                                                        }
                                                    ]
                                                },
                                                "right": {
                                                    "kind": "InstanceOfExpression",
                                                    "fullStart": 1358,
                                                    "fullEnd": 1380,
                                                    "start": 1358,
                                                    "end": 1380,
                                                    "fullWidth": 22,
                                                    "width": 22,
                                                    "left": {
                                                        "kind": "IdentifierName",
                                                        "fullStart": 1358,
                                                        "fullEnd": 1360,
                                                        "start": 1358,
                                                        "end": 1359,
                                                        "fullWidth": 2,
                                                        "width": 1,
                                                        "text": "e",
                                                        "value": "e",
                                                        "valueText": "e",
                                                        "hasTrailingTrivia": true,
                                                        "trailingTrivia": [
                                                            {
                                                                "kind": "WhitespaceTrivia",
                                                                "text": " "
                                                            }
                                                        ]
                                                    },
                                                    "operatorToken": {
                                                        "kind": "InstanceOfKeyword",
                                                        "fullStart": 1360,
                                                        "fullEnd": 1371,
                                                        "start": 1360,
                                                        "end": 1370,
                                                        "fullWidth": 11,
                                                        "width": 10,
                                                        "text": "instanceof",
                                                        "value": "instanceof",
                                                        "valueText": "instanceof",
                                                        "hasTrailingTrivia": true,
                                                        "trailingTrivia": [
                                                            {
                                                                "kind": "WhitespaceTrivia",
                                                                "text": " "
                                                            }
                                                        ]
                                                    },
                                                    "right": {
                                                        "kind": "IdentifierName",
                                                        "fullStart": 1371,
                                                        "fullEnd": 1380,
                                                        "start": 1371,
                                                        "end": 1380,
                                                        "fullWidth": 9,
                                                        "width": 9,
                                                        "text": "TypeError",
                                                        "value": "TypeError",
                                                        "valueText": "TypeError"
                                                    }
                                                }
                                            },
                                            "semicolonToken": {
                                                "kind": "SemicolonToken",
                                                "fullStart": 1380,
                                                "fullEnd": 1383,
                                                "start": 1380,
                                                "end": 1381,
                                                "fullWidth": 3,
                                                "width": 1,
                                                "text": ";",
                                                "value": ";",
                                                "valueText": ";",
                                                "hasTrailingTrivia": true,
                                                "hasTrailingNewLine": true,
                                                "trailingTrivia": [
                                                    {
                                                        "kind": "NewLineTrivia",
                                                        "text": "\r\n"
                                                    }
                                                ]
                                            }
                                        }
                                    ],
                                    "closeBraceToken": {
                                        "kind": "CloseBraceToken",
                                        "fullStart": 1383,
                                        "fullEnd": 1394,
                                        "start": 1391,
                                        "end": 1392,
                                        "fullWidth": 11,
                                        "width": 1,
                                        "text": "}",
                                        "value": "}",
                                        "valueText": "}",
                                        "hasLeadingTrivia": true,
                                        "hasTrailingTrivia": true,
                                        "hasTrailingNewLine": true,
                                        "leadingTrivia": [
                                            {
                                                "kind": "WhitespaceTrivia",
                                                "text": "        "
                                            }
                                        ],
                                        "trailingTrivia": [
                                            {
                                                "kind": "NewLineTrivia",
                                                "text": "\r\n"
                                            }
                                        ]
                                    }
                                }
                            }
                        }
                    ],
                    "closeBraceToken": {
                        "kind": "CloseBraceToken",
                        "fullStart": 1394,
                        "fullEnd": 1401,
                        "start": 1398,
                        "end": 1399,
                        "fullWidth": 7,
                        "width": 1,
                        "text": "}",
                        "value": "}",
                        "valueText": "}",
                        "hasLeadingTrivia": true,
                        "hasTrailingTrivia": true,
                        "hasTrailingNewLine": true,
                        "leadingTrivia": [
                            {
                                "kind": "WhitespaceTrivia",
                                "text": "    "
                            }
                        ],
                        "trailingTrivia": [
                            {
                                "kind": "NewLineTrivia",
                                "text": "\r\n"
                            }
                        ]
                    }
                }
            },
            {
                "kind": "ExpressionStatement",
                "fullStart": 1401,
                "fullEnd": 1425,
                "start": 1401,
                "end": 1423,
                "fullWidth": 24,
                "width": 22,
                "expression": {
                    "kind": "InvocationExpression",
                    "fullStart": 1401,
                    "fullEnd": 1422,
                    "start": 1401,
                    "end": 1422,
                    "fullWidth": 21,
                    "width": 21,
                    "expression": {
                        "kind": "IdentifierName",
                        "fullStart": 1401,
                        "fullEnd": 1412,
                        "start": 1401,
                        "end": 1412,
                        "fullWidth": 11,
                        "width": 11,
                        "text": "runTestCase",
                        "value": "runTestCase",
                        "valueText": "runTestCase"
                    },
                    "argumentList": {
                        "kind": "ArgumentList",
                        "fullStart": 1412,
                        "fullEnd": 1422,
                        "start": 1412,
                        "end": 1422,
                        "fullWidth": 10,
                        "width": 10,
                        "openParenToken": {
                            "kind": "OpenParenToken",
                            "fullStart": 1412,
                            "fullEnd": 1413,
                            "start": 1412,
                            "end": 1413,
                            "fullWidth": 1,
                            "width": 1,
                            "text": "(",
                            "value": "(",
                            "valueText": "("
                        },
                        "arguments": [
                            {
                                "kind": "IdentifierName",
                                "fullStart": 1413,
                                "fullEnd": 1421,
                                "start": 1413,
                                "end": 1421,
                                "fullWidth": 8,
                                "width": 8,
                                "text": "testcase",
                                "value": "testcase",
                                "valueText": "testcase"
                            }
                        ],
                        "closeParenToken": {
                            "kind": "CloseParenToken",
                            "fullStart": 1421,
                            "fullEnd": 1422,
                            "start": 1421,
                            "end": 1422,
                            "fullWidth": 1,
                            "width": 1,
                            "text": ")",
                            "value": ")",
                            "valueText": ")"
                        }
                    }
                },
                "semicolonToken": {
                    "kind": "SemicolonToken",
                    "fullStart": 1422,
                    "fullEnd": 1425,
                    "start": 1422,
                    "end": 1423,
                    "fullWidth": 3,
                    "width": 1,
                    "text": ";",
                    "value": ";",
                    "valueText": ";",
                    "hasTrailingTrivia": true,
                    "hasTrailingNewLine": true,
                    "trailingTrivia": [
                        {
                            "kind": "NewLineTrivia",
                            "text": "\r\n"
                        }
                    ]
                }
            }
        ],
        "endOfFileToken": {
            "kind": "EndOfFileToken",
            "fullStart": 1425,
            "fullEnd": 1425,
            "start": 1425,
            "end": 1425,
            "fullWidth": 0,
            "width": 0,
            "text": ""
        }
    },
    "lineMap": {
        "lineStarts": [
            0,
            67,
            152,
            232,
            308,
            380,
            385,
            439,
            624,
            629,
            631,
            633,
            656,
            679,
            681,
            727,
            753,
            782,
            814,
            847,
            860,
            862,
            927,
            994,
            996,
            1011,
            1061,
            1095,
            1112,
            1139,
            1162,
            1233,
            1383,
            1394,
            1401,
            1425
        ],
        "length": 1425
    }
}<|MERGE_RESOLUTION|>--- conflicted
+++ resolved
@@ -245,12 +245,8 @@
                                         "start": 668,
                                         "end": 676,
                                         "fullWidth": 8,
-<<<<<<< HEAD
                                         "width": 8,
-                                        "identifier": {
-=======
                                         "propertyName": {
->>>>>>> 85e84683
                                             "kind": "IdentifierName",
                                             "fullStart": 668,
                                             "fullEnd": 672,
@@ -957,12 +953,8 @@
                                         "start": 874,
                                         "end": 924,
                                         "fullWidth": 50,
-<<<<<<< HEAD
                                         "width": 50,
-                                        "identifier": {
-=======
                                         "propertyName": {
->>>>>>> 85e84683
                                             "kind": "IdentifierName",
                                             "fullStart": 874,
                                             "fullEnd": 896,
@@ -1185,12 +1177,8 @@
                                         "start": 939,
                                         "end": 991,
                                         "fullWidth": 52,
-<<<<<<< HEAD
                                         "width": 52,
-                                        "identifier": {
-=======
                                         "propertyName": {
->>>>>>> 85e84683
                                             "kind": "IdentifierName",
                                             "fullStart": 939,
                                             "fullEnd": 945,
@@ -2010,12 +1998,8 @@
                                                         "start": 1178,
                                                         "end": 1230,
                                                         "fullWidth": 52,
-<<<<<<< HEAD
                                                         "width": 52,
-                                                        "identifier": {
-=======
                                                         "propertyName": {
->>>>>>> 85e84683
                                                             "kind": "IdentifierName",
                                                             "fullStart": 1178,
                                                             "fullEnd": 1184,
