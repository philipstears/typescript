--- conflicted
+++ resolved
@@ -247,12 +247,8 @@
                                         "start": 627,
                                         "end": 635,
                                         "fullWidth": 8,
-<<<<<<< HEAD
                                         "width": 8,
-                                        "identifier": {
-=======
                                         "propertyName": {
->>>>>>> 85e84683
                                             "kind": "IdentifierName",
                                             "fullStart": 627,
                                             "fullEnd": 631,
@@ -413,12 +409,8 @@
                                         "start": 652,
                                         "end": 661,
                                         "fullWidth": 9,
-<<<<<<< HEAD
                                         "width": 9,
-                                        "identifier": {
-=======
                                         "propertyName": {
->>>>>>> 85e84683
                                             "kind": "IdentifierName",
                                             "fullStart": 652,
                                             "fullEnd": 657,
@@ -1199,12 +1191,8 @@
                                         "start": 833,
                                         "end": 877,
                                         "fullWidth": 44,
-<<<<<<< HEAD
                                         "width": 44,
-                                        "identifier": {
-=======
                                         "propertyName": {
->>>>>>> 85e84683
                                             "kind": "IdentifierName",
                                             "fullStart": 833,
                                             "fullEnd": 845,
@@ -1565,12 +1553,8 @@
                                         "start": 934,
                                         "end": 986,
                                         "fullWidth": 52,
-<<<<<<< HEAD
                                         "width": 52,
-                                        "identifier": {
-=======
                                         "propertyName": {
->>>>>>> 85e84683
                                             "kind": "IdentifierName",
                                             "fullStart": 934,
                                             "fullEnd": 945,
