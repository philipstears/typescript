--- conflicted
+++ resolved
@@ -247,12 +247,8 @@
                                         "start": 621,
                                         "end": 629,
                                         "fullWidth": 8,
-<<<<<<< HEAD
                                         "width": 8,
-                                        "identifier": {
-=======
                                         "propertyName": {
->>>>>>> 85e84683
                                             "kind": "IdentifierName",
                                             "fullStart": 621,
                                             "fullEnd": 625,
@@ -413,12 +409,8 @@
                                         "start": 646,
                                         "end": 661,
                                         "fullWidth": 15,
-<<<<<<< HEAD
                                         "width": 15,
-                                        "identifier": {
-=======
                                         "propertyName": {
->>>>>>> 85e84683
                                             "kind": "IdentifierName",
                                             "fullStart": 646,
                                             "fullEnd": 657,
