--- conflicted
+++ resolved
@@ -245,12 +245,8 @@
                                         "start": 579,
                                         "end": 653,
                                         "fullWidth": 74,
-<<<<<<< HEAD
                                         "width": 74,
-                                        "identifier": {
-=======
                                         "propertyName": {
->>>>>>> 85e84683
                                             "kind": "IdentifierName",
                                             "fullStart": 579,
                                             "fullEnd": 584,
@@ -509,12 +505,8 @@
                                         "start": 670,
                                         "end": 774,
                                         "fullWidth": 104,
-<<<<<<< HEAD
                                         "width": 104,
-                                        "identifier": {
-=======
                                         "propertyName": {
->>>>>>> 85e84683
                                             "kind": "IdentifierName",
                                             "fullStart": 670,
                                             "fullEnd": 689,
@@ -1020,12 +1012,8 @@
                                         "start": 791,
                                         "end": 829,
                                         "fullWidth": 38,
-<<<<<<< HEAD
                                         "width": 38,
-                                        "identifier": {
-=======
                                         "propertyName": {
->>>>>>> 85e84683
                                             "kind": "IdentifierName",
                                             "fullStart": 791,
                                             "fullEnd": 796,
@@ -1393,12 +1381,8 @@
                                                     "start": 922,
                                                     "end": 979,
                                                     "fullWidth": 57,
-<<<<<<< HEAD
                                                     "width": 57,
-                                                    "identifier": {
-=======
                                                     "propertyName": {
->>>>>>> 85e84683
                                                         "kind": "IdentifierName",
                                                         "fullStart": 922,
                                                         "fullEnd": 933,
@@ -1650,12 +1634,8 @@
                                                     "start": 1000,
                                                     "end": 1020,
                                                     "fullWidth": 20,
-<<<<<<< HEAD
                                                     "width": 20,
-                                                    "identifier": {
-=======
                                                     "propertyName": {
->>>>>>> 85e84683
                                                         "kind": "IdentifierName",
                                                         "fullStart": 1000,
                                                         "fullEnd": 1013,
@@ -1824,12 +1804,8 @@
                                                     "start": 1046,
                                                     "end": 1050,
                                                     "fullWidth": 5,
-<<<<<<< HEAD
                                                     "width": 4,
-                                                    "identifier": {
-=======
                                                     "propertyName": {
->>>>>>> 85e84683
                                                         "kind": "IdentifierName",
                                                         "fullStart": 1046,
                                                         "fullEnd": 1051,
@@ -2408,12 +2384,8 @@
                                                     "start": 1274,
                                                     "end": 1341,
                                                     "fullWidth": 67,
-<<<<<<< HEAD
                                                     "width": 67,
-                                                    "identifier": {
-=======
                                                     "propertyName": {
->>>>>>> 85e84683
                                                         "kind": "IdentifierName",
                                                         "fullStart": 1274,
                                                         "fullEnd": 1289,
