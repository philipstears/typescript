--- conflicted
+++ resolved
@@ -247,12 +247,8 @@
                                         "start": 661,
                                         "end": 683,
                                         "fullWidth": 22,
-<<<<<<< HEAD
                                         "width": 22,
-                                        "identifier": {
-=======
                                         "propertyName": {
->>>>>>> 85e84683
                                             "kind": "IdentifierName",
                                             "fullStart": 661,
                                             "fullEnd": 665,
@@ -562,12 +558,8 @@
                                         "start": 737,
                                         "end": 810,
                                         "fullWidth": 73,
-<<<<<<< HEAD
                                         "width": 73,
-                                        "identifier": {
-=======
                                         "propertyName": {
->>>>>>> 85e84683
                                             "kind": "IdentifierName",
                                             "fullStart": 737,
                                             "fullEnd": 745,
@@ -922,12 +914,8 @@
                                         "start": 827,
                                         "end": 906,
                                         "fullWidth": 79,
-<<<<<<< HEAD
                                         "width": 79,
-                                        "identifier": {
-=======
                                         "propertyName": {
->>>>>>> 85e84683
                                             "kind": "IdentifierName",
                                             "fullStart": 827,
                                             "fullEnd": 835,
@@ -1940,12 +1928,8 @@
                                                     "start": 1137,
                                                     "end": 1186,
                                                     "fullWidth": 49,
-<<<<<<< HEAD
                                                     "width": 49,
-                                                    "identifier": {
-=======
                                                     "propertyName": {
->>>>>>> 85e84683
                                                         "kind": "IdentifierName",
                                                         "fullStart": 1137,
                                                         "fullEnd": 1143,
@@ -2508,12 +2492,8 @@
                                                     "start": 1300,
                                                     "end": 1349,
                                                     "fullWidth": 49,
-<<<<<<< HEAD
                                                     "width": 49,
-                                                    "identifier": {
-=======
                                                     "propertyName": {
->>>>>>> 85e84683
                                                         "kind": "IdentifierName",
                                                         "fullStart": 1300,
                                                         "fullEnd": 1306,
