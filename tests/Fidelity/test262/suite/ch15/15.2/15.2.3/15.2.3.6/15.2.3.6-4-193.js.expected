--- conflicted
+++ resolved
@@ -921,12 +921,8 @@
                                                     "start": 1036,
                                                     "end": 1047,
                                                     "fullWidth": 11,
-<<<<<<< HEAD
                                                     "width": 11,
-                                                    "identifier": {
-=======
                                                     "propertyName": {
->>>>>>> 85e84683
                                                         "kind": "IdentifierName",
                                                         "fullStart": 1036,
                                                         "fullEnd": 1043,
