--- conflicted
+++ resolved
@@ -247,12 +247,8 @@
                                         "start": 665,
                                         "end": 673,
                                         "fullWidth": 8,
-<<<<<<< HEAD
                                         "width": 8,
-                                        "identifier": {
-=======
                                         "propertyName": {
->>>>>>> 85e84683
                                             "kind": "IdentifierName",
                                             "fullStart": 665,
                                             "fullEnd": 669,
@@ -413,12 +409,8 @@
                                         "start": 690,
                                         "end": 750,
                                         "fullWidth": 60,
-<<<<<<< HEAD
                                         "width": 60,
-                                        "identifier": {
-=======
                                         "propertyName": {
->>>>>>> 85e84683
                                             "kind": "IdentifierName",
                                             "fullStart": 690,
                                             "fullEnd": 698,
@@ -1292,12 +1284,8 @@
                                         "start": 947,
                                         "end": 997,
                                         "fullWidth": 50,
-<<<<<<< HEAD
                                         "width": 50,
-                                        "identifier": {
-=======
                                         "propertyName": {
->>>>>>> 85e84683
                                             "kind": "IdentifierName",
                                             "fullStart": 947,
                                             "fullEnd": 969,
@@ -1520,12 +1508,8 @@
                                         "start": 1012,
                                         "end": 1063,
                                         "fullWidth": 51,
-<<<<<<< HEAD
                                         "width": 51,
-                                        "identifier": {
-=======
                                         "propertyName": {
->>>>>>> 85e84683
                                             "kind": "IdentifierName",
                                             "fullStart": 1012,
                                             "fullEnd": 1017,
