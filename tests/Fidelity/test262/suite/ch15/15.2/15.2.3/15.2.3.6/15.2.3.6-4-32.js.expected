--- conflicted
+++ resolved
@@ -247,12 +247,8 @@
                                         "start": 603,
                                         "end": 613,
                                         "fullWidth": 10,
-<<<<<<< HEAD
                                         "width": 10,
-                                        "identifier": {
-=======
                                         "propertyName": {
->>>>>>> 85e84683
                                             "kind": "IdentifierName",
                                             "fullStart": 603,
                                             "fullEnd": 609,
@@ -908,12 +904,8 @@
                                         "start": 758,
                                         "end": 788,
                                         "fullWidth": 30,
-<<<<<<< HEAD
                                         "width": 30,
-                                        "identifier": {
-=======
                                         "propertyName": {
->>>>>>> 85e84683
                                             "kind": "IdentifierName",
                                             "fullStart": 758,
                                             "fullEnd": 771,
@@ -1282,12 +1274,8 @@
                                         "start": 844,
                                         "end": 868,
                                         "fullWidth": 24,
-<<<<<<< HEAD
                                         "width": 24,
-                                        "identifier": {
-=======
                                         "propertyName": {
->>>>>>> 85e84683
                                             "kind": "IdentifierName",
                                             "fullStart": 844,
                                             "fullEnd": 848,
